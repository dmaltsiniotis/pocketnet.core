#!/usr/bin/env python3
# Copyright (c) 2010 ArtForz -- public domain half-a-node
# Copyright (c) 2012 Jeff Garzik
<<<<<<< HEAD
# Copyright (c) 2010-2020 The Pocketcoin Core developers
=======
# Copyright (c) 2010-2022 The Bitcoin Core developers
>>>>>>> 5c77ebee
# Distributed under the MIT software license, see the accompanying
# file COPYING or http://www.opensource.org/licenses/mit-license.php.
"""Pocketcoin test framework primitive and message structures

CBlock, CTransaction, CBlockHeader, CTxIn, CTxOut, etc....:
    data structures that should map to corresponding structures in
    pocketcoin/primitives

msg_block, msg_tx, msg_headers, etc.:
    data structures that represent network messages

ser_*, deser_*: functions that handle serialization/deserialization.

Classes use __slots__ to ensure extraneous attributes aren't accidentally added
by tests, compromising their intended effect.
"""
from codecs import encode
import copy
import hashlib
from io import BytesIO
import math
import random
import socket
import struct
import time

from test_framework.siphash import siphash256
from test_framework.util import hex_str_to_bytes, assert_equal

MIN_VERSION_SUPPORTED = 60001
MY_VERSION = 70016  # past wtxid relay
MY_SUBVERSION = b"/python-p2p-tester:0.0.3/"
MY_RELAY = 1 # from version 70001 onwards, fRelay should be appended to version messages (BIP37)

MAX_LOCATOR_SZ = 101
MAX_BLOCK_BASE_SIZE = 1000000
MAX_BLOOM_FILTER_SIZE = 36000
MAX_BLOOM_HASH_FUNCS = 50

COIN = 100000000  # 1 poc in satoshis
MAX_MONEY = 21000000 * COIN

BIP125_SEQUENCE_NUMBER = 0xfffffffd  # Sequence number that is BIP 125 opt-in and BIP 68-opt-out

MAX_PROTOCOL_MESSAGE_LENGTH = 4000000  # Maximum length of incoming protocol messages
MAX_HEADERS_RESULTS = 2000  # Number of headers sent in one getheaders result
MAX_INV_SIZE = 50000  # Maximum number of entries in an 'inv' protocol message

NODE_NETWORK = (1 << 0)
NODE_GETUTXO = (1 << 1)
NODE_BLOOM = (1 << 2)
NODE_WITNESS = (1 << 3)
NODE_COMPACT_FILTERS = (1 << 6)
NODE_NETWORK_LIMITED = (1 << 10)

MSG_TX = 1
MSG_BLOCK = 2
MSG_FILTERED_BLOCK = 3
MSG_CMPCT_BLOCK = 4
MSG_WTX = 5
MSG_WITNESS_FLAG = 1 << 30
MSG_TYPE_MASK = 0xffffffff >> 2
MSG_WITNESS_TX = MSG_TX | MSG_WITNESS_FLAG

FILTER_TYPE_BASIC = 0

WITNESS_SCALE_FACTOR = 4

# Serialization/deserialization tools
def sha256(s):
    return hashlib.new('sha256', s).digest()

def hash256(s):
    return sha256(sha256(s))

def ser_compact_size(l):
    r = b""
    if l < 253:
        r = struct.pack("B", l)
    elif l < 0x10000:
        r = struct.pack("<BH", 253, l)
    elif l < 0x100000000:
        r = struct.pack("<BI", 254, l)
    else:
        r = struct.pack("<BQ", 255, l)
    return r

def deser_compact_size(f):
    nit = struct.unpack("<B", f.read(1))[0]
    if nit == 253:
        nit = struct.unpack("<H", f.read(2))[0]
    elif nit == 254:
        nit = struct.unpack("<I", f.read(4))[0]
    elif nit == 255:
        nit = struct.unpack("<Q", f.read(8))[0]
    return nit

def deser_string(f):
    nit = deser_compact_size(f)
    return f.read(nit)

def ser_string(s):
    return ser_compact_size(len(s)) + s

def deser_uint256(f):
    r = 0
    for i in range(8):
        t = struct.unpack("<I", f.read(4))[0]
        r += t << (i * 32)
    return r


def ser_uint256(u):
    rs = b""
    for _ in range(8):
        rs += struct.pack("<I", u & 0xFFFFFFFF)
        u >>= 32
    return rs


def uint256_from_str(s):
    r = 0
    t = struct.unpack("<IIIIIIII", s[:32])
    for i in range(8):
        r += t[i] << (i * 32)
    return r


def uint256_from_compact(c):
    nbytes = (c >> 24) & 0xFF
    v = (c & 0xFFFFFF) << (8 * (nbytes - 3))
    return v


# deser_function_name: Allow for an alternate deserialization function on the
# entries in the vector.
def deser_vector(f, c, deser_function_name=None):
    nit = deser_compact_size(f)
    r = []
    for _ in range(nit):
        t = c()
        if deser_function_name:
            getattr(t, deser_function_name)(f)
        else:
            t.deserialize(f)
        r.append(t)
    return r


# ser_function_name: Allow for an alternate serialization function on the
# entries in the vector (we use this for serializing the vector of transactions
# for a witness block).
def ser_vector(l, ser_function_name=None):
    r = ser_compact_size(len(l))
    for i in l:
        if ser_function_name:
            r += getattr(i, ser_function_name)()
        else:
            r += i.serialize()
    return r


def deser_uint256_vector(f):
    nit = deser_compact_size(f)
    r = []
    for _ in range(nit):
        t = deser_uint256(f)
        r.append(t)
    return r


def ser_uint256_vector(l):
    r = ser_compact_size(len(l))
    for i in l:
        r += ser_uint256(i)
    return r


def deser_string_vector(f):
    nit = deser_compact_size(f)
    r = []
    for _ in range(nit):
        t = deser_string(f)
        r.append(t)
    return r


def ser_string_vector(l):
    r = ser_compact_size(len(l))
    for sv in l:
        r += ser_string(sv)
    return r


# Deserialize from a hex string representation (eg from RPC)
def FromHex(obj, hex_string):
    obj.deserialize(BytesIO(hex_str_to_bytes(hex_string)))
    return obj

# Convert a binary-serializable object to hex (eg for submission via RPC)
def ToHex(obj):
    return obj.serialize().hex()

# Objects that map to pocketcoind objects, which can be serialized/deserialized


class CAddress:
    __slots__ = ("net", "ip", "nServices", "port", "time")

    # see https://github.com/pocketcoin/bips/blob/master/bip-0155.mediawiki
    NET_IPV4 = 1

    ADDRV2_NET_NAME = {
        NET_IPV4: "IPv4"
    }

    ADDRV2_ADDRESS_LENGTH = {
        NET_IPV4: 4
    }

    def __init__(self):
        self.time = 0
        self.nServices = 1
        self.net = self.NET_IPV4
        self.ip = "0.0.0.0"
        self.port = 0

    def deserialize(self, f, *, with_time=True):
        """Deserialize from addrv1 format (pre-BIP155)"""
        if with_time:
            # VERSION messages serialize CAddress objects without time
            self.time = struct.unpack("<I", f.read(4))[0]
        self.nServices = struct.unpack("<Q", f.read(8))[0]
        # We only support IPv4 which means skip 12 bytes and read the next 4 as IPv4 address.
        f.read(12)
        self.net = self.NET_IPV4
        self.ip = socket.inet_ntoa(f.read(4))
        self.port = struct.unpack(">H", f.read(2))[0]

    def serialize(self, *, with_time=True):
        """Serialize in addrv1 format (pre-BIP155)"""
        assert self.net == self.NET_IPV4
        r = b""
        if with_time:
            # VERSION messages serialize CAddress objects without time
            r += struct.pack("<I", self.time)
        r += struct.pack("<Q", self.nServices)
        r += b"\x00" * 10 + b"\xff" * 2
        r += socket.inet_aton(self.ip)
        r += struct.pack(">H", self.port)
        return r

    def deserialize_v2(self, f):
        """Deserialize from addrv2 format (BIP155)"""
        self.time = struct.unpack("<I", f.read(4))[0]

        self.nServices = deser_compact_size(f)

        self.net = struct.unpack("B", f.read(1))[0]
        assert self.net == self.NET_IPV4

        address_length = deser_compact_size(f)
        assert address_length == self.ADDRV2_ADDRESS_LENGTH[self.net]

        self.ip = socket.inet_ntoa(f.read(4))

        self.port = struct.unpack(">H", f.read(2))[0]

    def serialize_v2(self):
        """Serialize in addrv2 format (BIP155)"""
        assert self.net == self.NET_IPV4
        r = b""
        r += struct.pack("<I", self.time)
        r += ser_compact_size(self.nServices)
        r += struct.pack("B", self.net)
        r += ser_compact_size(self.ADDRV2_ADDRESS_LENGTH[self.net])
        r += socket.inet_aton(self.ip)
        r += struct.pack(">H", self.port)
        return r

    def __repr__(self):
        return ("CAddress(nServices=%i net=%s addr=%s port=%i)"
                % (self.nServices, self.ADDRV2_NET_NAME[self.net], self.ip, self.port))


class CInv:
    __slots__ = ("hash", "type")

    typemap = {
        0: "Error",
        MSG_TX: "TX",
        MSG_BLOCK: "Block",
        MSG_TX | MSG_WITNESS_FLAG: "WitnessTx",
        MSG_BLOCK | MSG_WITNESS_FLAG: "WitnessBlock",
        MSG_FILTERED_BLOCK: "filtered Block",
        MSG_CMPCT_BLOCK: "CompactBlock",
        MSG_WTX: "WTX",
    }

    def __init__(self, t=0, h=0):
        self.type = t
        self.hash = h

    def deserialize(self, f):
        self.type = struct.unpack("<I", f.read(4))[0]
        self.hash = deser_uint256(f)

    def serialize(self):
        r = b""
        r += struct.pack("<I", self.type)
        r += ser_uint256(self.hash)
        return r

    def __repr__(self):
        return "CInv(type=%s hash=%064x)" \
            % (self.typemap[self.type], self.hash)

    def __eq__(self, other):
        return isinstance(other, CInv) and self.hash == other.hash and self.type == other.type


class CBlockLocator:
    __slots__ = ("nVersion", "vHave")

    def __init__(self):
        self.nVersion = MY_VERSION
        self.vHave = []

    def deserialize(self, f):
        self.nVersion = struct.unpack("<i", f.read(4))[0]
        self.vHave = deser_uint256_vector(f)

    def serialize(self):
        r = b""
        r += struct.pack("<i", self.nVersion)
        r += ser_uint256_vector(self.vHave)
        return r

    def __repr__(self):
        return "CBlockLocator(nVersion=%i vHave=%s)" \
            % (self.nVersion, repr(self.vHave))


class COutPoint:
    __slots__ = ("hash", "n")

    def __init__(self, hash=0, n=0):
        self.hash = hash
        self.n = n

    def deserialize(self, f):
        self.hash = deser_uint256(f)
        self.n = struct.unpack("<I", f.read(4))[0]

    def serialize(self):
        r = b""
        r += ser_uint256(self.hash)
        r += struct.pack("<I", self.n)
        return r

    def __repr__(self):
        return "COutPoint(hash=%064x n=%i)" % (self.hash, self.n)


class CTxIn:
    __slots__ = ("nSequence", "prevout", "scriptSig")

    def __init__(self, outpoint=None, scriptSig=b"", nSequence=0):
        if outpoint is None:
            self.prevout = COutPoint()
        else:
            self.prevout = outpoint
        self.scriptSig = scriptSig
        self.nSequence = nSequence

    def deserialize(self, f):
        self.prevout = COutPoint()
        self.prevout.deserialize(f)
        self.scriptSig = deser_string(f)
        self.nSequence = struct.unpack("<I", f.read(4))[0]

    def serialize(self):
        r = b""
        r += self.prevout.serialize()
        r += ser_string(self.scriptSig)
        r += struct.pack("<I", self.nSequence)
        return r

    def __repr__(self):
        return "CTxIn(prevout=%s scriptSig=%s nSequence=%i)" \
            % (repr(self.prevout), self.scriptSig.hex(),
               self.nSequence)


class CTxOut:
    __slots__ = ("nValue", "scriptPubKey")

    def __init__(self, nValue=0, scriptPubKey=b""):
        self.nValue = nValue
        self.scriptPubKey = scriptPubKey

    def deserialize(self, f):
        self.nValue = struct.unpack("<q", f.read(8))[0]
        self.scriptPubKey = deser_string(f)

    def serialize(self):
        r = b""
        r += struct.pack("<q", self.nValue)
        r += ser_string(self.scriptPubKey)
        return r

    def __repr__(self):
        return "CTxOut(nValue=%i.%08i scriptPubKey=%s)" \
            % (self.nValue // COIN, self.nValue % COIN,
               self.scriptPubKey.hex())


class CScriptWitness:
    __slots__ = ("stack",)

    def __init__(self):
        # stack is a vector of strings
        self.stack = []

    def __repr__(self):
        return "CScriptWitness(%s)" % \
               (",".join([x.hex() for x in self.stack]))

    def is_null(self):
        if self.stack:
            return False
        return True


class CTxInWitness:
    __slots__ = ("scriptWitness",)

    def __init__(self):
        self.scriptWitness = CScriptWitness()

    def deserialize(self, f):
        self.scriptWitness.stack = deser_string_vector(f)

    def serialize(self):
        return ser_string_vector(self.scriptWitness.stack)

    def __repr__(self):
        return repr(self.scriptWitness)

    def is_null(self):
        return self.scriptWitness.is_null()


class CTxWitness:
    __slots__ = ("vtxinwit",)

    def __init__(self):
        self.vtxinwit = []

    def deserialize(self, f):
        for i in range(len(self.vtxinwit)):
            self.vtxinwit[i].deserialize(f)

    def serialize(self):
        r = b""
        # This is different than the usual vector serialization --
        # we omit the length of the vector, which is required to be
        # the same length as the transaction's vin vector.
        for x in self.vtxinwit:
            r += x.serialize()
        return r

    def __repr__(self):
        return "CTxWitness(%s)" % \
               (';'.join([repr(x) for x in self.vtxinwit]))

    def is_null(self):
        for x in self.vtxinwit:
            if not x.is_null():
                return False
        return True


class CTransaction:
    __slots__ = ("hash", "nLockTime", "nVersion", "sha256", "vin", "vout",
                 "wit")

    def __init__(self, tx=None):
        if tx is None:
            self.nVersion = 1
            self.vin = []
            self.vout = []
            self.wit = CTxWitness()
            self.nLockTime = 0
            self.sha256 = None
            self.hash = None
        else:
            self.nVersion = tx.nVersion
            self.vin = copy.deepcopy(tx.vin)
            self.vout = copy.deepcopy(tx.vout)
            self.nLockTime = tx.nLockTime
            self.sha256 = tx.sha256
            self.hash = tx.hash
            self.wit = copy.deepcopy(tx.wit)

    def deserialize(self, f):
        self.nVersion = struct.unpack("<i", f.read(4))[0]
        self.vin = deser_vector(f, CTxIn)
        flags = 0
        if len(self.vin) == 0:
            flags = struct.unpack("<B", f.read(1))[0]
            # Not sure why flags can't be zero, but this
            # matches the implementation in pocketcoind
            if (flags != 0):
                self.vin = deser_vector(f, CTxIn)
                self.vout = deser_vector(f, CTxOut)
        else:
            self.vout = deser_vector(f, CTxOut)
        if flags != 0:
            self.wit.vtxinwit = [CTxInWitness() for _ in range(len(self.vin))]
            self.wit.deserialize(f)
        else:
            self.wit = CTxWitness()
        self.nLockTime = struct.unpack("<I", f.read(4))[0]
        self.sha256 = None
        self.hash = None

    def serialize_without_witness(self):
        r = b""
        r += struct.pack("<i", self.nVersion)
        r += ser_vector(self.vin)
        r += ser_vector(self.vout)
        r += struct.pack("<I", self.nLockTime)
        return r

    # Only serialize with witness when explicitly called for
    def serialize_with_witness(self):
        flags = 0
        if not self.wit.is_null():
            flags |= 1
        r = b""
        r += struct.pack("<i", self.nVersion)
        if flags:
            dummy = []
            r += ser_vector(dummy)
            r += struct.pack("<B", flags)
        r += ser_vector(self.vin)
        r += ser_vector(self.vout)
        if flags & 1:
            if (len(self.wit.vtxinwit) != len(self.vin)):
                # vtxinwit must have the same length as vin
                self.wit.vtxinwit = self.wit.vtxinwit[:len(self.vin)]
                for _ in range(len(self.wit.vtxinwit), len(self.vin)):
                    self.wit.vtxinwit.append(CTxInWitness())
            r += self.wit.serialize()
        r += struct.pack("<I", self.nLockTime)
        return r

    # Regular serialization is with witness -- must explicitly
    # call serialize_without_witness to exclude witness data.
    def serialize(self):
        return self.serialize_with_witness()

    # Recalculate the txid (transaction hash without witness)
    def rehash(self):
        self.sha256 = None
        self.calc_sha256()
        return self.hash

    # We will only cache the serialization without witness in
    # self.sha256 and self.hash -- those are expected to be the txid.
    def calc_sha256(self, with_witness=False):
        if with_witness:
            # Don't cache the result, just return it
            return uint256_from_str(hash256(self.serialize_with_witness()))

        if self.sha256 is None:
            self.sha256 = uint256_from_str(hash256(self.serialize_without_witness()))
        self.hash = encode(hash256(self.serialize_without_witness())[::-1], 'hex_codec').decode('ascii')

    def is_valid(self):
        self.calc_sha256()
        for tout in self.vout:
            if tout.nValue < 0 or tout.nValue > 21000000 * COIN:
                return False
        return True

    # Calculate the virtual transaction size using witness and non-witness
    # serialization size (does NOT use sigops).
    def get_vsize(self):
        with_witness_size = len(self.serialize_with_witness())
        without_witness_size = len(self.serialize_without_witness())
        return math.ceil(((WITNESS_SCALE_FACTOR - 1) * without_witness_size + with_witness_size) / WITNESS_SCALE_FACTOR)

    def __repr__(self):
        return "CTransaction(nVersion=%i vin=%s vout=%s wit=%s nLockTime=%i)" \
            % (self.nVersion, repr(self.vin), repr(self.vout), repr(self.wit), self.nLockTime)


class CBlockHeader:
    __slots__ = ("hash", "hashMerkleRoot", "hashPrevBlock", "nBits", "nNonce",
                 "nTime", "nVersion", "sha256")

    def __init__(self, header=None):
        if header is None:
            self.set_null()
        else:
            self.nVersion = header.nVersion
            self.hashPrevBlock = header.hashPrevBlock
            self.hashMerkleRoot = header.hashMerkleRoot
            self.nTime = header.nTime
            self.nBits = header.nBits
            self.nNonce = header.nNonce
            self.sha256 = header.sha256
            self.hash = header.hash
            self.calc_sha256()

    def set_null(self):
        self.nVersion = 1
        self.hashPrevBlock = 0
        self.hashMerkleRoot = 0
        self.nTime = 0
        self.nBits = 0
        self.nNonce = 0
        self.sha256 = None
        self.hash = None

    def deserialize(self, f):
        self.nVersion = struct.unpack("<i", f.read(4))[0]
        self.hashPrevBlock = deser_uint256(f)
        self.hashMerkleRoot = deser_uint256(f)
        self.nTime = struct.unpack("<I", f.read(4))[0]
        self.nBits = struct.unpack("<I", f.read(4))[0]
        self.nNonce = struct.unpack("<I", f.read(4))[0]
        self.sha256 = None
        self.hash = None

    def serialize(self):
        r = b""
        r += struct.pack("<i", self.nVersion)
        r += ser_uint256(self.hashPrevBlock)
        r += ser_uint256(self.hashMerkleRoot)
        r += struct.pack("<I", self.nTime)
        r += struct.pack("<I", self.nBits)
        r += struct.pack("<I", self.nNonce)
        return r

    def calc_sha256(self):
        if self.sha256 is None:
            r = b""
            r += struct.pack("<i", self.nVersion)
            r += ser_uint256(self.hashPrevBlock)
            r += ser_uint256(self.hashMerkleRoot)
            r += struct.pack("<I", self.nTime)
            r += struct.pack("<I", self.nBits)
            r += struct.pack("<I", self.nNonce)
            self.sha256 = uint256_from_str(hash256(r))
            self.hash = encode(hash256(r)[::-1], 'hex_codec').decode('ascii')

    def rehash(self):
        self.sha256 = None
        self.calc_sha256()
        return self.sha256

    def __repr__(self):
        return "CBlockHeader(nVersion=%i hashPrevBlock=%064x hashMerkleRoot=%064x nTime=%s nBits=%08x nNonce=%08x)" \
            % (self.nVersion, self.hashPrevBlock, self.hashMerkleRoot,
               time.ctime(self.nTime), self.nBits, self.nNonce)

BLOCK_HEADER_SIZE = len(CBlockHeader().serialize())
assert_equal(BLOCK_HEADER_SIZE, 80)

class CBlock(CBlockHeader):
    __slots__ = ("vtx",)

    def __init__(self, header=None):
        super().__init__(header)
        self.vtx = []

    def deserialize(self, f):
        super().deserialize(f)
        self.vtx = deser_vector(f, CTransaction)

    def serialize(self, with_witness=True):
        r = b""
        r += super().serialize()
        if with_witness:
            r += ser_vector(self.vtx, "serialize_with_witness")
        else:
            r += ser_vector(self.vtx, "serialize_without_witness")
        return r

    # Calculate the merkle root given a vector of transaction hashes
    @classmethod
    def get_merkle_root(cls, hashes):
        while len(hashes) > 1:
            newhashes = []
            for i in range(0, len(hashes), 2):
                i2 = min(i+1, len(hashes)-1)
                newhashes.append(hash256(hashes[i] + hashes[i2]))
            hashes = newhashes
        return uint256_from_str(hashes[0])

    def calc_merkle_root(self):
        hashes = []
        for tx in self.vtx:
            tx.calc_sha256()
            hashes.append(ser_uint256(tx.sha256))
        return self.get_merkle_root(hashes)

    def calc_witness_merkle_root(self):
        # For witness root purposes, the hash of the
        # coinbase, with witness, is defined to be 0...0
        hashes = [ser_uint256(0)]

        for tx in self.vtx[1:]:
            # Calculate the hashes with witness data
            hashes.append(ser_uint256(tx.calc_sha256(True)))

        return self.get_merkle_root(hashes)

    def is_valid(self):
        self.calc_sha256()
        target = uint256_from_compact(self.nBits)
        if self.sha256 > target:
            return False
        for tx in self.vtx:
            if not tx.is_valid():
                return False
        if self.calc_merkle_root() != self.hashMerkleRoot:
            return False
        return True

    def solve(self):
        self.rehash()
        target = uint256_from_compact(self.nBits)
        while self.sha256 > target:
            self.nNonce += 1
            self.rehash()

    def __repr__(self):
        return "CBlock(nVersion=%i hashPrevBlock=%064x hashMerkleRoot=%064x nTime=%s nBits=%08x nNonce=%08x vtx=%s)" \
            % (self.nVersion, self.hashPrevBlock, self.hashMerkleRoot,
               time.ctime(self.nTime), self.nBits, self.nNonce, repr(self.vtx))


class PrefilledTransaction:
    __slots__ = ("index", "tx")

    def __init__(self, index=0, tx = None):
        self.index = index
        self.tx = tx

    def deserialize(self, f):
        self.index = deser_compact_size(f)
        self.tx = CTransaction()
        self.tx.deserialize(f)

    def serialize(self, with_witness=True):
        r = b""
        r += ser_compact_size(self.index)
        if with_witness:
            r += self.tx.serialize_with_witness()
        else:
            r += self.tx.serialize_without_witness()
        return r

    def serialize_without_witness(self):
        return self.serialize(with_witness=False)

    def serialize_with_witness(self):
        return self.serialize(with_witness=True)

    def __repr__(self):
        return "PrefilledTransaction(index=%d, tx=%s)" % (self.index, repr(self.tx))


# This is what we send on the wire, in a cmpctblock message.
class P2PHeaderAndShortIDs:
    __slots__ = ("header", "nonce", "prefilled_txn", "prefilled_txn_length",
                 "shortids", "shortids_length")

    def __init__(self):
        self.header = CBlockHeader()
        self.nonce = 0
        self.shortids_length = 0
        self.shortids = []
        self.prefilled_txn_length = 0
        self.prefilled_txn = []

    def deserialize(self, f):
        self.header.deserialize(f)
        self.nonce = struct.unpack("<Q", f.read(8))[0]
        self.shortids_length = deser_compact_size(f)
        for _ in range(self.shortids_length):
            # shortids are defined to be 6 bytes in the spec, so append
            # two zero bytes and read it in as an 8-byte number
            self.shortids.append(struct.unpack("<Q", f.read(6) + b'\x00\x00')[0])
        self.prefilled_txn = deser_vector(f, PrefilledTransaction)
        self.prefilled_txn_length = len(self.prefilled_txn)

    # When using version 2 compact blocks, we must serialize with_witness.
    def serialize(self, with_witness=False):
        r = b""
        r += self.header.serialize()
        r += struct.pack("<Q", self.nonce)
        r += ser_compact_size(self.shortids_length)
        for x in self.shortids:
            # We only want the first 6 bytes
            r += struct.pack("<Q", x)[0:6]
        if with_witness:
            r += ser_vector(self.prefilled_txn, "serialize_with_witness")
        else:
            r += ser_vector(self.prefilled_txn, "serialize_without_witness")
        return r

    def __repr__(self):
        return "P2PHeaderAndShortIDs(header=%s, nonce=%d, shortids_length=%d, shortids=%s, prefilled_txn_length=%d, prefilledtxn=%s" % (repr(self.header), self.nonce, self.shortids_length, repr(self.shortids), self.prefilled_txn_length, repr(self.prefilled_txn))


# P2P version of the above that will use witness serialization (for compact
# block version 2)
class P2PHeaderAndShortWitnessIDs(P2PHeaderAndShortIDs):
    __slots__ = ()
    def serialize(self):
        return super().serialize(with_witness=True)

# Calculate the BIP 152-compact blocks shortid for a given transaction hash
def calculate_shortid(k0, k1, tx_hash):
    expected_shortid = siphash256(k0, k1, tx_hash)
    expected_shortid &= 0x0000ffffffffffff
    return expected_shortid


# This version gets rid of the array lengths, and reinterprets the differential
# encoding into indices that can be used for lookup.
class HeaderAndShortIDs:
    __slots__ = ("header", "nonce", "prefilled_txn", "shortids", "use_witness")

    def __init__(self, p2pheaders_and_shortids = None):
        self.header = CBlockHeader()
        self.nonce = 0
        self.shortids = []
        self.prefilled_txn = []
        self.use_witness = False

        if p2pheaders_and_shortids is not None:
            self.header = p2pheaders_and_shortids.header
            self.nonce = p2pheaders_and_shortids.nonce
            self.shortids = p2pheaders_and_shortids.shortids
            last_index = -1
            for x in p2pheaders_and_shortids.prefilled_txn:
                self.prefilled_txn.append(PrefilledTransaction(x.index + last_index + 1, x.tx))
                last_index = self.prefilled_txn[-1].index

    def to_p2p(self):
        if self.use_witness:
            ret = P2PHeaderAndShortWitnessIDs()
        else:
            ret = P2PHeaderAndShortIDs()
        ret.header = self.header
        ret.nonce = self.nonce
        ret.shortids_length = len(self.shortids)
        ret.shortids = self.shortids
        ret.prefilled_txn_length = len(self.prefilled_txn)
        ret.prefilled_txn = []
        last_index = -1
        for x in self.prefilled_txn:
            ret.prefilled_txn.append(PrefilledTransaction(x.index - last_index - 1, x.tx))
            last_index = x.index
        return ret

    def get_siphash_keys(self):
        header_nonce = self.header.serialize()
        header_nonce += struct.pack("<Q", self.nonce)
        hash_header_nonce_as_str = sha256(header_nonce)
        key0 = struct.unpack("<Q", hash_header_nonce_as_str[0:8])[0]
        key1 = struct.unpack("<Q", hash_header_nonce_as_str[8:16])[0]
        return [ key0, key1 ]

    # Version 2 compact blocks use wtxid in shortids (rather than txid)
    def initialize_from_block(self, block, nonce=0, prefill_list=None, use_witness=False):
        if prefill_list is None:
            prefill_list = [0]
        self.header = CBlockHeader(block)
        self.nonce = nonce
        self.prefilled_txn = [ PrefilledTransaction(i, block.vtx[i]) for i in prefill_list ]
        self.shortids = []
        self.use_witness = use_witness
        [k0, k1] = self.get_siphash_keys()
        for i in range(len(block.vtx)):
            if i not in prefill_list:
                tx_hash = block.vtx[i].sha256
                if use_witness:
                    tx_hash = block.vtx[i].calc_sha256(with_witness=True)
                self.shortids.append(calculate_shortid(k0, k1, tx_hash))

    def __repr__(self):
        return "HeaderAndShortIDs(header=%s, nonce=%d, shortids=%s, prefilledtxn=%s" % (repr(self.header), self.nonce, repr(self.shortids), repr(self.prefilled_txn))


class BlockTransactionsRequest:
    __slots__ = ("blockhash", "indexes")

    def __init__(self, blockhash=0, indexes = None):
        self.blockhash = blockhash
        self.indexes = indexes if indexes is not None else []

    def deserialize(self, f):
        self.blockhash = deser_uint256(f)
        indexes_length = deser_compact_size(f)
        for _ in range(indexes_length):
            self.indexes.append(deser_compact_size(f))

    def serialize(self):
        r = b""
        r += ser_uint256(self.blockhash)
        r += ser_compact_size(len(self.indexes))
        for x in self.indexes:
            r += ser_compact_size(x)
        return r

    # helper to set the differentially encoded indexes from absolute ones
    def from_absolute(self, absolute_indexes):
        self.indexes = []
        last_index = -1
        for x in absolute_indexes:
            self.indexes.append(x-last_index-1)
            last_index = x

    def to_absolute(self):
        absolute_indexes = []
        last_index = -1
        for x in self.indexes:
            absolute_indexes.append(x+last_index+1)
            last_index = absolute_indexes[-1]
        return absolute_indexes

    def __repr__(self):
        return "BlockTransactionsRequest(hash=%064x indexes=%s)" % (self.blockhash, repr(self.indexes))


class BlockTransactions:
    __slots__ = ("blockhash", "transactions")

    def __init__(self, blockhash=0, transactions = None):
        self.blockhash = blockhash
        self.transactions = transactions if transactions is not None else []

    def deserialize(self, f):
        self.blockhash = deser_uint256(f)
        self.transactions = deser_vector(f, CTransaction)

    def serialize(self, with_witness=True):
        r = b""
        r += ser_uint256(self.blockhash)
        if with_witness:
            r += ser_vector(self.transactions, "serialize_with_witness")
        else:
            r += ser_vector(self.transactions, "serialize_without_witness")
        return r

    def __repr__(self):
        return "BlockTransactions(hash=%064x transactions=%s)" % (self.blockhash, repr(self.transactions))


class CPartialMerkleTree:
    __slots__ = ("nTransactions", "vBits", "vHash")

    def __init__(self):
        self.nTransactions = 0
        self.vHash = []
        self.vBits = []

    def deserialize(self, f):
        self.nTransactions = struct.unpack("<i", f.read(4))[0]
        self.vHash = deser_uint256_vector(f)
        vBytes = deser_string(f)
        self.vBits = []
        for i in range(len(vBytes) * 8):
            self.vBits.append(vBytes[i//8] & (1 << (i % 8)) != 0)

    def serialize(self):
        r = b""
        r += struct.pack("<i", self.nTransactions)
        r += ser_uint256_vector(self.vHash)
        vBytesArray = bytearray([0x00] * ((len(self.vBits) + 7)//8))
        for i in range(len(self.vBits)):
            vBytesArray[i // 8] |= self.vBits[i] << (i % 8)
        r += ser_string(bytes(vBytesArray))
        return r

    def __repr__(self):
        return "CPartialMerkleTree(nTransactions=%d, vHash=%s, vBits=%s)" % (self.nTransactions, repr(self.vHash), repr(self.vBits))


class CMerkleBlock:
    __slots__ = ("header", "txn")

    def __init__(self):
        self.header = CBlockHeader()
        self.txn = CPartialMerkleTree()

    def deserialize(self, f):
        self.header.deserialize(f)
        self.txn.deserialize(f)

    def serialize(self):
        r = b""
        r += self.header.serialize()
        r += self.txn.serialize()
        return r

    def __repr__(self):
        return "CMerkleBlock(header=%s, txn=%s)" % (repr(self.header), repr(self.txn))


# Objects that correspond to messages on the wire
class msg_version:
    __slots__ = ("addrFrom", "addrTo", "nNonce", "nRelay", "nServices",
                 "nStartingHeight", "nTime", "nVersion", "strSubVer")
    msgtype = b"version"

    def __init__(self):
        self.nVersion = MY_VERSION
        self.nServices = NODE_NETWORK | NODE_WITNESS
        self.nTime = int(time.time())
        self.addrTo = CAddress()
        self.addrFrom = CAddress()
        self.nNonce = random.getrandbits(64)
        self.strSubVer = MY_SUBVERSION
        self.nStartingHeight = -1
        self.nRelay = MY_RELAY

    def deserialize(self, f):
        self.nVersion = struct.unpack("<i", f.read(4))[0]
        self.nServices = struct.unpack("<Q", f.read(8))[0]
        self.nTime = struct.unpack("<q", f.read(8))[0]
        self.addrTo = CAddress()
        self.addrTo.deserialize(f, with_time=False)

        self.addrFrom = CAddress()
        self.addrFrom.deserialize(f, with_time=False)
        self.nNonce = struct.unpack("<Q", f.read(8))[0]
        self.strSubVer = deser_string(f)

        self.nStartingHeight = struct.unpack("<i", f.read(4))[0]

        if self.nVersion >= 70001:
            # Relay field is optional for version 70001 onwards
            try:
                self.nRelay = struct.unpack("<b", f.read(1))[0]
            except:
                self.nRelay = 0
        else:
            self.nRelay = 0

    def serialize(self):
        r = b""
        r += struct.pack("<i", self.nVersion)
        r += struct.pack("<Q", self.nServices)
        r += struct.pack("<q", self.nTime)
        r += self.addrTo.serialize(with_time=False)
        r += self.addrFrom.serialize(with_time=False)
        r += struct.pack("<Q", self.nNonce)
        r += ser_string(self.strSubVer)
        r += struct.pack("<i", self.nStartingHeight)
        r += struct.pack("<b", self.nRelay)
        return r

    def __repr__(self):
        return 'msg_version(nVersion=%i nServices=%i nTime=%s addrTo=%s addrFrom=%s nNonce=0x%016X strSubVer=%s nStartingHeight=%i nRelay=%i)' \
            % (self.nVersion, self.nServices, time.ctime(self.nTime),
               repr(self.addrTo), repr(self.addrFrom), self.nNonce,
               self.strSubVer, self.nStartingHeight, self.nRelay)


class msg_verack:
    __slots__ = ()
    msgtype = b"verack"

    def __init__(self):
        pass

    def deserialize(self, f):
        pass

    def serialize(self):
        return b""

    def __repr__(self):
        return "msg_verack()"


class msg_addr:
    __slots__ = ("addrs",)
    msgtype = b"addr"

    def __init__(self):
        self.addrs = []

    def deserialize(self, f):
        self.addrs = deser_vector(f, CAddress)

    def serialize(self):
        return ser_vector(self.addrs)

    def __repr__(self):
        return "msg_addr(addrs=%s)" % (repr(self.addrs))


class msg_addrv2:
    __slots__ = ("addrs",)
    msgtype = b"addrv2"

    def __init__(self):
        self.addrs = []

    def deserialize(self, f):
        self.addrs = deser_vector(f, CAddress, "deserialize_v2")

    def serialize(self):
        return ser_vector(self.addrs, "serialize_v2")

    def __repr__(self):
        return "msg_addrv2(addrs=%s)" % (repr(self.addrs))


class msg_sendaddrv2:
    __slots__ = ()
    msgtype = b"sendaddrv2"

    def __init__(self):
        pass

    def deserialize(self, f):
        pass

    def serialize(self):
        return b""

    def __repr__(self):
        return "msg_sendaddrv2()"


class msg_inv:
    __slots__ = ("inv",)
    msgtype = b"inv"

    def __init__(self, inv=None):
        if inv is None:
            self.inv = []
        else:
            self.inv = inv

    def deserialize(self, f):
        self.inv = deser_vector(f, CInv)

    def serialize(self):
        return ser_vector(self.inv)

    def __repr__(self):
        return "msg_inv(inv=%s)" % (repr(self.inv))


class msg_getdata:
    __slots__ = ("inv",)
    msgtype = b"getdata"

    def __init__(self, inv=None):
        self.inv = inv if inv is not None else []

    def deserialize(self, f):
        self.inv = deser_vector(f, CInv)

    def serialize(self):
        return ser_vector(self.inv)

    def __repr__(self):
        return "msg_getdata(inv=%s)" % (repr(self.inv))


class msg_getblocks:
    __slots__ = ("locator", "hashstop")
    msgtype = b"getblocks"

    def __init__(self):
        self.locator = CBlockLocator()
        self.hashstop = 0

    def deserialize(self, f):
        self.locator = CBlockLocator()
        self.locator.deserialize(f)
        self.hashstop = deser_uint256(f)

    def serialize(self):
        r = b""
        r += self.locator.serialize()
        r += ser_uint256(self.hashstop)
        return r

    def __repr__(self):
        return "msg_getblocks(locator=%s hashstop=%064x)" \
            % (repr(self.locator), self.hashstop)


class msg_tx:
    __slots__ = ("tx",)
    msgtype = b"tx"

    def __init__(self, tx=CTransaction()):
        self.tx = tx

    def deserialize(self, f):
        self.tx.deserialize(f)

    def serialize(self):
        return self.tx.serialize_with_witness()

    def __repr__(self):
        return "msg_tx(tx=%s)" % (repr(self.tx))

class msg_wtxidrelay:
    __slots__ = ()
    msgtype = b"wtxidrelay"

    def __init__(self):
        pass

    def deserialize(self, f):
        pass

    def serialize(self):
        return b""

    def __repr__(self):
        return "msg_wtxidrelay()"


class msg_no_witness_tx(msg_tx):
    __slots__ = ()

    def serialize(self):
        return self.tx.serialize_without_witness()


class msg_block:
    __slots__ = ("block",)
    msgtype = b"block"

    def __init__(self, block=None):
        if block is None:
            self.block = CBlock()
        else:
            self.block = block

    def deserialize(self, f):
        self.block.deserialize(f)

    def serialize(self):
        return self.block.serialize()

    def __repr__(self):
        return "msg_block(block=%s)" % (repr(self.block))


# for cases where a user needs tighter control over what is sent over the wire
# note that the user must supply the name of the msgtype, and the data
class msg_generic:
    __slots__ = ("msgtype", "data")

    def __init__(self, msgtype, data=None):
        self.msgtype = msgtype
        self.data = data

    def serialize(self):
        return self.data

    def __repr__(self):
        return "msg_generic()"


class msg_no_witness_block(msg_block):
    __slots__ = ()
    def serialize(self):
        return self.block.serialize(with_witness=False)


class msg_getaddr:
    __slots__ = ()
    msgtype = b"getaddr"

    def __init__(self):
        pass

    def deserialize(self, f):
        pass

    def serialize(self):
        return b""

    def __repr__(self):
        return "msg_getaddr()"


class msg_ping:
    __slots__ = ("nonce",)
    msgtype = b"ping"

    def __init__(self, nonce=0):
        self.nonce = nonce

    def deserialize(self, f):
        self.nonce = struct.unpack("<Q", f.read(8))[0]

    def serialize(self):
        r = b""
        r += struct.pack("<Q", self.nonce)
        return r

    def __repr__(self):
        return "msg_ping(nonce=%08x)" % self.nonce


class msg_pong:
    __slots__ = ("nonce",)
    msgtype = b"pong"

    def __init__(self, nonce=0):
        self.nonce = nonce

    def deserialize(self, f):
        self.nonce = struct.unpack("<Q", f.read(8))[0]

    def serialize(self):
        r = b""
        r += struct.pack("<Q", self.nonce)
        return r

    def __repr__(self):
        return "msg_pong(nonce=%08x)" % self.nonce


class msg_mempool:
    __slots__ = ()
    msgtype = b"mempool"

    def __init__(self):
        pass

    def deserialize(self, f):
        pass

    def serialize(self):
        return b""

    def __repr__(self):
        return "msg_mempool()"


class msg_notfound:
    __slots__ = ("vec", )
    msgtype = b"notfound"

    def __init__(self, vec=None):
        self.vec = vec or []

    def deserialize(self, f):
        self.vec = deser_vector(f, CInv)

    def serialize(self):
        return ser_vector(self.vec)

    def __repr__(self):
        return "msg_notfound(vec=%s)" % (repr(self.vec))


class msg_sendheaders:
    __slots__ = ()
    msgtype = b"sendheaders"

    def __init__(self):
        pass

    def deserialize(self, f):
        pass

    def serialize(self):
        return b""

    def __repr__(self):
        return "msg_sendheaders()"


# getheaders message has
# number of entries
# vector of hashes
# hash_stop (hash of last desired block header, 0 to get as many as possible)
class msg_getheaders:
    __slots__ = ("hashstop", "locator",)
    msgtype = b"getheaders"

    def __init__(self):
        self.locator = CBlockLocator()
        self.hashstop = 0

    def deserialize(self, f):
        self.locator = CBlockLocator()
        self.locator.deserialize(f)
        self.hashstop = deser_uint256(f)

    def serialize(self):
        r = b""
        r += self.locator.serialize()
        r += ser_uint256(self.hashstop)
        return r

    def __repr__(self):
        return "msg_getheaders(locator=%s, stop=%064x)" \
            % (repr(self.locator), self.hashstop)


# headers message has
# <count> <vector of block headers>
class msg_headers:
    __slots__ = ("headers",)
    msgtype = b"headers"

    def __init__(self, headers=None):
        self.headers = headers if headers is not None else []

    def deserialize(self, f):
        # comment in pocketcoind indicates these should be deserialized as blocks
        blocks = deser_vector(f, CBlock)
        for x in blocks:
            self.headers.append(CBlockHeader(x))

    def serialize(self):
        blocks = [CBlock(x) for x in self.headers]
        return ser_vector(blocks)

    def __repr__(self):
        return "msg_headers(headers=%s)" % repr(self.headers)


class msg_merkleblock:
    __slots__ = ("merkleblock",)
    msgtype = b"merkleblock"

    def __init__(self, merkleblock=None):
        if merkleblock is None:
            self.merkleblock = CMerkleBlock()
        else:
            self.merkleblock = merkleblock

    def deserialize(self, f):
        self.merkleblock.deserialize(f)

    def serialize(self):
        return self.merkleblock.serialize()

    def __repr__(self):
        return "msg_merkleblock(merkleblock=%s)" % (repr(self.merkleblock))


class msg_filterload:
    __slots__ = ("data", "nHashFuncs", "nTweak", "nFlags")
    msgtype = b"filterload"

    def __init__(self, data=b'00', nHashFuncs=0, nTweak=0, nFlags=0):
        self.data = data
        self.nHashFuncs = nHashFuncs
        self.nTweak = nTweak
        self.nFlags = nFlags

    def deserialize(self, f):
        self.data = deser_string(f)
        self.nHashFuncs = struct.unpack("<I", f.read(4))[0]
        self.nTweak = struct.unpack("<I", f.read(4))[0]
        self.nFlags = struct.unpack("<B", f.read(1))[0]

    def serialize(self):
        r = b""
        r += ser_string(self.data)
        r += struct.pack("<I", self.nHashFuncs)
        r += struct.pack("<I", self.nTweak)
        r += struct.pack("<B", self.nFlags)
        return r

    def __repr__(self):
        return "msg_filterload(data={}, nHashFuncs={}, nTweak={}, nFlags={})".format(
            self.data, self.nHashFuncs, self.nTweak, self.nFlags)


class msg_filteradd:
    __slots__ = ("data")
    msgtype = b"filteradd"

    def __init__(self, data):
        self.data = data

    def deserialize(self, f):
        self.data = deser_string(f)

    def serialize(self):
        r = b""
        r += ser_string(self.data)
        return r

    def __repr__(self):
        return "msg_filteradd(data={})".format(self.data)


class msg_filterclear:
    __slots__ = ()
    msgtype = b"filterclear"

    def __init__(self):
        pass

    def deserialize(self, f):
        pass

    def serialize(self):
        return b""

    def __repr__(self):
        return "msg_filterclear()"


class msg_feefilter:
    __slots__ = ("feerate",)
    msgtype = b"feefilter"

    def __init__(self, feerate=0):
        self.feerate = feerate

    def deserialize(self, f):
        self.feerate = struct.unpack("<Q", f.read(8))[0]

    def serialize(self):
        r = b""
        r += struct.pack("<Q", self.feerate)
        return r

    def __repr__(self):
        return "msg_feefilter(feerate=%08x)" % self.feerate


class msg_sendcmpct:
    __slots__ = ("announce", "version")
    msgtype = b"sendcmpct"

    def __init__(self, announce=False, version=1):
        self.announce = announce
        self.version = version

    def deserialize(self, f):
        self.announce = struct.unpack("<?", f.read(1))[0]
        self.version = struct.unpack("<Q", f.read(8))[0]

    def serialize(self):
        r = b""
        r += struct.pack("<?", self.announce)
        r += struct.pack("<Q", self.version)
        return r

    def __repr__(self):
        return "msg_sendcmpct(announce=%s, version=%lu)" % (self.announce, self.version)


class msg_cmpctblock:
    __slots__ = ("header_and_shortids",)
    msgtype = b"cmpctblock"

    def __init__(self, header_and_shortids = None):
        self.header_and_shortids = header_and_shortids

    def deserialize(self, f):
        self.header_and_shortids = P2PHeaderAndShortIDs()
        self.header_and_shortids.deserialize(f)

    def serialize(self):
        r = b""
        r += self.header_and_shortids.serialize()
        return r

    def __repr__(self):
        return "msg_cmpctblock(HeaderAndShortIDs=%s)" % repr(self.header_and_shortids)


class msg_getblocktxn:
    __slots__ = ("block_txn_request",)
    msgtype = b"getblocktxn"

    def __init__(self):
        self.block_txn_request = None

    def deserialize(self, f):
        self.block_txn_request = BlockTransactionsRequest()
        self.block_txn_request.deserialize(f)

    def serialize(self):
        r = b""
        r += self.block_txn_request.serialize()
        return r

    def __repr__(self):
        return "msg_getblocktxn(block_txn_request=%s)" % (repr(self.block_txn_request))


class msg_blocktxn:
    __slots__ = ("block_transactions",)
    msgtype = b"blocktxn"

    def __init__(self):
        self.block_transactions = BlockTransactions()

    def deserialize(self, f):
        self.block_transactions.deserialize(f)

    def serialize(self):
        r = b""
        r += self.block_transactions.serialize()
        return r

    def __repr__(self):
        return "msg_blocktxn(block_transactions=%s)" % (repr(self.block_transactions))


class msg_no_witness_blocktxn(msg_blocktxn):
    __slots__ = ()

    def serialize(self):
        return self.block_transactions.serialize(with_witness=False)


class msg_getcfilters:
    __slots__ = ("filter_type", "start_height", "stop_hash")
    msgtype =  b"getcfilters"

    def __init__(self, filter_type, start_height, stop_hash):
        self.filter_type = filter_type
        self.start_height = start_height
        self.stop_hash = stop_hash

    def deserialize(self, f):
        self.filter_type = struct.unpack("<B", f.read(1))[0]
        self.start_height = struct.unpack("<I", f.read(4))[0]
        self.stop_hash = deser_uint256(f)

    def serialize(self):
        r = b""
        r += struct.pack("<B", self.filter_type)
        r += struct.pack("<I", self.start_height)
        r += ser_uint256(self.stop_hash)
        return r

    def __repr__(self):
        return "msg_getcfilters(filter_type={:#x}, start_height={}, stop_hash={:x})".format(
            self.filter_type, self.start_height, self.stop_hash)

class msg_cfilter:
    __slots__ = ("filter_type", "block_hash", "filter_data")
    msgtype =  b"cfilter"

    def __init__(self, filter_type=None, block_hash=None, filter_data=None):
        self.filter_type = filter_type
        self.block_hash = block_hash
        self.filter_data = filter_data

    def deserialize(self, f):
        self.filter_type = struct.unpack("<B", f.read(1))[0]
        self.block_hash = deser_uint256(f)
        self.filter_data = deser_string(f)

    def serialize(self):
        r = b""
        r += struct.pack("<B", self.filter_type)
        r += ser_uint256(self.block_hash)
        r += ser_string(self.filter_data)
        return r

    def __repr__(self):
        return "msg_cfilter(filter_type={:#x}, block_hash={:x})".format(
            self.filter_type, self.block_hash)

class msg_getcfheaders:
    __slots__ = ("filter_type", "start_height", "stop_hash")
    msgtype =  b"getcfheaders"

    def __init__(self, filter_type, start_height, stop_hash):
        self.filter_type = filter_type
        self.start_height = start_height
        self.stop_hash = stop_hash

    def deserialize(self, f):
        self.filter_type = struct.unpack("<B", f.read(1))[0]
        self.start_height = struct.unpack("<I", f.read(4))[0]
        self.stop_hash = deser_uint256(f)

    def serialize(self):
        r = b""
        r += struct.pack("<B", self.filter_type)
        r += struct.pack("<I", self.start_height)
        r += ser_uint256(self.stop_hash)
        return r

    def __repr__(self):
        return "msg_getcfheaders(filter_type={:#x}, start_height={}, stop_hash={:x})".format(
            self.filter_type, self.start_height, self.stop_hash)

class msg_cfheaders:
    __slots__ = ("filter_type", "stop_hash", "prev_header", "hashes")
    msgtype =  b"cfheaders"

    def __init__(self, filter_type=None, stop_hash=None, prev_header=None, hashes=None):
        self.filter_type = filter_type
        self.stop_hash = stop_hash
        self.prev_header = prev_header
        self.hashes = hashes

    def deserialize(self, f):
        self.filter_type = struct.unpack("<B", f.read(1))[0]
        self.stop_hash = deser_uint256(f)
        self.prev_header = deser_uint256(f)
        self.hashes = deser_uint256_vector(f)

    def serialize(self):
        r = b""
        r += struct.pack("<B", self.filter_type)
        r += ser_uint256(self.stop_hash)
        r += ser_uint256(self.prev_header)
        r += ser_uint256_vector(self.hashes)
        return r

    def __repr__(self):
        return "msg_cfheaders(filter_type={:#x}, stop_hash={:x})".format(
            self.filter_type, self.stop_hash)

class msg_getcfcheckpt:
    __slots__ = ("filter_type", "stop_hash")
    msgtype =  b"getcfcheckpt"

    def __init__(self, filter_type, stop_hash):
        self.filter_type = filter_type
        self.stop_hash = stop_hash

    def deserialize(self, f):
        self.filter_type = struct.unpack("<B", f.read(1))[0]
        self.stop_hash = deser_uint256(f)

    def serialize(self):
        r = b""
        r += struct.pack("<B", self.filter_type)
        r += ser_uint256(self.stop_hash)
        return r

    def __repr__(self):
        return "msg_getcfcheckpt(filter_type={:#x}, stop_hash={:x})".format(
            self.filter_type, self.stop_hash)

class msg_cfcheckpt:
    __slots__ = ("filter_type", "stop_hash", "headers")
    msgtype =  b"cfcheckpt"

    def __init__(self, filter_type=None, stop_hash=None, headers=None):
        self.filter_type = filter_type
        self.stop_hash = stop_hash
        self.headers = headers

    def deserialize(self, f):
        self.filter_type = struct.unpack("<B", f.read(1))[0]
        self.stop_hash = deser_uint256(f)
        self.headers = deser_uint256_vector(f)

    def serialize(self):
        r = b""
        r += struct.pack("<B", self.filter_type)
        r += ser_uint256(self.stop_hash)
        r += ser_uint256_vector(self.headers)
        return r

    def __repr__(self):
        return "msg_cfcheckpt(filter_type={:#x}, stop_hash={:x})".format(
            self.filter_type, self.stop_hash)<|MERGE_RESOLUTION|>--- conflicted
+++ resolved
@@ -1,11 +1,7 @@
 #!/usr/bin/env python3
 # Copyright (c) 2010 ArtForz -- public domain half-a-node
 # Copyright (c) 2012 Jeff Garzik
-<<<<<<< HEAD
-# Copyright (c) 2010-2020 The Pocketcoin Core developers
-=======
 # Copyright (c) 2010-2022 The Bitcoin Core developers
->>>>>>> 5c77ebee
 # Distributed under the MIT software license, see the accompanying
 # file COPYING or http://www.opensource.org/licenses/mit-license.php.
 """Pocketcoin test framework primitive and message structures
