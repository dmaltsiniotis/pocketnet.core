#!/usr/bin/env python3
# Copyright (c) 2014-2020 The Pocketcoin Core developers
# Distributed under the MIT software license, see the accompanying
# file COPYING or http://www.opensource.org/licenses/mit-license.php.
"""Test the fundrawtransaction RPC."""

from decimal import Decimal
from test_framework.descriptors import descsum_create
from test_framework.test_framework import PocketcoinTestFramework
from test_framework.util import (
    assert_approx,
    assert_equal,
    assert_fee_amount,
    assert_greater_than,
    assert_greater_than_or_equal,
    assert_raises_rpc_error,
    count_bytes,
    find_vout_for_address,
)


def get_unspent(listunspent, amount):
    for utx in listunspent:
        if utx['amount'] == amount:
            return utx
    raise AssertionError('Could not find unspent with amount={}'.format(amount))

class RawTransactionsTest(PocketcoinTestFramework):
    def set_test_params(self):
        self.num_nodes = 4
        self.setup_clean_chain = True
        # This test isn't testing tx relay. Set whitelist on the peers for
        # instant tx relay.
        self.extra_args = [['-whitelist=noban@127.0.0.1']] * self.num_nodes

    def skip_test_if_missing_module(self):
        self.skip_if_no_wallet()

    def setup_network(self):
        self.setup_nodes()

        self.connect_nodes(0, 1)
        self.connect_nodes(1, 2)
        self.connect_nodes(0, 2)
        self.connect_nodes(0, 3)

    def run_test(self):
        self.log.info("Connect nodes, set fees, generate blocks, and sync")
        self.min_relay_tx_fee = self.nodes[0].getnetworkinfo()['relayfee']
        # This test is not meant to test fee estimation and we'd like
        # to be sure all txs are sent at a consistent desired feerate
        for node in self.nodes:
            node.settxfee(self.min_relay_tx_fee)

        # if the fee's positive delta is higher than this value tests will fail,
        # neg. delta always fail the tests.
        # The size of the signature of every input may be at most 2 bytes larger
        # than a minimum sized signature.

        #            = 2 bytes * minRelayTxFeePerByte
        self.fee_tolerance = 2 * self.min_relay_tx_fee / 1000

        self.nodes[2].generate(1)
        self.sync_all()
        self.nodes[0].generate(121)
        self.sync_all()

        self.test_change_position()
        self.test_simple()
        self.test_simple_two_coins()
        self.test_simple_two_outputs()
        self.test_change()
        self.test_no_change()
        self.test_invalid_option()
        self.test_invalid_change_address()
        self.test_valid_change_address()
        self.test_change_type()
        self.test_coin_selection()
        self.test_two_vin()
        self.test_two_vin_two_vout()
        self.test_invalid_input()
        self.test_fee_p2pkh()
        self.test_fee_p2pkh_multi_out()
        self.test_fee_p2sh()
        self.test_fee_4of5()
        self.test_spend_2of2()
        self.test_locked_wallet()
        self.test_many_inputs_fee()
        self.test_many_inputs_send()
        self.test_op_return()
        self.test_watchonly()
        self.test_all_watched_funds()
        self.test_option_feerate()
        self.test_address_reuse()
        self.test_option_subtract_fee_from_outputs()
        self.test_subtract_fee_with_presets()

    def test_change_position(self):
        """Ensure setting changePosition in fundraw with an exact match is handled properly."""
        self.log.info("Test fundrawtxn changePosition option")
        rawmatch = self.nodes[2].createrawtransaction([], {self.nodes[2].getnewaddress():50})
        rawmatch = self.nodes[2].fundrawtransaction(rawmatch, {"changePosition":1, "subtractFeeFromOutputs":[0]})
        assert_equal(rawmatch["changepos"], -1)

        self.nodes[3].createwallet(wallet_name="wwatch", disable_private_keys=True)
        wwatch = self.nodes[3].get_wallet_rpc('wwatch')
        watchonly_address = self.nodes[0].getnewaddress()
        watchonly_pubkey = self.nodes[0].getaddressinfo(watchonly_address)["pubkey"]
        self.watchonly_amount = Decimal(200)
        wwatch.importpubkey(watchonly_pubkey, "", True)
        self.watchonly_txid = self.nodes[0].sendtoaddress(watchonly_address, self.watchonly_amount)

        # Lock UTXO so nodes[0] doesn't accidentally spend it
        self.watchonly_vout = find_vout_for_address(self.nodes[0], self.watchonly_txid, watchonly_address)
        self.nodes[0].lockunspent(False, [{"txid": self.watchonly_txid, "vout": self.watchonly_vout}])

        self.nodes[0].sendtoaddress(self.nodes[3].get_wallet_rpc(self.default_wallet_name).getnewaddress(), self.watchonly_amount / 10)

        self.nodes[0].sendtoaddress(self.nodes[2].getnewaddress(), 1.5)
        self.nodes[0].sendtoaddress(self.nodes[2].getnewaddress(), 1.0)
        self.nodes[0].sendtoaddress(self.nodes[2].getnewaddress(), 5.0)

        self.nodes[0].generate(1)
        self.sync_all()

        wwatch.unloadwallet()

    def test_simple(self):
        self.log.info("Test fundrawtxn")
        inputs  = [ ]
        outputs = { self.nodes[0].getnewaddress() : 1.0 }
        rawtx   = self.nodes[2].createrawtransaction(inputs, outputs)
        dec_tx  = self.nodes[2].decoderawtransaction(rawtx)
        rawtxfund = self.nodes[2].fundrawtransaction(rawtx)
        dec_tx  = self.nodes[2].decoderawtransaction(rawtxfund['hex'])
        assert len(dec_tx['vin']) > 0  #test that we have enough inputs

    def test_simple_two_coins(self):
        self.log.info("Test fundrawtxn with 2 coins")
        inputs  = [ ]
        outputs = { self.nodes[0].getnewaddress() : 2.2 }
        rawtx   = self.nodes[2].createrawtransaction(inputs, outputs)
        dec_tx  = self.nodes[2].decoderawtransaction(rawtx)

        rawtxfund = self.nodes[2].fundrawtransaction(rawtx)
        dec_tx  = self.nodes[2].decoderawtransaction(rawtxfund['hex'])
        assert len(dec_tx['vin']) > 0  #test if we have enough inputs
        assert_equal(dec_tx['vin'][0]['scriptSig']['hex'], '')

    def test_simple_two_outputs(self):
        self.log.info("Test fundrawtxn with 2 outputs")

        inputs  = [ ]
        outputs = { self.nodes[0].getnewaddress() : 2.6, self.nodes[1].getnewaddress() : 2.5 }
        rawtx   = self.nodes[2].createrawtransaction(inputs, outputs)
        dec_tx  = self.nodes[2].decoderawtransaction(rawtx)

        rawtxfund = self.nodes[2].fundrawtransaction(rawtx)
        dec_tx  = self.nodes[2].decoderawtransaction(rawtxfund['hex'])
        totalOut = 0
        for out in dec_tx['vout']:
            totalOut += out['value']

        assert len(dec_tx['vin']) > 0
        assert_equal(dec_tx['vin'][0]['scriptSig']['hex'], '')

    def test_change(self):
        self.log.info("Test fundrawtxn with a vin > required amount")
        utx = get_unspent(self.nodes[2].listunspent(), 5)

        inputs  = [ {'txid' : utx['txid'], 'vout' : utx['vout']}]
        outputs = { self.nodes[0].getnewaddress() : 1.0 }
        rawtx   = self.nodes[2].createrawtransaction(inputs, outputs)
        dec_tx  = self.nodes[2].decoderawtransaction(rawtx)
        assert_equal(utx['txid'], dec_tx['vin'][0]['txid'])

        rawtxfund = self.nodes[2].fundrawtransaction(rawtx)
        fee = rawtxfund['fee']
        self.test_no_change_fee = fee  # Use the same fee for the next tx
        dec_tx  = self.nodes[2].decoderawtransaction(rawtxfund['hex'])
        totalOut = 0
        for out in dec_tx['vout']:
            totalOut += out['value']

        assert_equal(fee + totalOut, utx['amount']) #compare vin total and totalout+fee

    def test_no_change(self):
        self.log.info("Test fundrawtxn not having a change output")
        utx = get_unspent(self.nodes[2].listunspent(), 5)

        inputs  = [ {'txid' : utx['txid'], 'vout' : utx['vout']}]
        outputs = {self.nodes[0].getnewaddress(): Decimal(5.0) - self.test_no_change_fee - self.fee_tolerance}
        rawtx   = self.nodes[2].createrawtransaction(inputs, outputs)
        dec_tx  = self.nodes[2].decoderawtransaction(rawtx)
        assert_equal(utx['txid'], dec_tx['vin'][0]['txid'])

        rawtxfund = self.nodes[2].fundrawtransaction(rawtx)
        fee = rawtxfund['fee']
        dec_tx  = self.nodes[2].decoderawtransaction(rawtxfund['hex'])
        totalOut = 0
        for out in dec_tx['vout']:
            totalOut += out['value']

        assert_equal(rawtxfund['changepos'], -1)
        assert_equal(fee + totalOut, utx['amount']) #compare vin total and totalout+fee

    def test_invalid_option(self):
        self.log.info("Test fundrawtxn with an invalid option")
        utx = get_unspent(self.nodes[2].listunspent(), 5)

        inputs  = [ {'txid' : utx['txid'], 'vout' : utx['vout']} ]
        outputs = { self.nodes[0].getnewaddress() : Decimal(4.0) }
        rawtx   = self.nodes[2].createrawtransaction(inputs, outputs)
        dec_tx  = self.nodes[2].decoderawtransaction(rawtx)
        assert_equal(utx['txid'], dec_tx['vin'][0]['txid'])

        assert_raises_rpc_error(-3, "Unexpected key foo", self.nodes[2].fundrawtransaction, rawtx, {'foo':'bar'})

        # reserveChangeKey was deprecated and is now removed
        assert_raises_rpc_error(-3, "Unexpected key reserveChangeKey", lambda: self.nodes[2].fundrawtransaction(hexstring=rawtx, options={'reserveChangeKey': True}))

    def test_invalid_change_address(self):
        self.log.info("Test fundrawtxn with an invalid change address")
        utx = get_unspent(self.nodes[2].listunspent(), 5)

        inputs  = [ {'txid' : utx['txid'], 'vout' : utx['vout']} ]
        outputs = { self.nodes[0].getnewaddress() : Decimal(4.0) }
        rawtx   = self.nodes[2].createrawtransaction(inputs, outputs)
        dec_tx  = self.nodes[2].decoderawtransaction(rawtx)
        assert_equal(utx['txid'], dec_tx['vin'][0]['txid'])

        assert_raises_rpc_error(-5, "Change address must be a valid pocketcoin address", self.nodes[2].fundrawtransaction, rawtx, {'changeAddress':'foobar'})

    def test_valid_change_address(self):
        self.log.info("Test fundrawtxn with a provided change address")
        utx = get_unspent(self.nodes[2].listunspent(), 5)

        inputs  = [ {'txid' : utx['txid'], 'vout' : utx['vout']} ]
        outputs = { self.nodes[0].getnewaddress() : Decimal(4.0) }
        rawtx   = self.nodes[2].createrawtransaction(inputs, outputs)
        dec_tx  = self.nodes[2].decoderawtransaction(rawtx)
        assert_equal(utx['txid'], dec_tx['vin'][0]['txid'])

        change = self.nodes[2].getnewaddress()
        assert_raises_rpc_error(-8, "changePosition out of bounds", self.nodes[2].fundrawtransaction, rawtx, {'changeAddress':change, 'changePosition':2})
        rawtxfund = self.nodes[2].fundrawtransaction(rawtx, {'changeAddress': change, 'changePosition': 0})
        dec_tx  = self.nodes[2].decoderawtransaction(rawtxfund['hex'])
        out = dec_tx['vout'][0]
        assert_equal(change, out['scriptPubKey']['addresses'][0])

    def test_change_type(self):
        self.log.info("Test fundrawtxn with a provided change type")
        utx = get_unspent(self.nodes[2].listunspent(), 5)

        inputs  = [ {'txid' : utx['txid'], 'vout' : utx['vout']} ]
        outputs = { self.nodes[0].getnewaddress() : Decimal(4.0) }
        rawtx   = self.nodes[2].createrawtransaction(inputs, outputs)
        assert_raises_rpc_error(-1, "JSON value is not a string as expected", self.nodes[2].fundrawtransaction, rawtx, {'change_type': None})
        assert_raises_rpc_error(-5, "Unknown change type ''", self.nodes[2].fundrawtransaction, rawtx, {'change_type': ''})
        rawtx = self.nodes[2].fundrawtransaction(rawtx, {'change_type': 'bech32'})
        dec_tx = self.nodes[2].decoderawtransaction(rawtx['hex'])
        assert_equal('witness_v0_keyhash', dec_tx['vout'][rawtx['changepos']]['scriptPubKey']['type'])

    def test_coin_selection(self):
        self.log.info("Test fundrawtxn with a vin < required amount")
        utx = get_unspent(self.nodes[2].listunspent(), 1)

        inputs  = [ {'txid' : utx['txid'], 'vout' : utx['vout']}]
        outputs = { self.nodes[0].getnewaddress() : 1.0 }
        rawtx   = self.nodes[2].createrawtransaction(inputs, outputs)

        # 4-byte version + 1-byte vin count + 36-byte prevout then script_len
        rawtx = rawtx[:82] + "0100" + rawtx[84:]

        dec_tx  = self.nodes[2].decoderawtransaction(rawtx)
        assert_equal(utx['txid'], dec_tx['vin'][0]['txid'])
        assert_equal("00", dec_tx['vin'][0]['scriptSig']['hex'])

        # Should fail without add_inputs:
        assert_raises_rpc_error(-4, "Insufficient funds", self.nodes[2].fundrawtransaction, rawtx, {"add_inputs": False})
        # add_inputs is enabled by default
        rawtxfund = self.nodes[2].fundrawtransaction(rawtx)

        dec_tx  = self.nodes[2].decoderawtransaction(rawtxfund['hex'])
        totalOut = 0
        matchingOuts = 0
        for i, out in enumerate(dec_tx['vout']):
            totalOut += out['value']
            if out['scriptPubKey']['addresses'][0] in outputs:
                matchingOuts+=1
            else:
                assert_equal(i, rawtxfund['changepos'])

        assert_equal(utx['txid'], dec_tx['vin'][0]['txid'])
        assert_equal("00", dec_tx['vin'][0]['scriptSig']['hex'])

        assert_equal(matchingOuts, 1)
        assert_equal(len(dec_tx['vout']), 2)

    def test_two_vin(self):
        self.log.info("Test fundrawtxn with 2 vins")
        utx = get_unspent(self.nodes[2].listunspent(), 1)
        utx2 = get_unspent(self.nodes[2].listunspent(), 5)

        inputs  = [ {'txid' : utx['txid'], 'vout' : utx['vout']},{'txid' : utx2['txid'], 'vout' : utx2['vout']} ]
        outputs = { self.nodes[0].getnewaddress() : 6.0 }
        rawtx   = self.nodes[2].createrawtransaction(inputs, outputs)
        dec_tx  = self.nodes[2].decoderawtransaction(rawtx)
        assert_equal(utx['txid'], dec_tx['vin'][0]['txid'])

        # Should fail without add_inputs:
        assert_raises_rpc_error(-4, "Insufficient funds", self.nodes[2].fundrawtransaction, rawtx, {"add_inputs": False})
        rawtxfund = self.nodes[2].fundrawtransaction(rawtx, {"add_inputs": True})

        dec_tx  = self.nodes[2].decoderawtransaction(rawtxfund['hex'])
        totalOut = 0
        matchingOuts = 0
        for out in dec_tx['vout']:
            totalOut += out['value']
            if out['scriptPubKey']['addresses'][0] in outputs:
                matchingOuts+=1

        assert_equal(matchingOuts, 1)
        assert_equal(len(dec_tx['vout']), 2)

        matchingIns = 0
        for vinOut in dec_tx['vin']:
            for vinIn in inputs:
                if vinIn['txid'] == vinOut['txid']:
                    matchingIns+=1

        assert_equal(matchingIns, 2) #we now must see two vins identical to vins given as params

    def test_two_vin_two_vout(self):
        self.log.info("Test fundrawtxn with 2 vins and 2 vouts")
        utx = get_unspent(self.nodes[2].listunspent(), 1)
        utx2 = get_unspent(self.nodes[2].listunspent(), 5)

        inputs  = [ {'txid' : utx['txid'], 'vout' : utx['vout']},{'txid' : utx2['txid'], 'vout' : utx2['vout']} ]
        outputs = { self.nodes[0].getnewaddress() : 6.0, self.nodes[0].getnewaddress() : 1.0 }
        rawtx   = self.nodes[2].createrawtransaction(inputs, outputs)
        dec_tx  = self.nodes[2].decoderawtransaction(rawtx)
        assert_equal(utx['txid'], dec_tx['vin'][0]['txid'])

        # Should fail without add_inputs:
        assert_raises_rpc_error(-4, "Insufficient funds", self.nodes[2].fundrawtransaction, rawtx, {"add_inputs": False})
        rawtxfund = self.nodes[2].fundrawtransaction(rawtx, {"add_inputs": True})

        dec_tx  = self.nodes[2].decoderawtransaction(rawtxfund['hex'])
        totalOut = 0
        matchingOuts = 0
        for out in dec_tx['vout']:
            totalOut += out['value']
            if out['scriptPubKey']['addresses'][0] in outputs:
                matchingOuts+=1

        assert_equal(matchingOuts, 2)
        assert_equal(len(dec_tx['vout']), 3)

    def test_invalid_input(self):
        self.log.info("Test fundrawtxn with an invalid vin")
        inputs  = [ {'txid' : "1c7f966dab21119bac53213a2bc7532bff1fa844c124fd750a7d0b1332440bd1", 'vout' : 0} ] #invalid vin!
        outputs = { self.nodes[0].getnewaddress() : 1.0}
        rawtx   = self.nodes[2].createrawtransaction(inputs, outputs)
        assert_raises_rpc_error(-4, "Insufficient funds", self.nodes[2].fundrawtransaction, rawtx)

    def test_fee_p2pkh(self):
        """Compare fee of a standard pubkeyhash transaction."""
        self.log.info("Test fundrawtxn p2pkh fee")
        inputs = []
        outputs = {self.nodes[1].getnewaddress():1.1}
        rawtx = self.nodes[0].createrawtransaction(inputs, outputs)
        fundedTx = self.nodes[0].fundrawtransaction(rawtx)

        # Create same transaction over sendtoaddress.
        txId = self.nodes[0].sendtoaddress(self.nodes[1].getnewaddress(), 1.1)
        signedFee = self.nodes[0].getrawmempool(True)[txId]['fee']

        # Compare fee.
        feeDelta = Decimal(fundedTx['fee']) - Decimal(signedFee)
        assert feeDelta >= 0 and feeDelta <= self.fee_tolerance

    def test_fee_p2pkh_multi_out(self):
        """Compare fee of a standard pubkeyhash transaction with multiple outputs."""
        self.log.info("Test fundrawtxn p2pkh fee with multiple outputs")
        inputs = []
        outputs = {
            self.nodes[1].getnewaddress():1.1,
            self.nodes[1].getnewaddress():1.2,
            self.nodes[1].getnewaddress():0.1,
            self.nodes[1].getnewaddress():1.3,
            self.nodes[1].getnewaddress():0.2,
            self.nodes[1].getnewaddress():0.3,
        }
        rawtx = self.nodes[0].createrawtransaction(inputs, outputs)
        fundedTx = self.nodes[0].fundrawtransaction(rawtx)

        # Create same transaction over sendtoaddress.
        txId = self.nodes[0].sendmany("", outputs)
        signedFee = self.nodes[0].getrawmempool(True)[txId]['fee']

        # Compare fee.
        feeDelta = Decimal(fundedTx['fee']) - Decimal(signedFee)
        assert feeDelta >= 0 and feeDelta <= self.fee_tolerance

    def test_fee_p2sh(self):
        """Compare fee of a 2-of-2 multisig p2sh transaction."""
        # Create 2-of-2 addr.
        addr1 = self.nodes[1].getnewaddress()
        addr2 = self.nodes[1].getnewaddress()

        addr1Obj = self.nodes[1].getaddressinfo(addr1)
        addr2Obj = self.nodes[1].getaddressinfo(addr2)

        mSigObj = self.nodes[3].createmultisig(2, [addr1Obj['pubkey'], addr2Obj['pubkey']])['address']

        inputs = []
        outputs = {mSigObj:1.1}
        rawtx = self.nodes[0].createrawtransaction(inputs, outputs)
        fundedTx = self.nodes[0].fundrawtransaction(rawtx)

        # Create same transaction over sendtoaddress.
        txId = self.nodes[0].sendtoaddress(mSigObj, 1.1)
        signedFee = self.nodes[0].getrawmempool(True)[txId]['fee']

        # Compare fee.
        feeDelta = Decimal(fundedTx['fee']) - Decimal(signedFee)
        assert feeDelta >= 0 and feeDelta <= self.fee_tolerance

    def test_fee_4of5(self):
        """Compare fee of a standard pubkeyhash transaction."""
        self.log.info("Test fundrawtxn fee with 4-of-5 addresses")

        # Create 4-of-5 addr.
        addr1 = self.nodes[1].getnewaddress()
        addr2 = self.nodes[1].getnewaddress()
        addr3 = self.nodes[1].getnewaddress()
        addr4 = self.nodes[1].getnewaddress()
        addr5 = self.nodes[1].getnewaddress()

        addr1Obj = self.nodes[1].getaddressinfo(addr1)
        addr2Obj = self.nodes[1].getaddressinfo(addr2)
        addr3Obj = self.nodes[1].getaddressinfo(addr3)
        addr4Obj = self.nodes[1].getaddressinfo(addr4)
        addr5Obj = self.nodes[1].getaddressinfo(addr5)

        mSigObj = self.nodes[1].createmultisig(
            4,
            [
                addr1Obj['pubkey'],
                addr2Obj['pubkey'],
                addr3Obj['pubkey'],
                addr4Obj['pubkey'],
                addr5Obj['pubkey'],
            ]
        )['address']

        inputs = []
        outputs = {mSigObj:1.1}
        rawtx = self.nodes[0].createrawtransaction(inputs, outputs)
        fundedTx = self.nodes[0].fundrawtransaction(rawtx)

        # Create same transaction over sendtoaddress.
        txId = self.nodes[0].sendtoaddress(mSigObj, 1.1)
        signedFee = self.nodes[0].getrawmempool(True)[txId]['fee']

        # Compare fee.
        feeDelta = Decimal(fundedTx['fee']) - Decimal(signedFee)
        assert feeDelta >= 0 and feeDelta <= self.fee_tolerance

    def test_spend_2of2(self):
        """Spend a 2-of-2 multisig transaction over fundraw."""
        self.log.info("Test fundpsbt spending 2-of-2 multisig")

        # Create 2-of-2 addr.
        addr1 = self.nodes[2].getnewaddress()
        addr2 = self.nodes[2].getnewaddress()

        addr1Obj = self.nodes[2].getaddressinfo(addr1)
        addr2Obj = self.nodes[2].getaddressinfo(addr2)

<<<<<<< HEAD
        self.nodes[2].createwallet(wallet_name='wmulti', disable_private_keys=True)
        wmulti = self.nodes[2].get_wallet_rpc('wmulti')
        w2 = self.nodes[2].get_wallet_rpc(self.default_wallet_name)
        mSigObj = wmulti.addmultisigaddress(
            2,
            [
                addr1Obj['pubkey'],
                addr2Obj['pubkey'],
            ]
        )['address']
        if not self.options.descriptors:
            wmulti.importaddress(mSigObj)

        # Send 1.2 POC to msig addr.
        self.nodes[0].sendtoaddress(mSigObj, 1.2)
        self.nodes[0].generate(1)
=======
        mSigObj = self.nodes[2].addmultisigaddress(2, [addr1Obj['pubkey'], addr2Obj['pubkey']])['address']


        # send 1.2 PKOIN to msig addr
        txId = self.nodes[0].sendtoaddress(mSigObj, 1.2)
        self.sync_all()
        self.nodes[1].generate(1)
>>>>>>> f9b7afe1
        self.sync_all()

        oldBalance = self.nodes[1].getbalance()
        inputs = []
        outputs = {self.nodes[1].getnewaddress():1.1}
        funded_psbt = wmulti.walletcreatefundedpsbt(inputs=inputs, outputs=outputs, options={'changeAddress': w2.getrawchangeaddress()})['psbt']

        signed_psbt = w2.walletprocesspsbt(funded_psbt)
        final_psbt = w2.finalizepsbt(signed_psbt['psbt'])
        self.nodes[2].sendrawtransaction(final_psbt['hex'])
        self.nodes[2].generate(1)
        self.sync_all()

        # Make sure funds are received at node1.
        assert_equal(oldBalance+Decimal('1.10000000'), self.nodes[1].getbalance())

        wmulti.unloadwallet()

    def test_locked_wallet(self):
        self.log.info("Test fundrawtxn with locked wallet and hardened derivation")

        self.nodes[1].encryptwallet("test")

        if self.options.descriptors:
            self.nodes[1].walletpassphrase('test', 10)
            self.nodes[1].importdescriptors([{
                'desc': descsum_create('wpkh(tprv8ZgxMBicQKsPdYeeZbPSKd2KYLmeVKtcFA7kqCxDvDR13MQ6us8HopUR2wLcS2ZKPhLyKsqpDL2FtL73LMHcgoCL7DXsciA8eX8nbjCR2eG/0h/*h)'),
                'timestamp': 'now',
                'active': True
            },
            {
                'desc': descsum_create('wpkh(tprv8ZgxMBicQKsPdYeeZbPSKd2KYLmeVKtcFA7kqCxDvDR13MQ6us8HopUR2wLcS2ZKPhLyKsqpDL2FtL73LMHcgoCL7DXsciA8eX8nbjCR2eG/1h/*h)'),
                'timestamp': 'now',
                'active': True,
                'internal': True
            }])
            self.nodes[1].walletlock()

        # Drain the keypool.
        self.nodes[1].getnewaddress()
        self.nodes[1].getrawchangeaddress()
        inputs = []
        outputs = {self.nodes[0].getnewaddress():1.09999500}
        rawtx = self.nodes[1].createrawtransaction(inputs, outputs)
        # fund a transaction that does not require a new key for the change output
        self.nodes[1].fundrawtransaction(rawtx)

        # fund a transaction that requires a new key for the change output
        # creating the key must be impossible because the wallet is locked
        outputs = {self.nodes[0].getnewaddress():1.1}
        rawtx = self.nodes[1].createrawtransaction(inputs, outputs)
        assert_raises_rpc_error(-4, "Transaction needs a change address, but we can't generate it. Please call keypoolrefill first.", self.nodes[1].fundrawtransaction, rawtx)

        # Refill the keypool.
        self.nodes[1].walletpassphrase("test", 100)
        self.nodes[1].keypoolrefill(8) #need to refill the keypool to get an internal change address
        self.nodes[1].walletlock()

        assert_raises_rpc_error(-13, "walletpassphrase", self.nodes[1].sendtoaddress, self.nodes[0].getnewaddress(), 1.2)

        oldBalance = self.nodes[0].getbalance()

        inputs = []
        outputs = {self.nodes[0].getnewaddress():1.1}
        rawtx = self.nodes[1].createrawtransaction(inputs, outputs)
        fundedTx = self.nodes[1].fundrawtransaction(rawtx)

        # Now we need to unlock.
        self.nodes[1].walletpassphrase("test", 600)
        signedTx = self.nodes[1].signrawtransactionwithwallet(fundedTx['hex'])
        self.nodes[1].sendrawtransaction(signedTx['hex'])
        self.nodes[1].generate(1)
        self.sync_all()

        # Make sure funds are received at node1.
        assert_equal(oldBalance+Decimal('51.10000000'), self.nodes[0].getbalance())

    def test_many_inputs_fee(self):
        """Multiple (~19) inputs tx test | Compare fee."""
        self.log.info("Test fundrawtxn fee with many inputs")

        # Empty node1, send some small coins from node0 to node1.
        self.nodes[1].sendtoaddress(self.nodes[0].getnewaddress(), self.nodes[1].getbalance(), "", "", True)
        self.nodes[1].generate(1)
        self.sync_all()

        for _ in range(20):
            self.nodes[0].sendtoaddress(self.nodes[1].getnewaddress(), 0.01)
        self.nodes[0].generate(1)
        self.sync_all()

        # Fund a tx with ~20 small inputs.
        inputs = []
        outputs = {self.nodes[0].getnewaddress():0.15,self.nodes[0].getnewaddress():0.04}
        rawtx = self.nodes[1].createrawtransaction(inputs, outputs)
        fundedTx = self.nodes[1].fundrawtransaction(rawtx)

        # Create same transaction over sendtoaddress.
        txId = self.nodes[1].sendmany("", outputs)
        signedFee = self.nodes[1].getrawmempool(True)[txId]['fee']

        # Compare fee.
        feeDelta = Decimal(fundedTx['fee']) - Decimal(signedFee)
        assert feeDelta >= 0 and feeDelta <= self.fee_tolerance * 19  #~19 inputs

    def test_many_inputs_send(self):
        """Multiple (~19) inputs tx test | sign/send."""
        self.log.info("Test fundrawtxn sign+send with many inputs")

        # Again, empty node1, send some small coins from node0 to node1.
        self.nodes[1].sendtoaddress(self.nodes[0].getnewaddress(), self.nodes[1].getbalance(), "", "", True)
        self.nodes[1].generate(1)
        self.sync_all()

        for _ in range(20):
            self.nodes[0].sendtoaddress(self.nodes[1].getnewaddress(), 0.01)
        self.nodes[0].generate(1)
        self.sync_all()

        # Fund a tx with ~20 small inputs.
        oldBalance = self.nodes[0].getbalance()

        inputs = []
        outputs = {self.nodes[0].getnewaddress():0.15,self.nodes[0].getnewaddress():0.04}
        rawtx = self.nodes[1].createrawtransaction(inputs, outputs)
        fundedTx = self.nodes[1].fundrawtransaction(rawtx)
        fundedAndSignedTx = self.nodes[1].signrawtransactionwithwallet(fundedTx['hex'])
        self.nodes[1].sendrawtransaction(fundedAndSignedTx['hex'])
        self.nodes[1].generate(1)
        self.sync_all()
        assert_equal(oldBalance+Decimal('50.19000000'), self.nodes[0].getbalance()) #0.19+block reward

    def test_op_return(self):
        self.log.info("Test fundrawtxn with OP_RETURN and no vin")

        rawtx   = "0100000000010000000000000000066a047465737400000000"
        dec_tx  = self.nodes[2].decoderawtransaction(rawtx)

        assert_equal(len(dec_tx['vin']), 0)
        assert_equal(len(dec_tx['vout']), 1)

        rawtxfund = self.nodes[2].fundrawtransaction(rawtx)
        dec_tx  = self.nodes[2].decoderawtransaction(rawtxfund['hex'])

        assert_greater_than(len(dec_tx['vin']), 0) # at least one vin
        assert_equal(len(dec_tx['vout']), 2) # one change output added

    def test_watchonly(self):
        self.log.info("Test fundrawtxn using only watchonly")

        inputs = []
        outputs = {self.nodes[2].getnewaddress(): self.watchonly_amount / 2}
        rawtx = self.nodes[3].createrawtransaction(inputs, outputs)

        self.nodes[3].loadwallet('wwatch')
        wwatch = self.nodes[3].get_wallet_rpc('wwatch')
        # Setup change addresses for the watchonly wallet
        desc_import = [{
            "desc": descsum_create("wpkh(tpubD6NzVbkrYhZ4YNXVQbNhMK1WqguFsUXceaVJKbmno2aZ3B6QfbMeraaYvnBSGpV3vxLyTTK9DYT1yoEck4XUScMzXoQ2U2oSmE2JyMedq3H/1/*)"),
            "timestamp": "now",
            "internal": True,
            "active": True,
            "keypool": True,
            "range": [0, 100],
            "watchonly": True,
        }]
        if self.options.descriptors:
            wwatch.importdescriptors(desc_import)
        else:
            wwatch.importmulti(desc_import)

        # Backward compatibility test (2nd params is includeWatching)
        result = wwatch.fundrawtransaction(rawtx, True)
        res_dec = self.nodes[0].decoderawtransaction(result["hex"])
        assert_equal(len(res_dec["vin"]), 1)
        assert_equal(res_dec["vin"][0]["txid"], self.watchonly_txid)

        assert "fee" in result.keys()
        assert_greater_than(result["changepos"], -1)

        wwatch.unloadwallet()

    def test_all_watched_funds(self):
        self.log.info("Test fundrawtxn using entirety of watched funds")

        inputs = []
        outputs = {self.nodes[2].getnewaddress(): self.watchonly_amount}
        rawtx = self.nodes[3].createrawtransaction(inputs, outputs)

        self.nodes[3].loadwallet('wwatch')
        wwatch = self.nodes[3].get_wallet_rpc('wwatch')
        w3 = self.nodes[3].get_wallet_rpc(self.default_wallet_name)
        result = wwatch.fundrawtransaction(rawtx, {'includeWatching': True, 'changeAddress': w3.getrawchangeaddress(), 'subtractFeeFromOutputs': [0]})
        res_dec = self.nodes[0].decoderawtransaction(result["hex"])
        assert_equal(len(res_dec["vin"]), 1)
        assert res_dec["vin"][0]["txid"] == self.watchonly_txid

        assert_greater_than(result["fee"], 0)
        assert_equal(result["changepos"], -1)
        assert_equal(result["fee"] + res_dec["vout"][0]["value"], self.watchonly_amount)

        signedtx = wwatch.signrawtransactionwithwallet(result["hex"])
        assert not signedtx["complete"]
        signedtx = self.nodes[0].signrawtransactionwithwallet(signedtx["hex"])
        assert signedtx["complete"]
        self.nodes[0].sendrawtransaction(signedtx["hex"])
        self.nodes[0].generate(1)
        self.sync_all()

        wwatch.unloadwallet()

    def test_option_feerate(self):
        self.log.info("Test fundrawtxn with explicit fee rates (fee_rate sat/vB and feeRate POC/kvB)")
        node = self.nodes[3]
        # Make sure there is exactly one input so coin selection can't skew the result.
        assert_equal(len(self.nodes[3].listunspent(1)), 1)
        inputs = []
        outputs = {node.getnewaddress() : 1}
        rawtx = node.createrawtransaction(inputs, outputs)

        result = node.fundrawtransaction(rawtx)  # uses self.min_relay_tx_fee (set by settxfee)
        poc_kvb_to_sat_vb = 100000  # (1e5)
        result1 = node.fundrawtransaction(rawtx, {"fee_rate": str(2 * poc_kvb_to_sat_vb * self.min_relay_tx_fee)})
        result2 = node.fundrawtransaction(rawtx, {"feeRate": 2 * self.min_relay_tx_fee})
        result3 = node.fundrawtransaction(rawtx, {"fee_rate": 10 * poc_kvb_to_sat_vb * self.min_relay_tx_fee})
        result4 = node.fundrawtransaction(rawtx, {"feeRate": str(10 * self.min_relay_tx_fee)})
        # Test that funding non-standard "zero-fee" transactions is valid.
        result5 = self.nodes[3].fundrawtransaction(rawtx, {"fee_rate": 0})
        result6 = self.nodes[3].fundrawtransaction(rawtx, {"feeRate": 0})

        result_fee_rate = result['fee'] * 1000 / count_bytes(result['hex'])
        assert_fee_amount(result1['fee'], count_bytes(result2['hex']), 2 * result_fee_rate)
        assert_fee_amount(result2['fee'], count_bytes(result2['hex']), 2 * result_fee_rate)
        assert_fee_amount(result3['fee'], count_bytes(result3['hex']), 10 * result_fee_rate)
        assert_fee_amount(result4['fee'], count_bytes(result3['hex']), 10 * result_fee_rate)
        assert_fee_amount(result5['fee'], count_bytes(result5['hex']), 0)
        assert_fee_amount(result6['fee'], count_bytes(result6['hex']), 0)

        # With no arguments passed, expect fee of 141 satoshis.
        assert_approx(node.fundrawtransaction(rawtx)["fee"], vexp=0.00000141, vspan=0.00000001)
        # Expect fee to be 10,000x higher when an explicit fee rate 10,000x greater is specified.
        result = node.fundrawtransaction(rawtx, {"fee_rate": 10000})
        assert_approx(result["fee"], vexp=0.0141, vspan=0.0001)

        self.log.info("Test fundrawtxn with invalid estimate_mode settings")
        for k, v in {"number": 42, "object": {"foo": "bar"}}.items():
            assert_raises_rpc_error(-3, "Expected type string for estimate_mode, got {}".format(k),
                node.fundrawtransaction, rawtx, {"estimate_mode": v, "conf_target": 0.1, "add_inputs": True})
        for mode in ["", "foo", Decimal("3.141592")]:
            assert_raises_rpc_error(-8, 'Invalid estimate_mode parameter, must be one of: "unset", "economical", "conservative"',
                node.fundrawtransaction, rawtx, {"estimate_mode": mode, "conf_target": 0.1, "add_inputs": True})

        self.log.info("Test fundrawtxn with invalid conf_target settings")
        for mode in ["unset", "economical", "conservative"]:
            self.log.debug("{}".format(mode))
            for k, v in {"string": "", "object": {"foo": "bar"}}.items():
                assert_raises_rpc_error(-3, "Expected type number for conf_target, got {}".format(k),
                    node.fundrawtransaction, rawtx, {"estimate_mode": mode, "conf_target": v, "add_inputs": True})
            for n in [-1, 0, 1009]:
                assert_raises_rpc_error(-8, "Invalid conf_target, must be between 1 and 1008",  # max value of 1008 per src/policy/fees.h
                    node.fundrawtransaction, rawtx, {"estimate_mode": mode, "conf_target": n, "add_inputs": True})

        self.log.info("Test invalid fee rate settings")
        for param, value in {("fee_rate", 100000), ("feeRate", 1.000)}:
            assert_raises_rpc_error(-4, "Fee exceeds maximum configured by user (e.g. -maxtxfee, maxfeerate)",
                node.fundrawtransaction, rawtx, {param: value, "add_inputs": True})
            assert_raises_rpc_error(-3, "Amount out of range",
                node.fundrawtransaction, rawtx, {param: -1, "add_inputs": True})
            assert_raises_rpc_error(-3, "Amount is not a number or string",
                node.fundrawtransaction, rawtx, {param: {"foo": "bar"}, "add_inputs": True})
            assert_raises_rpc_error(-3, "Invalid amount",
                node.fundrawtransaction, rawtx, {param: "", "add_inputs": True})

        self.log.info("Test min fee rate checks are bypassed with fundrawtxn, e.g. a fee_rate under 1 sat/vB is allowed")
        node.fundrawtransaction(rawtx, {"fee_rate": 0.99999999, "add_inputs": True})
        node.fundrawtransaction(rawtx, {"feeRate": 0.00000999, "add_inputs": True})

        self.log.info("- raises RPC error if both feeRate and fee_rate are passed")
        assert_raises_rpc_error(-8, "Cannot specify both fee_rate (sat/vB) and feeRate (POC/kvB)",
            node.fundrawtransaction, rawtx, {"fee_rate": 0.1, "feeRate": 0.1, "add_inputs": True})

        self.log.info("- raises RPC error if both feeRate and estimate_mode passed")
        assert_raises_rpc_error(-8, "Cannot specify both estimate_mode and feeRate",
            node.fundrawtransaction, rawtx, {"estimate_mode": "economical", "feeRate": 0.1, "add_inputs": True})

        for param in ["feeRate", "fee_rate"]:
            self.log.info("- raises RPC error if both {} and conf_target are passed".format(param))
            assert_raises_rpc_error(-8, "Cannot specify both conf_target and {}. Please provide either a confirmation "
                "target in blocks for automatic fee estimation, or an explicit fee rate.".format(param),
                node.fundrawtransaction, rawtx, {param: 1, "conf_target": 1, "add_inputs": True})

        self.log.info("- raises RPC error if both fee_rate and estimate_mode are passed")
        assert_raises_rpc_error(-8, "Cannot specify both estimate_mode and fee_rate",
            node.fundrawtransaction, rawtx, {"fee_rate": 1, "estimate_mode": "economical", "add_inputs": True})

    def test_address_reuse(self):
        """Test no address reuse occurs."""
        self.log.info("Test fundrawtxn does not reuse addresses")

        rawtx = self.nodes[3].createrawtransaction(inputs=[], outputs={self.nodes[3].getnewaddress(): 1})
        result3 = self.nodes[3].fundrawtransaction(rawtx)
        res_dec = self.nodes[0].decoderawtransaction(result3["hex"])
        changeaddress = ""
        for out in res_dec['vout']:
            if out['value'] > 1.0:
                changeaddress += out['scriptPubKey']['addresses'][0]
        assert changeaddress != ""
        nextaddr = self.nodes[3].getnewaddress()
        # Now the change address key should be removed from the keypool.
        assert changeaddress != nextaddr

    def test_option_subtract_fee_from_outputs(self):
        self.log.info("Test fundrawtxn subtractFeeFromOutputs option")

        # Make sure there is exactly one input so coin selection can't skew the result.
        assert_equal(len(self.nodes[3].listunspent(1)), 1)

        inputs = []
        outputs = {self.nodes[2].getnewaddress(): 1}
        rawtx = self.nodes[3].createrawtransaction(inputs, outputs)

        # Test subtract fee from outputs with feeRate (POC/kvB)
        result = [self.nodes[3].fundrawtransaction(rawtx),  # uses self.min_relay_tx_fee (set by settxfee)
            self.nodes[3].fundrawtransaction(rawtx, {"subtractFeeFromOutputs": []}),  # empty subtraction list
            self.nodes[3].fundrawtransaction(rawtx, {"subtractFeeFromOutputs": [0]}),  # uses self.min_relay_tx_fee (set by settxfee)
            self.nodes[3].fundrawtransaction(rawtx, {"feeRate": 2 * self.min_relay_tx_fee}),
            self.nodes[3].fundrawtransaction(rawtx, {"feeRate": 2 * self.min_relay_tx_fee, "subtractFeeFromOutputs": [0]}),]
        dec_tx = [self.nodes[3].decoderawtransaction(tx_['hex']) for tx_ in result]
        output = [d['vout'][1 - r['changepos']]['value'] for d, r in zip(dec_tx, result)]
        change = [d['vout'][r['changepos']]['value'] for d, r in zip(dec_tx, result)]

        assert_equal(result[0]['fee'], result[1]['fee'], result[2]['fee'])
        assert_equal(result[3]['fee'], result[4]['fee'])
        assert_equal(change[0], change[1])
        assert_equal(output[0], output[1])
        assert_equal(output[0], output[2] + result[2]['fee'])
        assert_equal(change[0] + result[0]['fee'], change[2])
        assert_equal(output[3], output[4] + result[4]['fee'])
        assert_equal(change[3] + result[3]['fee'], change[4])

        # Test subtract fee from outputs with fee_rate (sat/vB)
        poc_kvb_to_sat_vb = 100000  # (1e5)
        result = [self.nodes[3].fundrawtransaction(rawtx),  # uses self.min_relay_tx_fee (set by settxfee)
            self.nodes[3].fundrawtransaction(rawtx, {"subtractFeeFromOutputs": []}),  # empty subtraction list
            self.nodes[3].fundrawtransaction(rawtx, {"subtractFeeFromOutputs": [0]}),  # uses self.min_relay_tx_fee (set by settxfee)
            self.nodes[3].fundrawtransaction(rawtx, {"fee_rate": 2 * poc_kvb_to_sat_vb * self.min_relay_tx_fee}),
            self.nodes[3].fundrawtransaction(rawtx, {"fee_rate": 2 * poc_kvb_to_sat_vb * self.min_relay_tx_fee, "subtractFeeFromOutputs": [0]}),]
        dec_tx = [self.nodes[3].decoderawtransaction(tx_['hex']) for tx_ in result]
        output = [d['vout'][1 - r['changepos']]['value'] for d, r in zip(dec_tx, result)]
        change = [d['vout'][r['changepos']]['value'] for d, r in zip(dec_tx, result)]

        assert_equal(result[0]['fee'], result[1]['fee'], result[2]['fee'])
        assert_equal(result[3]['fee'], result[4]['fee'])
        assert_equal(change[0], change[1])
        assert_equal(output[0], output[1])
        assert_equal(output[0], output[2] + result[2]['fee'])
        assert_equal(change[0] + result[0]['fee'], change[2])
        assert_equal(output[3], output[4] + result[4]['fee'])
        assert_equal(change[3] + result[3]['fee'], change[4])

        inputs = []
        outputs = {self.nodes[2].getnewaddress(): value for value in (1.0, 1.1, 1.2, 1.3)}
        rawtx = self.nodes[3].createrawtransaction(inputs, outputs)

        result = [self.nodes[3].fundrawtransaction(rawtx),
                  # Split the fee between outputs 0, 2, and 3, but not output 1.
                  self.nodes[3].fundrawtransaction(rawtx, {"subtractFeeFromOutputs": [0, 2, 3]})]

        dec_tx = [self.nodes[3].decoderawtransaction(result[0]['hex']),
                  self.nodes[3].decoderawtransaction(result[1]['hex'])]

        # Nested list of non-change output amounts for each transaction.
        output = [[out['value'] for i, out in enumerate(d['vout']) if i != r['changepos']]
                  for d, r in zip(dec_tx, result)]

        # List of differences in output amounts between normal and subtractFee transactions.
        share = [o0 - o1 for o0, o1 in zip(output[0], output[1])]

        # Output 1 is the same in both transactions.
        assert_equal(share[1], 0)

        # The other 3 outputs are smaller as a result of subtractFeeFromOutputs.
        assert_greater_than(share[0], 0)
        assert_greater_than(share[2], 0)
        assert_greater_than(share[3], 0)

        # Outputs 2 and 3 take the same share of the fee.
        assert_equal(share[2], share[3])

        # Output 0 takes at least as much share of the fee, and no more than 2
        # satoshis more, than outputs 2 and 3.
        assert_greater_than_or_equal(share[0], share[2])
        assert_greater_than_or_equal(share[2] + Decimal(2e-8), share[0])

        # The fee is the same in both transactions.
        assert_equal(result[0]['fee'], result[1]['fee'])

        # The total subtracted from the outputs is equal to the fee.
        assert_equal(share[0] + share[2] + share[3], result[0]['fee'])

    def test_subtract_fee_with_presets(self):
        self.log.info("Test fundrawtxn subtract fee from outputs with preset inputs that are sufficient")

        addr = self.nodes[0].getnewaddress()
        txid = self.nodes[0].sendtoaddress(addr, 10)
        vout = find_vout_for_address(self.nodes[0], txid, addr)

        rawtx = self.nodes[0].createrawtransaction([{'txid': txid, 'vout': vout}], [{self.nodes[0].getnewaddress(): 5}])
        fundedtx = self.nodes[0].fundrawtransaction(rawtx, {'subtractFeeFromOutputs': [0]})
        signedtx = self.nodes[0].signrawtransactionwithwallet(fundedtx['hex'])
        self.nodes[0].sendrawtransaction(signedtx['hex'])

if __name__ == '__main__':
    RawTransactionsTest().main()<|MERGE_RESOLUTION|>--- conflicted
+++ resolved
@@ -479,7 +479,6 @@
         addr1Obj = self.nodes[2].getaddressinfo(addr1)
         addr2Obj = self.nodes[2].getaddressinfo(addr2)
 
-<<<<<<< HEAD
         self.nodes[2].createwallet(wallet_name='wmulti', disable_private_keys=True)
         wmulti = self.nodes[2].get_wallet_rpc('wmulti')
         w2 = self.nodes[2].get_wallet_rpc(self.default_wallet_name)
@@ -493,18 +492,9 @@
         if not self.options.descriptors:
             wmulti.importaddress(mSigObj)
 
-        # Send 1.2 POC to msig addr.
+        # Send 1.2 PKOIN to msig addr.
         self.nodes[0].sendtoaddress(mSigObj, 1.2)
         self.nodes[0].generate(1)
-=======
-        mSigObj = self.nodes[2].addmultisigaddress(2, [addr1Obj['pubkey'], addr2Obj['pubkey']])['address']
-
-
-        # send 1.2 PKOIN to msig addr
-        txId = self.nodes[0].sendtoaddress(mSigObj, 1.2)
-        self.sync_all()
-        self.nodes[1].generate(1)
->>>>>>> f9b7afe1
         self.sync_all()
 
         oldBalance = self.nodes[1].getbalance()
