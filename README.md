
# Pocketnet CORE
![GitHub](https://img.shields.io/github/license/pocketnetteam/pocketnet.api)
![contributors](https://img.shields.io/github/contributors/pocketnetteam/pocketnet.core)
![last_commit](https://img.shields.io/github/last-commit/pocketnetteam/pocketnet.core)
![release_date](https://img.shields.io/github/release-date/pocketnetteam/pocketnet.core)
![version](https://img.shields.io/github/v/release/pocketnetteam/pocketnet.core)
![download_latest](https://img.shields.io/github/downloads/pocketnetteam/pocketnet.core/latest/total)

# What is Pocketcoin?

[Pocketnet](https://pocketnet.app/about) is a decentralized social network based on the blockchain.
There is no central authority or corporation. Platform is run by equal
nodes on a blockchain with no centralized server. All revenue is split
between node operators and content creators. Node operators stake Pocketcoin
in order to mint blocks with rewards and transactions fees. Half of rewards
in each block go to content creators based on ratings their content gathers
from users. [Read more in the article.](https://pocketnet.app/docs/Pocketnet%20Whitepaper%20Draft%20v2.pdf)

# What should I know?
This software allows you to participate in the work of the blockchain network - [`https://pocketnet.app/help`](https://pocketnet.app/help?page=faq).

To start a node independently, you need basic skills of working with the operating system, understanding the principle of the blockchain network. A deeper level of personal computer proficiency is welcome.

# Usage
PocketnetCore is distributed in two ways: binary installer and build from source code.

Minimum system requirements:
<<<<<<< HEAD
- 2 core CPU
- 500MB RAM
- 50GB free disk space
=======
- 4 core CPU
- 20GB RAM
- 25GB free disk space
>>>>>>> d7f76325
- 10Mbps internet connection


# Installation
## Linux (Ubuntu, Debian, Mint, etc.)
Install package with root privilegies. To do this, open the terminal in the directory where you downloaded the installer and execute commands:
```shell
$ sudo dpkg -i pocketnetcore_*_linux_x64_setup.deb
```
## Windows
Run the `pocketnetcore_*_win_x64_setup.exe` and follow the instructions of the installer.\
When you first start, the pocketnetcore desktop utility will ask for the location of the blockchain data directory. Default for Windows `%APPDATA%/Pocketcoin`, for linux `~/.pocketcoin`.

## Docker
Make sure that enough resources are allocated in your docker settings for the node to work from the section https://github.com/pocketnetteam/pocketnet.core#usage \
You can start your node with a single command from Docker.
```shell
$ docker run -d \
    --name=pocketnet.main \
    -p 37070:37070 \
    -p 38081:38081 \
    -p 8087:8087 \
    -v /var/pocketnet/.data:/home/pocketcoin/.pocketcoin \
    pocketnetteam/pocketnet.core:latest
```
Control
```shell
$ docker ps --format '{{.ID}}\t{{.Names}}\t{{.Image}}'
ea7759a47250    pocketnet.main      pocketnetteam/pocketnet.core:latest
$
$ docker exec -it pocketnet.main /bin/sh
$
$ pocketcoin-cli --help
$ pocketcoin-tx --help
```

# First full synchronization
To quickly synchronize and minimize traffic costs, you can run an empty node with additional parameters:
- `-listen=0` - disable the visibility of your node so that other novice nodes can't connect to you to download the blockchain.
- `-blocksonly=1` - specifies the mode of operation without transaction relay. In this way, the node will load the blocks as a whole, ignoring individual transactions on the network.
- `-disablewallet=1` - disables wallet mechanisms to speed up the synchronization process

**After full synchronization, it is strongly recommended to disable these settings for the full operation of the node.**

You can get the full list of parameters:
```shell
$ pocketcoind --help
```

# Initialize blockchain data with database checkpoint
1. Stop the node.
2. Download database archive:
    ```
    # List all snapshots available at
    https://snapshot.pocketnet.app
    
    # Latest snapshot archive
    https://snapshot.pocketnet.app/latest.tgz
<<<<<<< HEAD
    https://snapshot.pocketnet.app/latest.bz2
=======
>>>>>>> d7f76325
    ```
4. There must be archive tgz with 5 directories:
    ```shell
    blocks\
      - ...
    chainstate\
      - ...
    indexes\
      - ...
    pocketdb\
      - main.sqlite3
      - web.sqlite3
    checkpoints\
      - main.sqlite3
    ```
4. Clean out everything except **wallet.dat** file, **wallets/** directory and **pocketcoin.conf** config file in the blockchain working directory and unpack the archive:
    ```shell
    # for unix
    $ cd ~/.pocketcoin/
     
    # or for windows
    $ cd %APPDATA%\Pocketcoin\
    
    # or for macos
    $ cd ~/Library/Application\ Support/Pocketcoin/
     
    # delete exists DB
    $ rm -r ./blocks
    $ rm -r ./chainstate
    $ rm -r ./indexes
    $ rm -r ./pocketdb
    $ rm -r ./checkpoints
    
    # unpack new checkpoint DB
<<<<<<< HEAD
    
    # for tar.gz archive
    $ tar -xzf latest.tgz -C ./
    
    # for bz2 archive
    $ tar -xjf latest.tgz -C ./
=======
    $ tar -xzf latest.tgz -C ./
>>>>>>> d7f76325
    ```
5. Make sure the folders and files inside are not set to "read only"
6. Start the node.

**VERY IMPORTANT**: save the **wallet.dat** file or **wallets/** files before cleaning the directory. It is recommended to even save these files somewhere for backup. 


# Build from source code
See `doc/build-*.md` files for build instructions.


# Help
You can get help and useful information from different sources:
- https://pocketnet.app/help
- https://github.com/pocketnetteam/pocketnet.core/blob/master/doc/public_access.md
- https://github.com/pocketnetteam/pocketnet.core/tree/master/doc/help
- https://github.com/pocketnetteam/pocketnet.core/blob/master/share/examples/pocketcoin.conf
- Contact section below

# License
Pocketnet Core is released under the terms of the Apache 2.0 license. See [LICENSE](LICENSE) for more
information or see https://opensource.org/licenses/Apache-2.0.

# Contacts
support@pocketnet.app - general questions

core@pocketnet.app - blockchain nodes
<|MERGE_RESOLUTION|>--- conflicted
+++ resolved
@@ -26,15 +26,9 @@
 PocketnetCore is distributed in two ways: binary installer and build from source code.
 
 Minimum system requirements:
-<<<<<<< HEAD
-- 2 core CPU
-- 500MB RAM
-- 50GB free disk space
-=======
 - 4 core CPU
 - 20GB RAM
 - 25GB free disk space
->>>>>>> d7f76325
 - 10Mbps internet connection
 
 
@@ -93,10 +87,7 @@
     
     # Latest snapshot archive
     https://snapshot.pocketnet.app/latest.tgz
-<<<<<<< HEAD
     https://snapshot.pocketnet.app/latest.bz2
-=======
->>>>>>> d7f76325
     ```
 4. There must be archive tgz with 5 directories:
     ```shell
@@ -131,16 +122,12 @@
     $ rm -r ./checkpoints
     
     # unpack new checkpoint DB
-<<<<<<< HEAD
     
     # for tar.gz archive
     $ tar -xzf latest.tgz -C ./
     
     # for bz2 archive
     $ tar -xjf latest.tgz -C ./
-=======
-    $ tar -xzf latest.tgz -C ./
->>>>>>> d7f76325
     ```
 5. Make sure the folders and files inside are not set to "read only"
 6. Start the node.
