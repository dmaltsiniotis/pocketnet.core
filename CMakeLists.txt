--- conflicted
+++ resolved
@@ -29,13 +29,7 @@
                         COPYRIGHT_HOLDERS_FINAL=${_COPYRIGHT_HOLDERS_FINAL}
                         HOMEPAGE=${_HOMEPAGE})
 
-<<<<<<< HEAD
-add_compile_options(/bigobj)
-
 # TODO (build): missing bug report url
-=======
-# TODO missing bug report url
->>>>>>> 427b6e9c
 project (
         Pocketnet-Core 
         VERSION ${_CLIENT_VERSION_MAJOR}.${_CLIENT_VERSION_MINOR}.${_CLIENT_VERSION_REVISION}
