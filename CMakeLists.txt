cmake_minimum_required(VERSION 3.15)

set(_CLIENT_VERSION_MAJOR 0)
set(_CLIENT_VERSION_MINOR 21)
set(_CLIENT_VERSION_REVISION 0)
set(_CLIENT_VERSION_BUILD 0)
set(_CLIENT_VERSION_IS_RELEASE false)
set(_COPYRIGHT_YEAR 2022)

if(WIN32)
    set(_COPYRIGHT_HOLDERS "\"The %%s developers\"")
else()
    set(_COPYRIGHT_HOLDERS "\"The %s developers\"")
endif()

set(_COPYRIGHT_HOLDERS_SUBSTITUTION "\"Pocketnet\"")
set(_HOMEPAGE "\"https://github.com/pocketnetteam/\"")
string(REPLACE "%s" ${_COPYRIGHT_HOLDERS_SUBSTITUTION} _COPYRIGHT_HOLDERS_FINAL ${_COPYRIGHT_HOLDERS_SUBSTITUTION})
include(init.cmake)
init("\"Pocketnet Core\"" "\"${_CLIENT_VERSION_MAJOR}.${_CLIENT_VERSION_MINOR}.${_CLIENT_VERSION_REVISION}\"" "\"https://github.com/pocketnetteam/pocketnet.core/issues\"" "\"pocketnetcore\"" "${_HOMEPAGE}")
add_compile_definitions(CLIENT_VERSION_MAJOR=${_CLIENT_VERSION_MAJOR}
                        CLIENT_VERSION_MINOR=${_CLIENT_VERSION_MINOR}
                        CLIENT_VERSION_REVISION=${_CLIENT_VERSION_REVISION}
                        CLIENT_VERSION_BUILD=${_CLIENT_VERSION_BUILD}
                        CLIENT_VERSION_IS_RELEASE=${_CLIENT_VERSION_IS_RELEASE}
                        COPYRIGHT_YEAR=${_COPYRIGHT_YEAR}
                        COPYRIGHT_HOLDERS=${_COPYRIGHT_HOLDERS}
                        COPYRIGHT_HOLDERS_SUBSTITUTION=${_COPYRIGHT_HOLDERS_SUBSTITUTION}
                        COPYRIGHT_HOLDERS_FINAL=${_COPYRIGHT_HOLDERS_FINAL}
                        HOMEPAGE=${_HOMEPAGE})

<<<<<<< HEAD
# TODO (build): missing bug report url
=======
add_compile_options(/bigobj)

# TODO missing bug report url
>>>>>>> e9291327
project (
        Pocketnet-Core 
        VERSION ${_CLIENT_VERSION_MAJOR}.${_CLIENT_VERSION_MINOR}.${_CLIENT_VERSION_REVISION}
        HOMEPAGE_URL ${_HOMEPAGE}
        )

add_subdirectory(src/)<|MERGE_RESOLUTION|>--- conflicted
+++ resolved
@@ -29,13 +29,9 @@
                         COPYRIGHT_HOLDERS_FINAL=${_COPYRIGHT_HOLDERS_FINAL}
                         HOMEPAGE=${_HOMEPAGE})
 
-<<<<<<< HEAD
-# TODO (build): missing bug report url
-=======
 add_compile_options(/bigobj)
 
-# TODO missing bug report url
->>>>>>> e9291327
+# TODO (build): missing bug report url
 project (
         Pocketnet-Core 
         VERSION ${_CLIENT_VERSION_MAJOR}.${_CLIENT_VERSION_MINOR}.${_CLIENT_VERSION_REVISION}
