// Copyright (c) 2016-2018 The Pocketcoin Core developers
// Distributed under the MIT software license, see the accompanying
// file COPYING or http://www.opensource.org/licenses/mit-license.php.

#ifndef POCKETCOIN_BLOCKENCODINGS_H
#define POCKETCOIN_BLOCKENCODINGS_H

#include <primitives/block.h>


class CTxMemPool;

// Transaction compression schemes for compact block relay can be introduced by writing
// an actual formatter here.
using TransactionCompression = DefaultFormatter;
<<<<<<< HEAD

class DifferenceFormatter
{
    uint64_t m_shift = 0;

public:
    template<typename Stream, typename I>
    void Ser(Stream& s, I v)
    {
        if (v < m_shift || v >= std::numeric_limits<uint64_t>::max()) throw std::ios_base::failure("differential value overflow");
        WriteCompactSize(s, v - m_shift);
        m_shift = uint64_t(v) + 1;
    }
    template<typename Stream, typename I>
    void Unser(Stream& s, I& v)
    {
        uint64_t n = ReadCompactSize(s);
        m_shift += n;
        if (m_shift < n || m_shift >= std::numeric_limits<uint64_t>::max() || m_shift < std::numeric_limits<I>::min() || m_shift > std::numeric_limits<I>::max()) throw std::ios_base::failure("differential value overflow");
        v = I(m_shift++);
=======

class DifferenceFormatter
{
    uint64_t m_shift = 0;

public:
    template<typename Stream, typename I>
    void Ser(Stream& s, I v)
    {
        if (v < m_shift || v >= std::numeric_limits<uint64_t>::max()) throw std::ios_base::failure("differential value overflow");
        WriteCompactSize(s, v - m_shift);
        m_shift = uint64_t(v) + 1;
    }
    template<typename Stream, typename I>
    void Unser(Stream& s, I& v)
    {
        uint64_t n = ReadCompactSize(s);
        m_shift += n;
        if (m_shift < n || m_shift >= std::numeric_limits<uint64_t>::max() || m_shift < std::numeric_limits<I>::min() || m_shift > std::numeric_limits<I>::max()) throw std::ios_base::failure("differential value overflow");
        v = I(m_shift++);
    }
};


// Dumb helper to handle CTransaction compression at serialize-time
struct TransactionCompressor {
private:
    CTransactionRef& tx;
public:
    explicit TransactionCompressor(CTransactionRef& txIn) : tx(txIn) {}

    SERIALIZE_METHODS(TransactionCompressor, obj) {
        READWRITE(obj.tx); //TODO: Compress tx encoding
>>>>>>> 8d446c9b
    }
};

class BlockTransactionsRequest {
public:
    // A BlockTransactionsRequest message
    uint256 blockhash;
    std::vector<uint16_t> indexes;

    SERIALIZE_METHODS(BlockTransactionsRequest, obj)
    {
        READWRITE(obj.blockhash, Using<VectorFormatter<DifferenceFormatter>>(obj.indexes));
    }
};

class BlockTransactions {
public:
    // A BlockTransactions message
    uint256 blockhash;
    std::vector<CTransactionRef> txn;

    BlockTransactions() {}
    explicit BlockTransactions(const BlockTransactionsRequest& req) :
        blockhash(req.blockhash), txn(req.indexes.size()) {}

    SERIALIZE_METHODS(BlockTransactions, obj)
    {
        READWRITE(obj.blockhash, Using<VectorFormatter<TransactionCompression>>(obj.txn));
    }
};

// Dumb serialization/storage-helper for CBlockHeaderAndShortTxIDs and PartiallyDownloadedBlock
struct PrefilledTransaction {
    // Used as an offset since last prefilled tx in CBlockHeaderAndShortTxIDs,
    // as a proper transaction-in-block-index in PartiallyDownloadedBlock
    uint16_t index;
    CTransactionRef tx;

    SERIALIZE_METHODS(PrefilledTransaction, obj) { READWRITE(COMPACTSIZE(obj.index), Using<TransactionCompression>(obj.tx)); }
};

typedef enum ReadStatus_t
{
    READ_STATUS_OK,
    READ_STATUS_INVALID, // Invalid object, peer is sending bogus crap
    READ_STATUS_FAILED, // Failed to process object
    READ_STATUS_CHECKBLOCK_FAILED, // Used only by FillBlock to indicate a
                                   // failure in CheckBlock.
} ReadStatus;

class CBlockHeaderAndShortTxIDs {
private:
    mutable uint64_t shorttxidk0, shorttxidk1;
    uint64_t nonce;

    void FillShortTxIDSelector() const;

    friend class PartiallyDownloadedBlock;

protected:
    std::vector<uint64_t> shorttxids;
    std::vector<PrefilledTransaction> prefilledtxn;

public:
<<<<<<< HEAD
    static constexpr int SHORTTXIDS_LENGTH = 6;
=======
    static const int SHORTTXIDS_LENGTH = 6;
>>>>>>> 8d446c9b

    CBlockHeader header;
    std::vector<unsigned char> vchBlockSig;

    // Dummy for deserialization
    CBlockHeaderAndShortTxIDs() {}

    CBlockHeaderAndShortTxIDs(const CBlock& block, bool fUseWTXID);

    uint64_t GetShortID(const uint256& txhash) const;

    size_t BlockTxCount() const { return shorttxids.size() + prefilledtxn.size(); }

    SERIALIZE_METHODS(CBlockHeaderAndShortTxIDs, obj)
    {
        READWRITE(obj.header, obj.nonce, Using<VectorFormatter<CustomUintFormatter<SHORTTXIDS_LENGTH>>>(obj.shorttxids), obj.prefilledtxn);
        if (ser_action.ForRead()) {
            if (obj.BlockTxCount() > std::numeric_limits<uint16_t>::max()) {
                throw std::ios_base::failure("indexes overflowed 16 bits");
            }
            obj.FillShortTxIDSelector();
        }
<<<<<<< HEAD
=======
        READWRITE(obj.vchBlockSig);
>>>>>>> 8d446c9b
    }
};

class PartiallyDownloadedBlock {
protected:
    std::vector<CTransactionRef> txn_available;
    size_t prefilled_count = 0, mempool_count = 0, extra_count = 0;
    const CTxMemPool* pool;
public:
    CBlockHeader header;
    std::vector<unsigned char> vchBlockSig;
    explicit PartiallyDownloadedBlock(CTxMemPool* poolIn) : pool(poolIn) {}

    // extra_txn is a list of extra transactions to look at, in <witness hash, reference> form
    ReadStatus InitData(const CBlockHeaderAndShortTxIDs& cmpctblock, const std::vector<std::pair<uint256, CTransactionRef>>& extra_txn);
    bool IsTxAvailable(size_t index) const;
    ReadStatus FillBlock(CBlock& block, const std::vector<CTransactionRef>& vtx_missing);
};

#endif // POCKETCOIN_BLOCKENCODINGS_H<|MERGE_RESOLUTION|>--- conflicted
+++ resolved
@@ -13,7 +13,6 @@
 // Transaction compression schemes for compact block relay can be introduced by writing
 // an actual formatter here.
 using TransactionCompression = DefaultFormatter;
-<<<<<<< HEAD
 
 class DifferenceFormatter
 {
@@ -34,41 +33,6 @@
         m_shift += n;
         if (m_shift < n || m_shift >= std::numeric_limits<uint64_t>::max() || m_shift < std::numeric_limits<I>::min() || m_shift > std::numeric_limits<I>::max()) throw std::ios_base::failure("differential value overflow");
         v = I(m_shift++);
-=======
-
-class DifferenceFormatter
-{
-    uint64_t m_shift = 0;
-
-public:
-    template<typename Stream, typename I>
-    void Ser(Stream& s, I v)
-    {
-        if (v < m_shift || v >= std::numeric_limits<uint64_t>::max()) throw std::ios_base::failure("differential value overflow");
-        WriteCompactSize(s, v - m_shift);
-        m_shift = uint64_t(v) + 1;
-    }
-    template<typename Stream, typename I>
-    void Unser(Stream& s, I& v)
-    {
-        uint64_t n = ReadCompactSize(s);
-        m_shift += n;
-        if (m_shift < n || m_shift >= std::numeric_limits<uint64_t>::max() || m_shift < std::numeric_limits<I>::min() || m_shift > std::numeric_limits<I>::max()) throw std::ios_base::failure("differential value overflow");
-        v = I(m_shift++);
-    }
-};
-
-
-// Dumb helper to handle CTransaction compression at serialize-time
-struct TransactionCompressor {
-private:
-    CTransactionRef& tx;
-public:
-    explicit TransactionCompressor(CTransactionRef& txIn) : tx(txIn) {}
-
-    SERIALIZE_METHODS(TransactionCompressor, obj) {
-        READWRITE(obj.tx); //TODO: Compress tx encoding
->>>>>>> 8d446c9b
     }
 };
 
@@ -133,11 +97,7 @@
     std::vector<PrefilledTransaction> prefilledtxn;
 
 public:
-<<<<<<< HEAD
     static constexpr int SHORTTXIDS_LENGTH = 6;
-=======
-    static const int SHORTTXIDS_LENGTH = 6;
->>>>>>> 8d446c9b
 
     CBlockHeader header;
     std::vector<unsigned char> vchBlockSig;
@@ -160,10 +120,7 @@
             }
             obj.FillShortTxIDSelector();
         }
-<<<<<<< HEAD
-=======
         READWRITE(obj.vchBlockSig);
->>>>>>> 8d446c9b
     }
 };
 
