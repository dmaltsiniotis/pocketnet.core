// Copyright (c) 2015-2018 The Pocketcoin Core developers
// Distributed under the MIT software license, see the accompanying
// file COPYING or http://www.opensource.org/licenses/mit-license.php.

#ifndef POCKETCOIN_HTTPSERVER_H
#define POCKETCOIN_HTTPSERVER_H

#include <string>
#include <stdint.h>
#include <functional>
#include <future>
#include <rpc/protocol.h> // For HTTP status codes
#include <event2/thread.h>
#include <event2/buffer.h>
#include <event2/bufferevent.h>
#include <event2/util.h>
#include <event2/keyvalq_struct.h>

#include <support/events.h>

#include "pocketdb/SQLiteConnection.h"

static const int DEFAULT_HTTP_THREADS=4;
static const int DEFAULT_HTTP_POST_THREADS=4;
static const int DEFAULT_HTTP_PUBLIC_THREADS=4;
static const int DEFAULT_HTTP_STATIC_THREADS=4;
static const int DEFAULT_HTTP_WORKQUEUE=16;
static const int DEFAULT_HTTP_POST_WORKQUEUE=16;
static const int DEFAULT_HTTP_PUBLIC_WORKQUEUE=16;
static const int DEFAULT_HTTP_STATIC_WORKQUEUE=16;
static const int DEFAULT_HTTP_SERVER_TIMEOUT=30;

struct evhttp_request;
class CService;
class HTTPRequest;
template<typename WorkItem> class WorkQueue;

struct HTTPPathHandler;

/** Initialize HTTP server.
 * Call this before RegisterHTTPHandler or EventBase().
 */
bool InitHTTPServer();
/** Start HTTP server.
 * This is separate from InitHTTPServer to give users race-condition-free time
 * to register their handlers between InitHTTPServer and StartHTTPServer.
 */
void StartHTTPServer();
/** Interrupt HTTP server threads */
void InterruptHTTPServer();
/** Stop HTTP server */
void StopHTTPServer();

/** Change logging level for libevent. Removes BCLog::LIBEVENT from log categories if
 * libevent doesn't support debug logging.*/
bool UpdateHTTPServerLogging(bool enable);

/** Handler for requests to a certain HTTP path */
typedef std::function<bool(HTTPRequest* req, const std::string &)> HTTPRequestHandler;
<<<<<<< HEAD
=======
/** Register handler for prefix.
 * If multiple handlers match a prefix, the first-registered one will
 * be invoked.
 */
void RegisterHTTPHandler(const std::string &prefix, bool exactMatch, const HTTPRequestHandler &handler);
void RegisterStaticHTTPHandler(const std::string &prefix, bool exactMatch, const HTTPRequestHandler &handler);
/** Unregister handler for prefix */
void UnregisterHTTPHandler(const std::string &prefix, bool exactMatch);
>>>>>>> c0b3d9b7

/** Return evhttp event base. This can be used by submodules to
 * queue timers or custom events.
 */
struct event_base* EventBase();

/** In-flight HTTP request.
 * Thin C++ wrapper around evhttp_request.
 */
class HTTPRequest
{
private:
    struct evhttp_request* req;
    bool replySent;

    DbConnectionRef dbConnection;

public:
    explicit HTTPRequest(struct evhttp_request* req);
    ~HTTPRequest();

    enum RequestMethod {
        UNKNOWN,
        GET,
        POST,
        HEAD,
        PUT,
        OPTIONS
    };

    /** Get requested URI.
     */
    std::string GetURI() const;

    /** Get CService (address:ip) for the origin of the http request.
     */
    CService GetPeer() const;

    /** Get request method.
     */
    RequestMethod GetRequestMethod() const;

    /**
     * Get the request header specified by hdr, or an empty string.
     * Return a pair (isPresent,string).
     */
    std::pair<bool, std::string> GetHeader(const std::string& hdr) const;

    /**
     * Read request body.
     *
     * @note As this consumes the underlying buffer, call this only once.
     * Repeated calls will return an empty string.
     */
    std::string ReadBody();

    /**
     * Write output header.
     *
     * @note call this before calling WriteErrorReply or Reply.
     */
    void WriteHeader(const std::string& hdr, const std::string& value);

    /**
     * Write HTTP reply.
     * nStatus is the HTTP status code to send.
     * strReply is the body of the reply. Keep it empty to send a standard message.
     *
     * @note Can be called only once. As this will give the request back to the
     * main thread, do not call any other HTTPRequest methods after calling this.
     */
    void WriteReply(int nStatus, const std::string& strReply = "");

    void SetDbConnection(const DbConnectionRef& _dbConnection);

    const DbConnectionRef& DbConnection() const;
};

/** Event handler closure.
 */
class HTTPClosure
{
public:
    virtual void operator()(DbConnectionRef& sqliteConnection) = 0;
    virtual ~HTTPClosure() {}
};

/** Event class. This can be used either as a cross-thread trigger or as a timer.
 */
class HTTPEvent
{
public:
    /** Create a new event.
     * deleteWhenTriggered deletes this event object after the event is triggered (and the handler called)
     * handler is the handler to call when the event is triggered.
     */
    HTTPEvent(struct event_base* base, bool deleteWhenTriggered, const std::function<void()>& handler);
    ~HTTPEvent();

    /** Trigger the event. If tv is 0, trigger it immediately. Otherwise trigger it after
     * the given time has elapsed.
     */
    void trigger(struct timeval* tv);

    bool deleteWhenTriggered;
    std::function<void()> handler;
private:
    struct event* ev;
};

class HTTPSocket
{
private:
    struct evhttp                      *m_http;
    struct evhttp                      *m_eventHTTP;
    std::vector<evhttp_bound_socket *> m_boundSockets;
    std::vector<std::thread>           m_thread_http_workers; 

public:
    HTTPSocket(struct event_base *base, int timeout, int queueDepth);
    ~HTTPSocket();

    /** Work queue for handling longer requests off the event loop thread */
    WorkQueue<HTTPClosure> *m_workQueue;
    std::vector<HTTPPathHandler> m_pathHandlers;

    /** Start worker threads to listen on bound http sockets */
    void StartHTTPSocket(int threadCount, bool selfDbConnection);
    /** Stop worker threads on all bound http sockets */
    void StopHTTPSocket();
    /** Acquire a http socket handle for a provided IP address and port number */
    void BindAddress(std::string ipAddr, int port);
    /** Get number of bound IP sockets */
    int  GetAddressCount();

    void InterruptHTTPSocket();
    /** Register handler for prefix.
     * If multiple handlers match a prefix, the first-registered one will
     * be invoked.
     */
    void RegisterHTTPHandler(const std::string &prefix, bool exactMatch, const HTTPRequestHandler &handler);
    /** Unregister handler for prefix */
    void UnregisterHTTPHandler(const std::string &prefix, bool exactMatch);
};

std::string urlDecode(const std::string &urlEncoded);

extern HTTPSocket *g_socket;
extern HTTPSocket *g_pubSocket;

#endif // POCKETCOIN_HTTPSERVER_H<|MERGE_RESOLUTION|>--- conflicted
+++ resolved
@@ -57,17 +57,6 @@
 
 /** Handler for requests to a certain HTTP path */
 typedef std::function<bool(HTTPRequest* req, const std::string &)> HTTPRequestHandler;
-<<<<<<< HEAD
-=======
-/** Register handler for prefix.
- * If multiple handlers match a prefix, the first-registered one will
- * be invoked.
- */
-void RegisterHTTPHandler(const std::string &prefix, bool exactMatch, const HTTPRequestHandler &handler);
-void RegisterStaticHTTPHandler(const std::string &prefix, bool exactMatch, const HTTPRequestHandler &handler);
-/** Unregister handler for prefix */
-void UnregisterHTTPHandler(const std::string &prefix, bool exactMatch);
->>>>>>> c0b3d9b7
 
 /** Return evhttp event base. This can be used by submodules to
  * queue timers or custom events.
