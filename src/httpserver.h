--- conflicted
+++ resolved
@@ -224,16 +224,12 @@
     HTTPWorkItem(std::unique_ptr<HTTPRequest> _req, const std::string &_path, const HTTPRequestHandler &_func) :
         req(std::move(_req)), path(_path), func(_func)
     {
-        // log = g_logger->WillLogCategory(BCLog::STAT);
+        // log = LogInstance().WillLogCategory(BCLog::STAT);
         // created = gStatEngineInstance.GetCurrentSystemTime();
     }
 
     void operator()(DbConnectionRef& dbConnection) override
     {
-<<<<<<< HEAD
-        auto log = LogInstance().WillLogCategory(BCLog::STAT);
-=======
->>>>>>> 10ad344c
         auto jreq = req.get();
         jreq->SetDbConnection(dbConnection);
 
@@ -244,7 +240,7 @@
 
         func(jreq, path);
 
-        // auto finish = gStatEngineInstance.GetCurrentSystemTime();
+        // auto stop = gStatEngineInstance.GetCurrentSystemTime();
 
         // if (log)
         // {
@@ -252,7 +248,7 @@
         //         Statistic::RequestSample{
         //             uri,
         //             created,
-        //             start,
+        //             stop,
         //             finish,
         //             peer,
         //             0,
