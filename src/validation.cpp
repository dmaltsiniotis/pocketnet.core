// Copyright (c) 2009-2010 Satoshi Nakamoto
// Copyright (c) 2009-2018 The Pocketcoin Core developers
// Distributed under the MIT software license, see the accompanying
// file COPYING or http://www.opensource.org/licenses/mit-license.php.

#include <validation.h>

#include <arith_uint256.h>
#include <chain.h>
#include <chainparams.h>
#include <checkpoints.h>
#include <checkqueue.h>
#include <consensus/consensus.h>
#include <consensus/merkle.h>
#include <consensus/tx_verify.h>
#include <consensus/validation.h>
#include <cuckoocache.h>
#include <hash.h>
#include <index/txindex.h>
#include <policy/fees.h>
#include <policy/policy.h>
#include <policy/rbf.h>
#include <pos.h>
#include <pow.h>
#include <primitives/block.h>
#include <primitives/transaction.h>
#include <primitives/rtransaction.h>
#include <random.h>
#include <reverse_iterator.h>
#include <script/script.h>
#include <script/sigcache.h>
#include <script/standard.h>
#include <shutdown.h>
#include <timedata.h>
#include <tinyformat.h>
#include <txdb.h>
#include <txmempool.h>
#include <ui_interface.h>
#include <undo.h>
#include <util.h>
#include <utilmoneystr.h>
#include <utilstrencodings.h>
#include <validationinterface.h>
#include <warnings.h>

#include <future>
#include <sstream>

#include <boost/algorithm/string.hpp>
#include <boost/lexical_cast.hpp>
#include <boost/thread.hpp>
#include <univalue.h>

#include <antibot/antibot.h>
#include <index/addrindex.h>

using WsServer = SimpleWeb::SocketServer<SimpleWeb::WS>;
std::map<std::string, WSUser> WSConnections;

#if defined(NDEBUG)
#error "Pocketcoin cannot be compiled without assertions."
#endif

#define MICRO 0.000001
#define MILLI 0.001

std::set<std::pair<COutPoint, unsigned int>> setStakeSeen;

/**
 * Global state
 */
namespace {
	struct CBlockIndexWorkComparator {
		bool operator()(const CBlockIndex* pa, const CBlockIndex* pb) const
		{
			// First sort by most total work, ...
			if (pa->nChainWork > pb->nChainWork) return false;
			if (pa->nChainWork < pb->nChainWork) return true;

			// ... then by earliest time received, ...
			if (pa->nSequenceId < pb->nSequenceId) return false;
			if (pa->nSequenceId > pb->nSequenceId) return true;

			// Use pointer address as tie breaker (should only happen with blocks
			// loaded from disk, as those all have id 0).
			if (pa < pb) return false;
			if (pa > pb) return true;

			// Identical blocks.
			return false;
		}
	};
} // namespace

enum DisconnectResult {
	DISCONNECT_OK,      // All good.
	DISCONNECT_UNCLEAN, // Rolled back, but UTXO set was inconsistent with block.
	DISCONNECT_FAILED   // Something else went wrong.
};

class ConnectTrace;

/**
 * CChainState stores and provides an API to update our local knowledge of the
 * current best chain and header tree.
 *
 * It generally provides access to the current block tree, as well as functions
 * to provide new data, which it will appropriately validate and incorporate in
 * its state as necessary.
 *
 * Eventually, the API here is targeted at being exposed externally as a
 * consumable libconsensus library, so any functions added must only call
 * other class member functions, pure functions in other parts of the consensus
 * library, callbacks via the validation interface, or read/write-to-disk
 * functions (eventually this will also be via callbacks).
 */
class CChainState
{
private:
	/**
	 * The set of all CBlockIndex entries with BLOCK_VALID_TRANSACTIONS (for itself and all ancestors) and
	 * as good as our current tip or better. Entries may be failed, though, and pruning nodes may be
	 * missing the data for the block.
	 */
	std::set<CBlockIndex*, CBlockIndexWorkComparator> setBlockIndexCandidates;

	/**
	 * Every received block is assigned a unique and increasing identifier, so we
	 * know which one to give priority in case of a fork.
	 */
	CCriticalSection cs_nBlockSequenceId;
	/** Blocks loaded from disk are assigned id 0, so start the counter at 1. */
	int32_t nBlockSequenceId = 1;
	/** Decreasing counter (used by subsequent preciousblock calls). */
	int32_t nBlockReverseSequenceId = -1;
	/** chainwork for the last block that preciousblock has been applied to. */
	arith_uint256 nLastPreciousChainwork = 0;

	/** In order to efficiently track invalidity of headers, we keep the set of
	  * blocks which we tried to connect and found to be invalid here (ie which
	  * were set to BLOCK_FAILED_VALID since the last restart). We can then
	  * walk this set and check if a new header is a descendant of something in
	  * this set, preventing us from having to walk mapBlockIndex when we try
	  * to connect a bad block and fail.
	  *
	  * While this is more complicated than marking everything which descends
	  * from an invalid block as invalid at the time we discover it to be
	  * invalid, doing so would require walking all of mapBlockIndex to find all
	  * descendants. Since this case should be very rare, keeping track of all
	  * BLOCK_FAILED_VALID blocks in a set should be just fine and work just as
	  * well.
	  *
	  * Because we already walk mapBlockIndex in height-order at startup, we go
	  * ahead and mark descendants of invalid blocks as FAILED_CHILD at that time,
	  * instead of putting things in this set.
	  */
	std::set<CBlockIndex*> m_failed_blocks;

	/**
	 * the ChainState CriticalSection
	 * A lock that must be held when modifying this ChainState - held in ActivateBestChain()
	 */
	CCriticalSection m_cs_chainstate;

    typedef std::map<std::string, std::string> custom_fields;

public:
	CChain chainActive;
	BlockMap mapBlockIndex;
	std::multimap<CBlockIndex*, CBlockIndex*> mapBlocksUnlinked;
	CBlockIndex* pindexBestInvalid = nullptr;

	bool LoadBlockIndex(const Consensus::Params& consensus_params, CBlockTreeDB& blocktree) EXCLUSIVE_LOCKS_REQUIRED(cs_main);

	bool ActivateBestChain(CValidationState& state, const CChainParams& chainparams, std::shared_ptr<const CBlock> pblock);

	/**
	 * If a block header hasn't already been seen, call CheckBlockHeader on it, ensure
	 * that it doesn't descend from an invalid block, and then add it to mapBlockIndex.
	 */
	bool AcceptBlockHeader(const CBlockHeader& block, CValidationState& state, const CChainParams& chainparams, CBlockIndex** ppindex) EXCLUSIVE_LOCKS_REQUIRED(cs_main);
	bool AcceptBlock(const std::shared_ptr<const CBlock>& pblock, CValidationState& state, const CChainParams& chainparams, CBlockIndex** ppindex, bool fRequested, const CDiskBlockPos* dbp, bool* fNewBlock) EXCLUSIVE_LOCKS_REQUIRED(cs_main);

	// Block (dis)connection on a given view:
	DisconnectResult DisconnectBlock(const CBlock& block, const CBlockIndex* pindex, CCoinsViewCache& view);
	bool ConnectBlock(const CBlock& block, CValidationState& state, CBlockIndex* pindex, CCoinsViewCache& view, const CChainParams& chainparams, bool fJustCheck = false) EXCLUSIVE_LOCKS_REQUIRED(cs_main);

	// Block disconnection on our pcoinsTip:
	bool DisconnectTip(CValidationState& state, const CChainParams& chainparams, DisconnectedBlockTransactions* disconnectpool);

	// Manual block validity manipulation:
	bool PreciousBlock(CValidationState& state, const CChainParams& params, CBlockIndex* pindex) LOCKS_EXCLUDED(cs_main);
	bool InvalidateBlock(CValidationState& state, const CChainParams& chainparams, CBlockIndex* pindex) EXCLUSIVE_LOCKS_REQUIRED(cs_main);
	void ResetBlockFailureFlags(CBlockIndex* pindex) EXCLUSIVE_LOCKS_REQUIRED(cs_main);

	bool ReplayBlocks(const CChainParams& params, CCoinsView* view);
	bool RewindBlockIndex(const CChainParams& params);
	bool LoadGenesisBlock(const CChainParams& chainparams);

	void PruneBlockIndexCandidates();

	void UnloadBlockIndex();

	void InvalidBlockFound(CBlockIndex* pindex, const CValidationState& state) EXCLUSIVE_LOCKS_REQUIRED(cs_main);

private:
	bool ActivateBestChainStep(CValidationState& state, const CChainParams& chainparams, CBlockIndex* pindexMostWork, const std::shared_ptr<const CBlock>& pblock, bool& fInvalidFound, ConnectTrace& connectTrace) EXCLUSIVE_LOCKS_REQUIRED(cs_main);
	bool ConnectTip(CValidationState& state, const CChainParams& chainparams, CBlockIndex* pindexNew, const std::shared_ptr<const CBlock>& pblock, ConnectTrace& connectTrace, DisconnectedBlockTransactions& disconnectpool) EXCLUSIVE_LOCKS_REQUIRED(cs_main);
    void NotifyWSClients(const CBlock& block, CBlockIndex* blockIndex);
    void PrepareWSMessage(std::map<std::string, std::vector<UniValue>>& messages, std::string msg_type, std::string addrTo, std::string txid, int64_t txtime, custom_fields cFields = custom_fields());

	CBlockIndex* AddToBlockIndex(const CBlockHeader& block) EXCLUSIVE_LOCKS_REQUIRED(cs_main);
	/** Create a new block index entry for a given block hash */
	CBlockIndex* InsertBlockIndex(const uint256& hash) EXCLUSIVE_LOCKS_REQUIRED(cs_main);
	/**
	 * Make various assertions about the state of the block index.
	 *
	 * By default this only executes fully when using the Regtest chain; see: fCheckBlockIndex.
	 */
	void CheckBlockIndex(const Consensus::Params& consensusParams);

	CBlockIndex* FindMostWorkChain() EXCLUSIVE_LOCKS_REQUIRED(cs_main);
	void ReceivedBlockTransactions(const CBlock& block, CBlockIndex* pindexNew, const CDiskBlockPos& pos, const Consensus::Params& consensusParams) EXCLUSIVE_LOCKS_REQUIRED(cs_main);


	bool RollforwardBlock(const CBlockIndex* pindex, CCoinsViewCache& inputs, const CChainParams& params) EXCLUSIVE_LOCKS_REQUIRED(cs_main);
} g_chainstate;


CCriticalSection cs_main;

BlockMap& mapBlockIndex = g_chainstate.mapBlockIndex;
CChain& chainActive = g_chainstate.chainActive;
CBlockIndex* pindexBestHeader = nullptr;
Mutex g_best_block_mutex;
std::condition_variable g_best_block_cv;
uint256 g_best_block;
int nScriptCheckThreads = 0;
std::atomic_bool fImporting(false);
std::atomic_bool fReindex(false);
bool fHavePruned = false;
bool fPruneMode = false;
bool fIsBareMultisigStd = DEFAULT_PERMIT_BAREMULTISIG;
bool fRequireStandard = true;
bool fCheckBlockIndex = false;
bool fCheckpointsEnabled = DEFAULT_CHECKPOINTS_ENABLED;
size_t nCoinCacheUsage = 5000 * 300;
uint64_t nPruneTarget = 0;
int64_t nMaxTipAge = DEFAULT_MAX_TIP_AGE;
bool fEnableReplacement = DEFAULT_ENABLE_REPLACEMENT;

uint256 hashAssumeValid;
arith_uint256 nMinimumChainWork;

CFeeRate minRelayTxFee = CFeeRate(DEFAULT_MIN_RELAY_TX_FEE);
CAmount maxTxFee = DEFAULT_TRANSACTION_MAXFEE;

CBlockPolicyEstimator feeEstimator;
CTxMemPool mempool(&feeEstimator);
std::atomic_bool g_is_mempool_loaded{ false };

/** Constant stuff for coinbase transactions we create: */
CScript COINBASE_FLAGS;

const std::string strMessageMagic = "Pocketcoin Signed Message:\n";

// Internal stuff
namespace {
	CBlockIndex*& pindexBestInvalid = g_chainstate.pindexBestInvalid;

	/** All pairs A->B, where A (or one of its ancestors) misses transactions, but B has transactions.
		 * Pruned nodes may have entries where B is missing data.
		 */
	std::multimap<CBlockIndex*, CBlockIndex*>& mapBlocksUnlinked = g_chainstate.mapBlocksUnlinked;

	CCriticalSection cs_LastBlockFile;
	std::vector<CBlockFileInfo> vinfoBlockFile;
	int nLastBlockFile = 0;
	/** Global flag to indicate we should check to see if there are
		 *  block/undo files that should be deleted.  Set on startup
		 *  or if we allocate more file space when we're in prune mode
		 */
	bool fCheckForPruning = false;

	/** Dirty block index entries. */
	std::set<CBlockIndex*> setDirtyBlockIndex;

	/** Dirty block file entries. */
	std::set<int> setDirtyFileInfo;
} // namespace

CBlockIndex* FindForkInGlobalIndex(const CChain& chain, const CBlockLocator& locator)
{
	AssertLockHeld(cs_main);

	// Find the latest block common to locator and chain - we expect that
	// locator.vHave is sorted descending by height.
	for (const uint256& hash : locator.vHave) {
		CBlockIndex* pindex = LookupBlockIndex(hash);
		if (pindex) {
			if (chain.Contains(pindex))
				return pindex;
			if (pindex->GetAncestor(chain.Height()) == chain.Tip()) {
				return chain.Tip();
			}
		}
	}
	return chain.Genesis();
}

std::unique_ptr<CCoinsViewDB> pcoinsdbview;
std::unique_ptr<CCoinsViewCache> pcoinsTip;
std::unique_ptr<CBlockTreeDB> pblocktree;

enum class FlushStateMode {
	NONE,
	IF_NEEDED,
	PERIODIC,
	ALWAYS
};

// See definition for documentation
static bool FlushStateToDisk(const CChainParams& chainParams, CValidationState& state, FlushStateMode mode, int nManualPruneHeight = 0);
static void FindFilesToPruneManual(std::set<int>& setFilesToPrune, int nManualPruneHeight);
static void FindFilesToPrune(std::set<int>& setFilesToPrune, uint64_t nPruneAfterHeight);
bool CheckInputs(const CTransaction& tx, CValidationState& state, const CCoinsViewCache& inputs, bool fScriptChecks, unsigned int flags, bool cacheSigStore, bool cacheFullScriptStore, PrecomputedTransactionData& txdata, std::vector<CScriptCheck>* pvChecks = nullptr);
static FILE* OpenUndoFile(const CDiskBlockPos& pos, bool fReadOnly = false);

bool CheckFinalTx(const CTransaction& tx, int flags)
{
	AssertLockHeld(cs_main);

	// By convention a negative value for flags indicates that the
	// current network-enforced consensus rules should be used. In
	// a future soft-fork scenario that would mean checking which
	// rules would be enforced for the next block and setting the
	// appropriate flags. At the present time no soft-forks are
	// scheduled, so no flags are set.
	flags = std::max(flags, 0);

	// CheckFinalTx() uses chainActive.Height()+1 to evaluate
	// nLockTime because when IsFinalTx() is called within
	// CBlock::AcceptBlock(), the height of the block *being*
	// evaluated is what is used. Thus if we want to know if a
	// transaction can be part of the *next* block, we need to call
	// IsFinalTx() with one more than chainActive.Height().
	const int nBlockHeight = chainActive.Height() + 1;

	// BIP113 requires that time-locked transactions have nLockTime set to
	// less than the median time of the previous block they're contained in.
	// When the next block is created its previous block will be the current
	// chain tip, so we use that to calculate the median time passed to
	// IsFinalTx() if LOCKTIME_MEDIAN_TIME_PAST is set.
	const int64_t nBlockTime = (flags & LOCKTIME_MEDIAN_TIME_PAST) ? chainActive.Tip()->GetMedianTimePast() : GetAdjustedTime();

	return IsFinalTx(tx, nBlockHeight, nBlockTime);
}

bool TestLockPointValidity(const LockPoints* lp)
{
	AssertLockHeld(cs_main);
	assert(lp);
	// If there are relative lock times then the maxInputBlock will be set
	// If there are no relative lock times, the LockPoints don't depend on the chain
	if (lp->maxInputBlock) {
		// Check whether chainActive is an extension of the block at which the LockPoints
		// calculation was valid.  If not LockPoints are no longer valid
		if (!chainActive.Contains(lp->maxInputBlock)) {
			return false;
		}
	}

	// LockPoints still valid
	return true;
}

bool CheckSequenceLocks(const CTransaction& tx, int flags, LockPoints* lp, bool useExistingLockPoints)
{
	AssertLockHeld(cs_main);
	AssertLockHeld(mempool.cs);

	CBlockIndex* tip = chainActive.Tip();
	assert(tip != nullptr);

	CBlockIndex index;
	index.pprev = tip;
	// CheckSequenceLocks() uses chainActive.Height()+1 to evaluate
	// height based locks because when SequenceLocks() is called within
	// ConnectBlock(), the height of the block *being*
	// evaluated is what is used.
	// Thus if we want to know if a transaction can be part of the
	// *next* block, we need to use one more than chainActive.Height()
	index.nHeight = tip->nHeight + 1;

	std::pair<int, int64_t> lockPair;
	if (useExistingLockPoints) {
		assert(lp);
		lockPair.first = lp->height;
		lockPair.second = lp->time;
	}
	else {
		// pcoinsTip contains the UTXO set for chainActive.Tip()
		CCoinsViewMemPool viewMemPool(pcoinsTip.get(), mempool);
		std::vector<int> prevheights;
		prevheights.resize(tx.vin.size());
		for (size_t txinIndex = 0; txinIndex < tx.vin.size(); txinIndex++) {
			const CTxIn& txin = tx.vin[txinIndex];
			Coin coin;
			if (!viewMemPool.GetCoin(txin.prevout, coin)) {
				return error("%s: Missing input", __func__);
			}
			if (coin.nHeight == MEMPOOL_HEIGHT) {
				// Assume all mempool transaction confirm in the next block
				prevheights[txinIndex] = tip->nHeight + 1;
			}
			else {
				prevheights[txinIndex] = coin.nHeight;
			}
		}
		lockPair = CalculateSequenceLocks(tx, flags, &prevheights, index);
		if (lp) {
			lp->height = lockPair.first;
			lp->time = lockPair.second;
			// Also store the hash of the block with the highest height of
			// all the blocks which have sequence locked prevouts.
			// This hash needs to still be on the chain
			// for these LockPoint calculations to be valid
			// Note: It is impossible to correctly calculate a maxInputBlock
			// if any of the sequence locked inputs depend on unconfirmed txs,
			// except in the special case where the relative lock time/height
			// is 0, which is equivalent to no sequence lock. Since we assume
			// input height of tip+1 for mempool txs and test the resulting
			// lockPair from CalculateSequenceLocks against tip+1.  We know
			// EvaluateSequenceLocks will fail if there was a non-zero sequence
			// lock on a mempool input, so we can use the return value of
			// CheckSequenceLocks to indicate the LockPoints validity
			int maxInputHeight = 0;
			for (const int height : prevheights) {
				// Can ignore mempool inputs since we'll fail if they had non-zero locks
				if (height != tip->nHeight + 1) {
					maxInputHeight = std::max(maxInputHeight, height);
				}
			}
			lp->maxInputBlock = tip->GetAncestor(maxInputHeight);
		}
	}
	return EvaluateSequenceLocks(index, lockPair);
}

// Returns the script flags which should be checked for a given block
static unsigned int GetBlockScriptFlags(const CBlockIndex* pindex, const Consensus::Params& chainparams);

static void LimitMempoolSize(CTxMemPool& pool, size_t limit, unsigned long age)
{
	int expired = pool.Expire(GetTime() - age);
	if (expired != 0) {
		LogPrint(BCLog::MEMPOOL, "Expired %i transactions from the memory pool\n", expired);
	}

	std::vector<COutPoint> vNoSpendsRemaining;
	pool.TrimToSize(limit, &vNoSpendsRemaining);
	for (const COutPoint& removed : vNoSpendsRemaining)
		pcoinsTip->Uncache(removed);
}

/** Convert CValidationState to a human-readable message for logging */
std::string FormatStateMessage(const CValidationState& state)
{
	return strprintf("%s%s (code %i)",
		state.GetRejectReason(),
		state.GetDebugMessage().empty() ? "" : ", " + state.GetDebugMessage(),
		state.GetRejectCode());
}

static bool IsCurrentForFeeEstimation() EXCLUSIVE_LOCKS_REQUIRED(cs_main)
{
	AssertLockHeld(cs_main);
	if (IsInitialBlockDownload())
		return false;
	if (chainActive.Tip()->GetBlockTime() < (GetTime() - MAX_FEE_ESTIMATION_TIP_AGE))
		return false;
	if (chainActive.Height() < pindexBestHeader->nHeight - 1)
		return false;
	return true;
}

/* Make mempool consistent after a reorg, by re-adding or recursively erasing
 * disconnected block transactions from the mempool, and also removing any
 * other transactions from the mempool that are no longer valid given the new
 * tip/height.
 *
 * Note: we assume that disconnectpool only contains transactions that are NOT
 * confirmed in the current chain nor already in the mempool (otherwise,
 * in-mempool descendants of such transactions would be removed).
 *
 * Passing fAddToMempool=false will skip trying to add the transactions back,
 * and instead just erase from the mempool as needed.
 */

static void UpdateMempoolForReorg(DisconnectedBlockTransactions& disconnectpool, bool fAddToMempool) EXCLUSIVE_LOCKS_REQUIRED(cs_main)
{
	AssertLockHeld(cs_main);
	std::vector<uint256> vHashUpdate;
	// disconnectpool's insertion_order index sorts the entries from
	// oldest to newest, but the oldest entry will be the last tx from the
	// latest mined block that was disconnected.
	// Iterate disconnectpool in reverse, so that we add transactions
	// back to the mempool starting with the earliest transaction that had
	// been previously seen in a block.
	auto it = disconnectpool.queuedTx.get<insertion_order>().rbegin();
	while (it != disconnectpool.queuedTx.get<insertion_order>().rend()) {
		// ignore validation errors in resurrected transactions
		CValidationState stateDummy;
		if (!fAddToMempool || (*it)->IsCoinBase() ||
			!AcceptToMemoryPool(mempool, stateDummy, *it, nullptr /* pfMissingInputs */,
				nullptr /* plTxnReplaced */, true /* bypass_limits */, 0 /* nAbsurdFee */)) {
			// If the transaction doesn't make it in to the mempool, remove any
			// transactions that depend on it (which would now be orphans).
			mempool.removeRecursive(**it, MemPoolRemovalReason::REORG);
		}
		else if (mempool.exists((*it)->GetHash())) {
			vHashUpdate.push_back((*it)->GetHash());
		}
		++it;
	}
	disconnectpool.queuedTx.clear();
	// AcceptToMemoryPool/addUnchecked all assume that new mempool entries have
	// no in-mempool children, which is generally not true when adding
	// previously-confirmed transactions back to the mempool.
	// UpdateTransactionsFromBlock finds descendants of any transactions in
	// the disconnectpool that were added back and cleans up the mempool state.
	mempool.UpdateTransactionsFromBlock(vHashUpdate);

	// We also need to remove any now-immature transactions
	mempool.removeForReorg(pcoinsTip.get(), chainActive.Tip()->nHeight + 1, STANDARD_LOCKTIME_VERIFY_FLAGS);
	// Re-limit mempool size, in case we added any transactions
	LimitMempoolSize(mempool, gArgs.GetArg("-maxmempool", DEFAULT_MAX_MEMPOOL_SIZE) * 1000000, gArgs.GetArg("-mempoolexpiry", DEFAULT_MEMPOOL_EXPIRY) * 60 * 60);
}

// Used to avoid mempool polluting consensus critical paths if CCoinsViewMempool
// were somehow broken and returning the wrong scriptPubKeys
static bool CheckInputsFromMempoolAndCache(const CTransaction& tx, CValidationState& state, const CCoinsViewCache& view, const CTxMemPool& pool, unsigned int flags, bool cacheSigStore, PrecomputedTransactionData& txdata) EXCLUSIVE_LOCKS_REQUIRED(cs_main)
{
	AssertLockHeld(cs_main);

	// pool.cs should be locked already, but go ahead and re-take the lock here
	// to enforce that mempool doesn't change between when we check the view
	// and when we actually call through to CheckInputs
	LOCK(pool.cs);

	assert(!tx.IsCoinBase());
	for (const CTxIn& txin : tx.vin) {
		const Coin& coin = view.AccessCoin(txin.prevout);

		// At this point we haven't actually checked if the coins are all
		// available (or shouldn't assume we have, since CheckInputs does).
		// So we just return failure if the inputs are not available here,
		// and then only have to check equivalence for available inputs.
		if (coin.IsSpent()) return false;

		const CTransactionRef& txFrom = pool.get(txin.prevout.hash);
		if (txFrom) {
			assert(txFrom->GetHash() == txin.prevout.hash);
			assert(txFrom->vout.size() > txin.prevout.n);
			assert(txFrom->vout[txin.prevout.n] == coin.out);
		}
		else {
			const Coin& coinFromDisk = pcoinsTip->AccessCoin(txin.prevout);
			assert(!coinFromDisk.IsSpent());
			assert(coinFromDisk.out == coin.out);
		}
	}

	return CheckInputs(tx, state, view, true, flags, cacheSigStore, true, txdata);
}

static bool AcceptToMemoryPoolWorker(const CChainParams& chainparams, CTxMemPool& pool, CValidationState& state, RTransaction& rtx, bool* pfMissingInputs, int64_t nAcceptTime, std::list<CTransactionRef>* plTxnReplaced, bool bypass_limits, const CAmount& nAbsurdFee, std::vector<COutPoint>& coins_to_uncache, bool test_accept) EXCLUSIVE_LOCKS_REQUIRED(cs_main)
{
	const CTransaction& tx = *rtx;
	const uint256 hash = tx.GetHash();
	AssertLockHeld(cs_main);
	LOCK(pool.cs); // mempool "read lock" (held through GetMainSignals().TransactionAddedToMempool())
	if (pfMissingInputs) {
		*pfMissingInputs = false;
	}

	if (!CheckTransaction(tx, state))
		return false; // state filled in by CheckTransaction

	// Coinbase is only valid in a block, not as a loose transaction
	if (tx.IsCoinBase())
		return state.DoS(100, false, REJECT_INVALID, "coinbase");

	// Rather not work on nonstandard transactions (unless -testnet/-regtest)
	std::string reason;
	if (fRequireStandard && !IsStandardTx(tx, reason))
		return state.DoS(0, false, REJECT_NONSTANDARD, reason);

	// Do not work on transactions that are too small.
	// A transaction with 1 segwit input and 1 P2WPHK output has non-witness size of 82 bytes.
	// Transactions smaller than this are not relayed to reduce unnecessary malloc overhead.
	if (::GetSerializeSize(tx, PROTOCOL_VERSION | SERIALIZE_TRANSACTION_NO_WITNESS) < MIN_STANDARD_TX_NONWITNESS_SIZE)
		return state.DoS(0, false, REJECT_NONSTANDARD, "tx-size-small");

	// Only accept nLockTime-using transactions that can be mined in the next
	// block; we don't want our mempool filled up with transactions that can't
	// be mined yet.
	if (!CheckFinalTx(tx, STANDARD_LOCKTIME_VERIFY_FLAGS))
		return state.DoS(0, false, REJECT_NONSTANDARD, "non-final");

	// is it already in the memory pool?
	if (pool.exists(hash)) {
		return state.Invalid(false, REJECT_DUPLICATE, "txn-already-in-mempool");
	}

	// Check for conflicts with in-memory transactions
	std::set<uint256> setConflicts;
	for (const CTxIn& txin : tx.vin) {
		const CTransaction* ptxConflicting = pool.GetConflictTx(txin.prevout);
		if (ptxConflicting) {
			if (!setConflicts.count(ptxConflicting->GetHash())) {
				// Allow opt-out of transaction replacement by setting
				// nSequence > MAX_BIP125_RBF_SEQUENCE (SEQUENCE_FINAL-2) on all inputs.
				//
				// SEQUENCE_FINAL-1 is picked to still allow use of nLockTime by
				// non-replaceable transactions. All inputs rather than just one
				// is for the sake of multi-party protocols, where we don't
				// want a single party to be able to disable replacement.
				//
				// The opt-out ignores descendants as anyone relying on
				// first-seen mempool behavior should be checking all
				// unconfirmed ancestors anyway; doing otherwise is hopelessly
				// insecure.
				bool fReplacementOptOut = true;
				if (fEnableReplacement) {
					for (const CTxIn& _txin : ptxConflicting->vin) {
						if (_txin.nSequence <= MAX_BIP125_RBF_SEQUENCE) {
							fReplacementOptOut = false;
							break;
						}
					}
				}
				if (fReplacementOptOut) {
					return state.Invalid(false, REJECT_DUPLICATE, "txn-mempool-conflict");
				}

				setConflicts.insert(ptxConflicting->GetHash());
			}
		}
	}

	{
		CCoinsView dummy;
		CCoinsViewCache view(&dummy);

		LockPoints lp;
		CCoinsViewMemPool viewMemPool(pcoinsTip.get(), pool);
		view.SetBackend(viewMemPool);

		// do all inputs exist?
		for (const CTxIn& txin : tx.vin) {
			if (!pcoinsTip->HaveCoinInCache(txin.prevout)) {
				coins_to_uncache.push_back(txin.prevout);
			}
			if (!view.HaveCoin(txin.prevout)) {
				// Are inputs missing because we already have the tx?
				for (size_t out = 0; out < tx.vout.size(); out++) {
					// Optimistically just do efficient check of cache for outputs
					if (pcoinsTip->HaveCoinInCache(COutPoint(hash, out))) {
						return state.Invalid(false, REJECT_DUPLICATE, "txn-already-known");
					}
				}
				// Otherwise assume this might be an orphan tx for which we just haven't seen parents yet
				if (pfMissingInputs) {
					*pfMissingInputs = true;
				}
				return false; // fMissingInputs and !state.IsInvalid() is used to detect this condition, don't set state.Invalid()
			}
		}

		// Bring the best block into scope
		view.GetBestBlock();

		// we have all inputs cached now, so switch back to dummy, so we don't need to keep lock on mempool
		view.SetBackend(dummy);

		// Only accept BIP68 sequence locked transactions that can be mined in the next
		// block; we don't want our mempool filled up with transactions that can't
		// be mined yet.
		// Must keep pool.cs for this unless we change CheckSequenceLocks to take a
		// CoinsViewCache instead of create its own
		if (!CheckSequenceLocks(tx, STANDARD_LOCKTIME_VERIFY_FLAGS, &lp))
			return state.DoS(0, false, REJECT_NONSTANDARD, "non-BIP68-final");

		CAmount nFees = 0;
		if (!Consensus::CheckTxInputs(tx, state, view, GetSpendHeight(view), nFees, chainparams)) {
			return error("%s: Consensus::CheckTxInputs: %s, %s", __func__, tx.GetHash().ToString(), FormatStateMessage(state));
		}

		// Check for non-standard pay-to-script-hash in inputs
		if (fRequireStandard && !AreInputsStandard(tx, view))
			return state.Invalid(false, REJECT_NONSTANDARD, "bad-txns-nonstandard-inputs");

		// Check for non-standard witness in P2WSH
		if (tx.HasWitness() && fRequireStandard && !IsWitnessStandard(tx, view))
			return state.DoS(0, false, REJECT_NONSTANDARD, "bad-witness-nonstandard", true);

		int64_t nSigOpsCost = GetTransactionSigOpCost(tx, view, STANDARD_SCRIPT_VERIFY_FLAGS);

		// nModifiedFees includes any fee deltas from PrioritiseTransaction
		CAmount nModifiedFees = nFees;
		pool.ApplyDelta(hash, nModifiedFees);

		// Keep track of transactions that spend a coinbase, which we re-scan
		// during reorgs to ensure COINBASE_MATURITY is still met.
		bool fSpendsCoinbase = false;
		for (const CTxIn& txin : tx.vin) {
			const Coin& coin = view.AccessCoin(txin.prevout);
			if (coin.IsCoinBase()) {
				fSpendsCoinbase = true;
				break;
			}
		}

		CTxMemPoolEntry entry(rtx, nFees, nAcceptTime, chainActive.Height(),
			fSpendsCoinbase, nSigOpsCost, lp);
		unsigned int nSize = entry.GetTxSize();

		// Check that the transaction doesn't have an excessive number of
		// sigops, making it impossible to mine. Since the coinbase transaction
		// itself can contain sigops MAX_STANDARD_TX_SIGOPS is less than
		// MAX_BLOCK_SIGOPS; we still consider this an invalid rather than
		// merely non-standard transaction.
		if (nSigOpsCost > MAX_STANDARD_TX_SIGOPS_COST)
			return state.DoS(0, false, REJECT_NONSTANDARD, "bad-txns-too-many-sigops", false,
				strprintf("%d", nSigOpsCost));

		CAmount mempoolRejectFee = pool.GetMinFee(gArgs.GetArg("-maxmempool", DEFAULT_MAX_MEMPOOL_SIZE) * 1000000).GetFee(nSize);
		if (!bypass_limits && mempoolRejectFee > 0 && nModifiedFees < mempoolRejectFee) {
			return state.DoS(0, false, REJECT_INSUFFICIENTFEE, "mempool min fee not met", false, strprintf("%d < %d", nModifiedFees, mempoolRejectFee));
		}

		// For PocketNET transaction allow minimal fee
		if (!bypass_limits) {
			if (g_addrindex->IsPocketnetTransaction(rtx)) {
				if (nModifiedFees < DEFAULT_MIN_POCKETNET_TX_FEE) {
					return state.DoS(0, false, REJECT_INSUFFICIENTFEE, "min PocketNet TX fee not met", false, strprintf("%d < %d", nModifiedFees, DEFAULT_MIN_POCKETNET_TX_FEE));
				}
			}
			else {
				// No transactions are allowed below minRelayTxFee except from disconnected blocks
				if (nModifiedFees < ::minRelayTxFee.GetFee(nSize)) {
					return state.DoS(0, false, REJECT_INSUFFICIENTFEE, "min relay fee not met", false, strprintf("%d < %d", nModifiedFees, ::minRelayTxFee.GetFee(nSize)));
				}
			}
		}

		if (nAbsurdFee && nFees > nAbsurdFee)
			return state.Invalid(false,
				REJECT_HIGHFEE, "absurdly-high-fee",
				strprintf("%d > %d", nFees, nAbsurdFee));

		// Calculate in-mempool ancestors, up to a limit.
		CTxMemPool::setEntries setAncestors;
		size_t nLimitAncestors = gArgs.GetArg("-limitancestorcount", DEFAULT_ANCESTOR_LIMIT);
		size_t nLimitAncestorSize = gArgs.GetArg("-limitancestorsize", DEFAULT_ANCESTOR_SIZE_LIMIT) * 1000;
		size_t nLimitDescendants = gArgs.GetArg("-limitdescendantcount", DEFAULT_DESCENDANT_LIMIT);
		size_t nLimitDescendantSize = gArgs.GetArg("-limitdescendantsize", DEFAULT_DESCENDANT_SIZE_LIMIT) * 1000;
		std::string errString;
		if (!pool.CalculateMemPoolAncestors(entry, setAncestors, nLimitAncestors, nLimitAncestorSize, nLimitDescendants, nLimitDescendantSize, errString)) {
			return state.DoS(0, false, REJECT_NONSTANDARD, "too-long-mempool-chain", false, errString);
		}

		// A transaction that spends outputs that would be replaced by it is invalid. Now
		// that we have the set of all ancestors we can detect this
		// pathological case by making sure setConflicts and setAncestors don't
		// intersect.
		for (CTxMemPool::txiter ancestorIt : setAncestors) {
			const uint256& hashAncestor = ancestorIt->GetTx().GetHash();
			if (setConflicts.count(hashAncestor)) {
				return state.DoS(10, false,
					REJECT_INVALID, "bad-txns-spends-conflicting-tx", false,
					strprintf("%s spends conflicting transaction %s",
						hash.ToString(),
						hashAncestor.ToString()));
			}
		}

		// Check if it's economically rational to mine this transaction rather
		// than the ones it replaces.
		CAmount nConflictingFees = 0;
		size_t nConflictingSize = 0;
		uint64_t nConflictingCount = 0;
		CTxMemPool::setEntries allConflicting;

		// If we don't hold the lock allConflicting might be incomplete; the
		// subsequent RemoveStaged() and addUnchecked() calls don't guarantee
		// mempool consistency for us.
		const bool fReplacementTransaction = setConflicts.size();
		if (fReplacementTransaction) {
			CFeeRate newFeeRate(nModifiedFees, nSize);
			std::set<uint256> setConflictsParents;
			const int maxDescendantsToVisit = 100;
			const CTxMemPool::setEntries setIterConflicting = pool.GetIterSet(setConflicts);
			for (const auto& mi : setIterConflicting) {
				// Don't allow the replacement to reduce the feerate of the
				// mempool.
				//
				// We usually don't want to accept replacements with lower
				// feerates than what they replaced as that would lower the
				// feerate of the next block. Requiring that the feerate always
				// be increased is also an easy-to-reason about way to prevent
				// DoS attacks via replacements.
				//
				// We only consider the feerates of transactions being directly
				// replaced, not their indirect descendants. While that does
				// mean high feerate children are ignored when deciding whether
				// or not to replace, we do require the replacement to pay more
				// overall fees too, mitigating most cases.
				CFeeRate oldFeeRate(mi->GetModifiedFee(), mi->GetTxSize());
				if (newFeeRate <= oldFeeRate) {
					return state.DoS(0, false,
						REJECT_INSUFFICIENTFEE, "insufficient fee", false,
						strprintf("rejecting replacement %s; new feerate %s <= old feerate %s",
							hash.ToString(),
							newFeeRate.ToString(),
							oldFeeRate.ToString()));
				}

				for (const CTxIn& txin : mi->GetTx().vin) {
					setConflictsParents.insert(txin.prevout.hash);
				}

				nConflictingCount += mi->GetCountWithDescendants();
			}
			// This potentially overestimates the number of actual descendants
			// but we just want to be conservative to avoid doing too much
			// work.
			if (nConflictingCount <= maxDescendantsToVisit) {
				// If not too many to replace, then calculate the set of
				// transactions that would have to be evicted
				for (CTxMemPool::txiter it : setIterConflicting) {
					pool.CalculateDescendants(it, allConflicting);
				}
				for (CTxMemPool::txiter it : allConflicting) {
					nConflictingFees += it->GetModifiedFee();
					nConflictingSize += it->GetTxSize();
				}
			}
			else {
				return state.DoS(0, false,
					REJECT_NONSTANDARD, "too many potential replacements", false,
					strprintf("rejecting replacement %s; too many potential replacements (%d > %d)\n",
						hash.ToString(),
						nConflictingCount,
						maxDescendantsToVisit));
			}

			for (unsigned int j = 0; j < tx.vin.size(); j++) {
				// We don't want to accept replacements that require low
				// feerate junk to be mined first. Ideally we'd keep track of
				// the ancestor feerates and make the decision based on that,
				// but for now requiring all new inputs to be confirmed works.
				if (!setConflictsParents.count(tx.vin[j].prevout.hash)) {
					// Rather than check the UTXO set - potentially expensive -
					// it's cheaper to just check if the new input refers to a
					// tx that's in the mempool.
					if (pool.exists(tx.vin[j].prevout.hash)) {
						return state.DoS(0, false,
							REJECT_NONSTANDARD, "replacement-adds-unconfirmed", false,
							strprintf("replacement %s adds unconfirmed input, idx %d",
								hash.ToString(), j));
					}
				}
			}

			// The replacement must pay greater fees than the transactions it
			// replaces - if we did the bandwidth used by those conflicting
			// transactions would not be paid for.
			if (nModifiedFees < nConflictingFees) {
				return state.DoS(0, false,
					REJECT_INSUFFICIENTFEE, "insufficient fee", false,
					strprintf("rejecting replacement %s, less fees than conflicting txs; %s < %s",
						hash.ToString(), FormatMoney(nModifiedFees), FormatMoney(nConflictingFees)));
			}

			// Finally in addition to paying more fees than the conflicts the
			// new transaction must pay for its own bandwidth.
			CAmount nDeltaFees = nModifiedFees - nConflictingFees;
			if (nDeltaFees < ::incrementalRelayFee.GetFee(nSize)) {
				return state.DoS(0, false,
					REJECT_INSUFFICIENTFEE, "insufficient fee", false,
					strprintf("rejecting replacement %s, not enough additional fees to relay; %s < %s",
						hash.ToString(),
						FormatMoney(nDeltaFees),
						FormatMoney(::incrementalRelayFee.GetFee(nSize))));
			}
		}

		constexpr unsigned int scriptVerifyFlags = STANDARD_SCRIPT_VERIFY_FLAGS;

		// Check against previous transactions
		// This is done last to help prevent CPU exhaustion denial-of-service attacks.
		PrecomputedTransactionData txdata(tx);
		if (!CheckInputs(tx, state, view, true, scriptVerifyFlags, true, false, txdata)) {
			// SCRIPT_VERIFY_CLEANSTACK requires SCRIPT_VERIFY_WITNESS, so we
			// need to turn both off, and compare against just turning off CLEANSTACK
			// to see if the failure is specifically due to witness validation.
			CValidationState stateDummy; // Want reported failures to be from first CheckInputs
			if (!tx.HasWitness() && CheckInputs(tx, stateDummy, view, true, scriptVerifyFlags & ~(SCRIPT_VERIFY_WITNESS | SCRIPT_VERIFY_CLEANSTACK), true, false, txdata) &&
				!CheckInputs(tx, stateDummy, view, true, scriptVerifyFlags & ~SCRIPT_VERIFY_CLEANSTACK, true, false, txdata)) {
				// Only the witness is missing, so the transaction itself may be fine.
				state.SetCorruptionPossible();
			}
			return false; // state filled in by CheckInputs
		}

		// Check again against the current block tip's script verification
		// flags to cache our script execution flags. This is, of course,
		// useless if the next block has different script flags from the
		// previous one, but because the cache tracks script flags for us it
		// will auto-invalidate and we'll just have a few blocks of extra
		// misses on soft-fork activation.
		//
		// This is also useful in case of bugs in the standard flags that cause
		// transactions to pass as valid when they're actually invalid. For
		// instance the STRICTENC flag was incorrectly allowing certain
		// CHECKSIG NOT scripts to pass, even though they were invalid.
		//
		// There is a similar check in CreateNewBlock() to prevent creating
		// invalid blocks (using TestBlockValidity), however allowing such
		// transactions into the mempool can be exploited as a DoS attack.
		unsigned int currentBlockScriptVerifyFlags = GetBlockScriptFlags(chainActive.Tip(), Params().GetConsensus());
		if (!CheckInputsFromMempoolAndCache(tx, state, view, pool, currentBlockScriptVerifyFlags, true, txdata)) {
			return error("%s: BUG! PLEASE REPORT THIS! CheckInputs failed against latest-block but not STANDARD flags %s, %s",
				__func__, hash.ToString(), FormatStateMessage(state));
		}

		if (test_accept) {
			// Tx was accepted, but not added
			return true;
		}

		// Remove conflicting transactions from the mempool
		for (CTxMemPool::txiter it : allConflicting) {
			LogPrint(BCLog::MEMPOOL, "replacing tx %s with %s for %s POC additional fees, %d delta bytes\n",
				it->GetTx().GetHash().ToString(),
				hash.ToString(),
				FormatMoney(nModifiedFees - nConflictingFees),
				(int)nSize - (int)nConflictingSize);
			if (plTxnReplaced)
				plTxnReplaced->push_back(it->GetSharedTx());
		}
		pool.RemoveStaged(allConflicting, false, MemPoolRemovalReason::REPLACED);

		// This transaction should only count for fee estimation if:
		// - it isn't a BIP 125 replacement transaction (may not be widely supported)
		// - it's not being re-added during a reorg which bypasses typical mempool fee limits
		// - the node is not behind
		// - the transaction is not dependent on any other transactions in the mempool
		bool validForFeeEstimation = !fReplacementTransaction && !bypass_limits && IsCurrentForFeeEstimation() && pool.HasNoInputsOf(tx);

        // Write reindexer part to mempool
        std::string table;
        if (g_addrindex->GetPocketnetTXType(rtx, table)) {
            if (!rtx.pTransaction || rtx.pTable != table) {
                return state.DoS(0, false, REJECT_INTERNAL, "not found reindexer data");
            } else {
                std::string _txid = rtx.pTransaction["txid"].As<string>();

                reindexer::Item memItm = g_pocketdb->DB()->NewItem("Mempool");
                memItm["txid"] = hash.GetHex();
                memItm["txid_source"] = hash.GetHex() == _txid ? "" : _txid;
                memItm["table"] = rtx.pTable;
                memItm["data"] = EncodeBase64(rtx.pTransaction.GetJSON().ToString());
                if (!g_addrindex->WriteMemRTransaction(memItm)) {
                    return state.DoS(0, false, REJECT_INTERNAL, "error write reindexer data");
                }
            }
        }

		// Store transaction in memory
		pool.addUnchecked(entry, setAncestors, validForFeeEstimation);

		// trim mempool and check if tx was trimmed
		if (!bypass_limits) {
			LimitMempoolSize(pool, gArgs.GetArg("-maxmempool", DEFAULT_MAX_MEMPOOL_SIZE) * 1000000, gArgs.GetArg("-mempoolexpiry", DEFAULT_MEMPOOL_EXPIRY) * 60 * 60);
			if (!pool.exists(hash)) {
                LogPrintf("--- validation:986: %s\n", hash.GetHex());
                g_addrindex->ClearMempool(hash.GetHex());
				return state.DoS(0, false, REJECT_INSUFFICIENTFEE, "mempool full");
            }
		}


	}

	GetMainSignals().TransactionAddedToMempool(rtx);

	return true;
}

/** (try to) add transaction to memory pool with a specified acceptance time **/
static bool AcceptToMemoryPoolWithTime(const CChainParams& chainparams, CTxMemPool& pool, CValidationState& state, RTransaction& rtx, bool* pfMissingInputs, int64_t nAcceptTime, std::list<CTransactionRef>* plTxnReplaced, bool bypass_limits, const CAmount nAbsurdFee, bool test_accept) EXCLUSIVE_LOCKS_REQUIRED(cs_main)
{
	std::vector<COutPoint> coins_to_uncache;
	bool res = AcceptToMemoryPoolWorker(chainparams, pool, state, rtx, pfMissingInputs, nAcceptTime, plTxnReplaced, bypass_limits, nAbsurdFee, coins_to_uncache, test_accept);

	// Transaction is invalid - remove
	if (!res) {
		for (const COutPoint& hashTx : coins_to_uncache) {
			pcoinsTip->Uncache(hashTx);
		}
	}

	// After we've (potentially) uncached entries, ensure our coins cache is still within its size limits
	CValidationState stateDummy;
	FlushStateToDisk(chainparams, stateDummy, FlushStateMode::PERIODIC);
	return res;
}

bool AcceptToMemoryPool(CTxMemPool& pool, CValidationState& state, const CTransactionRef& tx, bool* pfMissingInputs, std::list<CTransactionRef>* plTxnReplaced, bool bypass_limits, const CAmount nAbsurdFee, bool test_accept)
{
    RTransaction rtx(*tx);
    return AcceptToMemoryPool(pool, state, rtx, pfMissingInputs, plTxnReplaced, bypass_limits, nAbsurdFee, test_accept);
}

bool AcceptToMemoryPool(CTxMemPool& pool, CValidationState& state, RTransaction& rtx, bool* pfMissingInputs, std::list<CTransactionRef>* plTxnReplaced, bool bypass_limits, const CAmount nAbsurdFee, bool test_accept)
{
	const CChainParams& chainparams = Params();
	return AcceptToMemoryPoolWithTime(chainparams, pool, state, rtx, pfMissingInputs, GetTime(), plTxnReplaced, bypass_limits, nAbsurdFee, test_accept);
}

/**
 * Return transaction in txOut, and if it was found inside a block, its hash is placed in hashBlock.
 * If blockIndex is provided, the transaction is fetched from the corresponding block.
 */
bool GetTransaction(const uint256& hash, CTransactionRef& txOut, const Consensus::Params& consensusParams, uint256& hashBlock, bool fAllowSlow, CBlockIndex* blockIndex)
{
	CBlockIndex* pindexSlow = blockIndex;

	LOCK(cs_main);

	if (!blockIndex) {
		CTransactionRef ptx = mempool.get(hash);
		if (ptx) {
			txOut = ptx;
			return true;
		}

		if (g_txindex) {
			if (g_txindex->FindTx(hash, hashBlock, txOut))
                return true;
		}

		if (fAllowSlow) { // use coin database to locate block that contains transaction, and scan it
			const Coin& coin = AccessByTxid(*pcoinsTip, hash);
			if (!coin.IsSpent()) pindexSlow = chainActive[coin.nHeight];
		}
	}

	if (pindexSlow) {
		CBlock block;
		if (ReadBlockFromDisk(block, pindexSlow, consensusParams)) {
			for (const auto& tx : block.vtx) {
				if (tx->GetHash() == hash) {
					txOut = tx;
					hashBlock = pindexSlow->GetBlockHash();
					return true;
				}
			}
		}
	}

	return false;
}


//////////////////////////////////////////////////////////////////////////////
//
// CBlock and CBlockIndex
//

static bool WriteBlockToDisk(const CBlock& block, CDiskBlockPos& pos, const CMessageHeader::MessageStartChars& messageStart)
{
	// Open history file to append
	CAutoFile fileout(OpenBlockFile(pos), SER_DISK, CLIENT_VERSION);
	if (fileout.IsNull())
		return error("WriteBlockToDisk: OpenBlockFile failed");

	// Write index header
	unsigned int nSize = GetSerializeSize(block, fileout.GetVersion());
	fileout << messageStart << nSize;

	// Write block
	long fileOutPos = ftell(fileout.Get());
	if (fileOutPos < 0)
		return error("WriteBlockToDisk: ftell failed");
	pos.nPos = (unsigned int)fileOutPos;
	fileout << block;

	return true;
}

bool ReadBlockFromDisk(CBlock& block, const CDiskBlockPos& pos, const Consensus::Params& consensusParams)
{
	block.SetNull();

	// Open history file to read
	CAutoFile filein(OpenBlockFile(pos, true), SER_DISK, CLIENT_VERSION);
	if (filein.IsNull())
		return error("ReadBlockFromDisk: OpenBlockFile failed for %s", pos.ToString());

	// Read block
	try {
		filein >> block;
	}
	catch (const std::exception& e) {
		return error("%s: Deserialize or I/O error - %s at %s", __func__, e.what(), pos.ToString());
	}

	// Check the header
	if (block.IsProofOfWork() && !CheckProofOfWork(block.GetHash(), block.nBits, consensusParams, 0))
		return error("ReadBlockFromDisk: Errors in block header at %s", pos.ToString());

	return true;
}

bool ReadBlockFromDisk(CBlock& block, const CBlockIndex* pindex, const Consensus::Params& consensusParams)
{
	CDiskBlockPos blockPos;
	{
		LOCK(cs_main);
		blockPos = pindex->GetBlockPos();
	}

	if (!ReadBlockFromDisk(block, blockPos, consensusParams))
		return false;
	if (block.GetHash() != pindex->GetBlockHash())
		return error("ReadBlockFromDisk(CBlock&, CBlockIndex*): GetHash() doesn't match index for %s at %s",
			pindex->ToString(), pindex->GetBlockPos().ToString());
	return true;
}

bool ReadRawBlockFromDisk(std::vector<uint8_t>& block, const CDiskBlockPos& pos, const CMessageHeader::MessageStartChars& message_start)
{
	CDiskBlockPos hpos = pos;
	hpos.nPos -= 8; // Seek back 8 bytes for meta header
	CAutoFile filein(OpenBlockFile(hpos, true), SER_DISK, CLIENT_VERSION);
	if (filein.IsNull()) {
		return error("%s: OpenBlockFile failed for %s", __func__, pos.ToString());
	}

	try {
		CMessageHeader::MessageStartChars blk_start;
		unsigned int blk_size;

		filein >> blk_start >> blk_size;

		if (memcmp(blk_start, message_start, CMessageHeader::MESSAGE_START_SIZE)) {
			return error("%s: Block magic mismatch for %s: %s versus expected %s", __func__, pos.ToString(),
				HexStr(blk_start, blk_start + CMessageHeader::MESSAGE_START_SIZE),
				HexStr(message_start, message_start + CMessageHeader::MESSAGE_START_SIZE));
		}

		if (blk_size > MAX_SIZE) {
			return error("%s: Block data is larger than maximum deserialization size for %s: %s versus %s", __func__, pos.ToString(),
				blk_size, MAX_SIZE);
		}

		block.resize(blk_size); // Zeroing of memory is intentional here
		filein.read((char*)block.data(), blk_size);
	}
	catch (const std::exception& e) {
		return error("%s: Read from block file failed: %s for %s", __func__, e.what(), pos.ToString());
	}

	return true;
}

bool ReadRawBlockFromDisk(std::vector<uint8_t>& block, const CBlockIndex* pindex, const CMessageHeader::MessageStartChars& message_start)
{
	CDiskBlockPos block_pos;
	{
		LOCK(cs_main);
		block_pos = pindex->GetBlockPos();
	}

	return ReadRawBlockFromDisk(block, block_pos, message_start);
}

CAmount GetBlockSubsidy(int nHeight, const Consensus::Params& consensusParams)
{
	if (nHeight <= consensusParams.nPosFirstBlock) {
		return 50 * COIN;
	}
	int halvings = nHeight / consensusParams.nSubsidyHalvingInterval;
	// Force block reward to zero when right shift is undefined.
	if (halvings >= 64)
		return 0;

	CAmount nSubsidy = 50 * COIN;
	// Subsidy is cut in half every 210,000 blocks which will occur approximately every 4 years.
	nSubsidy >>= halvings;
	return nSubsidy;
}

bool IsInitialBlockDownload()
{
	// Once this function has returned false, it must remain false.
	static std::atomic<bool> latchToFalse{ false };
	// Optimization: pre-test latch before taking the lock.
	if (latchToFalse.load(std::memory_order_relaxed))
		return false;

	LOCK(cs_main);
	if (latchToFalse.load(std::memory_order_relaxed))
		return false;
	if (fImporting || fReindex)
		return true;
	if (chainActive.Tip() == nullptr)
		return true;
	if (chainActive.Tip()->nChainWork < nMinimumChainWork)
		return true;
	if (chainActive.Tip()->GetBlockTime() < (GetTime() - nMaxTipAge))
		return true;
	LogPrintf("Leaving InitialBlockDownload (latching to false)\n");
	latchToFalse.store(true, std::memory_order_relaxed);
	return false;
}

CBlockIndex *pindexBestForkTip = nullptr, *pindexBestForkBase = nullptr;

static void AlertNotify(const std::string& strMessage)
{
	uiInterface.NotifyAlertChanged();
	std::string strCmd = gArgs.GetArg("-alertnotify", "");
	if (strCmd.empty()) return;

	// Alert text should be plain ascii coming from a trusted source, but to
	// be safe we first strip anything not in safeChars, then add single quotes around
	// the whole string before passing it to the shell:
	std::string singleQuote("'");
	std::string safeStatus = SanitizeString(strMessage);
	safeStatus = singleQuote + safeStatus + singleQuote;
	boost::replace_all(strCmd, "%s", safeStatus);

	std::thread t(runCommand, strCmd);
	t.detach(); // thread runs free
}

static void CheckForkWarningConditions() EXCLUSIVE_LOCKS_REQUIRED(cs_main)
{
	AssertLockHeld(cs_main);
	// Before we get past initial download, we cannot reliably alert about forks
	// (we assume we don't get stuck on a fork before finishing our initial sync)
	if (IsInitialBlockDownload())
		return;

	// If our best fork is no longer within 72 blocks (+/- 12 hours if no one mines it)
	// of our head, drop it
	if (pindexBestForkTip && chainActive.Height() - pindexBestForkTip->nHeight >= 72)
		pindexBestForkTip = nullptr;

	if (pindexBestForkTip || (pindexBestInvalid && pindexBestInvalid->nChainWork > chainActive.Tip()->nChainWork + (GetBlockProof(*chainActive.Tip()) * 6))) {
		if (!GetfLargeWorkForkFound() && pindexBestForkBase) {
			std::string warning = std::string("'Warning: Large-work fork detected, forking after block ") +
				pindexBestForkBase->phashBlock->ToString() + std::string("'");
			AlertNotify(warning);
		}
		if (pindexBestForkTip && pindexBestForkBase) {
			LogPrintf("%s: Warning: Large valid fork found\n  forking the chain at height %d (%s)\n  lasting to height %d (%s).\nChain state database corruption likely.\n", __func__,
				pindexBestForkBase->nHeight, pindexBestForkBase->phashBlock->ToString(),
				pindexBestForkTip->nHeight, pindexBestForkTip->phashBlock->ToString());
			SetfLargeWorkForkFound(true);
		}
		else {
			LogPrintf("%s: Warning: Found invalid chain at least ~6 blocks longer than our best chain.\nChain state database corruption likely.\n", __func__);
			SetfLargeWorkInvalidChainFound(true);
		}
	}
	else {
		SetfLargeWorkForkFound(false);
		SetfLargeWorkInvalidChainFound(false);
	}
}

static void CheckForkWarningConditionsOnNewFork(CBlockIndex* pindexNewForkTip) EXCLUSIVE_LOCKS_REQUIRED(cs_main)
{
	AssertLockHeld(cs_main);
	// If we are on a fork that is sufficiently large, set a warning flag
	CBlockIndex* pfork = pindexNewForkTip;
	CBlockIndex* plonger = chainActive.Tip();
	while (pfork && pfork != plonger) {
		while (plonger && plonger->nHeight > pfork->nHeight)
			plonger = plonger->pprev;
		if (pfork == plonger)
			break;
		pfork = pfork->pprev;
	}

	// We define a condition where we should warn the user about as a fork of at least 7 blocks
	// with a tip within 72 blocks (+/- 12 hours if no one mines it) of ours
	// We use 7 blocks rather arbitrarily as it represents just under 10% of sustained network
	// hash rate operating on the fork.
	// or a chain that is entirely longer than ours and invalid (note that this should be detected by both)
	// We define it this way because it allows us to only store the highest fork tip (+ base) which meets
	// the 7-block condition and from this always have the most-likely-to-cause-warning fork
	if (pfork && (!pindexBestForkTip || pindexNewForkTip->nHeight > pindexBestForkTip->nHeight) &&
		pindexNewForkTip->nChainWork - pfork->nChainWork > (GetBlockProof(*pfork) * 7) &&
		chainActive.Height() - pindexNewForkTip->nHeight < 72) {
		pindexBestForkTip = pindexNewForkTip;
		pindexBestForkBase = pfork;
	}

	CheckForkWarningConditions();
}

void static InvalidChainFound(CBlockIndex* pindexNew) EXCLUSIVE_LOCKS_REQUIRED(cs_main)
{
	if (!pindexBestInvalid || pindexNew->nChainWork > pindexBestInvalid->nChainWork)
		pindexBestInvalid = pindexNew;

	LogPrintf("%s: invalid block=%s  height=%d  log2_work=%.8g  date=%s\n", __func__,
		pindexNew->GetBlockHash().ToString(), pindexNew->nHeight,
		log(pindexNew->nChainWork.getdouble()) / log(2.0), FormatISO8601DateTime(pindexNew->GetBlockTime()));
	CBlockIndex* tip = chainActive.Tip();
	assert(tip);
	LogPrintf("%s:  current best=%s  height=%d  log2_work=%.8g  date=%s\n", __func__,
		tip->GetBlockHash().ToString(), chainActive.Height(), log(tip->nChainWork.getdouble()) / log(2.0),
		FormatISO8601DateTime(tip->GetBlockTime()));

	CheckForkWarningConditions();
}

void CChainState::InvalidBlockFound(CBlockIndex* pindex, const CValidationState& state)
{
	if (!state.CorruptionPossible()) {
		pindex->nStatus |= BLOCK_FAILED_VALID;
		m_failed_blocks.insert(pindex);
		setDirtyBlockIndex.insert(pindex);
		setBlockIndexCandidates.erase(pindex);
		InvalidChainFound(pindex);
	}
}

void UpdateCoins(const CTransaction& tx, CCoinsViewCache& inputs, CTxUndo& txundo, int nHeight)
{
	// mark inputs spent
	if (!tx.IsCoinBase()) {
		txundo.vprevout.reserve(tx.vin.size());
		for (const CTxIn& txin : tx.vin) {
			txundo.vprevout.emplace_back();
			bool is_spent = inputs.SpendCoin(txin.prevout, &txundo.vprevout.back());
			assert(is_spent);
		}
	}
	// add outputs
	AddCoins(inputs, tx, nHeight, false, g_addrindex->IsPocketnetTransaction(tx));
}

void UpdateCoins(const CTransaction& tx, CCoinsViewCache& inputs, int nHeight)
{
	CTxUndo txundo;
	UpdateCoins(tx, inputs, txundo, nHeight);
}

bool CScriptCheck::operator()()
{
	const CScript& scriptSig = ptxTo->vin[nIn].scriptSig;
	const CScriptWitness* witness = &ptxTo->vin[nIn].scriptWitness;
	return VerifyScript(scriptSig, m_tx_out.scriptPubKey, witness, nFlags, CachingTransactionSignatureChecker(ptxTo, nIn, m_tx_out.nValue, cacheStore, *txdata), &error);
}

int GetSpendHeight(const CCoinsViewCache& inputs)
{
	LOCK(cs_main);
	CBlockIndex* pindexPrev = LookupBlockIndex(inputs.GetBestBlock());
	return pindexPrev->nHeight + 1;
}


static CuckooCache::cache<uint256, SignatureCacheHasher> scriptExecutionCache;
static uint256 scriptExecutionCacheNonce(GetRandHash());

void InitScriptExecutionCache()
{
	// nMaxCacheSize is unsigned. If -maxsigcachesize is set to zero,
	// setup_bytes creates the minimum possible cache (2 elements).
	size_t nMaxCacheSize = std::min(std::max((int64_t)0, gArgs.GetArg("-maxsigcachesize", DEFAULT_MAX_SIG_CACHE_SIZE) / 2), MAX_MAX_SIG_CACHE_SIZE) * ((size_t)1 << 20);
	size_t nElems = scriptExecutionCache.setup_bytes(nMaxCacheSize);
	LogPrintf("Using %zu MiB out of %zu/2 requested for script execution cache, able to store %zu elements\n",
		(nElems * sizeof(uint256)) >> 20, (nMaxCacheSize * 2) >> 20, nElems);
}

/**
 * Check whether all inputs of this transaction are valid (no double spends, scripts & sigs, amounts)
 * This does not modify the UTXO set.
 *
 * If pvChecks is not nullptr, script checks are pushed onto it instead of being performed inline. Any
 * script checks which are not necessary (eg due to script execution cache hits) are, obviously,
 * not pushed onto pvChecks/run.
 *
 * Setting cacheSigStore/cacheFullScriptStore to false will remove elements from the corresponding cache
 * which are matched. This is useful for checking blocks where we will likely never need the cache
 * entry again.
 *
 * Non-static (and re-declared) in src/test/txvalidationcache_tests.cpp
 */
bool CheckInputs(const CTransaction& tx, CValidationState& state, const CCoinsViewCache& inputs, bool fScriptChecks, unsigned int flags, bool cacheSigStore, bool cacheFullScriptStore, PrecomputedTransactionData& txdata, std::vector<CScriptCheck>* pvChecks) EXCLUSIVE_LOCKS_REQUIRED(cs_main)
{
	if (!tx.IsCoinBase()) {
		if (pvChecks)
			pvChecks->reserve(tx.vin.size());

		// The first loop above does all the inexpensive checks.
		// Only if ALL inputs pass do we perform expensive ECDSA signature checks.
		// Helps prevent CPU exhaustion attacks.

		// Skip script verification when connecting blocks under the
		// assumevalid block. Assuming the assumevalid block is valid this
		// is safe because block merkle hashes are still computed and checked,
		// Of course, if an assumed valid block is invalid due to false scriptSigs
		// this optimization would allow an invalid chain to be accepted.
		if (fScriptChecks) {
			// First check if script executions have been cached with the same
			// flags. Note that this assumes that the inputs provided are
			// correct (ie that the transaction hash which is in tx's prevouts
			// properly commits to the scriptPubKey in the inputs view of that
			// transaction).
			uint256 hashCacheEntry;
			// We only use the first 19 bytes of nonce to avoid a second SHA
			// round - giving us 19 + 32 + 4 = 55 bytes (+ 8 + 1 = 64)
			static_assert(55 - sizeof(flags) - 32 >= 128 / 8, "Want at least 128 bits of nonce for script execution cache");
			CSHA256().Write(scriptExecutionCacheNonce.begin(), 55 - sizeof(flags) - 32).Write(tx.GetWitnessHash().begin(), 32).Write((unsigned char*)&flags, sizeof(flags)).Finalize(hashCacheEntry.begin());
			AssertLockHeld(cs_main); //TODO: Remove this requirement by making CuckooCache not require external locks
			if (scriptExecutionCache.contains(hashCacheEntry, !cacheFullScriptStore)) {
				return true;
			}

			for (unsigned int i = 0; i < tx.vin.size(); i++) {
				const COutPoint& prevout = tx.vin[i].prevout;
				const Coin& coin = inputs.AccessCoin(prevout);
				assert(!coin.IsSpent());

				CTransactionRef txPrev;
				uint256 hashBlock = uint256();
				int valid = 1;

				if (!GetTransaction(prevout.hash, txPrev, Params().GetConsensus(), hashBlock, true)) {
					valid = 0;
				}

				if (mapBlockIndex.count(hashBlock) == 0) {
					valid = 0;
				}

				if (valid) {
					CBlockIndex* pblockindex = mapBlockIndex[hashBlock];
					if (txPrev->nTime > tx.nTime) {
						return state.DoS(100, false, REJECT_INVALID, "tx-timestamp-earlier-as-output");
					}
				}

				// We very carefully only pass in things to CScriptCheck which
				// are clearly committed to by tx' witness hash. This provides
				// a sanity check that our caching is not introducing consensus
				// failures through additional data in, eg, the coins being
				// spent being checked as a part of CScriptCheck.

				// Verify signature
				CScriptCheck check(coin.out, tx, i, flags, cacheSigStore, &txdata);
				if (pvChecks) {
					pvChecks->push_back(CScriptCheck());
					check.swap(pvChecks->back());
				}
				else if (!check()) {
					if (flags & STANDARD_NOT_MANDATORY_VERIFY_FLAGS) {
						// Check whether the failure was caused by a
						// non-mandatory script verification check, such as
						// non-standard DER encodings or non-null dummy
						// arguments; if so, don't trigger DoS protection to
						// avoid splitting the network between upgraded and
						// non-upgraded nodes.
						CScriptCheck check2(coin.out, tx, i,
							flags & ~STANDARD_NOT_MANDATORY_VERIFY_FLAGS, cacheSigStore, &txdata);
						if (check2())
							return state.Invalid(false, REJECT_NONSTANDARD, strprintf("non-mandatory-script-verify-flag (%s)", ScriptErrorString(check.GetScriptError())));
					}
					// Failures of other flags indicate a transaction that is
					// invalid in new blocks, e.g. an invalid P2SH. We DoS ban
					// such nodes as they are not following the protocol. That
					// said during an upgrade careful thought should be taken
					// as to the correct behavior - we may want to continue
					// peering with non-upgraded nodes even after soft-fork
					// super-majority signaling has occurred.
					return state.DoS(100, false, REJECT_INVALID, strprintf("mandatory-script-verify-flag-failed (%s)", ScriptErrorString(check.GetScriptError())));
				}
			}

			if (cacheFullScriptStore && !pvChecks) {
				// We executed all of the provided scripts, and were told to
				// cache the result. Do so now.
				scriptExecutionCache.insert(hashCacheEntry);
			}
		}
	}

	return true;
}

namespace {

	bool UndoWriteToDisk(const CBlockUndo& blockundo, CDiskBlockPos& pos, const uint256& hashBlock, const CMessageHeader::MessageStartChars& messageStart)
	{
		// Open history file to append
		CAutoFile fileout(OpenUndoFile(pos), SER_DISK, CLIENT_VERSION);
		if (fileout.IsNull())
			return error("%s: OpenUndoFile failed", __func__);

		// Write index header
		unsigned int nSize = GetSerializeSize(blockundo, fileout.GetVersion());
		fileout << messageStart << nSize;

		// Write undo data
		long fileOutPos = ftell(fileout.Get());
		if (fileOutPos < 0)
			return error("%s: ftell failed", __func__);
		pos.nPos = (unsigned int)fileOutPos;
		fileout << blockundo;

		// calculate & write checksum
		CHashWriter hasher(SER_GETHASH, PROTOCOL_VERSION);
		hasher << hashBlock;
		hasher << blockundo;
		fileout << hasher.GetHash();

		return true;
	}

	static bool UndoReadFromDisk(CBlockUndo& blockundo, const CBlockIndex* pindex)
	{
		CDiskBlockPos pos = pindex->GetUndoPos();
		if (pos.IsNull()) {
			return error("%s: no undo data available", __func__);
		}

		// Open history file to read
		CAutoFile filein(OpenUndoFile(pos, true), SER_DISK, CLIENT_VERSION);
		if (filein.IsNull())
			return error("%s: OpenUndoFile failed", __func__);

		// Read block
		uint256 hashChecksum;
		CHashVerifier<CAutoFile> verifier(&filein); // We need a CHashVerifier as reserializing may lose data
		try {
			verifier << pindex->pprev->GetBlockHash();
			verifier >> blockundo;
			filein >> hashChecksum;
		}
		catch (const std::exception& e) {
			return error("%s: Deserialize or I/O error - %s", __func__, e.what());
		}

		// Verify checksum
		if (hashChecksum != verifier.GetHash())
			return error("%s: Checksum mismatch", __func__);

		return true;
	}

	/** Abort with a message */
	static bool AbortNode(const std::string& strMessage, const std::string& userMessage = "")
	{
		SetMiscWarning(strMessage);
		LogPrintf("*** %s\n", strMessage);
		uiInterface.ThreadSafeMessageBox(
			userMessage.empty() ? _("Error: A fatal internal error occurred, see debug.log for details") : userMessage,
			"", CClientUIInterface::MSG_ERROR);
		StartShutdown();
		return false;
	}

	static bool AbortNode(CValidationState& state, const std::string& strMessage, const std::string& userMessage = "")
	{
		AbortNode(strMessage, userMessage);
		return state.Error(strMessage);
	}

} // namespace

/**
 * Restore the UTXO in a Coin at a given COutPoint
 * @param undo The Coin to be restored.
 * @param view The coins view to which to apply the changes.
 * @param out The out point that corresponds to the tx input.
 * @return A DisconnectResult as an int
 */
int ApplyTxInUndo(Coin&& undo, CCoinsViewCache& view, const COutPoint& out)
{
	bool fClean = true;

	if (view.HaveCoin(out)) fClean = false; // overwriting transaction output

	if (undo.nHeight == 0) {
		// Missing undo metadata (height and coinbase). Older versions included this
		// information only in undo records for the last spend of a transactions'
		// outputs. This implies that it must be present for some other output of the same tx.
		const Coin& alternate = AccessByTxid(view, out.hash);
		if (!alternate.IsSpent()) {
			undo.nHeight = alternate.nHeight;
			undo.fCoinBase = alternate.fCoinBase;
			undo.fPockettx = alternate.fPockettx;
		}
		else {
			return DISCONNECT_FAILED; // adding output for transaction without known metadata
		}
	}
	// The potential_overwrite parameter to AddCoin is only allowed to be false if we know for
	// sure that the coin did not already exist in the cache. As we have queried for that above
	// using HaveCoin, we don't need to guess. When fClean is false, a coin already existed and
	// it is an overwrite.
	view.AddCoin(out, std::move(undo), !fClean);

	return fClean ? DISCONNECT_OK : DISCONNECT_UNCLEAN;
}

/** Undo the effects of this block (with given index) on the UTXO set represented by coins.
 *  When FAILED is returned, view is left in an indeterminate state. */
DisconnectResult CChainState::DisconnectBlock(const CBlock& block, const CBlockIndex* pindex, CCoinsViewCache& view)
{
	bool fClean = true;

	CBlockUndo blockUndo;
	if (!UndoReadFromDisk(blockUndo, pindex)) {
		error("DisconnectBlock(): failure reading undo data");
		return DISCONNECT_FAILED;
	}

	if (blockUndo.vtxundo.size() + 1 != block.vtx.size()) {
		error("DisconnectBlock(): block and undo data inconsistent");
		return DISCONNECT_FAILED;
	}

	// undo transactions in reverse order
	for (int i = block.vtx.size() - 1; i >= 0; i--) {
		const CTransaction& tx = *(block.vtx[i]);
		uint256 hash = tx.GetHash();
		bool is_coinbase = tx.IsCoinBase();

		// Check that all outputs are available and match the outputs in the block itself
		// exactly.
		for (size_t o = 0; o < tx.vout.size(); o++) {
			if (!tx.vout[o].scriptPubKey.IsUnspendable()) {
				COutPoint out(hash, o);
				Coin coin;
				bool is_spent = view.SpendCoin(out, &coin);
				if (!is_spent || tx.vout[o] != coin.out || pindex->nHeight != coin.nHeight || is_coinbase != coin.fCoinBase) {
					fClean = false; // transaction output mismatch
				}
			}
		}

		// restore inputs
		if (i > 0) { // not coinbases
			CTxUndo& txundo = blockUndo.vtxundo[i - 1];
			if (txundo.vprevout.size() != tx.vin.size()) {
				error("DisconnectBlock(): transaction and undo data inconsistent");
				return DISCONNECT_FAILED;
			}
			for (unsigned int j = tx.vin.size(); j-- > 0;) {
				const COutPoint& out = tx.vin[j].prevout;
				int res = ApplyTxInUndo(std::move(txundo.vprevout[j]), view, out);
				if (res == DISCONNECT_FAILED) return DISCONNECT_FAILED;
				fClean = fClean && res != DISCONNECT_UNCLEAN;
			}
			// At this point, all of txundo.vprevout should have been moved out.
		}
	}

	// move best block pointer to prevout block
	view.SetBestBlock(pindex->pprev->GetBlockHash());

	return fClean ? DISCONNECT_OK : DISCONNECT_UNCLEAN;
}

void static FlushBlockFile(bool fFinalize = false)
{
	LOCK(cs_LastBlockFile);

	CDiskBlockPos posOld(nLastBlockFile, 0);
	bool status = true;

	FILE* fileOld = OpenBlockFile(posOld);
	if (fileOld) {
		if (fFinalize)
			status &= TruncateFile(fileOld, vinfoBlockFile[nLastBlockFile].nSize);
		status &= FileCommit(fileOld);
		fclose(fileOld);
	}

	fileOld = OpenUndoFile(posOld);
	if (fileOld) {
		if (fFinalize)
			status &= TruncateFile(fileOld, vinfoBlockFile[nLastBlockFile].nUndoSize);
		status &= FileCommit(fileOld);
		fclose(fileOld);
	}

	if (!status) {
		AbortNode("Flushing block file to disk failed. This is likely the result of an I/O error.");
	}
}

static bool FindUndoPos(CValidationState& state, int nFile, CDiskBlockPos& pos, unsigned int nAddSize);

static bool WriteUndoDataForBlock(const CBlockUndo& blockundo, CValidationState& state, CBlockIndex* pindex, const CChainParams& chainparams)
{
	// Write undo information to disk
	if (pindex->GetUndoPos().IsNull()) {
		CDiskBlockPos _pos;
		if (!FindUndoPos(state, pindex->nFile, _pos, ::GetSerializeSize(blockundo, CLIENT_VERSION) + 40))
			return error("ConnectBlock(): FindUndoPos failed");
		if (!UndoWriteToDisk(blockundo, _pos, pindex->pprev->GetBlockHash(), chainparams.MessageStart()))
			return AbortNode(state, "Failed to write undo data");

		// update nUndoPos in block index
		pindex->nUndoPos = _pos.nPos;
		pindex->nStatus |= BLOCK_HAVE_UNDO;
		setDirtyBlockIndex.insert(pindex);
	}

	return true;
}

static CCheckQueue<CScriptCheck> scriptcheckqueue(128);

void ThreadScriptCheck()
{
	RenameThread("pocketcoin-scriptch");
	scriptcheckqueue.Thread();
}

// Protected by cs_main
VersionBitsCache versionbitscache;

int32_t ComputeBlockVersion(const CBlockIndex* pindexPrev, const Consensus::Params& params)
{
	LOCK(cs_main);
	int32_t nVersion = VERSIONBITS_TOP_BITS;

	for (int i = 0; i < (int)Consensus::MAX_VERSION_BITS_DEPLOYMENTS; i++) {
		ThresholdState state = VersionBitsState(pindexPrev, params, static_cast<Consensus::DeploymentPos>(i), versionbitscache);
		if (state == ThresholdState::LOCKED_IN || state == ThresholdState::STARTED) {
			nVersion |= VersionBitsMask(params, static_cast<Consensus::DeploymentPos>(i));
		}
	}

	return nVersion;
}

/**
 * Threshold condition checker that triggers when unknown versionbits are seen on the network.
 */
class WarningBitsConditionChecker : public AbstractThresholdConditionChecker
{
private:
	int bit;

public:
	explicit WarningBitsConditionChecker(int bitIn) : bit(bitIn) {}

	int64_t BeginTime(const Consensus::Params& params) const override { return 0; }
	int64_t EndTime(const Consensus::Params& params) const override { return std::numeric_limits<int64_t>::max(); }
	int Period(const Consensus::Params& params) const override { return params.nMinerConfirmationWindow; }
	int Threshold(const Consensus::Params& params) const override { return params.nRuleChangeActivationThreshold; }

	bool Condition(const CBlockIndex* pindex, const Consensus::Params& params) const override
	{
		return ((pindex->nVersion & VERSIONBITS_TOP_MASK) == VERSIONBITS_TOP_BITS) &&
			((pindex->nVersion >> bit) & 1) != 0 &&
			((ComputeBlockVersion(pindex->pprev, params) >> bit) & 1) == 0;
	}
};

// Protected by cs_main
static ThresholdConditionCache warningcache[VERSIONBITS_NUM_BITS];

// 0.13.0 was shipped with a segwit deployment defined for testnet, but not for
// mainnet. We no longer need to support disabling the segwit deployment
// except for testing purposes, due to limitations of the functional test
// environment. See test/functional/p2p-segwit.py.
static bool IsScriptWitnessEnabled(const Consensus::Params& params)
{
	return params.vDeployments[Consensus::DEPLOYMENT_SEGWIT].nTimeout != 0;
}

static unsigned int GetBlockScriptFlags(const CBlockIndex* pindex, const Consensus::Params& consensusparams) EXCLUSIVE_LOCKS_REQUIRED(cs_main)
{
	AssertLockHeld(cs_main);

	unsigned int flags = SCRIPT_VERIFY_NONE;

	// BIP16 didn't become active until Apr 1 2012 (on mainnet, and
	// retroactively applied to testnet)
	// However, only one historical block violated the P2SH rules (on both
	// mainnet and testnet), so for simplicity, always leave P2SH
	// on except for the one violating block.
	if (consensusparams.BIP16Exception.IsNull() ||             // no bip16 exception on this chain
		pindex->phashBlock == nullptr ||                       // this is a new candidate block, eg from TestBlockValidity()
		*pindex->phashBlock != consensusparams.BIP16Exception) // this block isn't the historical exception
	{
		flags |= SCRIPT_VERIFY_P2SH;
	}

	// Enforce WITNESS rules whenever P2SH is in effect (and the segwit
	// deployment is defined).
	if (flags & SCRIPT_VERIFY_P2SH && IsScriptWitnessEnabled(consensusparams)) {
		flags |= SCRIPT_VERIFY_WITNESS;
	}

	// Start enforcing the DERSIG (BIP66) rule
	if (pindex->nHeight >= consensusparams.BIP66Height) {
		flags |= SCRIPT_VERIFY_DERSIG;
	}

	// Start enforcing CHECKLOCKTIMEVERIFY (BIP65) rule
	if (pindex->nHeight >= consensusparams.BIP65Height) {
		flags |= SCRIPT_VERIFY_CHECKLOCKTIMEVERIFY;
	}

	// Start enforcing BIP68 (sequence locks) and BIP112 (CHECKSEQUENCEVERIFY) using versionbits logic.
	if (VersionBitsState(pindex->pprev, consensusparams, Consensus::DEPLOYMENT_CSV, versionbitscache) == ThresholdState::ACTIVE) {
		flags |= SCRIPT_VERIFY_CHECKSEQUENCEVERIFY;
	}

	if (IsNullDummyEnabled(pindex->pprev, consensusparams)) {
		flags |= SCRIPT_VERIFY_NULLDUMMY;
	}

	return flags;
}


static int64_t nTimeCheck = 0;
static int64_t nTimeForks = 0;
static int64_t nTimeVerify = 0;
static int64_t nTimeConnect = 0;
static int64_t nTimeIndex = 0;
static int64_t nTimeCallbacks = 0;
static int64_t nTimeTotal = 0;
static int64_t nBlocksTotal = 0;

/** Apply the effects of this block (with given index) on the UTXO set represented by coins.
 *  Validity checks that depend on the UTXO set are also done; ConnectBlock()
 *  can fail if those validity checks fail (among other reasons). */
bool CChainState::ConnectBlock(const CBlock& block, CValidationState& state, CBlockIndex* pindex, CCoinsViewCache& view, const CChainParams& chainparams, bool fJustCheck)
{
	AssertLockHeld(cs_main);
	assert(pindex);
	assert(*pindex->phashBlock == block.GetHash());

	pindex->nMoneySupply = pindex->pprev != NULL ? pindex->pprev->nMoneySupply : 0;

	if (block.IsProofOfStake()) {
		pindex->SetProofOfStake();
		pindex->prevoutStake = block.vtx[1]->vin[0].prevout;
		pindex->nStakeTime = block.vtx[1]->nTime;
	}
	else {
		pindex->prevoutStake.SetNull();
		pindex->nStakeTime = 0;
	}

	int64_t nTimeStart = GetTimeMicros();
	int64_t nStakeReward = 0;

	// Check it again in case a previous version let a bad block in
	// NOTE: We don't currently (re-)invoke ContextualCheckBlock() or
	// ContextualCheckBlockHeader() here. This means that if we add a new
	// consensus rule that is enforced in one of those two functions, then we
	// may have let in a block that violates the rule prior to updating the
	// software, and we would NOT be enforcing the rule here. Fully solving
	// upgrade from one software version to the next after a consensus rule
	// change is potentially tricky and issue-specific (see RewindBlockIndex()
	// for one general approach that was used for BIP 141 deployment).
	// Also, currently the rule against blocks more than 2 hours in the future
	// is enforced in ContextualCheckBlockHeader(); we wouldn't want to
	// re-enforce that rule here (at least until we make it impossible for
	// GetAdjustedTime() to go backward).
	if (!CheckBlock(block, state, chainparams.GetConsensus(), !fJustCheck, !fJustCheck)) {
		if (state.CorruptionPossible()) {
			// We don't write down blocks to disk if they may have been
			// corrupted, so this should be impossible unless we're having hardware
			// problems.
			return AbortNode(state, "Corrupt block found indicating potential hardware failure; shutting down");
		}

        if (state.Incompleted()) {
            // Incompleted means that the reindexer data is lost.
            // We need to request block data from other nodes.
            return false;
        }

		return error("%s: Consensus::CheckBlock: %s", __func__, FormatStateMessage(state));
	}

	// verify that the view's current state corresponds to the previous block
	uint256 hashPrevBlock = pindex->pprev == nullptr ? uint256() : pindex->pprev->GetBlockHash();
	assert(hashPrevBlock == view.GetBestBlock());

	// Special case for the genesis block, skipping connection of its transactions
	// (its coinbase is unspendable)
	if (block.GetHash() == chainparams.GetConsensus().hashGenesisBlock) {
		if (!fJustCheck)
			view.SetBestBlock(pindex->GetBlockHash());
		return true;
	}

	if (pindex->IsProofOfStake())
		setStakeSeen.insert(std::make_pair(pindex->prevoutStake, pindex->nStakeTime));

	// Check proof of stake
	if (block.nBits != GetNextWorkRequired(pindex->pprev, &block, chainparams.GetConsensus())) {
		return state.DoS(1, error("ContextualCheckBlock() : incorrect %s at height %d (%d)", !block.IsProofOfStake() ? "proof-of-work" : "proof-of-stake", pindex->pprev->nHeight, block.nBits), REJECT_INVALID, "bad-diffbits");
	}

	arith_uint256 hashProof;

	// Verify hash target and signature of coinstake tx
	CDataStream hashProofOfStakeSource(SER_GETHASH, 0);
	if (block.IsProofOfStake()) {
		arith_uint256 targetProofOfStake;
		// Signature will be checked in CheckInputs(), we can avoid it here (fCheckSignature = false)
		if (!CheckProofOfStake(pindex->pprev, block.vtx[1], block.nBits, hashProof, hashProofOfStakeSource, targetProofOfStake, NULL, false)) {
			return error("ContextualCheckBlock() : check proof-of-stake signature failed for block %s", block.GetHash().GetHex());
		}
	}

	if (block.IsProofOfWork()) {
		hashProof = UintToArith256(block.GetHash());
	}

	if (!pindex->SetStakeEntropyBit(block.GetStakeEntropyBit()))
		return state.DoS(1, error("ContextualCheckBlock() : SetStakeEntropyBit() failed"), REJECT_INVALID, "bad-entropy-bit");

	// Record proof hash value
	pindex->hashProof = hashProof;

	uint64_t nStakeModifier = 0;
	bool fGeneratedStakeModifier = false;
	if (!ComputeNextStakeModifier(pindex->pprev, nStakeModifier, fGeneratedStakeModifier))
		return state.DoS(1, error("ContextualCheckBlock() : ComputeNextStakeModifier() failed"), REJECT_INVALID, "bad-stake-modifier");

	pindex->SetStakeModifier(nStakeModifier, fGeneratedStakeModifier);

	nBlocksTotal++;

	bool fScriptChecks = true;

	if (!hashAssumeValid.IsNull()) {
		// We've been configured with the hash of a block which has been externally verified to have a valid history.
		// A suitable default value is included with the software and updated from time to time.  Because validity
		//  relative to a piece of software is an objective fact these defaults can be easily reviewed.
		// This setting doesn't force the selection of any particular chain but makes validating some faster by
		//  effectively caching the result of part of the verification.
		BlockMap::const_iterator it = mapBlockIndex.find(hashAssumeValid);
		if (it != mapBlockIndex.end()) {
			if (it->second->GetAncestor(pindex->nHeight) == pindex &&
				pindexBestHeader->GetAncestor(pindex->nHeight) == pindex &&
				pindexBestHeader->nChainWork >= nMinimumChainWork) {
				// This block is a member of the assumed verified chain and an ancestor of the best header.
				// The equivalent time check discourages hash power from extorting the network via DOS attack
				//  into accepting an invalid block through telling users they must manually set assumevalid.
				//  Requiring a software change or burying the invalid block, regardless of the setting, makes
				//  it hard to hide the implication of the demand.  This also avoids having release candidates
				//  that are hardly doing any signature verification at all in testing without having to
				//  artificially set the default assumed verified block further back.
				// The test against nMinimumChainWork prevents the skipping when denied access to any chain at
				//  least as good as the expected chain.
				fScriptChecks = (GetBlockProofEquivalentTime(*pindexBestHeader, *pindex, *pindexBestHeader, chainparams.GetConsensus()) <= 60 * 60 * 24 * 7 * 2);
			}
		}
	}

	int64_t nTime1 = GetTimeMicros();
	nTimeCheck += nTime1 - nTimeStart;
	LogPrint(BCLog::BENCH, "    - Sanity checks: %.2fms [%.2fs (%.2fms/blk)]\n", MILLI * (nTime1 - nTimeStart), nTimeCheck * MICRO, nTimeCheck * MILLI / nBlocksTotal);

	// Do not allow blocks that contain transactions which 'overwrite' older transactions,
	// unless those are already completely spent.
	// If such overwrites are allowed, coinbases and transactions depending upon those
	// can be duplicated to remove the ability to spend the first instance -- even after
	// being sent to another address.
	// See BIP30 and http://r6.ca/blog/20120206T005236Z.html for more information.
	// This logic is not necessary for memory pool transactions, as AcceptToMemoryPool
	// already refuses previously-known transaction ids entirely.
	// This rule was originally applied to all blocks with a timestamp after March 15, 2012, 0:00 UTC.
	// Now that the whole chain is irreversibly beyond that time it is applied to all blocks except the
	// two in the chain that violate it. This prevents exploiting the issue against nodes during their
	// initial block download.

	/*bool fEnforceBIP30 = !((pindex->nHeight == 91842 && pindex->GetBlockHash() == uint256S("0x00000000000a4d0a398161ffc163c503763b1f4360639393e0e4c8e300e0caec")) ||
						   (pindex->nHeight == 91880 && pindex->GetBlockHash() == uint256S("0x00000000000743f190a18c5577a3c2d2a1f610ae9601ac046a38084ccb7cd721")));*/

	bool fEnforceBIP30 = (!pindex->phashBlock);

	// Once BIP34 activated it was not possible to create new duplicate coinbases and thus other than starting
	// with the 2 existing duplicate coinbase pairs, not possible to create overwriting txs.  But by the
	// time BIP34 activated, in each of the existing pairs the duplicate coinbase had overwritten the first
	// before the first had been spent.  Since those coinbases are sufficiently buried it's no longer possible to create further
	// duplicate transactions descending from the known pairs either.
	// If we're on the known chain at height greater than where BIP34 activated, we can save the db accesses needed for the BIP30 check.

	// BIP34 requires that a block at height X (block X) has its coinbase
	// scriptSig start with a CScriptNum of X (indicated height X).  The above
	// logic of no longer requiring BIP30 once BIP34 activates is flawed in the
	// case that there is a block X before the BIP34 height of 227,931 which has
	// an indicated height Y where Y is greater than X.  The coinbase for block
	// X would also be a valid coinbase for block Y, which could be a BIP30
	// violation.  An exhaustive search of all mainnet coinbases before the
	// BIP34 height which have an indicated height greater than the block height
	// reveals many occurrences. The 3 lowest indicated heights found are
	// 209,921, 490,897, and 1,983,702 and thus coinbases for blocks at these 3
	// heights would be the first opportunity for BIP30 to be violated.

	// The search reveals a great many blocks which have an indicated height
	// greater than 1,983,702, so we simply remove the optimization to skip
	// BIP30 checking for blocks at height 1,983,702 or higher.  Before we reach
	// that block in another 25 years or so, we should take advantage of a
	// future consensus change to do a new and improved version of BIP34 that
	// will actually prevent ever creating any duplicate coinbases in the
	// future.
	static constexpr int BIP34_IMPLIES_BIP30_LIMIT = 1983702;

	// There is no potential to create a duplicate coinbase at block 209,921
	// because this is still before the BIP34 height and so explicit BIP30
	// checking is still active.

	// The final case is block 176,684 which has an indicated height of
	// 490,897. Unfortunately, this issue was not discovered until about 2 weeks
	// before block 490,897 so there was not much opportunity to address this
	// case other than to carefully analyze it and determine it would not be a
	// problem. Block 490,897 was, in fact, mined with a different coinbase than
	// block 176,684, but it is important to note that even if it hadn't been or
	// is remined on an alternate fork with a duplicate coinbase, we would still
	// not run into a BIP30 violation.  This is because the coinbase for 176,684
	// is spent in block 185,956 in transaction
	// d4f7fbbf92f4a3014a230b2dc70b8058d02eb36ac06b4a0736d9d60eaa9e8781.  This
	// spending transaction can't be duplicated because it also spends coinbase
	// 0328dd85c331237f18e781d692c92de57649529bd5edf1d01036daea32ffde29.  This
	// coinbase has an indicated height of over 4.2 billion, and wouldn't be
	// duplicatable until that height, and it's currently impossible to create a
	// chain that long. Nevertheless we may wish to consider a future soft fork
	// which retroactively prevents block 490,897 from creating a duplicate
	// coinbase. The two historical BIP30 violations often provide a confusing
	// edge case when manipulating the UTXO and it would be simpler not to have
	// another edge case to deal with.

	// testnet3 has no blocks before the BIP34 height with indicated heights
	// post BIP34 before approximately height 486,000,000 and presumably will
	// be reset before it reaches block 1,983,702 and starts doing unnecessary
	// BIP30 checking again.
	assert(pindex->pprev);
	CBlockIndex* pindexBIP34height = pindex->pprev->GetAncestor(chainparams.GetConsensus().BIP34Height);
	//Only continue to enforce if we're below BIP34 activation height or the block hash at that height doesn't correspond.
	fEnforceBIP30 = fEnforceBIP30 && (!pindexBIP34height || !(pindexBIP34height->GetBlockHash() == chainparams.GetConsensus().BIP34Hash));

	// TODO: Remove BIP30 checking from block height 1,983,702 on, once we have a
	// consensus change that ensures coinbases at those heights can not
	// duplicate earlier coinbases.
	if (fEnforceBIP30 || pindex->nHeight >= BIP34_IMPLIES_BIP30_LIMIT) {
		for (const auto& tx : block.vtx) {
			for (size_t o = 0; o < tx->vout.size(); o++) {
				if (view.HaveCoin(COutPoint(tx->GetHash(), o))) {
					return state.DoS(100, error("ConnectBlock(): tried to overwrite transaction"),
						REJECT_INVALID, "bad-txns-BIP30");
				}
			}
		}
	}

	// Start enforcing BIP68 (sequence locks) and BIP112 (CHECKSEQUENCEVERIFY) using versionbits logic.
	int nLockTimeFlags = 0;
	if (VersionBitsState(pindex->pprev, chainparams.GetConsensus(), Consensus::DEPLOYMENT_CSV, versionbitscache) == ThresholdState::ACTIVE) {
		nLockTimeFlags |= LOCKTIME_VERIFY_SEQUENCE;
	}

	// Get the script flags for this block
	unsigned int flags = GetBlockScriptFlags(pindex, chainparams.GetConsensus());

	int64_t nTime2 = GetTimeMicros();
	nTimeForks += nTime2 - nTime1;
	LogPrint(BCLog::BENCH, "    - Fork checks: %.2fms [%.2fs (%.2fms/blk)]\n", MILLI * (nTime2 - nTime1), nTimeForks * MICRO, nTimeForks * MILLI / nBlocksTotal);

	CBlockUndo blockundo;

	CCheckQueueControl<CScriptCheck> control(fScriptChecks && nScriptCheckThreads ? &scriptcheckqueue : nullptr);

	std::vector<int> prevheights;
	CAmount nFees = 0;
	int nInputs = 0;
	int64_t nSigOpsCost = 0;
	blockundo.vtxundo.reserve(block.vtx.size() - 1);
	std::vector<PrecomputedTransactionData> txdata;
	txdata.reserve(block.vtx.size()); // Required so that pointers to individual PrecomputedTransactionData don't get invalidated
	for (unsigned int i = 0; i < block.vtx.size(); i++) {
		const CTransaction& tx = *(block.vtx[i]);

		nInputs += tx.vin.size();

		if (!tx.IsCoinBase()) {
			CAmount txfee = 0;
			if (!Consensus::CheckTxInputs(tx, state, view, pindex->nHeight, txfee, chainparams)) {
				return error("%s: Consensus::CheckTxInputs: %s, %s", __func__, tx.GetHash().ToString(), FormatStateMessage(state));
			}
			nFees += txfee;
			if (!MoneyRange(nFees)) {
				return state.DoS(100, error("%s: accumulated fee in the block out of range.", __func__),
					REJECT_INVALID, "bad-txns-accumulated-fee-outofrange");
			}

			// Check that transaction is BIP68 final
			// BIP68 lock checks (as opposed to nLockTime checks) must
			// be in ConnectBlock because they require the UTXO set
			prevheights.resize(tx.vin.size());
			for (size_t j = 0; j < tx.vin.size(); j++) {
				prevheights[j] = view.AccessCoin(tx.vin[j].prevout).nHeight;
			}

			if (!SequenceLocks(tx, nLockTimeFlags, &prevheights, *pindex)) {
				return state.DoS(100, error("%s: contains a non-BIP68-final transaction", __func__),
					REJECT_INVALID, "bad-txns-nonfinal");
			}
		}

		// GetTransactionSigOpCost counts 3 types of sigops:
		// * legacy (always)
		// * p2sh (when P2SH enabled in flags and excludes coinbase)
		// * witness (when witness enabled in flags and excludes coinbase)
		nSigOpsCost += GetTransactionSigOpCost(tx, view, flags);
		if (nSigOpsCost > MAX_BLOCK_SIGOPS_COST)
			return state.DoS(100, error("ConnectBlock(): too many sigops"),
				REJECT_INVALID, "bad-blk-sigops");

		txdata.emplace_back(tx);
		if (!tx.IsCoinBase()) {
			if (!tx.IsCoinStake()) {
				nFees += view.GetValueIn(tx) - tx.GetValueOut();
			}
			if (tx.IsCoinStake()) {
				nStakeReward = tx.GetValueOut() - view.GetValueIn(tx);

				if (view.GetValueIn(tx) < Params().GetConsensus().nStakeMinimumThreshold) {
					return state.DoS(100, error(
						"ConnectBlock(): Stake input is below threshold",
						REJECT_INVALID,
						"bad-blk-stake-inputs"));
				}
			}

			std::vector<CScriptCheck> vChecks;
			bool fCacheResults = fJustCheck; /* Don't cache results if we're actually connecting blocks (still consult the cache, though) */
			if (!CheckInputs(tx, state, view, fScriptChecks, flags, fCacheResults, fCacheResults, txdata[i], nScriptCheckThreads ? &vChecks : nullptr))
				return error("ConnectBlock(): CheckInputs on %s failed with %s",
					tx.GetHash().ToString(), FormatStateMessage(state));
			control.Add(vChecks);
		}

		CTxUndo undoDummy;
		if (i > 0) {
			blockundo.vtxundo.push_back(CTxUndo());
		}
		UpdateCoins(tx, view, i == 0 ? undoDummy : blockundo.vtxundo.back(), pindex->nHeight);
	}
	int64_t nTime3 = GetTimeMicros();
	nTimeConnect += nTime3 - nTime2;
	LogPrint(BCLog::BENCH, "      - Connect %u transactions: %.2fms (%.3fms/tx, %.3fms/txin) [%.2fs (%.2fms/blk)]\n", (unsigned)block.vtx.size(), MILLI * (nTime3 - nTime2), MILLI * (nTime3 - nTime2) / block.vtx.size(), nInputs <= 1 ? 0 : MILLI * (nTime3 - nTime2) / (nInputs - 1), nTimeConnect * MICRO, nTimeConnect * MILLI / nBlocksTotal);

	if (block.IsProofOfWork()) {
		CAmount blockReward = nFees + GetBlockSubsidy(pindex->nHeight, chainparams.GetConsensus());
		if (block.vtx[0]->GetValueOut() > blockReward)
			return state.DoS(100,
				error("ConnectBlock(): coinbase pays too much (actual=%d vs limit=%d)",
					block.vtx[0]->GetValueOut(), blockReward),
				REJECT_INVALID, "bad-cb-amount");
	}

    if (pindex->nHeight == Params().GetConsensus().nHeight_version_1_0_0_pre) {
        if (pindex->GetBlockHash().GetHex() != Params().GetConsensus().sVersion_1_0_0_pre_checkpoint) {
            return state.DoS(100, error("ConnectBlock() : incorrect proof of stake transaction checkpoint"));
        }
    }

	if (pindex->nHeight > Params().GetConsensus().nHeight_version_1_0_0_pre && block.IsProofOfStake()) {
		int64_t nCalculatedStakeReward = GetProofOfStakeReward(pindex->nHeight, nFees, chainparams.GetConsensus());

		if (nStakeReward > nCalculatedStakeReward) {
			return state.DoS(100, error("ConnectBlock() : coinstake pays too much(actual=%d vs calculated=%d)", nStakeReward, nCalculatedStakeReward));
		}
		int64_t nReward = GetProofOfStakeReward(pindex->nHeight, 0, chainparams.GetConsensus());

		if (!CheckBlockRatingRewards(block, pindex->pprev, nReward, hashProofOfStakeSource)) {
            if (IsCheckpoint(pindex->nHeight, block.GetHash().ToString()))
                LogPrintf("Found checkpoint block %s\n", block.GetHash().ToString());
            else
                return state.DoS(100, error("ConnectBlock() : incorrect rating rewards paid out"));
                //LogPrintf("--- CHECKPOINT %s\n", block.GetHash().ToString());
		}
	}

	if (!control.Wait())
		return state.DoS(100, error("%s: CheckQueue failed", __func__), REJECT_INVALID, "block-validation-failed");

	//----------------------------------------------------------------------------------
    // Check reindexer data exists and Antibot checks
    if (!CheckBlockAdditional(pindex, block, state)) {
        return false;
    }

    // Try write reindexer data
    // Data can received by another node or this node created new block
    // and data in mempool
    {
        uint256 blockhash = block.GetHash();

		// Write received PocketNET data to RIDB
		if (POCKETNET_DATA.find(blockhash) != POCKETNET_DATA.end()) {
			std::string _pocket_data = POCKETNET_DATA[blockhash];
            if (!g_addrindex->SetBlockRIData(_pocket_data, pindex->nHeight)) {
                LogPrintf("--- Failed restore received data (%s) (AddrIndex::SetBlockRIData)\n", blockhash.GetHex());
                return false;
            }

			POCKETNET_DATA.erase(blockhash);
		}

		// Get data from RIMempool and write to general RI tables
        if (!g_addrindex->CommitRIMempool(block, pindex->nHeight)) {
            LogPrintf("--- Failed restore RI Mempool block (%s) (AddrIndex::CommitRIMempool)\n", blockhash.GetHex());
            return false;
		}

        // Indexing new block
        if (!g_addrindex->IndexBlock(block, pindex)) {
            LogPrintf("--- Failed indexing block (%s)\n", blockhash.GetHex());
            return false;
        }
    }
	//-----------------------------------------------------
	int64_t nTime4 = GetTimeMicros();
	nTimeVerify += nTime4 - nTime2;
	LogPrint(BCLog::BENCH, "    - Verify %u txins: %.2fms (%.3fms/txin) [%.2fs (%.2fms/blk)]\n", nInputs - 1, MILLI * (nTime4 - nTime2), nInputs <= 1 ? 0 : MILLI * (nTime4 - nTime2) / (nInputs - 1), nTimeVerify * MICRO, nTimeVerify * MILLI / nBlocksTotal);

	if (fJustCheck)
		return true;

	if (!WriteUndoDataForBlock(blockundo, state, pindex, chainparams))
		return false;

	if (!pindex->IsValid(BLOCK_VALID_SCRIPTS)) {
		pindex->RaiseValidity(BLOCK_VALID_SCRIPTS);
		setDirtyBlockIndex.insert(pindex);
	}

	assert(pindex->phashBlock);
	// add this block to the view's block chain
	view.SetBestBlock(pindex->GetBlockHash());

	int64_t nTime5 = GetTimeMicros();
	nTimeIndex += nTime5 - nTime4;
	LogPrint(BCLog::BENCH, "    - Index writing: %.2fms [%.2fs (%.2fms/blk)]\n", MILLI * (nTime5 - nTime4), nTimeIndex * MICRO, nTimeIndex * MILLI / nBlocksTotal);

	int64_t nTime6 = GetTimeMicros();
	nTimeCallbacks += nTime6 - nTime5;
	LogPrint(BCLog::BENCH, "    - Callbacks: %.2fms [%.2fs (%.2fms/blk)]\n", MILLI * (nTime6 - nTime5), nTimeCallbacks * MICRO, nTimeCallbacks * MILLI / nBlocksTotal);

	return true;
}

/**
 * Update the on-disk chain state.
 * The caches and indexes are flushed depending on the mode we're called with
 * if they're too large, if it's been a while since the last write,
 * or always and in all cases if we're in prune mode and are deleting files.
 *
 * If FlushStateMode::NONE is used, then FlushStateToDisk(...) won't do anything
 * besides checking if we need to prune.
 */
bool static FlushStateToDisk(const CChainParams& chainparams, CValidationState& state, FlushStateMode mode, int nManualPruneHeight)
{
	int64_t nMempoolUsage = mempool.DynamicMemoryUsage();
	LOCK(cs_main);
	static int64_t nLastWrite = 0;
	static int64_t nLastFlush = 0;
	std::set<int> setFilesToPrune;
	bool full_flush_completed = false;
	try {
		{
			bool fFlushForPrune = false;
			bool fDoFullFlush = false;
			LOCK(cs_LastBlockFile);
			if (fPruneMode && (fCheckForPruning || nManualPruneHeight > 0) && !fReindex) {
				if (nManualPruneHeight > 0) {
					FindFilesToPruneManual(setFilesToPrune, nManualPruneHeight);
				}
				else {
					FindFilesToPrune(setFilesToPrune, chainparams.PruneAfterHeight());
					fCheckForPruning = false;
				}
				if (!setFilesToPrune.empty()) {
					fFlushForPrune = true;
					if (!fHavePruned) {
						pblocktree->WriteFlag("prunedblockfiles", true);
						fHavePruned = true;
					}
				}
			}
			int64_t nNow = GetTimeMicros();
			// Avoid writing/flushing immediately after startup.
			if (nLastWrite == 0) {
				nLastWrite = nNow;
			}
			if (nLastFlush == 0) {
				nLastFlush = nNow;
			}
			int64_t nMempoolSizeMax = gArgs.GetArg("-maxmempool", DEFAULT_MAX_MEMPOOL_SIZE) * 1000000;
			int64_t cacheSize = pcoinsTip->DynamicMemoryUsage();
			int64_t nTotalSpace = nCoinCacheUsage + std::max<int64_t>(nMempoolSizeMax - nMempoolUsage, 0);
			// The cache is large and we're within 10% and 10 MiB of the limit, but we have time now (not in the middle of a block processing).
			bool fCacheLarge = mode == FlushStateMode::PERIODIC && cacheSize > std::max((9 * nTotalSpace) / 10, nTotalSpace - MAX_BLOCK_COINSDB_USAGE * 1024 * 1024);
			// The cache is over the limit, we have to write now.
			bool fCacheCritical = mode == FlushStateMode::IF_NEEDED && cacheSize > nTotalSpace;
			// It's been a while since we wrote the block index to disk. Do this frequently, so we don't need to redownload after a crash.
			bool fPeriodicWrite = mode == FlushStateMode::PERIODIC && nNow > nLastWrite + (int64_t)DATABASE_WRITE_INTERVAL * 1000000;
			// It's been very long since we flushed the cache. Do this infrequently, to optimize cache usage.
			bool fPeriodicFlush = mode == FlushStateMode::PERIODIC && nNow > nLastFlush + (int64_t)DATABASE_FLUSH_INTERVAL * 1000000;
			// Combine all conditions that result in a full cache flush.
			fDoFullFlush = (mode == FlushStateMode::ALWAYS) || fCacheLarge || fCacheCritical || fPeriodicFlush || fFlushForPrune;
			// Write blocks and block index to disk.
			if (fDoFullFlush || fPeriodicWrite) {
				// Depend on nMinDiskSpace to ensure we can write block index
				if (!CheckDiskSpace(0, true))
					return state.Error("out of disk space");
				// First make sure all block and undo data is flushed to disk.
				FlushBlockFile();
				// Then update all block file information (which may refer to block and undo files).
				{
					std::vector<std::pair<int, const CBlockFileInfo*>> vFiles;
					vFiles.reserve(setDirtyFileInfo.size());
					for (std::set<int>::iterator it = setDirtyFileInfo.begin(); it != setDirtyFileInfo.end();) {
						vFiles.push_back(std::make_pair(*it, &vinfoBlockFile[*it]));
						setDirtyFileInfo.erase(it++);
					}
					std::vector<const CBlockIndex*> vBlocks;
					vBlocks.reserve(setDirtyBlockIndex.size());
					for (std::set<CBlockIndex*>::iterator it = setDirtyBlockIndex.begin(); it != setDirtyBlockIndex.end();) {
						vBlocks.push_back(*it);
						setDirtyBlockIndex.erase(it++);
					}
					if (!pblocktree->WriteBatchSync(vFiles, nLastBlockFile, vBlocks)) {
						return AbortNode(state, "Failed to write to block index database");
					}
				}
				// Finally remove any pruned files
				if (fFlushForPrune)
					UnlinkPrunedFiles(setFilesToPrune);
				nLastWrite = nNow;
			}
			// Flush best chain related state. This can only be done if the blocks / block index write was also done.
			if (fDoFullFlush && !pcoinsTip->GetBestBlock().IsNull()) {
				// Typical Coin structures on disk are around 48 bytes in size.
				// Pushing a new one to the database can cause it to be written
				// twice (once in the log, and once in the tables). This is already
				// an overestimation, as most will delete an existing entry or
				// overwrite one. Still, use a conservative safety factor of 2.
				if (!CheckDiskSpace(48 * 2 * 2 * pcoinsTip->GetCacheSize()))
					return state.Error("out of disk space");
				// Flush the chainstate (which may refer to block index entries).
				if (!pcoinsTip->Flush())
					return AbortNode(state, "Failed to write to coin database");
				nLastFlush = nNow;
				full_flush_completed = true;
			}
		}
		if (full_flush_completed) {
			// Update best block in wallet (so we can detect restored wallets).
			GetMainSignals().ChainStateFlushed(chainActive.GetLocator());
		}
	}
	catch (const std::runtime_error& e) {
		return AbortNode(state, std::string("System error while flushing: ") + e.what());
	}
	return true;
}

void FlushStateToDisk()
{
	CValidationState state;
	const CChainParams& chainparams = Params();
	if (!FlushStateToDisk(chainparams, state, FlushStateMode::ALWAYS)) {
		LogPrintf("%s: failed to flush state (%s)\n", __func__, FormatStateMessage(state));
	}
}

void PruneAndFlush()
{
	CValidationState state;
	fCheckForPruning = true;
	const CChainParams& chainparams = Params();
	if (!FlushStateToDisk(chainparams, state, FlushStateMode::NONE)) {
		LogPrintf("%s: failed to flush state (%s)\n", __func__, FormatStateMessage(state));
	}
}

static void DoWarning(const std::string& strWarning)
{
	static bool fWarned = false;
	SetMiscWarning(strWarning);
	if (!fWarned) {
		AlertNotify(strWarning);
		fWarned = true;
	}
}

/** Private helper function that concatenates warning messages. */
static void AppendWarning(std::string& res, const std::string& warn)
{
	if (!res.empty()) res += ", ";
	res += warn;
}

/** Check warning conditions and do some notifications on new chain tip set. */
void static UpdateTip(const CBlockIndex* pindexNew, const CChainParams& chainParams)
{
	// New best block
	mempool.AddTransactionsUpdated(1);

	{
		LOCK(g_best_block_mutex);
		g_best_block = pindexNew->GetBlockHash();
		g_best_block_cv.notify_all();
	}

	std::string warningMessages;
	if (!IsInitialBlockDownload()) {
		int nUpgraded = 0;
		const CBlockIndex* pindex = pindexNew;
		for (int bit = 0; bit < VERSIONBITS_NUM_BITS; bit++) {
			WarningBitsConditionChecker checker(bit);
			ThresholdState state = checker.GetStateFor(pindex, chainParams.GetConsensus(), warningcache[bit]);
			if (state == ThresholdState::ACTIVE || state == ThresholdState::LOCKED_IN) {
				const std::string strWarning = strprintf(_("Warning: unknown new rules activated (versionbit %i)"), bit);
				if (state == ThresholdState::ACTIVE) {
					DoWarning(strWarning);
				}
				else {
					AppendWarning(warningMessages, strWarning);
				}
			}
		}
		// Check the version of the last 100 blocks to see if we need to upgrade:
		for (int i = 0; i < 100 && pindex != nullptr; i++) {
			int32_t nExpectedVersion = ComputeBlockVersion(pindex->pprev, chainParams.GetConsensus());
			if (pindex->nVersion > VERSIONBITS_LAST_OLD_BLOCK_VERSION && (pindex->nVersion & ~nExpectedVersion) != 0)
				++nUpgraded;
			pindex = pindex->pprev;
		}
		if (nUpgraded > 0)
			AppendWarning(warningMessages, strprintf(_("%d of last 100 blocks have unexpected version"), nUpgraded));
		if (nUpgraded > 100 / 2) {
			std::string strWarning = _("Warning: Unknown block versions being mined! It's possible unknown rules are in effect");
			// notify GetWarnings(), called by Qt and the JSON-RPC code to warn the user:
			DoWarning(strWarning);
		}
	}

	//   LogPrintf("~~~ %s: new best=%s height=%d version=0x%08x log2_work=%.8g tx=%lu date='%s' progress=%f cache=%.1fMiB(%utxo)", __func__, /* Continued */
	//       pindexNew->GetBlockHash().ToString(), pindexNew->nHeight, pindexNew->nVersion,
	//       log(pindexNew->nChainWork.getdouble()) / log(2.0), (unsigned long)pindexNew->nChainTx,
	//       FormatISO8601DateTime(pindexNew->GetBlockTime()),
	//       GuessVerificationProgress(chainParams.TxData(), pindexNew), pcoinsTip->DynamicMemoryUsage() * (1.0 / (1 << 20)), pcoinsTip->GetCacheSize());

	//   if (!warningMessages.empty())
	//       LogPrintf(" warning='%s'", warningMessages); /* Continued */
	//
	   //LogPrintf("\n");
}

/** Disconnect chainActive's tip.
  * After calling, the mempool will be in an inconsistent state, with
  * transactions from disconnected blocks being added to disconnectpool.  You
  * should make the mempool consistent again by calling UpdateMempoolForReorg.
  * with cs_main held.
  *
  * If disconnectpool is nullptr, then no disconnected transactions are added to
  * disconnectpool (note that the caller is responsible for mempool consistency
  * in any case).
  */
bool CChainState::DisconnectTip(CValidationState& state, const CChainParams& chainparams, DisconnectedBlockTransactions* disconnectpool)
{
	CBlockIndex* pindexDelete = chainActive.Tip();
	assert(pindexDelete);
	// Read block from disk.
	std::shared_ptr<CBlock> pblock = std::make_shared<CBlock>();
	CBlock& block = *pblock;
	if (!ReadBlockFromDisk(block, pindexDelete, chainparams.GetConsensus()))
		return AbortNode(state, "Failed to read block");
	// Apply the block atomically to the chain state.
	int64_t nStart = GetTimeMicros();
	{
		CCoinsViewCache view(pcoinsTip.get());
		assert(view.GetBestBlock() == pindexDelete->GetBlockHash());
		if (DisconnectBlock(block, pindexDelete, view) != DISCONNECT_OK)
			return error("DisconnectTip(): DisconnectBlock %s failed", pindexDelete->GetBlockHash().ToString());
		bool flushed = view.Flush();
		assert(flushed);
	}
	LogPrint(BCLog::BENCH, "- Disconnect block: %.2fms\n", (GetTimeMicros() - nStart) * MILLI);
	// Write the chain state to disk, if necessary.
	if (!FlushStateToDisk(chainparams, state, FlushStateMode::IF_NEEDED))
		return false;

    // TODO (brangr): merge disconnectTip and rollbackDB
	if (disconnectpool) {
		// Save transactions to re-add to mempool at end of reorg
		for (auto it = block.vtx.rbegin(); it != block.vtx.rend(); ++it) {
			disconnectpool->addTransaction(*it);
		}
		while (disconnectpool->DynamicMemoryUsage() > MAX_DISCONNECTED_TX_POOL_SIZE * 1000) {
			// Drop the earliest entry, and remove its children from the mempool.
			auto it = disconnectpool->queuedTx.get<insertion_order>().begin();
			mempool.removeRecursive(**it, MemPoolRemovalReason::REORG);
			disconnectpool->removeEntry(it);
		}
	}

	chainActive.SetTip(pindexDelete->pprev);

	// Fix RI tables - clear RI DB from best block height
	if (g_addrindex->RollbackDB(chainActive.Height(), true)) {
		LogPrintf("RIDB rollback to block height %d success!\n", chainActive.Height());
	}
	else {
		LogPrintf("Error: RIDB rollback failed!\n");
		return false;
	}

	UpdateTip(pindexDelete->pprev, chainparams);

	// Let wallets know transactions went from 1-confirmed to
	// 0-confirmed or conflicted:
	GetMainSignals().BlockDisconnected(pblock);
	return true;
}

static int64_t nTimeReadFromDisk = 0;
static int64_t nTimeConnectTotal = 0;
static int64_t nTimeFlush = 0;
static int64_t nTimeChainState = 0;
static int64_t nTimePostConnect = 0;

struct PerBlockConnectTrace {
	CBlockIndex* pindex = nullptr;
	std::shared_ptr<const CBlock> pblock;
	std::shared_ptr<std::vector<CTransactionRef>> conflictedTxs;
	PerBlockConnectTrace() : conflictedTxs(std::make_shared<std::vector<CTransactionRef>>()) {}
};
/**
 * Used to track blocks whose transactions were applied to the UTXO state as a
 * part of a single ActivateBestChainStep call.
 *
 * This class also tracks transactions that are removed from the mempool as
 * conflicts (per block) and can be used to pass all those transactions
 * through SyncTransaction.
 *
 * This class assumes (and asserts) that the conflicted transactions for a given
 * block are added via mempool callbacks prior to the BlockConnected() associated
 * with those transactions. If any transactions are marked conflicted, it is
 * assumed that an associated block will always be added.
 *
 * This class is single-use, once you call GetBlocksConnected() you have to throw
 * it away and make a new one.
 */
class ConnectTrace
{
private:
	std::vector<PerBlockConnectTrace> blocksConnected;
	CTxMemPool& pool;

public:
	explicit ConnectTrace(CTxMemPool& _pool) : blocksConnected(1), pool(_pool)
	{
		pool.NotifyEntryRemoved.connect(boost::bind(&ConnectTrace::NotifyEntryRemoved, this, _1, _2));
	}

	~ConnectTrace()
	{
		pool.NotifyEntryRemoved.disconnect(boost::bind(&ConnectTrace::NotifyEntryRemoved, this, _1, _2));
	}

	void BlockConnected(CBlockIndex* pindex, std::shared_ptr<const CBlock> pblock)
	{
		assert(!blocksConnected.back().pindex);
		assert(pindex);
		assert(pblock);
		blocksConnected.back().pindex = pindex;
		blocksConnected.back().pblock = std::move(pblock);
		blocksConnected.emplace_back();
	}

	std::vector<PerBlockConnectTrace>& GetBlocksConnected()
	{
		// We always keep one extra block at the end of our list because
		// blocks are added after all the conflicted transactions have
		// been filled in. Thus, the last entry should always be an empty
		// one waiting for the transactions from the next block. We pop
		// the last entry here to make sure the list we return is sane.
		assert(!blocksConnected.back().pindex);
		assert(blocksConnected.back().conflictedTxs->empty());
		blocksConnected.pop_back();
		return blocksConnected;
	}

	void NotifyEntryRemoved(CTransactionRef txRemoved, MemPoolRemovalReason reason)
	{
		assert(!blocksConnected.back().pindex);
		if (reason == MemPoolRemovalReason::CONFLICT) {
			blocksConnected.back().conflictedTxs->emplace_back(std::move(txRemoved));
		}
	}
};

/**
 * Connect a new block to chainActive. pblock is either nullptr or a pointer to a CBlock
 * corresponding to pindexNew, to bypass loading it again from disk.
 *
 * The block is added to connectTrace if connection succeeds.
 */
bool CChainState::ConnectTip(CValidationState& state, const CChainParams& chainparams, CBlockIndex* pindexNew, const std::shared_ptr<const CBlock>& pblock, ConnectTrace& connectTrace, DisconnectedBlockTransactions& disconnectpool)
{
	assert(pindexNew->pprev == chainActive.Tip());
	// Read block from disk.
	int64_t nTime1 = GetTimeMicros();
	std::shared_ptr<const CBlock> pthisBlock;
	if (!pblock) {
		std::shared_ptr<CBlock> pblockNew = std::make_shared<CBlock>();
		if (!ReadBlockFromDisk(*pblockNew, pindexNew, chainparams.GetConsensus()))
			return AbortNode(state, "Failed to read block");
		pthisBlock = pblockNew;
	}
	else {
		pthisBlock = pblock;
	}
	const CBlock& blockConnecting = *pthisBlock;
	// Apply the block atomically to the chain state.
	int64_t nTime2 = GetTimeMicros();
	nTimeReadFromDisk += nTime2 - nTime1;
	int64_t nTime3;
	LogPrint(BCLog::BENCH, "  - Load block from disk: %.2fms [%.2fs]\n", (nTime2 - nTime1) * MILLI, nTimeReadFromDisk * MICRO);
	{
		CCoinsViewCache view(pcoinsTip.get());
		bool rv = ConnectBlock(blockConnecting, state, pindexNew, view, chainparams);
		GetMainSignals().BlockChecked(blockConnecting, state);
		if (!rv) {
			if (state.IsInvalid()) {

                if (state.Incompleted()) {
                    pindexNew->nStatus &= ~BLOCK_HAVE_DATA;
                } else {
				    InvalidBlockFound(pindexNew, state);
                }
            }

			return error("%s: ConnectBlock %s failed, %s", __func__, pindexNew->GetBlockHash().ToString(), FormatStateMessage(state));
		}
		nTime3 = GetTimeMicros();
		nTimeConnectTotal += nTime3 - nTime2;
		LogPrint(BCLog::BENCH, "  - Connect total: %.2fms [%.2fs (%.2fms/blk)]\n", (nTime3 - nTime2) * MILLI, nTimeConnectTotal * MICRO, nTimeConnectTotal * MILLI / nBlocksTotal);
		bool flushed = view.Flush();
		assert(flushed);
	}
	int64_t nTime4 = GetTimeMicros();
	nTimeFlush += nTime4 - nTime3;
	LogPrint(BCLog::BENCH, "  - Flush: %.2fms [%.2fs (%.2fms/blk)]\n", (nTime4 - nTime3) * MILLI, nTimeFlush * MICRO, nTimeFlush * MILLI / nBlocksTotal);
	// Write the chain state to disk, if necessary.
	if (!FlushStateToDisk(chainparams, state, FlushStateMode::IF_NEEDED))
		return false;
	int64_t nTime5 = GetTimeMicros();
	nTimeChainState += nTime5 - nTime4;
	LogPrint(BCLog::BENCH, "  - Writing chainstate: %.2fms [%.2fs (%.2fms/blk)]\n", (nTime5 - nTime4) * MILLI, nTimeChainState * MICRO, nTimeChainState * MILLI / nBlocksTotal);
    //-----------------------------------------------------
	// Remove conflicting transactions from the mempool.;
	mempool.removeForBlock(blockConnecting.vtx, pindexNew->nHeight);
	disconnectpool.removeForBlock(blockConnecting.vtx);
    //-----------------------------------------------------
	// Update chainActive & related variables.
	chainActive.SetTip(pindexNew);
	UpdateTip(pindexNew, chainparams);

	int64_t nTime6 = GetTimeMicros();
	nTimePostConnect += nTime6 - nTime5;
	nTimeTotal += nTime6 - nTime1;
	LogPrint(BCLog::BENCH, "  - Connect postprocess: %.2fms [%.2fs (%.2fms/blk)]\n", (nTime6 - nTime5) * MILLI, nTimePostConnect * MICRO, nTimePostConnect * MILLI / nBlocksTotal);
	LogPrint(BCLog::BENCH, "- Connect block: %.2fms [%.2fs (%.2fms/blk)]\n", (nTime6 - nTime1) * MILLI, nTimeTotal * MICRO, nTimeTotal * MILLI / nBlocksTotal);

	uint256 _block_hash = blockConnecting.GetHash();
	std::string _block_hash_str = _block_hash.GetHex();

	// Compute messages for sending by WebSocket
	if (WSConnections.size() > 0) {
		//std::thread server_thread(&NotifyWSClients, blockConnecting);
		//server_thread.detach();
		NotifyWSClients(blockConnecting, pindexNew);
	}
	//-----------------------------------------------------
	LogPrintf("+++ Block connected to chain: %d BH:%s\n", pindexNew->nHeight, pindexNew->GetBlockHash().GetHex());
    //-----------------------------------------------------
	connectTrace.BlockConnected(pindexNew, std::move(pthisBlock));
	return true;
}

typedef std::map<std::string, std::string> custom_fields;

void CChainState::NotifyWSClients(const CBlock& block, CBlockIndex* blockIndex)
{
	// <address, [messages]>
	std::map<std::string, std::vector<UniValue>> messages;
	uint256 _block_hash = block.GetHash();
	int sharesCnt = 0;
	std::string txidpocketnet = "";
	std::string addrespocketnet = "PEj7QNjKdDPqE9kMDRboKoCtp8V6vZeZPd";

	for (const auto& tx : block.vtx) {
		// std::vector<std::pair<std::string, std::pair<int,int64_t>>> addrs;
        std::map<std::string, std::pair<int,int64_t>> addrs;
        int64_t txtime = tx->nTime;
		std::string txid = tx->GetHash().GetHex();
		std::string optype = "";

		// Get all addresses from tx outs and check OP_RETURN
		for (int i = 0; i < tx->vout.size(); i++) {
			const CTxOut& txout = tx->vout[i];
			//-------------------------
			if (txout.scriptPubKey[0] == OP_RETURN) {
				std::string asmstr = ScriptToAsmStr(txout.scriptPubKey);
				std::vector<std::string> spl;
				boost::split(spl, asmstr, boost::is_any_of("\t "));
				if (spl.size() >= 3) {
					if (spl[1] == OR_POST) {
						optype = "share";
						sharesCnt += 1;
					}
					// else if (spl[1] == OR_POSTEDIT)
					// 	optype = "shareEdit";
					else if (spl[1] == OR_SCORE)
						optype = "upvoteShare";
					else if (spl[1] == OR_SUBSCRIBE)
						optype = "subscribe";
					else if (spl[1] == OR_SUBSCRIBEPRIVATE)
						optype = "subscribePrivate";
					else if (spl[1] == OR_USERINFO)
						optype = "userInfo";
					else if (spl[1] == OR_UNSUBSCRIBE)
						optype = "unsubscribe";
					else if (spl[1] == OR_COMMENT_SCORE)
						optype = "cScore";
                    else if (spl[1] == OR_COMMENT)
						optype = "comment";
                    else if (spl[1] == OR_COMMENT_EDIT)
						optype = "commentEdit";
                    else if (spl[1] == OR_COMMENT_DELETE)
						optype = "commentDelete";
				}
			}
			//-------------------------
			CTxDestination destAddress;
			bool fValidAddress = ExtractDestination(txout.scriptPubKey, destAddress);
			if (fValidAddress) {
				std::string encoded_address = EncodeDestination(destAddress);
                if (addrs.find(encoded_address) == addrs.end())
                    addrs.emplace(encoded_address, std::make_pair(i, (int64_t)txout.nValue));
			}
		}

		for (auto const& addr : addrs) {

			// Event for new transaction
            custom_fields cTrFields {
                { "nout", std::to_string(addr.second.first) },
                { "amount", std::to_string(addr.second.second) },
            };

            if (optype != "") cTrFields.emplace("type", optype);
            PrepareWSMessage(messages, "transaction", addr.first, txid, txtime, cTrFields);

            // Event for new PocketNET transaction
            if (optype == "share" && addr.first == addrespocketnet && txidpocketnet.find(txid) == std::string::npos)
                txidpocketnet = txidpocketnet + txid + ",";
            else if (optype != "share") {
                if (optype == "userInfo") {
                    reindexer::Item _user_itm;
                    if (g_pocketdb->SelectOne(reindexer::Query("UsersView").Where("txid", CondEq, txid), _user_itm).ok()) {
                        if (_user_itm["time"].As<int64_t>() == _user_itm["regdate"].As<int64_t>()) {
                            if (_user_itm["referrer"].As<string>() != "") {
                            
                                custom_fields cFields {
                                    { "mesType", optype },
                                    { "addrFrom", addr.first }
                                };
                                
                                PrepareWSMessage(messages, "event", _user_itm["referrer"].As<string>(), txid, txtime, cFields);
                            }
                        }
                    }
                }
                else if (optype == "upvoteShare") {
                    reindexer::QueryResults queryResS;
                    reindexer::QueryResults queryResP;

                    reindexer::Error errS = g_pocketdb->DB()->Select(
                        reindexer::Query("Scores", 0, 1)
                        .Where("txid", CondEq, txid),
                        queryResS);

                    if (errS.ok() && queryResS.Count() > 0) {
                        reindexer::Item itmS(queryResS[0].GetItem());

                        reindexer::Error errP = g_pocketdb->DB()->Select(
                            reindexer::Query("Posts", 0, 1)
                                .Where("txid", CondEq, itmS["posttxid"].As<string>()),
                            queryResP);

                        if (errP.ok() && queryResP.Count() > 0) {
                            reindexer::Item itmP(queryResP[0].GetItem());

                            custom_fields cFields {
                                { "mesType", optype },
                                { "addrFrom", addr.first },
                                { "posttxid", itmS["posttxid"].As<string>() },
                                { "upvoteVal", itmS["value"].As<string>() }
                            };

                            PrepareWSMessage(messages, "event", itmP["address"].As<string>(), txid, txtime, cFields);
                        }
                    }
                }
                else if (optype == "subscribe" || optype == "subscribePrivate" || optype == "unsubscribe") {
                    reindexer::QueryResults queryRes;

                    reindexer::Error err = g_pocketdb->DB()->Select(
                        reindexer::Query("Subscribes", 0, 1)
                        .Where("txid", CondEq, txid),
                        queryRes);

                    if (err.ok() && queryRes.Count() > 0) {
                        reindexer::Item itm(queryRes[0].GetItem());

                        custom_fields cFields {
                            { "mesType", optype },
                            { "addrFrom", addr.first },
                        };

                        PrepareWSMessage(messages, "event", itm["address_to"].As<string>(), txid, txtime, cFields);
                    }
                }
                else if (optype == "cScore") {
                    reindexer::QueryResults queryResS;
                    reindexer::QueryResults queryResP;

                    reindexer::Error errS = g_pocketdb->DB()->Select(
                        reindexer::Query("CommentScores", 0, 1)
                        .Where("txid", CondEq, txid),
                        queryResS);

                    if (errS.ok() && queryResS.Count() > 0) {
                        reindexer::Item itmS(queryResS[0].GetItem());
                        reindexer::Error errP = g_pocketdb->DB()->Select(
                            reindexer::Query("Comment", 0, 1)
                            .Where("otxid", CondEq, itmS["commentid"].As<string>())
                            .Where("last", CondEq, true),
                            queryResP);

                        if (errP.ok() && queryResP.Count() > 0) {
                            reindexer::Item itmP(queryResP[0].GetItem());

                            custom_fields cFields {
                                { "mesType", optype },
                                { "addrFrom", addr.first },
                                { "commentid", itmS["commentid"].As<string>() },
                                { "upvoteVal", itmS["value"].As<string>() }
                            };

                            PrepareWSMessage(messages, "event", itmP["address"].As<string>(), txid, txtime, cFields);
                        }
                    }
                }
                else if (optype == "comment" || optype == "commentEdit" || optype == "commentDelete") {
    
                    reindexer::QueryResults queryResS;
                    reindexer::Error errS = g_pocketdb->DB()->Select(
                        reindexer::Query("Comment", 0, 1)
                            .Where("txid", CondEq, txid),
                        queryResS);

                    if (errS.ok() && queryResS.Count() > 0) {
                        reindexer::Item itmS(queryResS[0].GetItem());

                        // First send notification to autor of post
                        {
                            reindexer::QueryResults queryResP;
                            reindexer::Error errP = g_pocketdb->DB()->Select(
                                reindexer::Query("Posts", 0, 1)
                                    .Where("txid", CondEq, itmS["postid"].As<string>()),
                                queryResP);

                            if (errP.ok() && queryResP.Count() > 0) {
                                reindexer::Item itmP(queryResP[0].GetItem());

                                custom_fields cFields {
                                    { "mesType", optype },
                                    { "addrFrom", addr.first },
                                    { "posttxid", itmS["postid"].As<string>() },
                                    { "parentid", itmS["parentid"].As<string>() },
                                    { "answerid", itmS["answerid"].As<string>() },
                                    { "reason", "post" },
                                };

                                PrepareWSMessage(messages, "event", itmP["address"].As<string>(), itmS["otxid"].As<string>(), txtime, cFields);
                            }
                        }

                        // Second send notification to autor of comment if answerid not empty
                        {
                            reindexer::QueryResults queryResP;
                            reindexer::Error errP = g_pocketdb->DB()->Select(
                                reindexer::Query("Comment", 0, 1)
                                    .Where("otxid", CondEq, itmS["answerid"].As<string>())
                                    .Where("last", CondEq, true),
                                queryResP);

                            if (errP.ok() && queryResP.Count() > 0) {
                                reindexer::Item itmP(queryResP[0].GetItem());
                                
                                custom_fields cFields {
                                    { "mesType", optype },
                                    { "addrFrom", addr.first },
                                    { "posttxid", itmS["postid"].As<string>() },
                                    { "parentid", itmS["parentid"].As<string>() },
                                    { "answerid", itmS["answerid"].As<string>() },
                                    { "reason", "answer" },
                                };

                                PrepareWSMessage(messages, "event", itmP["address"].As<string>(), itmS["otxid"].As<string>(), txtime, cFields);
                            }
                        }
                    }
                }
            }
		}
	}

	// Send all WS clients messages
	for (auto& connWS : WSConnections) {
		UniValue msg(UniValue::VOBJ);
		msg.pushKV("addr", connWS.second.Address);
		msg.pushKV("msg", "new block");
		msg.pushKV("blockhash", _block_hash.GetHex());
		msg.pushKV("time", std::to_string(block.nTime));
		msg.pushKV("height", blockIndex->nHeight);
		msg.pushKV("shares", sharesCnt);

		reindexer::QueryResults queryResSubscribes;
		reindexer::Error err = g_pocketdb->DB()->Select(
			reindexer::Query("SubscribesView")
			.Where("address", CondEq, connWS.second.Address),
			queryResSubscribes);

		if (err.ok() && queryResSubscribes.Count() > 0) {
			std::vector<string> _addrs;
			for (auto it : queryResSubscribes) {
				reindexer::Item itm(it.GetItem());
				_addrs.push_back(itm["address_to"].As<string>());
			}

			reindexer::QueryResults queryResShares;
			reindexer::Error err = g_pocketdb->DB()->Select(
				reindexer::Query("Posts")
				.Where("block", CondEq, blockIndex->nHeight)
				.Where("address", CondSet, _addrs),
				queryResShares);
			if (err.ok() && queryResShares.Count() > 0) {
				msg.pushKV("sharesSubscr", (int)queryResShares.Count());
			}
		}

        if (blockIndex->nHeight > connWS.second.Block) {
            try {
                connWS.second.Connection->send(msg.write(), [](const SimpleWeb::error_code& ec) {});
            } catch (const std::exception& e) {
                LogPrintf("Error: CChainState::NotifyWSClients (1) - %s\n", e.what());
            }

			if (txidpocketnet != "") {
                try {
                    UniValue m(UniValue::VOBJ);
                    m.pushKV("msg", "sharepocketnet");
                    m.pushKV("time", std::to_string(block.nTime));
                    m.pushKV("txids", txidpocketnet.substr(0, txidpocketnet.size() - 1));
                    connWS.second.Connection->send(m.write(), [](const SimpleWeb::error_code& ec) {});
                } catch (const std::exception& e) {
                    LogPrintf("Error: CChainState::NotifyWSClients (1) - %s\n", e.what());
                }
            }

            if (messages.find(connWS.second.Address) != messages.end()) {
                for (auto m : messages[connWS.second.Address]) {
                    try {
                        connWS.second.Connection->send(m.write(), [](const SimpleWeb::error_code& ec) {});
                    }
                    catch (const std::exception& e) {
                        LogPrintf("Error: CChainState::NotifyWSClients (2) - %s\n", e.what());
                    }
                }
            }

            connWS.second.Block = blockIndex->nHeight;
        }
	}
}

void CChainState::PrepareWSMessage(std::map<std::string, std::vector<UniValue>>& messages, std::string msg_type, std::string addrTo,
    std::string txid, int64_t txtime, custom_fields cFields)
{

    UniValue msg(UniValue::VOBJ);
    msg.pushKV("addr", addrTo);
    msg.pushKV("msg", msg_type);
    msg.pushKV("txid", txid);
    msg.pushKV("time", txtime);

    for (auto& it : cFields) {
        msg.pushKV(it.first, it.second);
    }

    if (messages.find(addrTo) == messages.end()) {
        std::vector<UniValue> _list;
        messages.insert(std::make_pair(addrTo, _list));
    }

    messages[addrTo].push_back(msg);
}

/**
 * Return the tip of the chain with the most work in it, that isn't
 * known to be invalid (it's however far from certain to be valid).
 */
CBlockIndex* CChainState::FindMostWorkChain()
{
	do {
		CBlockIndex* pindexNew = nullptr;

		// Find the best candidate header.
		{
			std::set<CBlockIndex*, CBlockIndexWorkComparator>::reverse_iterator it = setBlockIndexCandidates.rbegin();
			if (it == setBlockIndexCandidates.rend())
				return nullptr;
			pindexNew = *it;
		}

		// Check whether all blocks on the path between the currently active chain and the candidate are valid.
		// Just going until the active chain is an optimization, as we know all blocks in it are valid already.
		CBlockIndex* pindexTest = pindexNew;
		bool fInvalidAncestor = false;
		while (pindexTest && !chainActive.Contains(pindexTest)) {
			assert(pindexTest->nChainTx || pindexTest->nHeight == 0);

			// Pruned nodes may have entries in setBlockIndexCandidates for
			// which block files have been deleted.  Remove those as candidates
			// for the most work chain if we come across them; we can't switch
			// to a chain unless we have all the non-active-chain parent blocks.
			bool fFailedChain = pindexTest->nStatus & BLOCK_FAILED_MASK;
			bool fMissingData = !(pindexTest->nStatus & BLOCK_HAVE_DATA);
			if (fFailedChain || fMissingData) {
				// Candidate chain is not usable (either invalid or missing data)
				if (fFailedChain && (pindexBestInvalid == nullptr || pindexNew->nChainWork > pindexBestInvalid->nChainWork))
					pindexBestInvalid = pindexNew;
				CBlockIndex* pindexFailed = pindexNew;
				// Remove the entire chain from the set.
				while (pindexTest != pindexFailed) {
					if (fFailedChain) {
						pindexFailed->nStatus |= BLOCK_FAILED_CHILD;
					}
					else if (fMissingData) {
						// If we're missing data, then add back to mapBlocksUnlinked,
						// so that if the block arrives in the future we can try adding
						// to setBlockIndexCandidates again.
						mapBlocksUnlinked.insert(std::make_pair(pindexFailed->pprev, pindexFailed));
					}
					setBlockIndexCandidates.erase(pindexFailed);
					pindexFailed = pindexFailed->pprev;
				}
				setBlockIndexCandidates.erase(pindexTest);
				fInvalidAncestor = true;
				break;
			}
			pindexTest = pindexTest->pprev;
		}
		if (!fInvalidAncestor)
			return pindexNew;
	} while (true);
}

/** Delete all entries in setBlockIndexCandidates that are worse than the current tip. */
void CChainState::PruneBlockIndexCandidates()
{
	// Note that we can't delete the current block itself, as we may need to return to it later in case a
	// reorganization to a better block fails.
	std::set<CBlockIndex*, CBlockIndexWorkComparator>::iterator it = setBlockIndexCandidates.begin();
	while (it != setBlockIndexCandidates.end() && setBlockIndexCandidates.value_comp()(*it, chainActive.Tip())) {
		setBlockIndexCandidates.erase(it++);
	}
	// Either the current tip or a successor of it we're working towards is left in setBlockIndexCandidates.
	assert(!setBlockIndexCandidates.empty());
}

/**
 * Try to make some progress towards making pindexMostWork the active block.
 * pblock is either nullptr or a pointer to a CBlock corresponding to pindexMostWork.
 */
bool CChainState::ActivateBestChainStep(CValidationState& state, const CChainParams& chainparams, CBlockIndex* pindexMostWork, const std::shared_ptr<const CBlock>& pblock, bool& fInvalidFound, ConnectTrace& connectTrace)
{
	AssertLockHeld(cs_main);

	const CBlockIndex* pindexOldTip = chainActive.Tip();
	const CBlockIndex* pindexFork = chainActive.FindFork(pindexMostWork);

	// Disconnect active blocks which are no longer in the best chain.
	bool fBlocksDisconnected = false;
	DisconnectedBlockTransactions disconnectpool;
	while (chainActive.Tip() && chainActive.Tip() != pindexFork) {
		if (!DisconnectTip(state, chainparams, &disconnectpool)) {
			// This is likely a fatal error, but keep the mempool consistent,
			// just in case. Only remove from the mempool in this case.
			UpdateMempoolForReorg(disconnectpool, false);
			return false;
		}
		fBlocksDisconnected = true;
	}

	// Build list of new blocks to connect.
	std::vector<CBlockIndex*> vpindexToConnect;
	bool fContinue = true;
	int nHeight = pindexFork ? pindexFork->nHeight : -1;
	while (fContinue && nHeight != pindexMostWork->nHeight) {
		// Don't iterate the entire list of potential improvements toward the best tip, as we likely only need
		// a few blocks along the way.
		int nTargetHeight = std::min(nHeight + 32, pindexMostWork->nHeight);
		vpindexToConnect.clear();
		vpindexToConnect.reserve(nTargetHeight - nHeight);
		CBlockIndex* pindexIter = pindexMostWork->GetAncestor(nTargetHeight);
		while (pindexIter && pindexIter->nHeight != nHeight) {
			vpindexToConnect.push_back(pindexIter);
			pindexIter = pindexIter->pprev;
		}
		nHeight = nTargetHeight;

		// Connect new blocks.
		for (CBlockIndex* pindexConnect : reverse_iterate(vpindexToConnect)) {
			if (!ConnectTip(state, chainparams, pindexConnect, pindexConnect == pindexMostWork ? pblock : std::shared_ptr<const CBlock>(), connectTrace, disconnectpool)) {
				if (state.IsInvalid()) {
					// The block violates a consensus rule.
					if (!state.CorruptionPossible() && !state.Incompleted()) {
						InvalidChainFound(vpindexToConnect.front());
					}

					state = CValidationState();
					fInvalidFound = true;
					fContinue = false;
					break;
				} else {
					// A system error occurred (disk space, database error, ...).
					// Make the mempool consistent with the current tip, just in case
					// any observers try to use it before shutdown.
					UpdateMempoolForReorg(disconnectpool, false);
					return false;
				}
			}
			else {
				PruneBlockIndexCandidates();
				if (!pindexOldTip || chainActive.Tip()->nChainWork > pindexOldTip->nChainWork) {
					// We're in a better position than we were. Return temporarily to release the lock.
					fContinue = false;
					break;
				}
			}
		}
	}

	if (fBlocksDisconnected) {
		// If any blocks were disconnected, disconnectpool may be non empty.  Add
		// any disconnected transactions back to the mempool.
		UpdateMempoolForReorg(disconnectpool, true);
	}
	mempool.check(pcoinsTip.get());

	// Callbacks/notifications for a new best chain.
	if (fInvalidFound)
		CheckForkWarningConditionsOnNewFork(vpindexToConnect.back());
	else
		CheckForkWarningConditions();

	return true;
}

static void NotifyHeaderTip() LOCKS_EXCLUDED(cs_main)
{
	bool fNotify = false;
	bool fInitialBlockDownload = false;
	static CBlockIndex* pindexHeaderOld = nullptr;
	CBlockIndex* pindexHeader = nullptr;
	{
		LOCK(cs_main);
		pindexHeader = pindexBestHeader;

		if (pindexHeader != pindexHeaderOld) {
			fNotify = true;
			fInitialBlockDownload = IsInitialBlockDownload();
			pindexHeaderOld = pindexHeader;
		}
	}
	// Send block tip changed notifications without cs_main
	if (fNotify) {
		uiInterface.NotifyHeaderTip(fInitialBlockDownload, pindexHeader);
	}
}

/**
 * Make the best chain active, in multiple steps. The result is either failure
 * or an activated best chain. pblock is either nullptr or a pointer to a block
 * that is already loaded (to avoid loading it again from disk).
 *
 * ActivateBestChain is split into steps (see ActivateBestChainStep) so that
 * we avoid holding cs_main for an extended period of time; the length of this
 * call may be quite long during reindexing or a substantial reorg.
 */
bool CChainState::ActivateBestChain(CValidationState& state, const CChainParams& chainparams, std::shared_ptr<const CBlock> pblock)
{
	// Note that while we're often called here from ProcessNewBlock, this is
	// far from a guarantee. Things in the P2P/RPC will often end up calling
	// us in the middle of ProcessNewBlock - do not assume pblock is set
	// sanely for performance or correctness!
	AssertLockNotHeld(cs_main);

	// ABC maintains a fair degree of expensive-to-calculate internal state
	// because this function periodically releases cs_main so that it does not lock up other threads for too long
	// during large connects - and to allow for e.g. the callback queue to drain
	// we use m_cs_chainstate to enforce mutual exclusion so that only one caller may execute this function at a time
	LOCK(m_cs_chainstate);

	CBlockIndex* pindexMostWork = nullptr;
	CBlockIndex* pindexNewTip = nullptr;
	int nStopAtHeight = gArgs.GetArg("-stopatheight", DEFAULT_STOPATHEIGHT);
	do {
		boost::this_thread::interruption_point();

		if (GetMainSignals().CallbacksPending() > 10) {
			// Block until the validation queue drains. This should largely
			// never happen in normal operation, however may happen during
			// reindex, causing memory blowup if we run too far ahead.
			// Note that if a validationinterface callback ends up calling
			// ActivateBestChain this may lead to a deadlock! We should
			// probably have a DEBUG_LOCKORDER test for this in the future.
			SyncWithValidationInterfaceQueue();
		}

		{
			LOCK(cs_main);
			CBlockIndex* starting_tip = chainActive.Tip();
			bool blocks_connected = false;
			do {
				// We absolutely may not unlock cs_main until we've made forward progress
				// (with the exception of shutdown due to hardware issues, low disk space, etc).
				ConnectTrace connectTrace(mempool); // Destructed before cs_main is unlocked

				if (pindexMostWork == nullptr) {
					pindexMostWork = FindMostWorkChain();
				}

				// Whether we have anything to do at all.
				if (pindexMostWork == nullptr || pindexMostWork == chainActive.Tip()) {
					break;
				}

				bool fInvalidFound = false;
				std::shared_ptr<const CBlock> nullBlockPtr;
				if (!ActivateBestChainStep(state, chainparams, pindexMostWork, pblock && pblock->GetHash() == pindexMostWork->GetBlockHash() ? pblock : nullBlockPtr, fInvalidFound, connectTrace))
					return false;
                    
				blocks_connected = true;

				if (fInvalidFound) {
					// Wipe cache, we may need another branch now.
					pindexMostWork = nullptr;
				}
				pindexNewTip = chainActive.Tip();

				for (const PerBlockConnectTrace& trace : connectTrace.GetBlocksConnected()) {
					assert(trace.pblock && trace.pindex);
					GetMainSignals().BlockConnected(trace.pblock, trace.pindex, trace.conflictedTxs);
				}
			} while (!chainActive.Tip() || (starting_tip && CBlockIndexWorkComparator()(chainActive.Tip(), starting_tip)));
			if (!blocks_connected) return true;

			const CBlockIndex* pindexFork = chainActive.FindFork(starting_tip);
			bool fInitialDownload = IsInitialBlockDownload();

			// Notify external listeners about the new tip.
			// Enqueue while holding cs_main to ensure that UpdatedBlockTip is called in the order in which blocks are connected
			if (pindexFork != pindexNewTip) {
				// Notify ValidationInterface subscribers
				GetMainSignals().UpdatedBlockTip(pindexNewTip, pindexFork, fInitialDownload);

				// Always notify the UI if a new block tip was connected
				uiInterface.NotifyBlockTip(fInitialDownload, pindexNewTip);
			}
		}
		// When we reach this point, we switched to a new tip (stored in pindexNewTip).

		if (nStopAtHeight && pindexNewTip && pindexNewTip->nHeight >= nStopAtHeight) StartShutdown();

		// We check shutdown only after giving ActivateBestChainStep a chance to run once so that we
		// never shutdown before connecting the genesis block during LoadChainTip(). Previously this
		// caused an assert() failure during shutdown in such cases as the UTXO DB flushing checks
		// that the best block hash is non-null.
		if (ShutdownRequested())
			break;
	} while (pindexNewTip != pindexMostWork);
	CheckBlockIndex(chainparams.GetConsensus());

	// Write changes periodically to disk, after relay.
	if (!FlushStateToDisk(chainparams, state, FlushStateMode::PERIODIC)) {
		return false;
	}

	return true;
}

bool ActivateBestChain(CValidationState& state, const CChainParams& chainparams, std::shared_ptr<const CBlock> pblock)
{
	return g_chainstate.ActivateBestChain(state, chainparams, std::move(pblock));
}

bool CChainState::PreciousBlock(CValidationState& state, const CChainParams& params, CBlockIndex* pindex)
{
	{
		LOCK(cs_main);
		if (pindex->nChainWork < chainActive.Tip()->nChainWork) {
			// Nothing to do, this block is not at the tip.
			return true;
		}
		if (chainActive.Tip()->nChainWork > nLastPreciousChainwork) {
			// The chain has been extended since the last call, reset the counter.
			nBlockReverseSequenceId = -1;
		}
		nLastPreciousChainwork = chainActive.Tip()->nChainWork;
		setBlockIndexCandidates.erase(pindex);
		pindex->nSequenceId = nBlockReverseSequenceId;
		if (nBlockReverseSequenceId > std::numeric_limits<int32_t>::min()) {
			// We can't keep reducing the counter if somebody really wants to
			// call preciousblock 2**31-1 times on the same set of tips...
			nBlockReverseSequenceId--;
		}
		if (pindex->IsValid(BLOCK_VALID_TRANSACTIONS) && pindex->nChainTx) {
			setBlockIndexCandidates.insert(pindex);
			PruneBlockIndexCandidates();
		}
	}

	return ActivateBestChain(state, params, std::shared_ptr<const CBlock>());
}
bool PreciousBlock(CValidationState& state, const CChainParams& params, CBlockIndex* pindex)
{
	return g_chainstate.PreciousBlock(state, params, pindex);
}

bool CChainState::InvalidateBlock(CValidationState& state, const CChainParams& chainparams, CBlockIndex* pindex)
{
	AssertLockHeld(cs_main);

	// We first disconnect backwards and then mark the blocks as invalid.
	// This prevents a case where pruned nodes may fail to invalidateblock
	// and be left unable to start as they have no tip candidates (as there
	// are no blocks that meet the "have data and are not invalid per
	// nStatus" criteria for inclusion in setBlockIndexCandidates).

	bool pindex_was_in_chain = false;
	CBlockIndex* invalid_walk_tip = chainActive.Tip();

	DisconnectedBlockTransactions disconnectpool;
	while (chainActive.Contains(pindex)) {
		pindex_was_in_chain = true;
		// ActivateBestChain considers blocks already in chainActive
		// unconditionally valid already, so force disconnect away from it.
		if (!DisconnectTip(state, chainparams, &disconnectpool)) {
			// It's probably hopeless to try to make the mempool consistent
			// here if DisconnectTip failed, but we can try.
			UpdateMempoolForReorg(disconnectpool, false);
			return false;
		}
	}

	// Now mark the blocks we just disconnected as descendants invalid
	// (note this may not be all descendants).
	while (pindex_was_in_chain && invalid_walk_tip != pindex) {
		invalid_walk_tip->nStatus |= BLOCK_FAILED_CHILD;
		setDirtyBlockIndex.insert(invalid_walk_tip);
		setBlockIndexCandidates.erase(invalid_walk_tip);
		invalid_walk_tip = invalid_walk_tip->pprev;
	}

	// Mark the block itself as invalid.
	pindex->nStatus |= BLOCK_FAILED_VALID;
	setDirtyBlockIndex.insert(pindex);
	setBlockIndexCandidates.erase(pindex);
	m_failed_blocks.insert(pindex);

	// DisconnectTip will add transactions to disconnectpool; try to add these
	// back to the mempool.
	UpdateMempoolForReorg(disconnectpool, true);

	// The resulting new best tip may not be in setBlockIndexCandidates anymore, so
	// add it again.
	BlockMap::iterator it = mapBlockIndex.begin();
	while (it != mapBlockIndex.end()) {
		if (it->second->IsValid(BLOCK_VALID_TRANSACTIONS) && it->second->nChainTx && !setBlockIndexCandidates.value_comp()(it->second, chainActive.Tip())) {
			setBlockIndexCandidates.insert(it->second);
		}
		it++;
	}

	InvalidChainFound(pindex);

	// Only notify about a new block tip if the active chain was modified.
	if (pindex_was_in_chain) {
		uiInterface.NotifyBlockTip(IsInitialBlockDownload(), pindex->pprev);
	}
	return true;
}

bool InvalidateBlock(CValidationState& state, const CChainParams& chainparams, CBlockIndex* pindex)
{
	return g_chainstate.InvalidateBlock(state, chainparams, pindex);
}

void CChainState::ResetBlockFailureFlags(CBlockIndex* pindex)
{
	AssertLockHeld(cs_main);

	int nHeight = pindex->nHeight;

	// Remove the invalidity flag from this block and all its descendants.
	BlockMap::iterator it = mapBlockIndex.begin();
	while (it != mapBlockIndex.end()) {
		if (!it->second->IsValid() && it->second->GetAncestor(nHeight) == pindex) {
			it->second->nStatus &= ~BLOCK_FAILED_MASK;
			setDirtyBlockIndex.insert(it->second);
			if (it->second->IsValid(BLOCK_VALID_TRANSACTIONS) && it->second->nChainTx && setBlockIndexCandidates.value_comp()(chainActive.Tip(), it->second)) {
				setBlockIndexCandidates.insert(it->second);
			}
			if (it->second == pindexBestInvalid) {
				// Reset invalid block marker if it was pointing to one of those.
				pindexBestInvalid = nullptr;
			}
			m_failed_blocks.erase(it->second);
		}
		it++;
	}

	// Remove the invalidity flag from all ancestors too.
	while (pindex != nullptr) {
		if (pindex->nStatus & BLOCK_FAILED_MASK) {
			pindex->nStatus &= ~BLOCK_FAILED_MASK;
			setDirtyBlockIndex.insert(pindex);
			m_failed_blocks.erase(pindex);
		}
		pindex = pindex->pprev;
	}
}

void ResetBlockFailureFlags(CBlockIndex* pindex)
{
	return g_chainstate.ResetBlockFailureFlags(pindex);
}

CBlockIndex* CChainState::AddToBlockIndex(const CBlockHeader& block)
{
	AssertLockHeld(cs_main);

	// Check for duplicate
	uint256 hash = block.GetHash();
	BlockMap::iterator it = mapBlockIndex.find(hash);
	if (it != mapBlockIndex.end())
		return it->second;

	// Construct new block index object
	CBlockIndex* pindexNew = new CBlockIndex(block);
	// We assign the sequence id to blocks only when the full data is available,
	// to avoid miners withholding blocks but broadcasting headers, to get a
	// competitive advantage.
	pindexNew->nSequenceId = 0;
	BlockMap::iterator mi = mapBlockIndex.insert(std::make_pair(hash, pindexNew)).first;
	pindexNew->phashBlock = &((*mi).first);
	BlockMap::iterator miPrev = mapBlockIndex.find(block.hashPrevBlock);
	if (miPrev != mapBlockIndex.end()) {
		pindexNew->pprev = (*miPrev).second;
		pindexNew->nHeight = pindexNew->pprev->nHeight + 1;
		pindexNew->BuildSkip();
	}
	pindexNew->nTimeMax = (pindexNew->pprev ? std::max(pindexNew->pprev->nTimeMax, pindexNew->nTime) : pindexNew->nTime);
	pindexNew->nChainWork = (pindexNew->pprev ? pindexNew->pprev->nChainWork : 0) + GetBlockProof(*pindexNew);
	pindexNew->RaiseValidity(BLOCK_VALID_TREE);
	if (pindexBestHeader == nullptr || pindexBestHeader->nChainWork < pindexNew->nChainWork)
		pindexBestHeader = pindexNew;

	setDirtyBlockIndex.insert(pindexNew);

	return pindexNew;
}

/** Mark a block as having its data received and checked (up to BLOCK_VALID_TRANSACTIONS). */
void CChainState::ReceivedBlockTransactions(const CBlock& block, CBlockIndex* pindexNew, const CDiskBlockPos& pos, const Consensus::Params& consensusParams)
{
	pindexNew->nTx = block.vtx.size();
	pindexNew->nChainTx = 0;
	pindexNew->nFile = pos.nFile;
	pindexNew->nDataPos = pos.nPos;
	pindexNew->nUndoPos = 0;
	pindexNew->nStatus |= BLOCK_HAVE_DATA;
	if (IsWitnessEnabled(pindexNew->pprev, consensusParams)) {
		pindexNew->nStatus |= BLOCK_OPT_WITNESS;
	}
	pindexNew->RaiseValidity(BLOCK_VALID_TRANSACTIONS);
	setDirtyBlockIndex.insert(pindexNew);

	if (pindexNew->pprev == nullptr || pindexNew->pprev->nChainTx) {
		// If pindexNew is the genesis block or all parents are BLOCK_VALID_TRANSACTIONS.
		std::deque<CBlockIndex*> queue;
		queue.push_back(pindexNew);

		// Recursively process any descendant blocks that now may be eligible to be connected.
		while (!queue.empty()) {
			CBlockIndex* pindex = queue.front();
			queue.pop_front();
			pindex->nChainTx = (pindex->pprev ? pindex->pprev->nChainTx : 0) + pindex->nTx;
			{
				LOCK(cs_nBlockSequenceId);
				pindex->nSequenceId = nBlockSequenceId++;
			}
			if (chainActive.Tip() == nullptr || !setBlockIndexCandidates.value_comp()(pindex, chainActive.Tip())) {
				setBlockIndexCandidates.insert(pindex);
			}
			std::pair<std::multimap<CBlockIndex*, CBlockIndex*>::iterator, std::multimap<CBlockIndex*, CBlockIndex*>::iterator> range = mapBlocksUnlinked.equal_range(pindex);
			while (range.first != range.second) {
				std::multimap<CBlockIndex*, CBlockIndex*>::iterator it = range.first;
				queue.push_back(it->second);
				range.first++;
				mapBlocksUnlinked.erase(it);
			}
		}
	}
	else {
		if (pindexNew->pprev && pindexNew->pprev->IsValid(BLOCK_VALID_TREE)) {
			mapBlocksUnlinked.insert(std::make_pair(pindexNew->pprev, pindexNew));
		}
	}
}

static bool FindBlockPos(CDiskBlockPos& pos, unsigned int nAddSize, unsigned int nHeight, uint64_t nTime, bool fKnown = false)
{
	LOCK(cs_LastBlockFile);

	unsigned int nFile = fKnown ? pos.nFile : nLastBlockFile;
	if (vinfoBlockFile.size() <= nFile) {
		vinfoBlockFile.resize(nFile + 1);
	}

	if (!fKnown) {
		while (vinfoBlockFile[nFile].nSize + nAddSize >= MAX_BLOCKFILE_SIZE) {
			nFile++;
			if (vinfoBlockFile.size() <= nFile) {
				vinfoBlockFile.resize(nFile + 1);
			}
		}
		pos.nFile = nFile;
		pos.nPos = vinfoBlockFile[nFile].nSize;
	}

	if ((int)nFile != nLastBlockFile) {
		if (!fKnown) {
			LogPrintf("Leaving block file %i: %s\n", nLastBlockFile, vinfoBlockFile[nLastBlockFile].ToString());
		}
		FlushBlockFile(!fKnown);
		nLastBlockFile = nFile;
	}

	vinfoBlockFile[nFile].AddBlock(nHeight, nTime);
	if (fKnown)
		vinfoBlockFile[nFile].nSize = std::max(pos.nPos + nAddSize, vinfoBlockFile[nFile].nSize);
	else
		vinfoBlockFile[nFile].nSize += nAddSize;

	if (!fKnown) {
		unsigned int nOldChunks = (pos.nPos + BLOCKFILE_CHUNK_SIZE - 1) / BLOCKFILE_CHUNK_SIZE;
		unsigned int nNewChunks = (vinfoBlockFile[nFile].nSize + BLOCKFILE_CHUNK_SIZE - 1) / BLOCKFILE_CHUNK_SIZE;
		if (nNewChunks > nOldChunks) {
			if (fPruneMode)
				fCheckForPruning = true;
			if (CheckDiskSpace(nNewChunks * BLOCKFILE_CHUNK_SIZE - pos.nPos, true)) {
				FILE* file = OpenBlockFile(pos);
				if (file) {
					LogPrintf("Pre-allocating up to position 0x%x in blk%05u.dat\n", nNewChunks * BLOCKFILE_CHUNK_SIZE, pos.nFile);
					AllocateFileRange(file, pos.nPos, nNewChunks * BLOCKFILE_CHUNK_SIZE - pos.nPos);
					fclose(file);
				}
			}
			else
				return error("out of disk space");
		}
	}

	setDirtyFileInfo.insert(nFile);
	return true;
}

static bool FindUndoPos(CValidationState& state, int nFile, CDiskBlockPos& pos, unsigned int nAddSize)
{
	pos.nFile = nFile;

	LOCK(cs_LastBlockFile);

	unsigned int nNewSize;
	pos.nPos = vinfoBlockFile[nFile].nUndoSize;
	nNewSize = vinfoBlockFile[nFile].nUndoSize += nAddSize;
	setDirtyFileInfo.insert(nFile);

	unsigned int nOldChunks = (pos.nPos + UNDOFILE_CHUNK_SIZE - 1) / UNDOFILE_CHUNK_SIZE;
	unsigned int nNewChunks = (nNewSize + UNDOFILE_CHUNK_SIZE - 1) / UNDOFILE_CHUNK_SIZE;
	if (nNewChunks > nOldChunks) {
		if (fPruneMode)
			fCheckForPruning = true;
		if (CheckDiskSpace(nNewChunks * UNDOFILE_CHUNK_SIZE - pos.nPos, true)) {
			FILE* file = OpenUndoFile(pos);
			if (file) {
				LogPrintf("Pre-allocating up to position 0x%x in rev%05u.dat\n", nNewChunks * UNDOFILE_CHUNK_SIZE, pos.nFile);
				AllocateFileRange(file, pos.nPos, nNewChunks * UNDOFILE_CHUNK_SIZE - pos.nPos);
				fclose(file);
			}
		}
		else
			return state.Error("out of disk space");
	}

	return true;
}

static bool CheckBlockHeader(const CBlockHeader& block, CValidationState& state, const Consensus::Params& consensusParams, bool fCheckPOW = true)
{
	// Check proof of work matches claimed amount
	CBlockIndex pblock = CBlockIndex(block);
	if (pblock.IsProofOfWork() && mapBlockIndex.size() <= consensusParams.nPosFirstBlock) {
		if (fCheckPOW && !CheckProofOfWork(block.GetHash(), block.nBits, consensusParams, mapBlockIndex.size())) {
			return state.DoS(50, false, REJECT_INVALID, "high-hash", false, "proof of work failed");
		}
	}

	return true;
}

bool CheckBlock(const CBlock& block, CValidationState& state, const Consensus::Params& consensusParams, bool fCheckPOW, bool fCheckMerkleRoot, bool fCheckSig)
{
	// These are checks that are independent of context.

	if (block.fChecked)
		return true;

	// Check that the header is valid (particularly PoW).  This is mostly
	// redundant with the call in AcceptBlockHeader.
	if (block.IsProofOfWork()) {
		if (!CheckBlockHeader(block, state, consensusParams, fCheckPOW)) {
			return false;
		}
	}

	// Check the merkle root.
	if (fCheckMerkleRoot) {
		bool mutated;
		uint256 hashMerkleRoot2 = BlockMerkleRoot(block, &mutated);
		if (block.hashMerkleRoot != hashMerkleRoot2)
			return state.DoS(100, false, REJECT_INVALID, "bad-txnmrklroot", true, "hashMerkleRoot mismatch");

		// Check for merkle tree malleability (CVE-2012-2459): repeating sequences
		// of transactions in a block without affecting the merkle root of a block,
		// while still invalidating it.
		if (mutated)
			return state.DoS(100, false, REJECT_INVALID, "bad-txns-duplicate", true, "duplicate transaction");
	}

	if (block.IsProofOfStake()) {
		// Second transaction must be coinstake, the rest must not be
		if (block.vtx.empty() || !block.vtx[1]->IsCoinStake())
			return state.DoS(100, error("CheckBlock() : second tx is not coinstake"));
		for (unsigned int i = 2; i < block.vtx.size(); i++)
			if (block.vtx[i]->IsCoinStake())
				return state.DoS(100, error("CheckBlock() : more than one coinstake"));
	}

	// All potential-corruption validation must be done before we do any
	// transaction validation, as otherwise we may mark the header as invalid
	// because we receive the wrong transactions for it.
	// Note that witness malleability is checked in ContextualCheckBlock, so no
	// checks that use witness data may be performed here.

	// Size limits
	if (block.vtx.empty() || block.vtx.size() * WITNESS_SCALE_FACTOR > MAX_BLOCK_WEIGHT || ::GetSerializeSize(block, PROTOCOL_VERSION | SERIALIZE_TRANSACTION_NO_WITNESS) * WITNESS_SCALE_FACTOR > MAX_BLOCK_WEIGHT)
		return state.DoS(100, false, REJECT_INVALID, "bad-blk-length", false, "size limits failed");

	// First transaction must be coinbase, the rest must not be
	if (block.vtx.empty() || !block.vtx[0]->IsCoinBase())
		return state.DoS(100, false, REJECT_INVALID, "bad-cb-missing", false, "first tx is not coinbase");
	for (unsigned int i = 1; i < block.vtx.size(); i++)
		if (block.vtx[i]->IsCoinBase())
			return state.DoS(100, false, REJECT_INVALID, "bad-cb-multiple", false, "more than one coinbase");

	// Check proof-of-stake block signature
	if (fCheckSig && !CheckBlockSignature(block)) {
		//return error("CheckBlock() : bad proof-of-stake block signature");
		return false;
	}

    // Read and parse received block data
    UniValue _txs_src(UniValue::VOBJ);
    if (POCKETNET_DATA.find(block.GetHash()) != POCKETNET_DATA.end()) {
        std::string _pocket_data = POCKETNET_DATA[block.GetHash()];
        _txs_src.read(_pocket_data);
    }

	// Check transactions
	for (const auto& tx : block.vtx) {
		if (!CheckTransaction(*tx, state, true)) {
			return state.Invalid(false, state.GetRejectCode(), state.GetRejectReason(),
				strprintf("Transaction check failed (tx hash %s) %s", tx->GetHash().ToString(), state.GetDebugMessage()));
		}
	}

	unsigned int nSigOps = 0;
	for (const auto& tx : block.vtx) {
		nSigOps += GetLegacySigOpCount(*tx);
	}
	if (nSigOps * WITNESS_SCALE_FACTOR > MAX_BLOCK_SIGOPS_COST)
		return state.DoS(100, false, REJECT_INVALID, "bad-blk-sigops", false, "out-of-bounds SigOpCount");

	if (fCheckPOW && fCheckMerkleRoot)
		block.fChecked = true;

	return true;
}

bool FindRTransaction(UniValue& _txs_src, const CTransactionRef& tx, std::string ri_table, reindexer::Item& itm) {
    std::string txid = tx->GetHash().GetHex();

    // Maybe data received from another node?
    if (_txs_src.exists(txid)) {
        std::string _tx_src = _txs_src[txid].get_str();
        UniValue _tx(UniValue::VOBJ);
        if (!_tx.read(_tx_src)) {
            LogPrintf("700001: Transaction RI data parse failed (%s): %s\n", txid, _tx_src);
            return false;
        }

        ri_table = _tx["t"].get_str();
        itm = g_pocketdb->DB()->NewItem(ri_table);
        _tx_src = DecodeBase64(_tx["d"].get_str());
        if (!itm.FromJSON(_tx_src).ok()) {
            LogPrintf("700002: Transaction RI data parse failed (%s): %s\n", txid, _tx_src);
            return false;
        }

        if (ri_table == "Mempool") {
            ri_table = itm["table"].As<string>();
            std::string _data = itm["data"].As<string>();

            itm = g_pocketdb->DB()->NewItem(ri_table);
            _tx_src = DecodeBase64(_data);
            if (!itm.FromJSON(_tx_src).ok()) {
                LogPrintf("7000021: Transaction RI data parse failed (%s): %s\n", txid, _tx_src);
                return false;
            }
        }

        return true;
    }
    else {
        if (ri_table == "Posts") {
            if (g_pocketdb->SelectOne(reindexer::Query("Posts").Where("txid", CondEq, txid).Where("txidEdit", CondEq, ""), itm).ok()) return true;
            if (g_pocketdb->SelectOne(reindexer::Query("Posts").Where("txidEdit", CondEq, txid), itm).ok()) return true;
            if (g_pocketdb->SelectOne(reindexer::Query("PostsHistory").Where("txid", CondEq, txid).Where("txidEdit", CondEq, ""), itm).ok()) return true;
            if (g_pocketdb->SelectOne(reindexer::Query("PostsHistory").Where("txidEdit", CondEq, txid), itm).ok()) return true;
        } else {
            if (g_pocketdb->SelectOne(reindexer::Query(ri_table).Where("txid", CondEq, txid), itm).ok()) return true;
        }

        if (g_pocketdb->SelectOne(reindexer::Query("Mempool").Where("txid", CondEq, txid), itm).ok()) {
            ri_table = itm["table"].As<string>();
            std::string _data = itm["data"].As<string>();

            itm = g_pocketdb->DB()->NewItem(ri_table);
            if (!itm.FromJSON(DecodeBase64(_data)).ok()) {
                LogPrintf("700003: Transaction RI data parse failed (%s): %s\n", txid, DecodeBase64(_data));
                return false;
            }

            return true;
        }
    }

    // Data not found
    LogPrintf("700004: Transaction RI data Not Found (%s)\n", txid);
    return false;
}

<<<<<<< HEAD
bool CheckBlockAdditional(const CBlock& block, const CBlockIndex* pindex, CValidationState& state) {
	int height = pindex->nHeight;

=======
bool CheckBlockAdditional(CBlockIndex* pindex, const CBlock& block, CValidationState& state) {
	// int height = pindex->nHeight;
	
>>>>>>> 53ad1c35
	// We need check POCKETNET_DATA array or mempool or general RI tables
	// for check antibot, consistent block and reindexer db and op_return of transactions
	{
		uint256 blockhash = block.GetHash();

        // TODO (brangr): enable this check
        // Before check this block need check valid Reindexer DB
        // if (pindex->nHeight > Params().GetConsensus().nHeight_version_1_0_0 && !g_addrindex->CheckRHash(block, pindex->pprev)) {
            // LogPrintf("WARNING!!! Received block not consistent with ReindexerDB (%s)\n", blockhash.GetHex());
            //return state.DoS(200, error("Received block not consistent with ReindexerDB (%s)", blockhash.GetHex()), REJECT_INVALID, "bad-rhash");
        // }

		// Read and parse received block data
        UniValue _txs_src(UniValue::VOBJ);
		if (POCKETNET_DATA.find(blockhash) != POCKETNET_DATA.end()) {
			std::string _pocket_data = POCKETNET_DATA[blockhash];
			_txs_src.read(_pocket_data);
		}

        // TODO (brangr): change UniValue to RTransaction
        BlockVTX blockVtx;

		// Loop transaction and checks
		for (const CTransactionRef& tx : block.vtx) {
            std::string ri_table;
            if (!g_addrindex->GetPocketnetTXType(tx, ri_table)) continue;

            reindexer::Item itm;
			if (!FindRTransaction(_txs_src, tx, ri_table, itm)) {
                return state.DoS(200, error("Failed find reindexer transaction part (%s)", tx->GetHash().GetHex()), REJECT_INCOMPLETE, "failed-find-rtransaction", false, "", true);
            }

            blockVtx.Add(ri_table, g_addrindex->GetUniValue(tx, itm, ri_table));
		}

        if (!g_antibot->CheckBlock(blockVtx)) {
            if (!IsCheckpoint(pindex->nHeight, blockhash.GetHex()))
                return state.Invalid(false, REJECT_INVALID, "bad-antibot-checking", strprintf("Block check with the AntiBot failed (%s)", blockhash.GetHex()));
        }
    }

	return true;
}

bool CheckBlockSignature(const CBlock& block)
{
	if (block.IsProofOfWork()) {
		return block.vchBlockSig.empty();
	}

	if (block.vchBlockSig.empty()) {
		//LogPrintf("CheckBlockSignature: Bad Block - vchBlockSig empty\n");
		return false;
	}

	vector<std::vector<unsigned char>> vSolutions;

	const CTxOut& txout = block.vtx[1]->vout[1];

	txnouttype whichType = Solver(txout.scriptPubKey, vSolutions);
	if (whichType == TX_NONSTANDARD) {
		LogPrintf("CheckBlockSignature: Bad Block - wrong signature\n");
		return false;
	}

	if (whichType == TX_PUBKEY) {
		std::vector<unsigned char>& vchPubKey = vSolutions[0];
		return CPubKey(vchPubKey).Verify(block.GetHash(), block.vchBlockSig);
	}

	LogPrintf("CheckBlockSignature: Unknown type\n");
	return false;
}

bool CheckBlockRatingRewards(const CBlock& block, CBlockIndex* pindexPrev, const CAmount& calculated, CDataStream& hashProofOfStakeSource)
{
	if (block.IsProofOfWork()) {
		return false;
	}

	std::vector<CTxOut> txns;
	CAmount rewardsTotal = 0;

	if (GetRatingRewards(calculated, txns, rewardsTotal, pindexPrev, hashProofOfStakeSource, &block)) {
		std::vector<CTxOut> vouts = block.vtx[1]->vout;
		std::reverse(vouts.begin(), vouts.end());
		const auto txnsCount = txns.size();
		if (vouts.size() < txnsCount) {
			return false;
		}
		vouts.resize(txnsCount);
		std::reverse(vouts.begin(), vouts.end());

		auto valid = true;

		for (int i = 0; i < (int)vouts.size(); i++) {
			auto vout = vouts[i];
			auto txnRef = txns[i];

			valid = valid && (vout == txnRef);

			if (!valid) {
				LogPrintf("%s\n", vout.ToString().c_str());
				LogPrintf("%s\n", txnRef.ToString().c_str());
				LogPrintf("NOT VALID\n");
			}
		}

		return valid;
	}
	else {
		return true;
	}
}

bool IsWitnessEnabled(const CBlockIndex* pindexPrev, const Consensus::Params& params)
{
	LOCK(cs_main);
	return (VersionBitsState(pindexPrev, params, Consensus::DEPLOYMENT_SEGWIT, versionbitscache) == ThresholdState::ACTIVE);
}

bool IsNullDummyEnabled(const CBlockIndex* pindexPrev, const Consensus::Params& params)
{
	LOCK(cs_main);
	return (VersionBitsState(pindexPrev, params, Consensus::DEPLOYMENT_SEGWIT, versionbitscache) == ThresholdState::ACTIVE);
}

// Compute at which vout of the block's coinbase transaction the witness
// commitment occurs, or -1 if not found.
static int GetWitnessCommitmentIndex(const CBlock& block)
{
	int commitpos = -1;
	if (!block.vtx.empty()) {
		for (size_t o = 0; o < block.vtx[0]->vout.size(); o++) {
			if (block.vtx[0]->vout[o].scriptPubKey.size() >= 38 && block.vtx[0]->vout[o].scriptPubKey[0] == OP_RETURN && block.vtx[0]->vout[o].scriptPubKey[1] == 0x24 && block.vtx[0]->vout[o].scriptPubKey[2] == 0xaa && block.vtx[0]->vout[o].scriptPubKey[3] == 0x21 && block.vtx[0]->vout[o].scriptPubKey[4] == 0xa9 && block.vtx[0]->vout[o].scriptPubKey[5] == 0xed) {
				commitpos = o;
			}
		}
	}
	return commitpos;
}

void UpdateUncommittedBlockStructures(CBlock& block, const CBlockIndex* pindexPrev, const Consensus::Params& consensusParams)
{
	int commitpos = GetWitnessCommitmentIndex(block);
	static const std::vector<unsigned char> nonce(32, 0x00);
	if (commitpos != -1 && IsWitnessEnabled(pindexPrev, consensusParams) && !block.vtx[0]->HasWitness()) {
		CMutableTransaction tx(*block.vtx[0]);
		tx.vin[0].scriptWitness.stack.resize(1);
		tx.vin[0].scriptWitness.stack[0] = nonce;
		block.vtx[0] = MakeTransactionRef(std::move(tx));
	}
}

std::vector<unsigned char> GenerateCoinbaseCommitment(CBlock& block, const CBlockIndex* pindexPrev, const Consensus::Params& consensusParams)
{
	std::vector<unsigned char> commitment;
	int commitpos = GetWitnessCommitmentIndex(block);
	std::vector<unsigned char> ret(32, 0x00);
	if (consensusParams.vDeployments[Consensus::DEPLOYMENT_SEGWIT].nTimeout != 0) {
		if (commitpos == -1) {
			uint256 witnessroot = BlockWitnessMerkleRoot(block, nullptr);
			CHash256().Write(witnessroot.begin(), 32).Write(ret.data(), 32).Finalize(witnessroot.begin());
			CTxOut out;
			out.nValue = 0;
			out.scriptPubKey.resize(38);
			out.scriptPubKey[0] = OP_RETURN;
			out.scriptPubKey[1] = 0x24;
			out.scriptPubKey[2] = 0xaa;
			out.scriptPubKey[3] = 0x21;
			out.scriptPubKey[4] = 0xa9;
			out.scriptPubKey[5] = 0xed;
			memcpy(&out.scriptPubKey[6], witnessroot.begin(), 32);
			commitment = std::vector<unsigned char>(out.scriptPubKey.begin(), out.scriptPubKey.end());
			CMutableTransaction tx(*block.vtx[0]);
			tx.vout.push_back(out);
			block.vtx[0] = MakeTransactionRef(std::move(tx));
		}
	}
	UpdateUncommittedBlockStructures(block, pindexPrev, consensusParams);
	return commitment;
}

/** Context-dependent validity checks.
 *  By "context", we mean only the previous block headers, but not the UTXO
 *  set; UTXO-related validity checks are done in ConnectBlock().
 *  NOTE: This function is not currently invoked by ConnectBlock(), so we
 *  should consider upgrade issues if we change which consensus rules are
 *  enforced in this function (eg by adding a new consensus rule). See comment
 *  in ConnectBlock().
 *  Note that -reindex-chainstate skips the validation that happens here!
 */
static bool ContextualCheckBlockHeader(const CBlockHeader& block, CValidationState& state, const CChainParams& params, const CBlockIndex* pindexPrev, int64_t nAdjustedTime)
{
	assert(pindexPrev != nullptr);
	const int nHeight = pindexPrev->nHeight + 1;

	// Check proof of work
	const Consensus::Params& consensusParams = params.GetConsensus();
	if (nHeight < consensusParams.nPosFirstBlock) {
		if (block.nBits != GetNextWorkRequired(pindexPrev, &block, consensusParams))
			return state.DoS(100, false, REJECT_INVALID, "bad-diffbits", false, "incorrect proof of work");
	}

	// Check against checkpoints
	if (fCheckpointsEnabled) {
		// Don't accept any forks from the main chain prior to last checkpoint.
		// GetLastCheckpoint finds the last checkpoint in MapCheckpoints that's in our
		// MapBlockIndex.
		CBlockIndex* pcheckpoint = Checkpoints::GetLastCheckpoint(params.Checkpoints());
		if (pcheckpoint && nHeight < pcheckpoint->nHeight)
			return state.DoS(100, error("%s: forked chain older than last checkpoint (height %d)", __func__, nHeight), REJECT_CHECKPOINT, "bad-fork-prior-to-checkpoint");
	}

	/*
	// Check timestamp against prev
	if (block.GetBlockTime() <= pindexPrev->GetMedianTimePast())
		return state.Invalid(false, REJECT_INVALID, "time-too-old", "block's timestamp is too early");

		*/
		// Check timestamp
	if (block.GetBlockTime() > nAdjustedTime + MAX_FUTURE_BLOCK_TIME)
		return state.Invalid(false, REJECT_INVALID, "time-too-new", "block timestamp too far in the future");

	// Reject outdated version blocks when 95% (75% on testnet) of the network has upgraded:
	// check for version 2, 3 and 4 upgrades
	if ((block.nVersion < 2 && nHeight >= consensusParams.BIP34Height) ||
		(block.nVersion < 3 && nHeight >= consensusParams.BIP66Height) ||
		(block.nVersion < 4 && nHeight >= consensusParams.BIP65Height))
		return state.Invalid(false, REJECT_OBSOLETE, strprintf("bad-version(0x%08x)", block.nVersion),
			strprintf("rejected nVersion=0x%08x block", block.nVersion));

	return true;
}

/** NOTE: This function is not currently invoked by ConnectBlock(), so we
 *  should consider upgrade issues if we change which consensus rules are
 *  enforced in this function (eg by adding a new consensus rule). See comment
 *  in ConnectBlock().
 *  Note that -reindex-chainstate skips the validation that happens here!
 */
static bool ContextualCheckBlock(const CBlock& block, CValidationState& state, const Consensus::Params& consensusParams, const CBlockIndex* pindexPrev)
{
	const int nHeight = pindexPrev == nullptr ? 0 : pindexPrev->nHeight + 1;

	// Start enforcing BIP113 (Median Time Past) using versionbits logic.
	int nLockTimeFlags = 0;
	if (VersionBitsState(pindexPrev, consensusParams, Consensus::DEPLOYMENT_CSV, versionbitscache) == ThresholdState::ACTIVE) {
		nLockTimeFlags |= LOCKTIME_MEDIAN_TIME_PAST;
	}

	if (block.IsProofOfWork() && nHeight > Params().GetConsensus().nPosFirstBlock) {
		return state.DoS(10, false, REJECT_INVALID, "check-pow-height", "pow-mined blocks not allowed");
	}

	if (block.IsProofOfStake() && nHeight < Params().GetConsensus().nPosFirstBlock)
		return state.DoS(10, false, REJECT_INVALID, "check-pos-height", "pos-mined blocks not allowed");

	// Check CheckCoinStakeTimestamp
	if (block.IsProofOfStake() && !CheckCoinStakeTimestamp(nHeight, block.GetBlockTime(), (int64_t)block.vtx[1]->nTime))
		return state.Invalid(false, REJECT_INVALID, "check-coinstake-timestamp", "coinstake timestamp violation");

	int64_t nLockTimeCutoff = (nLockTimeFlags & LOCKTIME_MEDIAN_TIME_PAST) ? pindexPrev->GetMedianTimePast() : block.GetBlockTime();

	// Check that all transactions are finalized
	for (const auto& tx : block.vtx) {
		if (!IsFinalTx(*tx, nHeight, nLockTimeCutoff)) {
			return state.DoS(10, false, REJECT_INVALID, "bad-txns-nonfinal", false, "non-final transaction");
		}
	}

	// Enforce rule that the coinbase starts with serialized block height
	if (nHeight >= consensusParams.BIP34Height) {
		CScript expect = CScript() << nHeight;
		if (block.vtx[0]->vin[0].scriptSig.size() < expect.size() ||
			!std::equal(expect.begin(), expect.end(), block.vtx[0]->vin[0].scriptSig.begin())) {
			return state.DoS(100, false, REJECT_INVALID, "bad-cb-height", false, "block height mismatch in coinbase");
		}
	}

	// Validation for witness commitments.
	// * We compute the witness hash (which is the hash including witnesses) of all the block's transactions, except the
	//   coinbase (where 0x0000....0000 is used instead).
	// * The coinbase scriptWitness is a stack of a single 32-byte vector, containing a witness reserved value (unconstrained).
	// * We build a merkle tree with all those witness hashes as leaves (similar to the hashMerkleRoot in the block header).
	// * There must be at least one output whose scriptPubKey is a single 36-byte push, the first 4 bytes of which are
	//   {0xaa, 0x21, 0xa9, 0xed}, and the following 32 bytes are SHA256^2(witness root, witness reserved value). In case there are
	//   multiple, the last one is used.
	bool fHaveWitness = false;
	if (VersionBitsState(pindexPrev, consensusParams, Consensus::DEPLOYMENT_SEGWIT, versionbitscache) == ThresholdState::ACTIVE) {
		int commitpos = GetWitnessCommitmentIndex(block);
		if (commitpos != -1) {
			bool malleated = false;
			uint256 hashWitness = BlockWitnessMerkleRoot(block, &malleated, block.IsProofOfStake());
			// The malleation check is ignored; as the transaction tree itself
			// already does not permit it, it is impossible to trigger in the
			// witness tree.
			if (block.vtx[0]->vin[0].scriptWitness.stack.size() != 1 || block.vtx[0]->vin[0].scriptWitness.stack[0].size() != 32) {
				return state.DoS(100, false, REJECT_INVALID, "bad-witness-nonce-size", true, strprintf("%s : invalid witness reserved value size", __func__));
			}
			CHash256().Write(hashWitness.begin(), 32).Write(&block.vtx[0]->vin[0].scriptWitness.stack[0][0], 32).Finalize(hashWitness.begin());
			auto first = block.vtx[0]->vout[commitpos];
			if (memcmp(hashWitness.begin(), &block.vtx[0]->vout[commitpos].scriptPubKey[6], 32)) {
				return state.DoS(100, false, REJECT_INVALID, "bad-witness-merkle-match", true, strprintf("%s : witness merkle commitment mismatch", __func__));
			}
			fHaveWitness = true;
		}
	}

	// No witness data is allowed in blocks that don't commit to witness data, as this would otherwise leave room for spam
	if (!fHaveWitness) {
		for (const auto& tx : block.vtx) {
			if (tx->HasWitness()) {
				return state.DoS(100, false, REJECT_INVALID, "unexpected-witness", true, strprintf("%s : unexpected witness data found", __func__));
			}
		}
	}

	// After the coinbase witness reserved value and commitment are verified,
	// we can check if the block weight passes (before we've checked the
	// coinbase witness, it would be possible for the weight to be too
	// large by filling up the coinbase witness, which doesn't change
	// the block hash, so we couldn't mark the block as permanently
	// failed).
	if (GetBlockWeight(block) > MAX_BLOCK_WEIGHT) {
		return state.DoS(100, false, REJECT_INVALID, "bad-blk-weight", false, strprintf("%s : weight limit failed", __func__));
	}

	if (block.IsProofOfStake()) {
		// Coinbase output should be empty if proof-of-stake block and include only accepted payment requests
		int nPaymentRequestsCount = 0;
		for (unsigned int i = 0; i < block.vtx[0]->vout.size(); i++) {
			bool isJson = true;
			UniValue metadata(UniValue::VARR);
			try {
				UniValue valRequest;
				if (valRequest.isArray())
					metadata = valRequest.get_array();
				else
					isJson = false;

			}
			catch (const UniValue& objError) {
				isJson = false;
			}
			catch (const std::exception& e) {
				isJson = false;
			}

			if (block.vtx[0]->vout[i].nValue > 0) {
				if (!isJson) {
					return state.DoS(100, error("CheckBlock() : coinbase output amount greater than 0 for proof-of-stake block. proof of work not allowed."));
				}
				nPaymentRequestsCount++;
			}
		}
	}

	return true;
}

bool CChainState::AcceptBlockHeader(const CBlockHeader& block, CValidationState& state, const CChainParams& chainparams, CBlockIndex** ppindex)
{
	AssertLockHeld(cs_main);
	// Check for duplicate
	uint256 hash = block.GetHash();
	BlockMap::iterator miSelf = mapBlockIndex.find(hash);
	CBlockIndex* pindex = nullptr;
	if (hash != chainparams.GetConsensus().hashGenesisBlock) {
		if (miSelf != mapBlockIndex.end()) {
			// Block header is already known.
			pindex = miSelf->second;
			if (ppindex)
				*ppindex = pindex;
			if (pindex->nStatus & BLOCK_FAILED_MASK) {
				return state.Invalid(error("%s: block %s is marked invalid", __func__, hash.ToString()), 0, "duplicate");
            }
			return true;
		}

		if (!CheckBlockHeader(block, state, chainparams.GetConsensus()))
			return error("%s: Consensus::CheckBlockHeader: %s, %s", __func__, hash.ToString(), FormatStateMessage(state));

		// Get prev block index
		CBlockIndex* pindexPrev = nullptr;
		BlockMap::iterator mi = mapBlockIndex.find(block.hashPrevBlock);
		if (mi == mapBlockIndex.end())
			return state.DoS(10, error("%s: prev block not found", __func__), 0, "prev-blk-not-found");
		pindexPrev = (*mi).second;
		if (pindexPrev->nStatus & BLOCK_FAILED_MASK)
			return state.DoS(100, error("%s: prev block invalid", __func__), REJECT_INVALID, "bad-prevblk");
		if (!ContextualCheckBlockHeader(block, state, chainparams, pindexPrev, GetAdjustedTime()))
			return error("%s: Consensus::ContextualCheckBlockHeader: %s, %s", __func__, hash.ToString(), FormatStateMessage(state));

		// If the previous block index isn't valid, determine if it descends from any block which
		// has been found invalid (m_failed_blocks), then mark pindexPrev and any blocks
		// between them as failed.
		if (!pindexPrev->IsValid(BLOCK_VALID_SCRIPTS)) {
			for (const CBlockIndex* failedit : m_failed_blocks) {
				if (pindexPrev->GetAncestor(failedit->nHeight) == failedit) {
					assert(failedit->nStatus & BLOCK_FAILED_VALID);
					CBlockIndex* invalid_walk = pindexPrev;
					while (invalid_walk != failedit) {
						invalid_walk->nStatus |= BLOCK_FAILED_CHILD;
						setDirtyBlockIndex.insert(invalid_walk);
						invalid_walk = invalid_walk->pprev;
					}
					return state.DoS(100, error("%s: prev block invalid", __func__), REJECT_INVALID, "bad-prevblk");
				}
			}
		}
	}
	if (pindex == nullptr)
		pindex = AddToBlockIndex(block);

	if (ppindex)
		*ppindex = pindex;

	CheckBlockIndex(chainparams.GetConsensus());

	return true;
}

// Exposed wrapper for AcceptBlockHeader
bool ProcessNewBlockHeaders(const std::vector<CBlockHeader>& headers, CValidationState& state, const CChainParams& chainparams, const CBlockIndex** ppindex, CBlockHeader* first_invalid, const CBlockIndex** ppindexFirst)
{
    bool is_first = true;
	if (first_invalid != nullptr) first_invalid->SetNull();
	{
		LOCK(cs_main);
		for (const CBlockHeader& header : headers) {
			CBlockIndex* pindex = nullptr; // Use a temp pindex instead of ppindex to avoid a const_cast
			if (!g_chainstate.AcceptBlockHeader(header, state, chainparams, &pindex)) {
				if (first_invalid) *first_invalid = header;
				return false;
			}
			if (ppindex) {
				*ppindex = pindex;

                if (pindex && is_first && ppindexFirst) {
                    *ppindexFirst = pindex;
                    is_first = false;
                }
			}
		}
	}
	NotifyHeaderTip();
	return true;
}

/** Store block on disk. If dbp is non-nullptr, the file is known to already reside on disk */
static CDiskBlockPos SaveBlockToDisk(const CBlock& block, int nHeight, const CChainParams& chainparams, const CDiskBlockPos* dbp)
{
	unsigned int nBlockSize = ::GetSerializeSize(block, CLIENT_VERSION);
	CDiskBlockPos blockPos;
	if (dbp != nullptr)
		blockPos = *dbp;
	if (!FindBlockPos(blockPos, nBlockSize + 8, nHeight, block.GetBlockTime(), dbp != nullptr)) {
		error("%s: FindBlockPos failed", __func__);
		return CDiskBlockPos();
	}
	if (dbp == nullptr) {
		if (!WriteBlockToDisk(block, blockPos, chainparams.MessageStart())) {
			AbortNode("Failed to write block");
			return CDiskBlockPos();
		}
	}
	return blockPos;
}

/** Store block on disk. If dbp is non-nullptr, the file is known to already reside on disk */
bool CChainState::AcceptBlock(const std::shared_ptr<const CBlock>& pblock, CValidationState& state, const CChainParams& chainparams, CBlockIndex** ppindex, bool fRequested, const CDiskBlockPos* dbp, bool* fNewBlock)
{
	const CBlock& block = *pblock;

	if (fNewBlock) *fNewBlock = false;
	AssertLockHeld(cs_main);

	CBlockIndex* pindexDummy = nullptr;
	CBlockIndex*& pindex = ppindex ? *ppindex : pindexDummy;

	if (!AcceptBlockHeader(block, state, chainparams, &pindex))
		return false;

	// Try to process all requested blocks that we don't have, but only
	// process an unrequested block if it's new and has enough work to
	// advance our tip, and isn't too many blocks ahead.
	bool fAlreadyHave = pindex->nStatus & BLOCK_HAVE_DATA;
	bool fHasMoreOrSameWork = (chainActive.Tip() ? pindex->nChainWork >= chainActive.Tip()->nChainWork : true);
	// Blocks that are too out-of-order needlessly limit the effectiveness of
	// pruning, because pruning will not delete block files that contain any
	// blocks which are too close in height to the tip.  Apply this test
	// regardless of whether pruning is enabled; it should generally be safe to
	// not process unrequested blocks.
	bool fTooFarAhead = (pindex->nHeight > int(chainActive.Height() + MIN_BLOCKS_TO_KEEP));

	// TODO: Decouple this function from the block download logic by removing fRequested
	// This requires some new chain data structure to efficiently look up if a
	// block is in a chain leading to a candidate for best tip, despite not
	// being such a candidate itself.

	// TODO: deal better with return value and error conditions for duplicate
	// and unrequested blocks.
	if (fAlreadyHave) return true;
	if (!fRequested) {                        // If we didn't ask for it:
		if (pindex->nTx != 0) return true;    // This is a previously-processed block that was pruned
		if (!fHasMoreOrSameWork) return true; // Don't process less-work chains
		if (fTooFarAhead) return true;        // Block height is too high

		// Protect against DoS attacks from low-work chains.
		// If our tip is behind, a peer could try to send us
		// low-work blocks on a fake chain that we would never
		// request; don't process these.
		if (pindex->nChainWork < nMinimumChainWork) return true;
	}

	if (!CheckBlock(block, state, chainparams.GetConsensus(), GetAdjustedTime()) ||
		!ContextualCheckBlock(block, state, chainparams.GetConsensus(), pindex->pprev)) {
		if (state.IsInvalid() && !state.CorruptionPossible()) {
			pindex->nStatus |= BLOCK_FAILED_VALID;
			setDirtyBlockIndex.insert(pindex);
		}
		return error("%s: %s", __func__, FormatStateMessage(state));
	}

	// Header is valid/has work, merkle tree and segwit merkle tree are good...RELAY NOW
	// (but if it does not build on our best tip, let the SendMessages loop relay it)
	if (!IsInitialBlockDownload() && chainActive.Tip() == pindex->pprev)
		GetMainSignals().NewPoWValidBlock(pindex, pblock);

	// Write block to history file
	if (fNewBlock) *fNewBlock = true;
	try {
		CDiskBlockPos blockPos = SaveBlockToDisk(block, pindex->nHeight, chainparams, dbp);
		if (blockPos.IsNull()) {
			state.Error(strprintf("%s: Failed to find position to write new block to disk", __func__));
			return false;
		}

		ReceivedBlockTransactions(block, pindex, blockPos, chainparams.GetConsensus());
	}
	catch (const std::runtime_error& e) {
		return AbortNode(state, std::string("System error: ") + e.what());
	}

	FlushStateToDisk(chainparams, state, FlushStateMode::NONE);

	CheckBlockIndex(chainparams.GetConsensus());

	return true;
}

bool ProcessNewBlock(CValidationState& state, const CChainParams& chainparams, const std::shared_ptr<const CBlock> pblock, bool fForceProcessing, bool fReceived, bool* fNewBlock)
{
	AssertLockNotHeld(cs_main);

	{
        CBlockIndex* pindex = nullptr;
		bool ret = true;
		if (fNewBlock) *fNewBlock = false;

        // CheckBlock() does not support multi-threaded block validation because CBlock::fChecked can cause data race.
        // Therefore, the following critical section must include the CheckBlock() call as well.
        LOCK(cs_main);

		// Ensure that CheckBlock() passes before calling AcceptBlock, as
		// belt-and-suspenders.
		ret = CheckBlock(*pblock, state, chainparams.GetConsensus());

		// Store to disk
		if (ret) {
			ret = g_chainstate.AcceptBlock(pblock, state, chainparams, &pindex, fForceProcessing, nullptr, fNewBlock);
		}

		// Check FAILED
		if (!ret) {
			GetMainSignals().BlockChecked(*pblock, state);
			if (state.GetRejectCode() != 0) {
				return error("%s: ProcessNewBlock FAILED (block: %s) (%s)", __func__, pblock->GetHash().GetHex(), FormatStateMessage(state));
			}
			else {
				return false;
			}
		}
	}

	// Block checked success
	NotifyHeaderTip();
	if (!g_chainstate.ActivateBestChain(state, chainparams, pblock))
		return error("%s: ActivateBestChain failed (%s)", __func__, FormatStateMessage(state));

	return true;
}

bool TestBlockValidity(CValidationState& state, const CChainParams& chainparams, const CBlock& block, CBlockIndex* pindexPrev, bool fCheckPOW, bool fCheckMerkleRoot)
{
	AssertLockHeld(cs_main);
	assert(pindexPrev && pindexPrev == chainActive.Tip());
	CCoinsViewCache viewNew(pcoinsTip.get());
	uint256 block_hash(block.GetHash());
	CBlockIndex indexDummy(block);
	indexDummy.pprev = pindexPrev;
	indexDummy.nHeight = pindexPrev->nHeight + 1;
	indexDummy.phashBlock = &block_hash;

	// NOTE: CheckBlockHeader is called by CheckBlock
	if (!ContextualCheckBlockHeader(block, state, chainparams, pindexPrev, GetAdjustedTime()))
		return error("%s: Consensus::ContextualCheckBlockHeader: %s", __func__, FormatStateMessage(state));
	if (!CheckBlock(block, state, chainparams.GetConsensus(), fCheckPOW, fCheckMerkleRoot))
		return error("%s: Consensus::CheckBlock: %s", __func__, FormatStateMessage(state));
	if (!ContextualCheckBlock(block, state, chainparams.GetConsensus(), pindexPrev))
		return error("%s: Consensus::ContextualCheckBlock: %s", __func__, FormatStateMessage(state));
	if (!g_chainstate.ConnectBlock(block, state, &indexDummy, viewNew, chainparams, true))
		return false;
	assert(state.IsValid());

	return true;
}

/**
 * BLOCK PRUNING CODE
 */

 /* Calculate the amount of disk space the block & undo files currently use */
uint64_t CalculateCurrentUsage()
{
	LOCK(cs_LastBlockFile);

	uint64_t retval = 0;
	for (const CBlockFileInfo& file : vinfoBlockFile) {
		retval += file.nSize + file.nUndoSize;
	}
	return retval;
}

/* Prune a block file (modify associated database entries)*/
void PruneOneBlockFile(const int fileNumber)
{
	LOCK(cs_LastBlockFile);

	for (const auto& entry : mapBlockIndex) {
		CBlockIndex* pindex = entry.second;
		if (pindex->nFile == fileNumber) {
			pindex->nStatus &= ~BLOCK_HAVE_DATA;
			pindex->nStatus &= ~BLOCK_HAVE_UNDO;
			pindex->nFile = 0;
			pindex->nDataPos = 0;
			pindex->nUndoPos = 0;
			setDirtyBlockIndex.insert(pindex);

			// Prune from mapBlocksUnlinked -- any block we prune would have
			// to be downloaded again in order to consider its chain, at which
			// point it would be considered as a candidate for
			// mapBlocksUnlinked or setBlockIndexCandidates.
			std::pair<std::multimap<CBlockIndex*, CBlockIndex*>::iterator, std::multimap<CBlockIndex*, CBlockIndex*>::iterator> range = mapBlocksUnlinked.equal_range(pindex->pprev);
			while (range.first != range.second) {
				std::multimap<CBlockIndex*, CBlockIndex*>::iterator _it = range.first;
				range.first++;
				if (_it->second == pindex) {
					mapBlocksUnlinked.erase(_it);
				}
			}
		}
	}

	vinfoBlockFile[fileNumber].SetNull();
	setDirtyFileInfo.insert(fileNumber);
}


void UnlinkPrunedFiles(const std::set<int>& setFilesToPrune)
{
	for (std::set<int>::iterator it = setFilesToPrune.begin(); it != setFilesToPrune.end(); ++it) {
		CDiskBlockPos pos(*it, 0);
		fs::remove(GetBlockPosFilename(pos, "blk"));
		fs::remove(GetBlockPosFilename(pos, "rev"));
		LogPrintf("Prune: %s deleted blk/rev (%05u)\n", __func__, *it);
	}
}

/* Calculate the block/rev files to delete based on height specified by user with RPC command pruneblockchain */
static void FindFilesToPruneManual(std::set<int>& setFilesToPrune, int nManualPruneHeight)
{
	assert(fPruneMode && nManualPruneHeight > 0);

	LOCK2(cs_main, cs_LastBlockFile);
	if (chainActive.Tip() == nullptr)
		return;

	// last block to prune is the lesser of (user-specified height, MIN_BLOCKS_TO_KEEP from the tip)
	unsigned int nLastBlockWeCanPrune = std::min((unsigned)nManualPruneHeight, chainActive.Tip()->nHeight - MIN_BLOCKS_TO_KEEP);
	int count = 0;
	for (int fileNumber = 0; fileNumber < nLastBlockFile; fileNumber++) {
		if (vinfoBlockFile[fileNumber].nSize == 0 || vinfoBlockFile[fileNumber].nHeightLast > nLastBlockWeCanPrune)
			continue;
		PruneOneBlockFile(fileNumber);
		setFilesToPrune.insert(fileNumber);
		count++;
	}
	LogPrintf("Prune (Manual): prune_height=%d removed %d blk/rev pairs\n", nLastBlockWeCanPrune, count);
}

/* This function is called from the RPC code for pruneblockchain */
void PruneBlockFilesManual(int nManualPruneHeight)
{
	CValidationState state;
	const CChainParams& chainparams = Params();
	if (!FlushStateToDisk(chainparams, state, FlushStateMode::NONE, nManualPruneHeight)) {
		LogPrintf("%s: failed to flush state (%s)\n", __func__, FormatStateMessage(state));
	}
}

/**
 * Prune block and undo files (blk???.dat and undo???.dat) so that the disk space used is less than a user-defined target.
 * The user sets the target (in MB) on the command line or in config file.  This will be run on startup and whenever new
 * space is allocated in a block or undo file, staying below the target. Changing back to unpruned requires a reindex
 * (which in this case means the blockchain must be re-downloaded.)
 *
 * Pruning functions are called from FlushStateToDisk when the global fCheckForPruning flag has been set.
 * Block and undo files are deleted in lock-step (when blk00003.dat is deleted, so is rev00003.dat.)
 * Pruning cannot take place until the longest chain is at least a certain length (100000 on mainnet, 1000 on testnet, 1000 on regtest).
 * Pruning will never delete a block within a defined distance (currently 288) from the active chain's tip.
 * The block index is updated by unsetting HAVE_DATA and HAVE_UNDO for any blocks that were stored in the deleted files.
 * A db flag records the fact that at least some block files have been pruned.
 *
 * @param[out]   setFilesToPrune   The set of file indices that can be unlinked will be returned
 */
static void FindFilesToPrune(std::set<int>& setFilesToPrune, uint64_t nPruneAfterHeight)
{
	LOCK2(cs_main, cs_LastBlockFile);
	if (chainActive.Tip() == nullptr || nPruneTarget == 0) {
		return;
	}
	if ((uint64_t)chainActive.Tip()->nHeight <= nPruneAfterHeight) {
		return;
	}

	unsigned int nLastBlockWeCanPrune = chainActive.Tip()->nHeight - MIN_BLOCKS_TO_KEEP;
	uint64_t nCurrentUsage = CalculateCurrentUsage();
	// We don't check to prune until after we've allocated new space for files
	// So we should leave a buffer under our target to account for another allocation
	// before the next pruning.
	uint64_t nBuffer = BLOCKFILE_CHUNK_SIZE + UNDOFILE_CHUNK_SIZE;
	uint64_t nBytesToPrune;
	int count = 0;

	if (nCurrentUsage + nBuffer >= nPruneTarget) {
		// On a prune event, the chainstate DB is flushed.
		// To avoid excessive prune events negating the benefit of high dbcache
		// values, we should not prune too rapidly.
		// So when pruning in IBD, increase the buffer a bit to avoid a re-prune too soon.
		if (IsInitialBlockDownload()) {
			// Since this is only relevant during IBD, we use a fixed 10%
			nBuffer += nPruneTarget / 10;
		}

		for (int fileNumber = 0; fileNumber < nLastBlockFile; fileNumber++) {
			nBytesToPrune = vinfoBlockFile[fileNumber].nSize + vinfoBlockFile[fileNumber].nUndoSize;

			if (vinfoBlockFile[fileNumber].nSize == 0)
				continue;

			if (nCurrentUsage + nBuffer < nPruneTarget) // are we below our target?
				break;

			// don't prune files that could have a block within MIN_BLOCKS_TO_KEEP of the main chain's tip but keep scanning
			if (vinfoBlockFile[fileNumber].nHeightLast > nLastBlockWeCanPrune)
				continue;

			PruneOneBlockFile(fileNumber);
			// Queue up the files for removal
			setFilesToPrune.insert(fileNumber);
			nCurrentUsage -= nBytesToPrune;
			count++;
		}
	}

	LogPrint(BCLog::PRUNE, "Prune: target=%dMiB actual=%dMiB diff=%dMiB max_prune_height=%d removed %d blk/rev pairs\n",
		nPruneTarget / 1024 / 1024, nCurrentUsage / 1024 / 1024,
		((int64_t)nPruneTarget - (int64_t)nCurrentUsage) / 1024 / 1024,
		nLastBlockWeCanPrune, count);
}

bool CheckDiskSpace(uint64_t nAdditionalBytes, bool blocks_dir)
{
	uint64_t nFreeBytesAvailable = fs::space(blocks_dir ? GetBlocksDir() : GetDataDir()).available;

	// Check for nMinDiskSpace bytes (currently 50MB)
	if (nFreeBytesAvailable < nMinDiskSpace + nAdditionalBytes)
		return AbortNode("Disk space is low!", _("Error: Disk space is low!"));

	return true;
}

static FILE* OpenDiskFile(const CDiskBlockPos& pos, const char* prefix, bool fReadOnly)
{
	if (pos.IsNull())
		return nullptr;
	fs::path path = GetBlockPosFilename(pos, prefix);
	fs::create_directories(path.parent_path());
	FILE* file = fsbridge::fopen(path, fReadOnly ? "rb" : "rb+");
	if (!file && !fReadOnly)
		file = fsbridge::fopen(path, "wb+");
	if (!file) {
		LogPrintf("Unable to open file %s\n", path.string());
		return nullptr;
	}
	if (pos.nPos) {
		if (fseek(file, pos.nPos, SEEK_SET)) {
			LogPrintf("Unable to seek to position %u of %s\n", pos.nPos, path.string());
			fclose(file);
			return nullptr;
		}
	}
	return file;
}

FILE* OpenBlockFile(const CDiskBlockPos& pos, bool fReadOnly)
{
	return OpenDiskFile(pos, "blk", fReadOnly);
}

/** Open an undo file (rev?????.dat) */
static FILE* OpenUndoFile(const CDiskBlockPos& pos, bool fReadOnly)
{
	return OpenDiskFile(pos, "rev", fReadOnly);
}

fs::path GetBlockPosFilename(const CDiskBlockPos& pos, const char* prefix)
{
	return GetBlocksDir() / strprintf("%s%05u.dat", prefix, pos.nFile);
}

CBlockIndex* CChainState::InsertBlockIndex(const uint256& hash)
{
	AssertLockHeld(cs_main);

	if (hash.IsNull())
		return nullptr;

	// Return existing
	BlockMap::iterator mi = mapBlockIndex.find(hash);
	if (mi != mapBlockIndex.end())
		return (*mi).second;

	// Create new
	CBlockIndex* pindexNew = new CBlockIndex();
	mi = mapBlockIndex.insert(std::make_pair(hash, pindexNew)).first;
	pindexNew->phashBlock = &((*mi).first);

	return pindexNew;
}

bool CChainState::LoadBlockIndex(const Consensus::Params& consensus_params, CBlockTreeDB& blocktree)
{
	if (!blocktree.LoadBlockIndexGuts(consensus_params, [this](const uint256& hash) EXCLUSIVE_LOCKS_REQUIRED(cs_main) {
		return this->InsertBlockIndex(hash);
	})) {
		return false;
	}

	boost::this_thread::interruption_point();

	// Calculate nChainWork
	std::vector<std::pair<int, CBlockIndex*>> vSortedByHeight;
	vSortedByHeight.reserve(mapBlockIndex.size());
	for (const std::pair<const uint256, CBlockIndex*>& item : mapBlockIndex) {
		CBlockIndex* pindex = item.second;
		vSortedByHeight.push_back(std::make_pair(pindex->nHeight, pindex));
	}
	sort(vSortedByHeight.begin(), vSortedByHeight.end());
	for (const std::pair<int, CBlockIndex*>& item : vSortedByHeight) {
		CBlockIndex* pindex = item.second;
		pindex->nChainWork = (pindex->pprev ? pindex->pprev->nChainWork : 0) + GetBlockProof(*pindex);
		pindex->nTimeMax = (pindex->pprev ? std::max(pindex->pprev->nTimeMax, pindex->nTime) : pindex->nTime);
		// We can link the chain of blocks for which we've received transactions at some point.
		// Pruned nodes may have deleted the block.
		if (pindex->nTx > 0) {
			if (pindex->pprev) {
				if (pindex->pprev->nChainTx) {
					pindex->nChainTx = pindex->pprev->nChainTx + pindex->nTx;
				}
				else {
					pindex->nChainTx = 0;
					mapBlocksUnlinked.insert(std::make_pair(pindex->pprev, pindex));
				}
			}
			else {
				pindex->nChainTx = pindex->nTx;
			}
		}
		if (!(pindex->nStatus & BLOCK_FAILED_MASK) && pindex->pprev && (pindex->pprev->nStatus & BLOCK_FAILED_MASK)) {
			pindex->nStatus |= BLOCK_FAILED_CHILD;
			setDirtyBlockIndex.insert(pindex);
		}
		if (pindex->IsValid(BLOCK_VALID_TRANSACTIONS) && (pindex->nChainTx || pindex->pprev == nullptr))
			setBlockIndexCandidates.insert(pindex);
		if (pindex->nStatus & BLOCK_FAILED_MASK && (!pindexBestInvalid || pindex->nChainWork > pindexBestInvalid->nChainWork))
			pindexBestInvalid = pindex;
		if (pindex->pprev)
			pindex->BuildSkip();
		if (pindex->IsValid(BLOCK_VALID_TREE) && (pindexBestHeader == nullptr || CBlockIndexWorkComparator()(pindexBestHeader, pindex)))
			pindexBestHeader = pindex;
	}

	return true;
}

bool static LoadBlockIndexDB(const CChainParams& chainparams) EXCLUSIVE_LOCKS_REQUIRED(cs_main)
{
	if (!g_chainstate.LoadBlockIndex(chainparams.GetConsensus(), *pblocktree))
		return false;

	// Load block file info
	pblocktree->ReadLastBlockFile(nLastBlockFile);
	vinfoBlockFile.resize(nLastBlockFile + 1);
	LogPrintf("%s: last block file = %i\n", __func__, nLastBlockFile);
	for (int nFile = 0; nFile <= nLastBlockFile; nFile++) {
		pblocktree->ReadBlockFileInfo(nFile, vinfoBlockFile[nFile]);
	}
	LogPrintf("%s: last block file info: %s\n", __func__, vinfoBlockFile[nLastBlockFile].ToString());
	for (int nFile = nLastBlockFile + 1; true; nFile++) {
		CBlockFileInfo info;
		if (pblocktree->ReadBlockFileInfo(nFile, info)) {
			vinfoBlockFile.push_back(info);
		}
		else {
			break;
		}
	}

	// Check presence of blk files
	LogPrintf("Checking all blk files are present...\n");
	std::set<int> setBlkDataFiles;
	for (const std::pair<const uint256, CBlockIndex*>& item : mapBlockIndex) {
		CBlockIndex* pindex = item.second;
		if (pindex->nStatus & BLOCK_HAVE_DATA) {
			setBlkDataFiles.insert(pindex->nFile);
		}
	}
	for (std::set<int>::iterator it = setBlkDataFiles.begin(); it != setBlkDataFiles.end(); it++) {
		CDiskBlockPos pos(*it, 0);
		if (CAutoFile(OpenBlockFile(pos, true), SER_DISK, CLIENT_VERSION).IsNull()) {
			return false;
		}
	}

	// Check whether we have ever pruned block & undo files
	pblocktree->ReadFlag("prunedblockfiles", fHavePruned);
	if (fHavePruned)
		LogPrintf("LoadBlockIndexDB(): Block files have previously been pruned\n");

	// Check whether we need to continue reindexing
	bool fReindexing = false;
	pblocktree->ReadReindexing(fReindexing);
	if (fReindexing) fReindex = true;

	return true;
}

bool LoadChainTip(const CChainParams& chainparams)
{
	AssertLockHeld(cs_main);

	if (chainActive.Tip() && chainActive.Tip()->GetBlockHash() == pcoinsTip->GetBestBlock()) return true;

	if (pcoinsTip->GetBestBlock().IsNull() && mapBlockIndex.size() == 1) {
		// In case we just added the genesis block, connect it now, so
		// that we always have a chainActive.Tip() when we return.
		LogPrintf("%s: Connecting genesis block...\n", __func__);
		CValidationState state;
		if (!ActivateBestChain(state, chainparams)) {
			LogPrintf("%s: failed to activate chain (%s)\n", __func__, FormatStateMessage(state));
			return false;
		}
	}

	// Load pointer to end of best chain
	CBlockIndex* pindex = LookupBlockIndex(pcoinsTip->GetBestBlock());
	if (!pindex) {
		return false;
	}
	chainActive.SetTip(pindex);

	g_chainstate.PruneBlockIndexCandidates();

	LogPrintf("Loaded best chain: hashBestChain=%s height=%d date=%s progress=%f\n",
		chainActive.Tip()->GetBlockHash().ToString(), chainActive.Height(),
		FormatISO8601DateTime(chainActive.Tip()->GetBlockTime()),
		GuessVerificationProgress(chainparams.TxData(), chainActive.Tip()));
	return true;
}

CVerifyDB::CVerifyDB()
{
	uiInterface.ShowProgress(_("Verifying blocks..."), 0, false);
}

CVerifyDB::~CVerifyDB()
{
	uiInterface.ShowProgress("", 100, false);
}

bool CVerifyDB::VerifyDB(const CChainParams& chainparams, CCoinsView* coinsview, int nCheckLevel, int nCheckDepth)
{
	LOCK(cs_main);
	if (chainActive.Tip() == nullptr || chainActive.Tip()->pprev == nullptr)
		return true;

	// Verify blocks in the best chain
	if (nCheckDepth <= 0 || nCheckDepth > chainActive.Height())
		nCheckDepth = chainActive.Height();
	nCheckLevel = std::max(0, std::min(4, nCheckLevel));
	LogPrintf("Verifying last %i blocks at level %i\n", nCheckDepth, nCheckLevel);
	CCoinsViewCache coins(coinsview);
	CBlockIndex* pindex;
	CBlockIndex* pindexFailure = nullptr;
	int nGoodTransactions = 0;
	CValidationState state;
	int reportDone = 0;
	LogPrintf("[0%%]..."); /* Continued */
	for (pindex = chainActive.Tip(); pindex && pindex->pprev; pindex = pindex->pprev) {
		boost::this_thread::interruption_point();
		int percentageDone = std::max(1, std::min(99, (int)(((double)(chainActive.Height() - pindex->nHeight)) / (double)nCheckDepth * (nCheckLevel >= 4 ? 50 : 100))));
		if (reportDone < percentageDone / 10) {
			// report every 10% step
			LogPrintf("[%d%%]...", percentageDone); /* Continued */
			reportDone = percentageDone / 10;
		}
		uiInterface.ShowProgress(_("Verifying blocks..."), percentageDone, false);
		if (pindex->nHeight <= chainActive.Height() - nCheckDepth)
			break;
		if (fPruneMode && !(pindex->nStatus & BLOCK_HAVE_DATA)) {
			// If pruning, only go back as far as we have data.
			LogPrintf("VerifyDB(): block verification stopping at height %d (pruning, no data)\n", pindex->nHeight);
			break;
		}
		CBlock block;
		// check level 0: read from disk
		if (!ReadBlockFromDisk(block, pindex, chainparams.GetConsensus()))
			return error("VerifyDB(): *** ReadBlockFromDisk failed at %d, hash=%s", pindex->nHeight, pindex->GetBlockHash().ToString());
		// check level 1: verify block validity
		if (nCheckLevel >= 1 && !CheckBlock(block, state, chainparams.GetConsensus()))
			return error("%s: *** found bad block at %d, hash=%s (%s)\n", __func__,
				pindex->nHeight, pindex->GetBlockHash().ToString(), FormatStateMessage(state));
		// check level 2: verify undo validity
		if (nCheckLevel >= 2 && pindex) {
			CBlockUndo undo;
			if (!pindex->GetUndoPos().IsNull()) {
				if (!UndoReadFromDisk(undo, pindex)) {
					return error("VerifyDB(): *** found bad undo data at %d, hash=%s\n", pindex->nHeight, pindex->GetBlockHash().ToString());
				}
			}
		}
		// check level 3: check for inconsistencies during memory-only disconnect of tip blocks
		if (nCheckLevel >= 3 && (coins.DynamicMemoryUsage() + pcoinsTip->DynamicMemoryUsage()) <= nCoinCacheUsage) {
			assert(coins.GetBestBlock() == pindex->GetBlockHash());
			DisconnectResult res = g_chainstate.DisconnectBlock(block, pindex, coins);
			if (res == DISCONNECT_FAILED) {
				return error("VerifyDB(): *** irrecoverable inconsistency in block data at %d, hash=%s", pindex->nHeight, pindex->GetBlockHash().ToString());
			}
			if (res == DISCONNECT_UNCLEAN) {
				nGoodTransactions = 0;
				pindexFailure = pindex;
			}
			else {
				nGoodTransactions += block.vtx.size();
			}
		}
		if (ShutdownRequested())
			return true;
	}
	if (pindexFailure)
		return error("VerifyDB(): *** coin database inconsistencies found (last %i blocks, %i good transactions before that)\n", chainActive.Height() - pindexFailure->nHeight + 1, nGoodTransactions);

	// store block count as we move pindex at check level >= 4
	int block_count = chainActive.Height() - pindex->nHeight;

	// check level 4: try reconnecting blocks
	if (nCheckLevel >= 4) {
		while (pindex != chainActive.Tip()) {
			boost::this_thread::interruption_point();
			uiInterface.ShowProgress(_("Verifying blocks..."), std::max(1, std::min(99, 100 - (int)(((double)(chainActive.Height() - pindex->nHeight)) / (double)nCheckDepth * 50))), false);
			pindex = chainActive.Next(pindex);
			CBlock block;
			if (!ReadBlockFromDisk(block, pindex, chainparams.GetConsensus()))
				return error("VerifyDB(): *** ReadBlockFromDisk failed at %d, hash=%s", pindex->nHeight, pindex->GetBlockHash().ToString());
			if (!g_chainstate.ConnectBlock(block, state, pindex, coins, chainparams))
				return error("VerifyDB(): *** found unconnectable block at %d, hash=%s (%s)", pindex->nHeight, pindex->GetBlockHash().ToString(), FormatStateMessage(state));
		}
	}

	LogPrintf("[DONE].\n");
	LogPrintf("No coin database inconsistencies in last %i blocks (%i transactions)\n", block_count, nGoodTransactions);

	return true;
}

/** Apply the effects of a block on the utxo cache, ignoring that it may already have been applied. */
bool CChainState::RollforwardBlock(const CBlockIndex* pindex, CCoinsViewCache& inputs, const CChainParams& params)
{
	// TODO: merge with ConnectBlock
	CBlock block;
	if (!ReadBlockFromDisk(block, pindex, params.GetConsensus())) {
		return error("ReplayBlock(): ReadBlockFromDisk failed at %d, hash=%s", pindex->nHeight, pindex->GetBlockHash().ToString());
	}

	for (const CTransactionRef& tx : block.vtx) {
		if (!tx->IsCoinBase()) {
			for (const CTxIn& txin : tx->vin) {
				inputs.SpendCoin(txin.prevout);
			}
		}
		// Pass check = true as every addition may be an overwrite.
		AddCoins(inputs, *tx, pindex->nHeight, true, g_addrindex->IsPocketnetTransaction(tx));
	}
	return true;
}

bool CChainState::ReplayBlocks(const CChainParams& params, CCoinsView* view)
{
	LOCK(cs_main);

	CCoinsViewCache cache(view);

	std::vector<uint256> hashHeads = view->GetHeadBlocks();
	if (hashHeads.empty()) return true; // We're already in a consistent state.
	if (hashHeads.size() != 2) return error("ReplayBlocks(): unknown inconsistent state");

	uiInterface.ShowProgress(_("Replaying blocks..."), 0, false);
	LogPrintf("Replaying blocks\n");

	const CBlockIndex* pindexOld = nullptr;  // Old tip during the interrupted flush.
	const CBlockIndex* pindexNew;            // New tip during the interrupted flush.
	const CBlockIndex* pindexFork = nullptr; // Latest block common to both the old and the new tip.

	if (mapBlockIndex.count(hashHeads[0]) == 0) {
		return error("ReplayBlocks(): reorganization to unknown block requested");
	}
	pindexNew = mapBlockIndex[hashHeads[0]];

	if (!hashHeads[1].IsNull()) { // The old tip is allowed to be 0, indicating it's the first flush.
		if (mapBlockIndex.count(hashHeads[1]) == 0) {
			return error("ReplayBlocks(): reorganization from unknown block requested");
		}
		pindexOld = mapBlockIndex[hashHeads[1]];
		pindexFork = LastCommonAncestor(pindexOld, pindexNew);
		assert(pindexFork != nullptr);
	}

	// Rollback along the old branch.
	while (pindexOld != pindexFork) {
		if (pindexOld->nHeight > 0) { // Never disconnect the genesis block.
			CBlock block;
			if (!ReadBlockFromDisk(block, pindexOld, params.GetConsensus())) {
				return error("RollbackBlock(): ReadBlockFromDisk() failed at %d, hash=%s", pindexOld->nHeight, pindexOld->GetBlockHash().ToString());
			}
			LogPrintf("Rolling back %s (%i)\n", pindexOld->GetBlockHash().ToString(), pindexOld->nHeight);
			DisconnectResult res = DisconnectBlock(block, pindexOld, cache);
			if (res == DISCONNECT_FAILED) {
				return error("RollbackBlock(): DisconnectBlock failed at %d, hash=%s", pindexOld->nHeight, pindexOld->GetBlockHash().ToString());
			}
			// If DISCONNECT_UNCLEAN is returned, it means a non-existing UTXO was deleted, or an existing UTXO was
			// overwritten. It corresponds to cases where the block-to-be-disconnect never had all its operations
			// applied to the UTXO set. However, as both writing a UTXO and deleting a UTXO are idempotent operations,
			// the result is still a version of the UTXO set with the effects of that block undone.
		}
		pindexOld = pindexOld->pprev;
	}

	// Roll forward from the forking point to the new tip.
	int nForkHeight = pindexFork ? pindexFork->nHeight : 0;
	for (int nHeight = nForkHeight + 1; nHeight <= pindexNew->nHeight; ++nHeight) {
		const CBlockIndex* pindex = pindexNew->GetAncestor(nHeight);
		LogPrintf("Rolling forward %s (%i)\n", pindex->GetBlockHash().ToString(), nHeight);
		uiInterface.ShowProgress(_("Replaying blocks..."), (int)((nHeight - nForkHeight) * 100.0 / (pindexNew->nHeight - nForkHeight)), false);
		if (!RollforwardBlock(pindex, cache, params)) return false;
	}

	cache.SetBestBlock(pindexNew->GetBlockHash());
	cache.Flush();
	uiInterface.ShowProgress("", 100, false);
	return true;
}

bool ReplayBlocks(const CChainParams& params, CCoinsView* view)
{
	return g_chainstate.ReplayBlocks(params, view);
}

bool CChainState::RewindBlockIndex(const CChainParams& params)
{
	LOCK(cs_main);

	// Note that during -reindex-chainstate we are called with an empty chainActive!

	int nHeight = 1;
	while (nHeight <= chainActive.Height()) {
		// Although SCRIPT_VERIFY_WITNESS is now generally enforced on all
		// blocks in ConnectBlock, we don't need to go back and
		// re-download/re-verify blocks from before segwit actually activated.
		if (IsWitnessEnabled(chainActive[nHeight - 1], params.GetConsensus()) && !(chainActive[nHeight]->nStatus & BLOCK_OPT_WITNESS)) {
			break;
		}
		nHeight++;
	}

	// nHeight is now the height of the first insufficiently-validated block, or tipheight + 1
	CValidationState state;
	CBlockIndex* pindex = chainActive.Tip();
	while (chainActive.Height() >= nHeight) {
		if (fPruneMode && !(chainActive.Tip()->nStatus & BLOCK_HAVE_DATA)) {
			// If pruning, don't try rewinding past the HAVE_DATA point;
			// since older blocks can't be served anyway, there's
			// no need to walk further, and trying to DisconnectTip()
			// will fail (and require a needless reindex/redownload
			// of the blockchain).
			break;
		}
		if (!DisconnectTip(state, params, nullptr)) {
			return error("RewindBlockIndex: unable to disconnect block at height %i (%s)", pindex->nHeight, FormatStateMessage(state));
		}
		// Occasionally flush state to disk.
		if (!FlushStateToDisk(params, state, FlushStateMode::PERIODIC)) {
			LogPrintf("RewindBlockIndex: unable to flush state to disk (%s)\n", FormatStateMessage(state));
			return false;
		}
	}

	// Reduce validity flag and have-data flags.
	// We do this after actual disconnecting, otherwise we'll end up writing the lack of data
	// to disk before writing the chainstate, resulting in a failure to continue if interrupted.
	for (const auto& entry : mapBlockIndex) {
		CBlockIndex* pindexIter = entry.second;

		// Note: If we encounter an insufficiently validated block that
		// is on chainActive, it must be because we are a pruning node, and
		// this block or some successor doesn't HAVE_DATA, so we were unable to
		// rewind all the way.  Blocks remaining on chainActive at this point
		// must not have their validity reduced.
		if (IsWitnessEnabled(pindexIter->pprev, params.GetConsensus()) && !(pindexIter->nStatus & BLOCK_OPT_WITNESS) && !chainActive.Contains(pindexIter)) {
			// Reduce validity
			pindexIter->nStatus = std::min<unsigned int>(pindexIter->nStatus & BLOCK_VALID_MASK, BLOCK_VALID_TREE) | (pindexIter->nStatus & ~BLOCK_VALID_MASK);
			// Remove have-data flags.
			pindexIter->nStatus &= ~(BLOCK_HAVE_DATA | BLOCK_HAVE_UNDO);
			// Remove storage location.
			pindexIter->nFile = 0;
			pindexIter->nDataPos = 0;
			pindexIter->nUndoPos = 0;
			// Remove various other things
			pindexIter->nTx = 0;
			pindexIter->nChainTx = 0;
			pindexIter->nSequenceId = 0;
			// Make sure it gets written.
			setDirtyBlockIndex.insert(pindexIter);
			// Update indexes
			setBlockIndexCandidates.erase(pindexIter);
			std::pair<std::multimap<CBlockIndex*, CBlockIndex*>::iterator, std::multimap<CBlockIndex*, CBlockIndex*>::iterator> ret = mapBlocksUnlinked.equal_range(pindexIter->pprev);
			while (ret.first != ret.second) {
				if (ret.first->second == pindexIter) {
					mapBlocksUnlinked.erase(ret.first++);
				}
				else {
					++ret.first;
				}
			}
		}
		else if (pindexIter->IsValid(BLOCK_VALID_TRANSACTIONS) && pindexIter->nChainTx) {
			setBlockIndexCandidates.insert(pindexIter);
		}
	}

	if (chainActive.Tip() != nullptr) {
		// We can't prune block index candidates based on our tip if we have
		// no tip due to chainActive being empty!
		PruneBlockIndexCandidates();

		CheckBlockIndex(params.GetConsensus());
	}

	return true;
}

bool RewindBlockIndex(const CChainParams& params)
{
	if (!g_chainstate.RewindBlockIndex(params)) {
		return false;
	}

	if (chainActive.Tip() != nullptr) {
		// FlushStateToDisk can possibly read chainActive. Be conservative
		// and skip it here, we're about to -reindex-chainstate anyway, so
		// it'll get called a bunch real soon.
		CValidationState state;
		if (!FlushStateToDisk(params, state, FlushStateMode::ALWAYS)) {
			LogPrintf("RewindBlockIndex: unable to flush state to disk (%s)\n", FormatStateMessage(state));
			return false;
		}
	}

	return true;
}

void CChainState::UnloadBlockIndex()
{
	nBlockSequenceId = 1;
	m_failed_blocks.clear();
	setBlockIndexCandidates.clear();
}

// May NOT be used after any connections are up as much
// of the peer-processing logic assumes a consistent
// block index state
void UnloadBlockIndex()
{
	LOCK(cs_main);
	chainActive.SetTip(nullptr);
	pindexBestInvalid = nullptr;
	pindexBestHeader = nullptr;
	mempool.clear();
	mapBlocksUnlinked.clear();
	vinfoBlockFile.clear();
	nLastBlockFile = 0;
	setDirtyBlockIndex.clear();
	setDirtyFileInfo.clear();
	versionbitscache.Clear();
	for (int b = 0; b < VERSIONBITS_NUM_BITS; b++) {
		warningcache[b].clear();
	}

	for (const BlockMap::value_type& entry : mapBlockIndex) {
		delete entry.second;
	}
	mapBlockIndex.clear();
	fHavePruned = false;

	g_chainstate.UnloadBlockIndex();
}

bool LoadBlockIndex(const CChainParams& chainparams)
{
	// Load block index from databases
	bool needs_init = fReindex;
	if (!fReindex) {
		bool ret = LoadBlockIndexDB(chainparams);
		if (!ret) return false;
		needs_init = mapBlockIndex.empty();
	}

	if (needs_init) {
		// Everything here is for *new* reindex/DBs. Thus, though
		// LoadBlockIndexDB may have set fReindex if we shut down
		// mid-reindex previously, we don't check fReindex and
		// instead only check it prior to LoadBlockIndexDB to set
		// needs_init.

		LogPrintf("Initializing databases...\n");
	}
	return true;
}

bool CChainState::LoadGenesisBlock(const CChainParams& chainparams)
{
	LOCK(cs_main);

	// Check whether we're already initialized by checking for genesis in
	// mapBlockIndex. Note that we can't use chainActive here, since it is
	// set based on the coins db, not the block index db, which is the only
	// thing loaded at this point.
	if (mapBlockIndex.count(chainparams.GenesisBlock().GetHash()))
		return true;

	try {
		CBlock& block = const_cast<CBlock&>(chainparams.GenesisBlock());
		CDiskBlockPos blockPos = SaveBlockToDisk(block, 0, chainparams, nullptr);
		if (blockPos.IsNull())
			return error("%s: writing genesis block to disk failed", __func__);
		CBlockIndex* pindex = AddToBlockIndex(block);
		ReceivedBlockTransactions(block, pindex, blockPos, chainparams.GetConsensus());
	}
	catch (const std::runtime_error& e) {
		return error("%s: failed to write genesis block: %s", __func__, e.what());
	}

	return true;
}

bool LoadGenesisBlock(const CChainParams& chainparams)
{
	return g_chainstate.LoadGenesisBlock(chainparams);
}

bool LoadExternalBlockFile(const CChainParams& chainparams, FILE* fileIn, CDiskBlockPos* dbp)
{
	// Map of disk positions for blocks with unknown parent (only used for reindex)
	static std::multimap<uint256, CDiskBlockPos> mapBlocksUnknownParent;
	int64_t nStart = GetTimeMillis();

	int nLoaded = 0;
	try {
		// This takes over fileIn and calls fclose() on it in the CBufferedFile destructor
		CBufferedFile blkdat(fileIn, 2 * MAX_BLOCK_SERIALIZED_SIZE, MAX_BLOCK_SERIALIZED_SIZE + 8, SER_DISK, CLIENT_VERSION);
		uint64_t nRewind = blkdat.GetPos();
		while (!blkdat.eof()) {
			boost::this_thread::interruption_point();

			blkdat.SetPos(nRewind);
			nRewind++;         // start one byte further next time, in case of failure
			blkdat.SetLimit(); // remove former limit
			unsigned int nSize = 0;
			try {
				// locate a header
				unsigned char buf[CMessageHeader::MESSAGE_START_SIZE];
				blkdat.FindByte(chainparams.MessageStart()[0]);
				nRewind = blkdat.GetPos() + 1;
				blkdat >> buf;
				if (memcmp(buf, chainparams.MessageStart(), CMessageHeader::MESSAGE_START_SIZE))
					continue;
				// read size
				blkdat >> nSize;
				if (nSize < 80 || nSize > MAX_BLOCK_SERIALIZED_SIZE)
					continue;
			}
			catch (const std::exception&) {
				// no valid block header found; don't complain
				break;
			}
			try {
				// read block
				uint64_t nBlockPos = blkdat.GetPos();
				if (dbp)
					dbp->nPos = nBlockPos;
				blkdat.SetLimit(nBlockPos + nSize);
				blkdat.SetPos(nBlockPos);
				std::shared_ptr<CBlock> pblock = std::make_shared<CBlock>();
				CBlock& block = *pblock;
				blkdat >> block;
				nRewind = blkdat.GetPos();

				uint256 hash = block.GetHash();
				{
					LOCK(cs_main);
					// detect out of order blocks, and store them for later
					if (hash != chainparams.GetConsensus().hashGenesisBlock && !LookupBlockIndex(block.hashPrevBlock)) {
						LogPrint(BCLog::REINDEX, "%s: Out of order block %s, parent %s not known\n", __func__, hash.ToString(),
							block.hashPrevBlock.ToString());
						if (dbp)
							mapBlocksUnknownParent.insert(std::make_pair(block.hashPrevBlock, *dbp));
						continue;
					}

					// process in case the block isn't known yet
					CBlockIndex* pindex = LookupBlockIndex(hash);
					if (!pindex || (pindex->nStatus & BLOCK_HAVE_DATA) == 0) {
						CValidationState state;
						if (g_chainstate.AcceptBlock(pblock, state, chainparams, nullptr, true, dbp, nullptr)) {
							nLoaded++;
						}
						if (state.IsError()) {
							break;
						}
					}
					else if (hash != chainparams.GetConsensus().hashGenesisBlock && pindex->nHeight % 1000 == 0) {
						LogPrint(BCLog::REINDEX, "Block Import: already had block %s at height %d\n", hash.ToString(), pindex->nHeight);
					}
				}

				// Activate the genesis block so normal node progress can continue
				if (hash == chainparams.GetConsensus().hashGenesisBlock) {
					CValidationState state;
					if (!ActivateBestChain(state, chainparams)) {
						break;
					}
				}

				NotifyHeaderTip();

				// Recursively process earlier encountered successors of this block
				std::deque<uint256> queue;
				queue.push_back(hash);
				while (!queue.empty()) {
					uint256 head = queue.front();
					queue.pop_front();
					std::pair<std::multimap<uint256, CDiskBlockPos>::iterator, std::multimap<uint256, CDiskBlockPos>::iterator> range = mapBlocksUnknownParent.equal_range(head);
					while (range.first != range.second) {
						std::multimap<uint256, CDiskBlockPos>::iterator it = range.first;
						std::shared_ptr<CBlock> pblockrecursive = std::make_shared<CBlock>();
						if (ReadBlockFromDisk(*pblockrecursive, it->second, chainparams.GetConsensus())) {
							LogPrint(BCLog::REINDEX, "%s: Processing out of order child %s of %s\n", __func__, pblockrecursive->GetHash().ToString(),
								head.ToString());
							LOCK(cs_main);
							CValidationState dummy;
							if (g_chainstate.AcceptBlock(pblockrecursive, dummy, chainparams, nullptr, true, &it->second, nullptr)) {
								nLoaded++;
								queue.push_back(pblockrecursive->GetHash());
							}
						}
						range.first++;
						mapBlocksUnknownParent.erase(it);
						NotifyHeaderTip();
					}
				}
			}
			catch (const std::exception& e) {
				LogPrintf("%s: Deserialize or I/O error - %s\n", __func__, e.what());
			}
		}
	}
	catch (const std::runtime_error& e) {
		AbortNode(std::string("System error: ") + e.what());
	}
	if (nLoaded > 0)
		LogPrintf("Loaded %i blocks from external file in %dms\n", nLoaded, GetTimeMillis() - nStart);
	return nLoaded > 0;
}

void CChainState::CheckBlockIndex(const Consensus::Params& consensusParams)
{
	if (!fCheckBlockIndex) {
		return;
	}

	LOCK(cs_main);

	// During a reindex, we read the genesis block and call CheckBlockIndex before ActivateBestChain,
	// so we have the genesis block in mapBlockIndex but no active chain.  (A few of the tests when
	// iterating the block tree require that chainActive has been initialized.)
	if (chainActive.Height() < 0) {
		assert(mapBlockIndex.size() <= 1);
		return;
	}

	// Build forward-pointing map of the entire block tree.
	std::multimap<CBlockIndex*, CBlockIndex*> forward;
	for (const std::pair<const uint256, CBlockIndex*>& entry : mapBlockIndex) {
		forward.insert(std::make_pair(entry.second->pprev, entry.second));
	}

	assert(forward.size() == mapBlockIndex.size());

	std::pair<std::multimap<CBlockIndex*, CBlockIndex*>::iterator, std::multimap<CBlockIndex*, CBlockIndex*>::iterator> rangeGenesis = forward.equal_range(nullptr);
	CBlockIndex* pindex = rangeGenesis.first->second;
	rangeGenesis.first++;
	assert(rangeGenesis.first == rangeGenesis.second); // There is only one index entry with parent nullptr.

	// Iterate over the entire block tree, using depth-first search.
	// Along the way, remember whether there are blocks on the path from genesis
	// block being explored which are the first to have certain properties.
	size_t nNodes = 0;
	int nHeight = 0;
	CBlockIndex* pindexFirstInvalid = nullptr;              // Oldest ancestor of pindex which is invalid.
	CBlockIndex* pindexFirstMissing = nullptr;              // Oldest ancestor of pindex which does not have BLOCK_HAVE_DATA.
	CBlockIndex* pindexFirstNeverProcessed = nullptr;       // Oldest ancestor of pindex for which nTx == 0.
	CBlockIndex* pindexFirstNotTreeValid = nullptr;         // Oldest ancestor of pindex which does not have BLOCK_VALID_TREE (regardless of being valid or not).
	CBlockIndex* pindexFirstNotTransactionsValid = nullptr; // Oldest ancestor of pindex which does not have BLOCK_VALID_TRANSACTIONS (regardless of being valid or not).
	CBlockIndex* pindexFirstNotChainValid = nullptr;        // Oldest ancestor of pindex which does not have BLOCK_VALID_CHAIN (regardless of being valid or not).
	CBlockIndex* pindexFirstNotScriptsValid = nullptr;      // Oldest ancestor of pindex which does not have BLOCK_VALID_SCRIPTS (regardless of being valid or not).
	while (pindex != nullptr) {
		nNodes++;
		if (pindexFirstInvalid == nullptr && pindex->nStatus & BLOCK_FAILED_VALID) pindexFirstInvalid = pindex;
		if (pindexFirstMissing == nullptr && !(pindex->nStatus & BLOCK_HAVE_DATA)) pindexFirstMissing = pindex;
		if (pindexFirstNeverProcessed == nullptr && pindex->nTx == 0) pindexFirstNeverProcessed = pindex;
		if (pindex->pprev != nullptr && pindexFirstNotTreeValid == nullptr && (pindex->nStatus & BLOCK_VALID_MASK) < BLOCK_VALID_TREE) pindexFirstNotTreeValid = pindex;
		if (pindex->pprev != nullptr && pindexFirstNotTransactionsValid == nullptr && (pindex->nStatus & BLOCK_VALID_MASK) < BLOCK_VALID_TRANSACTIONS) pindexFirstNotTransactionsValid = pindex;
		if (pindex->pprev != nullptr && pindexFirstNotChainValid == nullptr && (pindex->nStatus & BLOCK_VALID_MASK) < BLOCK_VALID_CHAIN) pindexFirstNotChainValid = pindex;
		if (pindex->pprev != nullptr && pindexFirstNotScriptsValid == nullptr && (pindex->nStatus & BLOCK_VALID_MASK) < BLOCK_VALID_SCRIPTS) pindexFirstNotScriptsValid = pindex;

		// Begin: actual consistency checks.
		if (pindex->pprev == nullptr) {
			// Genesis block checks.
			assert(pindex->GetBlockHash() == consensusParams.hashGenesisBlock); // Genesis block's hash must match.
			assert(pindex == chainActive.Genesis());                            // The current active chain's genesis block must be this block.
		}
		if (pindex->nChainTx == 0) assert(pindex->nSequenceId <= 0); // nSequenceId can't be set positive for blocks that aren't linked (negative is used for preciousblock)
		// VALID_TRANSACTIONS is equivalent to nTx > 0 for all nodes (whether or not pruning has occurred).
		// HAVE_DATA is only equivalent to nTx > 0 (or VALID_TRANSACTIONS) if no pruning has occurred.
		if (!fHavePruned) {
			// If we've never pruned, then HAVE_DATA should be equivalent to nTx > 0
			assert(!(pindex->nStatus & BLOCK_HAVE_DATA) == (pindex->nTx == 0));
			assert(pindexFirstMissing == pindexFirstNeverProcessed);
		}
		else {
			// If we have pruned, then we can only say that HAVE_DATA implies nTx > 0
			if (pindex->nStatus & BLOCK_HAVE_DATA) assert(pindex->nTx > 0);
		}
		if (pindex->nStatus & BLOCK_HAVE_UNDO) assert(pindex->nStatus & BLOCK_HAVE_DATA);
		assert(((pindex->nStatus & BLOCK_VALID_MASK) >= BLOCK_VALID_TRANSACTIONS) == (pindex->nTx > 0)); // This is pruning-independent.
		// All parents having had data (at some point) is equivalent to all parents being VALID_TRANSACTIONS, which is equivalent to nChainTx being set.
		assert((pindexFirstNeverProcessed != nullptr) == (pindex->nChainTx == 0)); // nChainTx != 0 is used to signal that all parent blocks have been processed (but may have been pruned).
		assert((pindexFirstNotTransactionsValid != nullptr) == (pindex->nChainTx == 0));
		assert(pindex->nHeight == nHeight);                                                                             // nHeight must be consistent.
		assert(pindex->pprev == nullptr || pindex->nChainWork >= pindex->pprev->nChainWork);                            // For every block except the genesis block, the chainwork must be larger than the parent's.
		assert(nHeight < 2 || (pindex->pskip && (pindex->pskip->nHeight < nHeight)));                                   // The pskip pointer must point back for all but the first 2 blocks.
		assert(pindexFirstNotTreeValid == nullptr);                                                                     // All mapBlockIndex entries must at least be TREE valid
		if ((pindex->nStatus & BLOCK_VALID_MASK) >= BLOCK_VALID_TREE) assert(pindexFirstNotTreeValid == nullptr);       // TREE valid implies all parents are TREE valid
		if ((pindex->nStatus & BLOCK_VALID_MASK) >= BLOCK_VALID_CHAIN) assert(pindexFirstNotChainValid == nullptr);     // CHAIN valid implies all parents are CHAIN valid
		if ((pindex->nStatus & BLOCK_VALID_MASK) >= BLOCK_VALID_SCRIPTS) assert(pindexFirstNotScriptsValid == nullptr); // SCRIPTS valid implies all parents are SCRIPTS valid
		if (pindexFirstInvalid == nullptr) {
			// Checks for not-invalid blocks.
			assert((pindex->nStatus & BLOCK_FAILED_MASK) == 0); // The failed mask cannot be set for blocks without invalid parents.
		}
		if (!CBlockIndexWorkComparator()(pindex, chainActive.Tip()) && pindexFirstNeverProcessed == nullptr) {
			if (pindexFirstInvalid == nullptr) {
				// If this block sorts at least as good as the current tip and
				// is valid and we have all data for its parents, it must be in
				// setBlockIndexCandidates.  chainActive.Tip() must also be there
				// even if some data has been pruned.
				if (pindexFirstMissing == nullptr || pindex == chainActive.Tip()) {
					assert(setBlockIndexCandidates.count(pindex));
				}
				// If some parent is missing, then it could be that this block was in
				// setBlockIndexCandidates but had to be removed because of the missing data.
				// In this case it must be in mapBlocksUnlinked -- see test below.
			}
		}
		else { // If this block sorts worse than the current tip or some ancestor's block has never been seen, it cannot be in setBlockIndexCandidates.
			assert(setBlockIndexCandidates.count(pindex) == 0);
		}
		// Check whether this block is in mapBlocksUnlinked.
		std::pair<std::multimap<CBlockIndex*, CBlockIndex*>::iterator, std::multimap<CBlockIndex*, CBlockIndex*>::iterator> rangeUnlinked = mapBlocksUnlinked.equal_range(pindex->pprev);
		bool foundInUnlinked = false;
		while (rangeUnlinked.first != rangeUnlinked.second) {
			assert(rangeUnlinked.first->first == pindex->pprev);
			if (rangeUnlinked.first->second == pindex) {
				foundInUnlinked = true;
				break;
			}
			rangeUnlinked.first++;
		}
		if (pindex->pprev && (pindex->nStatus & BLOCK_HAVE_DATA) && pindexFirstNeverProcessed != nullptr && pindexFirstInvalid == nullptr) {
			// If this block has block data available, some parent was never received, and has no invalid parents, it must be in mapBlocksUnlinked.
			assert(foundInUnlinked);
		}
		if (!(pindex->nStatus & BLOCK_HAVE_DATA)) assert(!foundInUnlinked); // Can't be in mapBlocksUnlinked if we don't HAVE_DATA
		if (pindexFirstMissing == nullptr) assert(!foundInUnlinked);        // We aren't missing data for any parent -- cannot be in mapBlocksUnlinked.
		if (pindex->pprev && (pindex->nStatus & BLOCK_HAVE_DATA) && pindexFirstNeverProcessed == nullptr && pindexFirstMissing != nullptr) {
			// We HAVE_DATA for this block, have received data for all parents at some point, but we're currently missing data for some parent.
			assert(fHavePruned); // We must have pruned.
			// This block may have entered mapBlocksUnlinked if:
			//  - it has a descendant that at some point had more work than the
			//    tip, and
			//  - we tried switching to that descendant but were missing
			//    data for some intermediate block between chainActive and the
			//    tip.
			// So if this block is itself better than chainActive.Tip() and it wasn't in
			// setBlockIndexCandidates, then it must be in mapBlocksUnlinked.
			if (!CBlockIndexWorkComparator()(pindex, chainActive.Tip()) && setBlockIndexCandidates.count(pindex) == 0) {
				if (pindexFirstInvalid == nullptr) {
					assert(foundInUnlinked);
				}
			}
		}
		// assert(pindex->GetBlockHash() == pindex->GetBlockHeader().GetHash()); // Perhaps too slow
		// End: actual consistency checks.

		// Try descending into the first subnode.
		std::pair<std::multimap<CBlockIndex*, CBlockIndex*>::iterator, std::multimap<CBlockIndex*, CBlockIndex*>::iterator> range = forward.equal_range(pindex);
		if (range.first != range.second) {
			// A subnode was found.
			pindex = range.first->second;
			nHeight++;
			continue;
		}
		// This is a leaf node.
		// Move upwards until we reach a node of which we have not yet visited the last child.
		while (pindex) {
			// We are going to either move to a parent or a sibling of pindex.
			// If pindex was the first with a certain property, unset the corresponding variable.
			if (pindex == pindexFirstInvalid) pindexFirstInvalid = nullptr;
			if (pindex == pindexFirstMissing) pindexFirstMissing = nullptr;
			if (pindex == pindexFirstNeverProcessed) pindexFirstNeverProcessed = nullptr;
			if (pindex == pindexFirstNotTreeValid) pindexFirstNotTreeValid = nullptr;
			if (pindex == pindexFirstNotTransactionsValid) pindexFirstNotTransactionsValid = nullptr;
			if (pindex == pindexFirstNotChainValid) pindexFirstNotChainValid = nullptr;
			if (pindex == pindexFirstNotScriptsValid) pindexFirstNotScriptsValid = nullptr;
			// Find our parent.
			CBlockIndex* pindexPar = pindex->pprev;
			// Find which child we just visited.
			std::pair<std::multimap<CBlockIndex*, CBlockIndex*>::iterator, std::multimap<CBlockIndex*, CBlockIndex*>::iterator> rangePar = forward.equal_range(pindexPar);
			while (rangePar.first->second != pindex) {
				assert(rangePar.first != rangePar.second); // Our parent must have at least the node we're coming from as child.
				rangePar.first++;
			}
			// Proceed to the next one.
			rangePar.first++;
			if (rangePar.first != rangePar.second) {
				// Move to the sibling.
				pindex = rangePar.first->second;
				break;
			}
			else {
				// Move up further.
				pindex = pindexPar;
				nHeight--;
				continue;
			}
		}
	}

	// Check that we actually traversed the entire map.
	assert(nNodes == forward.size());
}

std::string CBlockFileInfo::ToString() const
{
	return strprintf("CBlockFileInfo(blocks=%u, size=%u, heights=%u...%u, time=%s...%s)", nBlocks, nSize, nHeightFirst, nHeightLast, FormatISO8601Date(nTimeFirst), FormatISO8601Date(nTimeLast));
}

CBlockFileInfo* GetBlockFileInfo(size_t n)
{
	LOCK(cs_LastBlockFile);

	return &vinfoBlockFile.at(n);
}

ThresholdState VersionBitsTipState(const Consensus::Params& params, Consensus::DeploymentPos pos)
{
	LOCK(cs_main);
	return VersionBitsState(chainActive.Tip(), params, pos, versionbitscache);
}

BIP9Stats VersionBitsTipStatistics(const Consensus::Params& params, Consensus::DeploymentPos pos)
{
	LOCK(cs_main);
	return VersionBitsStatistics(chainActive.Tip(), params, pos);
}

int VersionBitsTipStateSinceHeight(const Consensus::Params& params, Consensus::DeploymentPos pos)
{
	LOCK(cs_main);
	return VersionBitsStateSinceHeight(chainActive.Tip(), params, pos, versionbitscache);
}

static const uint64_t MEMPOOL_DUMP_VERSION = 1;

bool LoadMempool()
{
	const CChainParams& chainparams = Params();
	int64_t nExpiryTimeout = gArgs.GetArg("-mempoolexpiry", DEFAULT_MEMPOOL_EXPIRY) * 60 * 60;
	FILE* filestr = fsbridge::fopen(GetDataDir() / "mempool.dat", "rb");
	CAutoFile file(filestr, SER_DISK, CLIENT_VERSION);
	if (file.IsNull()) {
		LogPrintf("Failed to open mempool file from disk. Continuing anyway.\n");
		return false;
	}

	int64_t count = 0;
	int64_t expired = 0;
	int64_t failed = 0;
	int64_t already_there = 0;
	int64_t nNow = GetTime();

	try {
		uint64_t version;
		file >> version;
		if (version != MEMPOOL_DUMP_VERSION) {
			return false;
		}
		uint64_t num;
		file >> num;
		while (num--) {
			CTransactionRef tx;
			int64_t nTime;
			int64_t nFeeDelta;
			file >> tx;
			file >> nTime;
			file >> nFeeDelta;

            RTransaction rtx(*tx);

			CAmount amountdelta = nFeeDelta;
			if (amountdelta) {
				mempool.PrioritiseTransaction(tx->GetHash(), amountdelta);
			}
			CValidationState state;
			if (nTime + nExpiryTimeout > nNow) {
				LOCK(cs_main);
				AcceptToMemoryPoolWithTime(chainparams, mempool, state, rtx, nullptr /* pfMissingInputs */, nTime,
					nullptr /* plTxnReplaced */, false /* bypass_limits */, 0 /* nAbsurdFee */,
					false /* test_accept */);
				if (state.IsValid()) {
					++count;
				}
				else {
					// mempool may contain the transaction already, e.g. from
					// wallet(s) having loaded it while we were processing
					// mempool transactions; consider these as valid, instead of
					// failed, but mark them as 'already there'
					if (mempool.exists(tx->GetHash())) {
						++already_there;
					}
					else {
						++failed;
					}
				}
			}
			else {
				++expired;
			}
			if (ShutdownRequested())
				return false;
		}
		std::map<uint256, CAmount> mapDeltas;
		file >> mapDeltas;

		for (const auto& i : mapDeltas) {
			mempool.PrioritiseTransaction(i.first, i.second);
		}

        // Delete all, if not exists in general mempool
        {
            reindexer::QueryResults memRes;
            if (g_pocketdb->Select(reindexer::Query("Mempool"), memRes).ok()) {
                for (auto& m : memRes) {
                    reindexer::Item memItm = m.GetItem();
                    uint256 txid;
                    std::string txidStr = memItm["txid"].As<string>();
                    txid.SetHex(txidStr);

                    if (!mempool.exists(txid)) {
                        g_addrindex->ClearMempool(txidStr);
                    }
                }
            }
        }
    }
	catch (const std::exception& e) {
		LogPrintf("Failed to deserialize mempool data on disk: %s. Continuing anyway.\n", e.what());
		return false;
	}

	LogPrintf("Imported mempool transactions from disk: %i succeeded, %i failed, %i expired, %i already there\n", count, failed, expired, already_there);
	return true;
}

bool DumpMempool()
{
	int64_t start = GetTimeMicros();

	std::map<uint256, CAmount> mapDeltas;
	std::vector<TxMempoolInfo> vinfo;

	{
		LOCK(mempool.cs);
		for (const auto& i : mempool.mapDeltas) {
			mapDeltas[i.first] = i.second;
		}
		vinfo = mempool.infoAll();
	}

	int64_t mid = GetTimeMicros();

	try {
		FILE* filestr = fsbridge::fopen(GetDataDir() / "mempool.dat.new", "wb");
		if (!filestr) {
			return false;
		}

		CAutoFile file(filestr, SER_DISK, CLIENT_VERSION);

		uint64_t version = MEMPOOL_DUMP_VERSION;
		file << version;

		file << (uint64_t)vinfo.size();
		for (const auto& i : vinfo) {
			file << *(i.tx);
			file << (int64_t)i.nTime;
			file << (int64_t)i.nFeeDelta;
			mapDeltas.erase(i.tx->GetHash());
		}

		file << mapDeltas;
		if (!FileCommit(file.Get()))
			throw std::runtime_error("FileCommit failed");
		file.fclose();
		RenameOver(GetDataDir() / "mempool.dat.new", GetDataDir() / "mempool.dat");
		int64_t last = GetTimeMicros();
		LogPrintf("Dumped mempool: %gs to copy, %gs to dump\n", (mid - start) * MICRO, (last - mid) * MICRO);
	}
	catch (const std::exception& e) {
		LogPrintf("Failed to dump mempool: %s. Continuing anyway.\n", e.what());
		return false;
	}
	return true;
}

//! Guess how far we are in the verification process at the given block index
//! require cs_main if pindex has not been validated yet (because nChainTx might be unset)
double GuessVerificationProgress(const ChainTxData& data, const CBlockIndex* pindex)
{
	if (pindex == nullptr)
		return 0.0;

	int64_t nNow = time(nullptr);

	double fTxTotal;

	if (pindex->nChainTx <= data.nTxCount) {
		fTxTotal = data.nTxCount + (nNow - data.nTime) * data.dTxRate;
	}
	else {
		fTxTotal = pindex->nChainTx + (nNow - pindex->GetBlockTime()) * data.dTxRate;
	}

	return pindex->nChainTx / fTxTotal;
}

class CMainCleanup
{
public:
	CMainCleanup() {}
	~CMainCleanup()
	{
		// block headers
		BlockMap::iterator it1 = mapBlockIndex.begin();
		for (; it1 != mapBlockIndex.end(); it1++)
			delete (*it1).second;
		mapBlockIndex.clear();
	}
} instance_of_cmaincleanup;<|MERGE_RESOLUTION|>--- conflicted
+++ resolved
@@ -3829,15 +3829,7 @@
     return false;
 }
 
-<<<<<<< HEAD
-bool CheckBlockAdditional(const CBlock& block, const CBlockIndex* pindex, CValidationState& state) {
-	int height = pindex->nHeight;
-
-=======
 bool CheckBlockAdditional(CBlockIndex* pindex, const CBlock& block, CValidationState& state) {
-	// int height = pindex->nHeight;
-	
->>>>>>> 53ad1c35
 	// We need check POCKETNET_DATA array or mempool or general RI tables
 	// for check antibot, consistent block and reindexer db and op_return of transactions
 	{
