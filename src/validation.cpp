// Copyright (c) 2009-2010 Satoshi Nakamoto
// Copyright (c) 2009-2020 The Pocketcoin Core developers
// Distributed under the MIT software license, see the accompanying
// file COPYING or http://www.opensource.org/licenses/mit-license.php.

#include <cstdio>
#include <validation.h>

#include <arith_uint256.h>
#include <chain.h>
#include <chainparams.h>
#include <checkqueue.h>
#include <consensus/consensus.h>
#include <consensus/merkle.h>
#include <consensus/tx_check.h>
#include <consensus/tx_verify.h>
#include <consensus/validation.h>
#include <cuckoocache.h>
#include <flatfile.h>
#include <hash.h>
#include <index/txindex.h>
#include <logging.h>
#include <logging/timer.h>
#include <node/ui_interface.h>
#include <optional.h>
#include <policy/fees.h>
#include <policy/policy.h>
#include <policy/settings.h>
#include <pos.h>
#include <pow.h>
#include <primitives/block.h>
#include <primitives/transaction.h>
#include <random.h>
#include <reverse_iterator.h>
#include <script/script.h>
#include <script/sigcache.h>
#include <shutdown.h>
#include <signet.h>
#include <timedata.h>
#include <tinyformat.h>
#include <txdb.h>
#include <txmempool.h>
#include <uint256.h>
#include <undo.h>
#include <util/check.h> // For NDEBUG compile time check
#include <util/moneystr.h>
#include <util/rbf.h>
#include <util/strencodings.h>
#include <util/system.h>
#include <util/translation.h>
#include <validationinterface.h>
#include <warnings.h>

#include <string>

#include <boost/algorithm/string/replace.hpp>

#include "pocketdb/services/ChainPostProcessing.h"
#include "pocketdb/services/Accessor.h"
#include "pocketdb/consensus/Helper.h"

using WsServer = SimpleWeb::SocketServer<SimpleWeb::WS>;

boost::mutex WSMutex;
std::map<std::string, WSUser> WSConnections;


#define MICRO 0.000001
#define MILLI 0.001

std::set<std::pair<COutPoint, unsigned int>> setStakeSeen;

/**
 * An extra transaction can be added to a package, as long as it only has one
 * ancestor and is no larger than this. Not really any reason to make this
 * configurable as it doesn't materially change DoS parameters.
 */
static const unsigned int EXTRA_DESCENDANT_TX_SIZE_LIMIT = 10000;
/** Maximum kilobytes for transactions to store for processing during reorg */
static const unsigned int MAX_DISCONNECTED_TX_POOL_SIZE = 20000;
/** The pre-allocation chunk size for blk?????.dat files (since 0.8) */
static const unsigned int BLOCKFILE_CHUNK_SIZE = 0x1000000; // 16 MiB
/** The pre-allocation chunk size for rev?????.dat files (since 0.8) */
static const unsigned int UNDOFILE_CHUNK_SIZE = 0x100000; // 1 MiB
/** Time to wait between writing blocks/block index to disk. */
static constexpr std::chrono::hours DATABASE_WRITE_INTERVAL{1};
/** Time to wait between flushing chainstate to disk. */
static constexpr std::chrono::hours DATABASE_FLUSH_INTERVAL{24};
/** Maximum age of our tip for us to be considered current for fee estimation */
static constexpr std::chrono::hours MAX_FEE_ESTIMATION_TIP_AGE{3};
const std::vector<std::string> CHECKLEVEL_DOC {
    "level 0 reads the blocks from disk",
    "level 1 verifies block validity",
    "level 2 verifies undo data",
    "level 3 checks disconnection of tip blocks",
    "level 4 tries to reconnect the blocks",
    "each level includes the checks of the previous levels",
};

bool CBlockIndexWorkComparator::operator()(const CBlockIndex *pa, const CBlockIndex *pb) const {
    // First sort by most total work, ...
    if (pa->nChainWork > pb->nChainWork) return false;
    if (pa->nChainWork < pb->nChainWork) return true;

    // ... then by earliest time received, ...
    if (pa->nSequenceId < pb->nSequenceId) return false;
    if (pa->nSequenceId > pb->nSequenceId) return true;

    // Use pointer address as tie breaker (should only happen with blocks
    // loaded from disk, as those all have id 0).
    if (pa < pb) return false;
    if (pa > pb) return true;

    // Identical blocks.
    return false;
}

ChainstateManager g_chainman;

CChainState& ChainstateActive()
{
    LOCK(::cs_main);
    assert(g_chainman.m_active_chainstate);
    return *g_chainman.m_active_chainstate;
}

CChain& ChainActive()
{
    LOCK(::cs_main);
    return ::ChainstateActive().m_chain;
}

/**
 * Mutex to guard access to validation specific variables, such as reading
 * or changing the chainstate.
 *
 * This may also need to be locked when updating the transaction pool, e.g. on
 * AcceptToMemoryPool. See CTxMemPool::cs comment for details.
 *
 * The transaction pool has a separate lock to allow reading from it and the
 * chainstate at the same time.
 */
RecursiveMutex cs_main;

CBlockIndex *pindexBestHeader = nullptr;
Mutex g_best_block_mutex;
std::condition_variable g_best_block_cv;
uint256 g_best_block;
bool g_parallel_script_checks{false};
std::atomic_bool fImporting(false);
int fReindex = 0;
bool IsChainReindex() { return fReindex == 1 || fReindex == 2; }
bool fHavePruned = false;
bool fPruneMode = false;
bool fRequireStandard = true;
bool fCheckBlockIndex = false;
bool fCheckpointsEnabled = DEFAULT_CHECKPOINTS_ENABLED;
uint64_t nPruneTarget = 0;
int64_t nMaxTipAge = DEFAULT_MAX_TIP_AGE;

uint256 hashAssumeValid;
arith_uint256 nMinimumChainWork;

CFeeRate minRelayTxFee = CFeeRate(DEFAULT_MIN_RELAY_TX_FEE);

CBlockPolicyEstimator feeEstimator;

// Internal stuff
namespace {
    CBlockIndex* pindexBestInvalid = nullptr;

    RecursiveMutex cs_LastBlockFile;
    std::vector<CBlockFileInfo> vinfoBlockFile;
    int nLastBlockFile = 0;
    /** Global flag to indicate we should check to see if there are
     *  block/undo files that should be deleted.  Set on startup
     *  or if we allocate more file space when we're in prune mode
     */
    bool fCheckForPruning = false;

    /** Dirty block index entries. */
    std::set<CBlockIndex*> setDirtyBlockIndex;

    /** Dirty block file entries. */
    std::set<int> setDirtyFileInfo;
} // anon namespace

CBlockIndex* LookupBlockIndex(const uint256& hash)
{
    AssertLockHeld(cs_main);
    BlockMap::const_iterator it = g_chainman.BlockIndex().find(hash);
    return it == g_chainman.BlockIndex().end() ? nullptr : it->second;
}

CBlockIndex* LookupBlockIndexWithoutLock(const uint256& hash)
{
    BlockMap::const_iterator it = g_chainman.BlockIndex().find(hash);
    return it == g_chainman.BlockIndex().end() ? nullptr : it->second;
}

CBlockIndex* FindForkInGlobalIndex(const CChain& chain, const CBlockLocator& locator)
{
    AssertLockHeld(cs_main);

    // Find the latest block common to locator and chain - we expect that
    // locator.vHave is sorted descending by height.
    for (const uint256& hash : locator.vHave) {
        CBlockIndex* pindex = LookupBlockIndex(hash);
        if (pindex) {
            if (chain.Contains(pindex))
                return pindex;
            if (pindex->GetAncestor(chain.Height()) == chain.Tip()) {
                return chain.Tip();
            }
        }
    }
    return chain.Genesis();
}

std::unique_ptr<CBlockTreeDB> pblocktree;

bool CheckInputScripts(const CTransaction& tx, TxValidationState &state, const CCoinsViewCache &inputs, unsigned int flags, bool cacheSigStore, bool cacheFullScriptStore, PrecomputedTransactionData& txdata, std::vector<CScriptCheck> *pvChecks = nullptr);
static FILE* OpenUndoFile(const FlatFilePos &pos, bool fReadOnly = false);
static FlatFileSeq BlockFileSeq();
static FlatFileSeq UndoFileSeq();

bool CheckFinalTx(const CTransaction &tx, int flags)
{
    AssertLockHeld(cs_main);

    // By convention a negative value for flags indicates that the
    // current network-enforced consensus rules should be used. In
    // a future soft-fork scenario that would mean checking which
    // rules would be enforced for the next block and setting the
    // appropriate flags. At the present time no soft-forks are
    // scheduled, so no flags are set.
    flags = std::max(flags, 0);

    // CheckFinalTx() uses ::ChainActive().Height()+1 to evaluate
    // nLockTime because when IsFinalTx() is called within
    // CBlock::AcceptBlock(), the height of the block *being*
    // evaluated is what is used. Thus if we want to know if a
    // transaction can be part of the *next* block, we need to call
    // IsFinalTx() with one more than ::ChainActive().Height().
    const int nBlockHeight = ::ChainActive().Height() + 1;

    // BIP113 requires that time-locked transactions have nLockTime set to
    // less than the median time of the previous block they're contained in.
    // When the next block is created its previous block will be the current
    // chain tip, so we use that to calculate the median time passed to
    // IsFinalTx() if LOCKTIME_MEDIAN_TIME_PAST is set.
    const int64_t nBlockTime = (flags & LOCKTIME_MEDIAN_TIME_PAST)
                             ? ::ChainActive().Tip()->GetMedianTimePast()
                             : GetAdjustedTime();

    return IsFinalTx(tx, nBlockHeight, nBlockTime);
}

bool TestLockPointValidity(const LockPoints* lp)
{
    AssertLockHeld(cs_main);
    assert(lp);
    // If there are relative lock times then the maxInputBlock will be set
    // If there are no relative lock times, the LockPoints don't depend on the chain
    if (lp->maxInputBlock) {
        // Check whether ::ChainActive() is an extension of the block at which the LockPoints
        // calculation was valid.  If not LockPoints are no longer valid
        if (!::ChainActive().Contains(lp->maxInputBlock)) {
            return false;
        }
    }

    // LockPoints still valid
    return true;
}

bool CheckSequenceLocks(const CTxMemPool& pool, const CTransaction& tx, int flags, LockPoints* lp, bool useExistingLockPoints)
{
    AssertLockHeld(cs_main);
    AssertLockHeld(pool.cs);

    CBlockIndex* tip = ::ChainActive().Tip();
    assert(tip != nullptr);

    CBlockIndex index;
    index.pprev = tip;
    // CheckSequenceLocks() uses ::ChainActive().Height()+1 to evaluate
    // height based locks because when SequenceLocks() is called within
    // ConnectBlock(), the height of the block *being*
    // evaluated is what is used.
    // Thus if we want to know if a transaction can be part of the
    // *next* block, we need to use one more than ::ChainActive().Height()
    index.nHeight = tip->nHeight + 1;

    std::pair<int, int64_t> lockPair;
    if (useExistingLockPoints) {
        assert(lp);
        lockPair.first = lp->height;
        lockPair.second = lp->time;
    }
    else {
        // CoinsTip() contains the UTXO set for ::ChainActive().Tip()
        CCoinsViewMemPool viewMemPool(&::ChainstateActive().CoinsTip(), pool);
        std::vector<int> prevheights;
        prevheights.resize(tx.vin.size());
        for (size_t txinIndex = 0; txinIndex < tx.vin.size(); txinIndex++) {
            const CTxIn& txin = tx.vin[txinIndex];
            Coin coin;
            if (!viewMemPool.GetCoin(txin.prevout, coin)) {
                return error("%s: Missing input", __func__);
            }
            if (coin.nHeight == MEMPOOL_HEIGHT) {
                // Assume all mempool transaction confirm in the next block
                prevheights[txinIndex] = tip->nHeight + 1;
            } else {
                prevheights[txinIndex] = coin.nHeight;
            }
        }
        lockPair = CalculateSequenceLocks(tx, flags, prevheights, index);
        if (lp) {
            lp->height = lockPair.first;
            lp->time = lockPair.second;
            // Also store the hash of the block with the highest height of
            // all the blocks which have sequence locked prevouts.
            // This hash needs to still be on the chain
            // for these LockPoint calculations to be valid
            // Note: It is impossible to correctly calculate a maxInputBlock
            // if any of the sequence locked inputs depend on unconfirmed txs,
            // except in the special case where the relative lock time/height
            // is 0, which is equivalent to no sequence lock. Since we assume
            // input height of tip+1 for mempool txs and test the resulting
            // lockPair from CalculateSequenceLocks against tip+1.  We know
            // EvaluateSequenceLocks will fail if there was a non-zero sequence
            // lock on a mempool input, so we can use the return value of
            // CheckSequenceLocks to indicate the LockPoints validity
            int maxInputHeight = 0;
            for (const int height : prevheights) {
                // Can ignore mempool inputs since we'll fail if they had non-zero locks
                if (height != tip->nHeight+1) {
                    maxInputHeight = std::max(maxInputHeight, height);
                }
            }
            lp->maxInputBlock = tip->GetAncestor(maxInputHeight);
        }
    }
    return EvaluateSequenceLocks(index, lockPair);
}

// Returns the script flags which should be checked for a given block
static unsigned int GetBlockScriptFlags(const CBlockIndex* pindex, const Consensus::Params& chainparams);

static void LimitMempoolSize(CTxMemPool& pool, size_t limit, std::chrono::seconds age)
    EXCLUSIVE_LOCKS_REQUIRED(pool.cs, ::cs_main)
{
    int expired = pool.Expire(GetTime<std::chrono::seconds>() - age);
    if (expired != 0) {
        LogPrint(BCLog::MEMPOOL, "Expired %i transactions from the memory pool\n", expired);
    }

    std::vector<COutPoint> vNoSpendsRemaining;
    pool.TrimToSize(limit, &vNoSpendsRemaining);
    for (const COutPoint& removed : vNoSpendsRemaining)
        ::ChainstateActive().CoinsTip().Uncache(removed);
}

static bool IsCurrentForFeeEstimation() EXCLUSIVE_LOCKS_REQUIRED(cs_main)
{
    AssertLockHeld(cs_main);
    if (::ChainstateActive().IsInitialBlockDownload())
        return false;
    if (::ChainActive().Tip()->GetBlockTime() < count_seconds(GetTime<std::chrono::seconds>() - MAX_FEE_ESTIMATION_TIP_AGE))
        return false;
    if (::ChainActive().Height() < pindexBestHeader->nHeight - 1)
        return false;
    return true;
}

/* Make mempool consistent after a reorg, by re-adding or recursively erasing
 * disconnected block transactions from the mempool, and also removing any
 * other transactions from the mempool that are no longer valid given the new
 * tip/height.
 *
 * Note: we assume that disconnectpool only contains transactions that are NOT
 * confirmed in the current chain nor already in the mempool (otherwise,
 * in-mempool descendants of such transactions would be removed).
 *
 * Passing fAddToMempool=false will skip trying to add the transactions back,
 * and instead just erase from the mempool as needed.
 */

static void UpdateMempoolForReorg(CTxMemPool& mempool, DisconnectedBlockTransactions& disconnectpool, bool fAddToMempool) EXCLUSIVE_LOCKS_REQUIRED(cs_main, mempool.cs)
{
    AssertLockHeld(cs_main);
    AssertLockHeld(mempool.cs);
    std::vector<uint256> vHashUpdate;
    // disconnectpool's insertion_order index sorts the entries from
    // oldest to newest, but the oldest entry will be the last tx from the
    // latest mined block that was disconnected.
    // Iterate disconnectpool in reverse, so that we add transactions
    // back to the mempool starting with the earliest transaction that had
    // been previously seen in a block.
    auto it = disconnectpool.queuedTx.get<insertion_order>().rbegin();
    while (it != disconnectpool.queuedTx.get<insertion_order>().rend()) {
        // ignore validation errors in resurrected transactions
        TxValidationState stateDummy;
        if (!fAddToMempool || (*it)->IsCoinBase() ||
            !AcceptToMemoryPool(mempool, stateDummy, *it, nullptr,
                                nullptr /* plTxnReplaced */, true /* bypass_limits */)) {
            // If the transaction doesn't make it in to the mempool, remove any
            // transactions that depend on it (which would now be orphans).
            mempool.removeRecursive(**it, MemPoolRemovalReason::REORG);
        } else if (mempool.exists((*it)->GetHash())) {
            vHashUpdate.push_back((*it)->GetHash());
        }
        ++it;
    }
    disconnectpool.queuedTx.clear();
    // AcceptToMemoryPool/addUnchecked all assume that new mempool entries have
    // no in-mempool children, which is generally not true when adding
    // previously-confirmed transactions back to the mempool.
    // UpdateTransactionsFromBlock finds descendants of any transactions in
    // the disconnectpool that were added back and cleans up the mempool state.
    mempool.UpdateTransactionsFromBlock(vHashUpdate);

    // We also need to remove any now-immature transactions
    mempool.removeForReorg(&::ChainstateActive().CoinsTip(), ::ChainActive().Tip()->nHeight + 1, STANDARD_LOCKTIME_VERIFY_FLAGS);
    // Re-limit mempool size, in case we added any transactions
    LimitMempoolSize(mempool, gArgs.GetArg("-maxmempool", DEFAULT_MAX_MEMPOOL_SIZE) * 1000000, std::chrono::hours{gArgs.GetArg("-mempoolexpiry", DEFAULT_MEMPOOL_EXPIRY)});
}

// Used to avoid mempool polluting consensus critical paths if CCoinsViewMempool
// were somehow broken and returning the wrong scriptPubKeys
static bool CheckInputsFromMempoolAndCache(const CTransaction& tx, TxValidationState& state, const CCoinsViewCache& view, const CTxMemPool& pool,
                 unsigned int flags, PrecomputedTransactionData& txdata) EXCLUSIVE_LOCKS_REQUIRED(cs_main) {
    AssertLockHeld(cs_main);

    // pool.cs should be locked already, but go ahead and re-take the lock here
    // to enforce that mempool doesn't change between when we check the view
    // and when we actually call through to CheckInputScripts
    LOCK(pool.cs);

    assert(!tx.IsCoinBase());
    for (const CTxIn& txin : tx.vin) {
        const Coin& coin = view.AccessCoin(txin.prevout);

        // AcceptToMemoryPoolWorker has already checked that the coins are
        // available, so this shouldn't fail. If the inputs are not available
        // here then return false.
        if (coin.IsSpent()) return false;

        // Check equivalence for available inputs.
        const CTransactionRef& txFrom = pool.get(txin.prevout.hash);
        if (txFrom) {
            assert(txFrom->GetHash() == txin.prevout.hash);
            assert(txFrom->vout.size() > txin.prevout.n);
            assert(txFrom->vout[txin.prevout.n] == coin.out);
        } else {
            const Coin& coinFromDisk = ::ChainstateActive().CoinsTip().AccessCoin(txin.prevout);
            assert(!coinFromDisk.IsSpent());
            assert(coinFromDisk.out == coin.out);
        }
    }

    // Call CheckInputScripts() to cache signature and script validity against current tip consensus rules.
    return CheckInputScripts(tx, state, view, flags, /* cacheSigStore = */ true, /* cacheFullSciptStore = */ true, txdata);
}

namespace {

class MemPoolAccept
{
public:
    MemPoolAccept(CTxMemPool& mempool) : m_pool(mempool), m_view(&m_dummy), m_viewmempool(&::ChainstateActive().CoinsTip(), m_pool),
        m_limit_ancestors(gArgs.GetArg("-limitancestorcount", DEFAULT_ANCESTOR_LIMIT)),
        m_limit_ancestor_size(gArgs.GetArg("-limitancestorsize", DEFAULT_ANCESTOR_SIZE_LIMIT)*1000),
        m_limit_descendants(gArgs.GetArg("-limitdescendantcount", DEFAULT_DESCENDANT_LIMIT)),
        m_limit_descendant_size(gArgs.GetArg("-limitdescendantsize", DEFAULT_DESCENDANT_SIZE_LIMIT)*1000) {}

    // We put the arguments we're handed into a struct, so we can pass them
    // around easier.
    struct ATMPArgs {
        const CChainParams& m_chainparams;
        TxValidationState &m_state;
        const int64_t m_accept_time;
        std::list<CTransactionRef>* m_replaced_transactions;
        const bool m_bypass_limits;
        /*
         * Return any outpoints which were not previously present in the coins
         * cache, but were added as a result of validating the tx for mempool
         * acceptance. This allows the caller to optionally remove the cache
         * additions if the associated transaction ends up being rejected by
         * the mempool.
         */
        std::vector<COutPoint>& m_coins_to_uncache;
        const bool m_test_accept;
        CAmount* m_fee_out;
    };

    // Single transaction acceptance
    bool AcceptSingleTransaction(const CTransactionRef& ptx, const PTransactionRef& pocketTx, ATMPArgs& args) EXCLUSIVE_LOCKS_REQUIRED(cs_main);

private:
    // All the intermediate state that gets passed between the various levels
    // of checking a given transaction.
    struct Workspace {
        Workspace(const CTransactionRef& ptx, const PTransactionRef& pocketTx) : m_ptx(ptx), m_pocketTx(pocketTx), m_hash(ptx->GetHash()) {}
        std::set<uint256> m_conflicts;
        CTxMemPool::setEntries m_all_conflicting;
        CTxMemPool::setEntries m_ancestors;
        std::unique_ptr<CTxMemPoolEntry> m_entry;

        bool m_replacement_transaction;
        CAmount m_modified_fees;
        CAmount m_conflicting_fees;
        size_t m_conflicting_size;

        const CTransactionRef& m_ptx;
        const PTransactionRef& m_pocketTx;
        const uint256& m_hash;
    };

    // Run the policy checks on a given transaction, excluding any script checks.
    // Looks up inputs, calculates feerate, considers replacement, evaluates
    // package limits, etc. As this function can be invoked for "free" by a peer,
    // only tests that are fast should be done here (to avoid CPU DoS).
    bool PreChecks(ATMPArgs& args, Workspace& ws) EXCLUSIVE_LOCKS_REQUIRED(cs_main, m_pool.cs);

    // Run the script checks using our policy flags. As this can be slow, we should
    // only invoke this on transactions that have otherwise passed policy checks.
    bool PolicyScriptChecks(ATMPArgs& args, Workspace& ws, PrecomputedTransactionData& txdata) EXCLUSIVE_LOCKS_REQUIRED(cs_main);

    // Re-run the script checks, using consensus flags, and try to cache the
    // result in the scriptcache. This should be done after
    // PolicyScriptChecks(). This requires that all inputs either be in our
    // utxo set or in the mempool.
    bool ConsensusScriptChecks(ATMPArgs& args, Workspace& ws, PrecomputedTransactionData &txdata) EXCLUSIVE_LOCKS_REQUIRED(cs_main);

    // Try to add the transaction to the mempool, removing any conflicts first.
    // Returns true if the transaction is in the mempool after any size
    // limiting is performed, false otherwise.
    bool Finalize(ATMPArgs& args, Workspace& ws) EXCLUSIVE_LOCKS_REQUIRED(cs_main, m_pool.cs);

    // Compare a package's feerate against minimum allowed.
    bool CheckFeeRate(bool is_pocket_tx, size_t package_size, CAmount package_fee, TxValidationState& state)
    {
        CAmount mempoolRejectFee = m_pool.GetMinFee(gArgs.GetArg("-maxmempool", DEFAULT_MAX_MEMPOOL_SIZE) * 1000000).GetFee(package_size);
        if (mempoolRejectFee > 0 && package_fee < mempoolRejectFee) {
            return state.Invalid(TxValidationResult::TX_MEMPOOL_POLICY, "mempool min fee not met", strprintf("%d < %d", package_fee, mempoolRejectFee));
        }
        if (is_pocket_tx) {
            if (package_fee < DEFAULT_MIN_POCKETNET_TX_FEE) {
                return state.Invalid(TxValidationResult::TX_MEMPOOL_POLICY, "min PocketNet TX fee not met", strprintf("%d < %d", package_fee, DEFAULT_MIN_POCKETNET_TX_FEE));
            }
        } else {
            if (package_fee < ::minRelayTxFee.GetFee(package_size)) {
                return state.Invalid(TxValidationResult::TX_MEMPOOL_POLICY, "min relay fee not met", strprintf("%d < %d", package_fee, ::minRelayTxFee.GetFee(package_size)));
            }
        }
        
        return true;
    }

private:
    CTxMemPool& m_pool;
    CCoinsViewCache m_view;
    CCoinsViewMemPool m_viewmempool;
    CCoinsView m_dummy;

    // The package limits in effect at the time of invocation.
    const size_t m_limit_ancestors;
    const size_t m_limit_ancestor_size;
    // These may be modified while evaluating a transaction (eg to account for
    // in-mempool conflicts; see below).
    size_t m_limit_descendants;
    size_t m_limit_descendant_size;
};

bool MemPoolAccept::PreChecks(ATMPArgs& args, Workspace& ws)
{
    const CTransactionRef& ptx = ws.m_ptx;
    const CTransaction& tx = *ws.m_ptx;
    const uint256& hash = ws.m_hash;

    // Copy/alias what we need out of args
    TxValidationState &state = args.m_state;
    const int64_t nAcceptTime = args.m_accept_time;
    const bool bypass_limits = args.m_bypass_limits;
    std::vector<COutPoint>& coins_to_uncache = args.m_coins_to_uncache;

    // Alias what we need out of ws
    std::set<uint256>& setConflicts = ws.m_conflicts;
    CTxMemPool::setEntries& allConflicting = ws.m_all_conflicting;
    CTxMemPool::setEntries& setAncestors = ws.m_ancestors;
    std::unique_ptr<CTxMemPoolEntry>& entry = ws.m_entry;
    bool& fReplacementTransaction = ws.m_replacement_transaction;
    CAmount& nModifiedFees = ws.m_modified_fees;
    CAmount& nConflictingFees = ws.m_conflicting_fees;
    size_t& nConflictingSize = ws.m_conflicting_size;

    if (!CheckTransaction(tx, state)) {
        return false; // state filled in by CheckTransaction
    }

    // Coinbase is only valid in a block, not as a loose transaction
    if (tx.IsCoinBase())
        return state.Invalid(TxValidationResult::TX_CONSENSUS, "coinbase");

    // Rather not work on nonstandard transactions (unless -testnet/-regtest)
    std::string reason;
    if (fRequireStandard && !IsStandardTx(tx, reason))
        return state.Invalid(TxValidationResult::TX_NOT_STANDARD, reason);

    // Do not work on transactions that are too small.
    // A transaction with 1 segwit input and 1 P2WPHK output has non-witness size of 82 bytes.
    // Transactions smaller than this are not relayed to mitigate CVE-2017-12842 by not relaying
    // 64-byte transactions.
    if (::GetSerializeSize(tx, PROTOCOL_VERSION | SERIALIZE_TRANSACTION_NO_WITNESS) < MIN_STANDARD_TX_NONWITNESS_SIZE)
        return state.Invalid(TxValidationResult::TX_NOT_STANDARD, "tx-size-small");

    // Only accept nLockTime-using transactions that can be mined in the next
    // block; we don't want our mempool filled up with transactions that can't
    // be mined yet.
    if (!CheckFinalTx(tx, STANDARD_LOCKTIME_VERIFY_FLAGS))
        return state.Invalid(TxValidationResult::TX_PREMATURE_SPEND, "non-final");

    // is it already in the memory pool?
    if (m_pool.exists(hash)) {
        return state.Invalid(TxValidationResult::TX_CONFLICT, "txn-already-in-mempool");
    }

    // Check for conflicts with in-memory transactions
    for (const CTxIn &txin : tx.vin)
    {
        const CTransaction* ptxConflicting = m_pool.GetConflictTx(txin.prevout);
        if (ptxConflicting) {
            if (!setConflicts.count(ptxConflicting->GetHash()))
            {
                // Allow opt-out of transaction replacement by setting
                // nSequence > MAX_BIP125_RBF_SEQUENCE (SEQUENCE_FINAL-2) on all inputs.
                //
                // SEQUENCE_FINAL-1 is picked to still allow use of nLockTime by
                // non-replaceable transactions. All inputs rather than just one
                // is for the sake of multi-party protocols, where we don't
                // want a single party to be able to disable replacement.
                //
                // The opt-out ignores descendants as anyone relying on
                // first-seen mempool behavior should be checking all
                // unconfirmed ancestors anyway; doing otherwise is hopelessly
                // insecure.
                bool fReplacementOptOut = true;
                for (const CTxIn &_txin : ptxConflicting->vin)
                {
                    if (_txin.nSequence <= MAX_BIP125_RBF_SEQUENCE)
                    {
                        fReplacementOptOut = false;
                        break;
                    }
                }
                if (fReplacementOptOut) {
                    return state.Invalid(TxValidationResult::TX_MEMPOOL_POLICY, "txn-mempool-conflict");
                }

                setConflicts.insert(ptxConflicting->GetHash());
            }
        }
    }

    LockPoints lp;
    m_view.SetBackend(m_viewmempool);

    CCoinsViewCache& coins_cache = ::ChainstateActive().CoinsTip();
    // do all inputs exist?
    for (const CTxIn& txin : tx.vin) {
        if (!coins_cache.HaveCoinInCache(txin.prevout)) {
            coins_to_uncache.push_back(txin.prevout);
        }

        // Note: this call may add txin.prevout to the coins cache
        // (coins_cache.cacheCoins) by way of FetchCoin(). It should be removed
        // later (via coins_to_uncache) if this tx turns out to be invalid.
        if (!m_view.HaveCoin(txin.prevout)) {
            // Are inputs missing because we already have the tx?
            for (size_t out = 0; out < tx.vout.size(); out++) {
                // Optimistically just do efficient check of cache for outputs
                if (coins_cache.HaveCoinInCache(COutPoint(hash, out))) {
                    return state.Invalid(TxValidationResult::TX_CONFLICT, "txn-already-known");
                }
            }
            // Otherwise assume this might be an orphan tx for which we just haven't seen parents yet
            return state.Invalid(TxValidationResult::TX_MISSING_INPUTS, "bad-txns-inputs-missingorspent");
        }
    }

    // Bring the best block into scope
    m_view.GetBestBlock();

    // we have all inputs cached now, so switch back to dummy (to protect
    // against bugs where we pull more inputs from disk that miss being added
    // to coins_to_uncache)
    m_view.SetBackend(m_dummy);

    // Only accept BIP68 sequence locked transactions that can be mined in the next
    // block; we don't want our mempool filled up with transactions that can't
    // be mined yet.
    // Must keep pool.cs for this unless we change CheckSequenceLocks to take a
    // CoinsViewCache instead of create its own
    if (!CheckSequenceLocks(m_pool, tx, STANDARD_LOCKTIME_VERIFY_FLAGS, &lp))
        return state.Invalid(TxValidationResult::TX_PREMATURE_SPEND, "non-BIP68-final");

    CAmount nFees = 0;
    if (!Consensus::CheckTxInputs(tx, state, m_view, GetSpendHeight(m_view), nFees, args.m_chainparams)) {
        LogPrint(BCLog::CONSENSUS, "%s: Consensus::CheckTxInputs: %s, %s\n",
                __func__, tx.GetHash().ToString(), state.ToString());

        return false; // state filled in by CheckTxInputs
    }

    // If fee_out is passed, return the fee to the caller
    if (args.m_fee_out) {
        *args.m_fee_out = nFees;
    }

    // Check for non-standard pay-to-script-hash in inputs
    const auto& params = args.m_chainparams.GetConsensus();
    auto taproot_state = VersionBitsState(::ChainActive().Tip(), params, Consensus::DEPLOYMENT_TAPROOT, versionbitscache);
    if (fRequireStandard && !AreInputsStandard(tx, m_view, taproot_state == ThresholdState::ACTIVE)) {
        return state.Invalid(TxValidationResult::TX_INPUTS_NOT_STANDARD, "bad-txns-nonstandard-inputs");
    }

    // Check for non-standard witness in P2WSH
    if (tx.HasWitness() && fRequireStandard && !IsWitnessStandard(tx, m_view))
        return state.Invalid(TxValidationResult::TX_WITNESS_MUTATED, "bad-witness-nonstandard");

    int64_t nSigOpsCost = GetTransactionSigOpCost(tx, m_view, STANDARD_SCRIPT_VERIFY_FLAGS);

    // nModifiedFees includes any fee deltas from PrioritiseTransaction
    nModifiedFees = nFees;
    m_pool.ApplyDelta(hash, nModifiedFees);

    // Keep track of transactions that spend a coinbase, which we re-scan
    // during reorgs to ensure COINBASE_MATURITY is still met.
    bool fSpendsCoinbase = false;
    for (const CTxIn &txin : tx.vin) {
        const Coin &coin = m_view.AccessCoin(txin.prevout);
        if (coin.IsCoinBase()) {
            fSpendsCoinbase = true;
            break;
        }
    }

    entry.reset(new CTxMemPoolEntry(ptx, nFees, nAcceptTime, ::ChainActive().Height(),
            fSpendsCoinbase, nSigOpsCost, lp));
    unsigned int nSize = entry->GetTxSize();

    if (nSigOpsCost > MAX_STANDARD_TX_SIGOPS_COST)
        return state.Invalid(TxValidationResult::TX_NOT_STANDARD, "bad-txns-too-many-sigops",
                strprintf("%d", nSigOpsCost));

    // No transactions are allowed below minRelayTxFee except from disconnected
    // blocks
    if (!bypass_limits && !CheckFeeRate(PocketHelpers::TransactionHelper::IsPocketTransaction(ptx), nSize, nModifiedFees, state)) return false;

    const CTxMemPool::setEntries setIterConflicting = m_pool.GetIterSet(setConflicts);
    // Calculate in-mempool ancestors, up to a limit.
    if (setConflicts.size() == 1) {
        // In general, when we receive an RBF transaction with mempool conflicts, we want to know whether we
        // would meet the chain limits after the conflicts have been removed. However, there isn't a practical
        // way to do this short of calculating the ancestor and descendant sets with an overlay cache of
        // changed mempool entries. Due to both implementation and runtime complexity concerns, this isn't
        // very realistic, thus we only ensure a limited set of transactions are RBF'able despite mempool
        // conflicts here. Importantly, we need to ensure that some transactions which were accepted using
        // the below carve-out are able to be RBF'ed, without impacting the security the carve-out provides
        // for off-chain contract systems (see link in the comment below).
        //
        // Specifically, the subset of RBF transactions which we allow despite chain limits are those which
        // conflict directly with exactly one other transaction (but may evict children of said transaction),
        // and which are not adding any new mempool dependencies. Note that the "no new mempool dependencies"
        // check is accomplished later, so we don't bother doing anything about it here, but if BIP 125 is
        // amended, we may need to move that check to here instead of removing it wholesale.
        //
        // Such transactions are clearly not merging any existing packages, so we are only concerned with
        // ensuring that (a) no package is growing past the package size (not count) limits and (b) we are
        // not allowing something to effectively use the (below) carve-out spot when it shouldn't be allowed
        // to.
        //
        // To check these we first check if we meet the RBF criteria, above, and increment the descendant
        // limits by the direct conflict and its descendants (as these are recalculated in
        // CalculateMempoolAncestors by assuming the new transaction being added is a new descendant, with no
        // removals, of each parent's existing dependent set). The ancestor count limits are unmodified (as
        // the ancestor limits should be the same for both our new transaction and any conflicts).
        // We don't bother incrementing m_limit_descendants by the full removal count as that limit never comes
        // into force here (as we're only adding a single transaction).
        assert(setIterConflicting.size() == 1);
        CTxMemPool::txiter conflict = *setIterConflicting.begin();

        m_limit_descendants += 1;
        m_limit_descendant_size += conflict->GetSizeWithDescendants();
    }

    std::string errString;
    if (!m_pool.CalculateMemPoolAncestors(*entry, setAncestors, m_limit_ancestors, m_limit_ancestor_size, m_limit_descendants, m_limit_descendant_size, errString)) {
        setAncestors.clear();
        // If CalculateMemPoolAncestors fails second time, we want the original error string.
        std::string dummy_err_string;
        // Contracting/payment channels CPFP carve-out:
        // If the new transaction is relatively small (up to 40k weight)
        // and has at most one ancestor (ie ancestor limit of 2, including
        // the new transaction), allow it if its parent has exactly the
        // descendant limit descendants.
        //
        // This allows protocols which rely on distrusting counterparties
        // being able to broadcast descendants of an unconfirmed transaction
        // to be secure by simply only having two immediately-spendable
        // outputs - one for each counterparty. For more info on the uses for
        // this, see https://lists.linuxfoundation.org/pipermail/bitcoin-dev/2018-November/016518.html
        if (nSize >  EXTRA_DESCENDANT_TX_SIZE_LIMIT ||
                !m_pool.CalculateMemPoolAncestors(*entry, setAncestors, 2, m_limit_ancestor_size, m_limit_descendants + 1, m_limit_descendant_size + EXTRA_DESCENDANT_TX_SIZE_LIMIT, dummy_err_string)) {
            return state.Invalid(TxValidationResult::TX_MEMPOOL_POLICY, "too-long-mempool-chain", errString);
        }
    }

    // A transaction that spends outputs that would be replaced by it is invalid. Now
    // that we have the set of all ancestors we can detect this
    // pathological case by making sure setConflicts and setAncestors don't
    // intersect.
    for (CTxMemPool::txiter ancestorIt : setAncestors)
    {
        const uint256 &hashAncestor = ancestorIt->GetTx().GetHash();
        if (setConflicts.count(hashAncestor))
        {
            return state.Invalid(TxValidationResult::TX_CONSENSUS, "bad-txns-spends-conflicting-tx",
                    strprintf("%s spends conflicting transaction %s",
                        hash.ToString(),
                        hashAncestor.ToString()));
        }
    }

    // Check if it's economically rational to mine this transaction rather
    // than the ones it replaces.
    nConflictingFees = 0;
    nConflictingSize = 0;
    uint64_t nConflictingCount = 0;

    // If we don't hold the lock allConflicting might be incomplete; the
    // subsequent RemoveStaged() and addUnchecked() calls don't guarantee
    // mempool consistency for us.
    fReplacementTransaction = setConflicts.size();
    if (fReplacementTransaction)
    {
        CFeeRate newFeeRate(nModifiedFees, nSize);
        std::set<uint256> setConflictsParents;
        const int maxDescendantsToVisit = 100;
        for (const auto& mi : setIterConflicting) {
            // Don't allow the replacement to reduce the feerate of the
            // mempool.
            //
            // We usually don't want to accept replacements with lower
            // feerates than what they replaced as that would lower the
            // feerate of the next block. Requiring that the feerate always
            // be increased is also an easy-to-reason about way to prevent
            // DoS attacks via replacements.
            //
            // We only consider the feerates of transactions being directly
            // replaced, not their indirect descendants. While that does
            // mean high feerate children are ignored when deciding whether
            // or not to replace, we do require the replacement to pay more
            // overall fees too, mitigating most cases.
            CFeeRate oldFeeRate(mi->GetModifiedFee(), mi->GetTxSize());
            if (newFeeRate <= oldFeeRate)
            {
                return state.Invalid(TxValidationResult::TX_MEMPOOL_POLICY, "insufficient fee",
                        strprintf("rejecting replacement %s; new feerate %s <= old feerate %s",
                            hash.ToString(),
                            newFeeRate.ToString(),
                            oldFeeRate.ToString()));
            }

            for (const CTxIn &txin : mi->GetTx().vin)
            {
                setConflictsParents.insert(txin.prevout.hash);
            }

            nConflictingCount += mi->GetCountWithDescendants();
        }
        // This potentially overestimates the number of actual descendants
        // but we just want to be conservative to avoid doing too much
        // work.
        if (nConflictingCount <= maxDescendantsToVisit) {
            // If not too many to replace, then calculate the set of
            // transactions that would have to be evicted
            for (CTxMemPool::txiter it : setIterConflicting) {
                m_pool.CalculateDescendants(it, allConflicting);
            }
            for (CTxMemPool::txiter it : allConflicting) {
                nConflictingFees += it->GetModifiedFee();
                nConflictingSize += it->GetTxSize();
            }
        } else {
            return state.Invalid(TxValidationResult::TX_MEMPOOL_POLICY, "too many potential replacements",
                    strprintf("rejecting replacement %s; too many potential replacements (%d > %d)\n",
                        hash.ToString(),
                        nConflictingCount,
                        maxDescendantsToVisit));
        }

        for (unsigned int j = 0; j < tx.vin.size(); j++)
        {
            // We don't want to accept replacements that require low
            // feerate junk to be mined first. Ideally we'd keep track of
            // the ancestor feerates and make the decision based on that,
            // but for now requiring all new inputs to be confirmed works.
            //
            // Note that if you relax this to make RBF a little more useful,
            // this may break the CalculateMempoolAncestors RBF relaxation,
            // above. See the comment above the first CalculateMempoolAncestors
            // call for more info.
            if (!setConflictsParents.count(tx.vin[j].prevout.hash))
            {
                // Rather than check the UTXO set - potentially expensive -
                // it's cheaper to just check if the new input refers to a
                // tx that's in the mempool.
                if (m_pool.exists(tx.vin[j].prevout.hash)) {
                    return state.Invalid(TxValidationResult::TX_MEMPOOL_POLICY, "replacement-adds-unconfirmed",
                            strprintf("replacement %s adds unconfirmed input, idx %d",
                                hash.ToString(), j));
                }
            }
        }

        // The replacement must pay greater fees than the transactions it
        // replaces - if we did the bandwidth used by those conflicting
        // transactions would not be paid for.
        if (nModifiedFees < nConflictingFees)
        {
            return state.Invalid(TxValidationResult::TX_MEMPOOL_POLICY, "insufficient fee",
                    strprintf("rejecting replacement %s, less fees than conflicting txs; %s < %s",
                        hash.ToString(), FormatMoney(nModifiedFees), FormatMoney(nConflictingFees)));
        }

        // Finally in addition to paying more fees than the conflicts the
        // new transaction must pay for its own bandwidth.
        CAmount nDeltaFees = nModifiedFees - nConflictingFees;
        if (nDeltaFees < ::incrementalRelayFee.GetFee(nSize))
        {
            return state.Invalid(TxValidationResult::TX_MEMPOOL_POLICY, "insufficient fee",
                    strprintf("rejecting replacement %s, not enough additional fees to relay; %s < %s",
                        hash.ToString(),
                        FormatMoney(nDeltaFees),
                        FormatMoney(::incrementalRelayFee.GetFee(nSize))));
        }
    }
    return true;
}

bool MemPoolAccept::PolicyScriptChecks(ATMPArgs& args, Workspace& ws, PrecomputedTransactionData& txdata)
{
    const CTransaction& tx = *ws.m_ptx;

    TxValidationState &state = args.m_state;

    constexpr unsigned int scriptVerifyFlags = STANDARD_SCRIPT_VERIFY_FLAGS;

    // Check input scripts and signatures.
    // This is done last to help prevent CPU exhaustion denial-of-service attacks.
    if (!CheckInputScripts(tx, state, m_view, scriptVerifyFlags, true, false, txdata)) {
        // SCRIPT_VERIFY_CLEANSTACK requires SCRIPT_VERIFY_WITNESS, so we
        // need to turn both off, and compare against just turning off CLEANSTACK
        // to see if the failure is specifically due to witness validation.
        TxValidationState state_dummy; // Want reported failures to be from first CheckInputScripts
        if (!tx.HasWitness() && CheckInputScripts(tx, state_dummy, m_view, scriptVerifyFlags & ~(SCRIPT_VERIFY_WITNESS | SCRIPT_VERIFY_CLEANSTACK), true, false, txdata) &&
                !CheckInputScripts(tx, state_dummy, m_view, scriptVerifyFlags & ~SCRIPT_VERIFY_CLEANSTACK, true, false, txdata)) {
            // Only the witness is missing, so the transaction itself may be fine.
            state.Invalid(TxValidationResult::TX_WITNESS_STRIPPED,
                    state.GetRejectReason(), state.GetDebugMessage());
        }
        return false; // state filled in by CheckInputScripts
    }

    return true;
}

bool MemPoolAccept::ConsensusScriptChecks(ATMPArgs& args, Workspace& ws, PrecomputedTransactionData& txdata)
{
    const CTransaction& tx = *ws.m_ptx;
    const uint256& hash = ws.m_hash;

    TxValidationState &state = args.m_state;
    const CChainParams& chainparams = args.m_chainparams;

    // Check again against the current block tip's script verification
    // flags to cache our script execution flags. This is, of course,
    // useless if the next block has different script flags from the
    // previous one, but because the cache tracks script flags for us it
    // will auto-invalidate and we'll just have a few blocks of extra
    // misses on soft-fork activation.
    //
    // This is also useful in case of bugs in the standard flags that cause
    // transactions to pass as valid when they're actually invalid. For
    // instance the STRICTENC flag was incorrectly allowing certain
    // CHECKSIG NOT scripts to pass, even though they were invalid.
    //
    // There is a similar check in CreateNewBlock() to prevent creating
    // invalid blocks (using TestBlockValidity), however allowing such
    // transactions into the mempool can be exploited as a DoS attack.
    unsigned int currentBlockScriptVerifyFlags = GetBlockScriptFlags(::ChainActive().Tip(), chainparams.GetConsensus());
    if (!CheckInputsFromMempoolAndCache(tx, state, m_view, m_pool, currentBlockScriptVerifyFlags, txdata)) {
        return error("%s: BUG! PLEASE REPORT THIS! CheckInputScripts failed against latest-block but not STANDARD flags %s, %s",
                __func__, hash.ToString(), state.ToString());
    }

    return true;
}

bool MemPoolAccept::Finalize(ATMPArgs& args, Workspace& ws)
{
    const auto& ptx = ws.m_ptx;
    const CTransaction& tx = *ws.m_ptx;
    const uint256& hash = ws.m_hash;
    TxValidationState &state = args.m_state;
    const bool bypass_limits = args.m_bypass_limits;

    CTxMemPool::setEntries& allConflicting = ws.m_all_conflicting;
    CTxMemPool::setEntries& setAncestors = ws.m_ancestors;
    const CAmount& nModifiedFees = ws.m_modified_fees;
    const CAmount& nConflictingFees = ws.m_conflicting_fees;
    const size_t& nConflictingSize = ws.m_conflicting_size;
    const bool fReplacementTransaction = ws.m_replacement_transaction;
    std::unique_ptr<CTxMemPoolEntry>& entry = ws.m_entry;
    auto& pocketTx = ws.m_pocketTx;

    // Restore and validate pocketnet part
    PTransactionRef _pocketTx = pocketTx;
    if (!_pocketTx && !PocketDb::TransRepoInst.Exists(tx.GetHash().GetHex()))
    {
        // Try deserialize transaction
        if (auto[ok, val] = PocketServices::Serializer::DeserializeTransaction(ptx); ok && val)
            _pocketTx = val;
        else
            return state.Invalid(TxValidationResult::TX_CONSENSUS, "error deserialize pocketnet payload data"); // TODO (losty-fur):is this error correct?
    }

<<<<<<< HEAD
    // For supported transactions payload must be exists
    if (!_pocketTx && PocketHelpers::TransactionHelper::IsPocketSupportedTransaction(tx))
        return state.Invalid(TxValidationResult::TX_CONSENSUS, "pocketnet payload data not found"); // TODO (losty-fur):is this error correct?

    // Check consensus if transaction payload exists
    if (_pocketTx)
    {
        // Check transaction with pocketnet base rules
        if (auto[ok, result] = PocketConsensus::SocialConsensusHelper::Check(ptx, _pocketTx); !ok)
            return state.ConsensusFailed(TxValidationResult::TX_SOCIAL_CONSENSUS, strprintf("Failed SocialConsensusHelper::Check with result %d\n", (int)result), (int)result); // TODO (losty-fur):is this error correct?

        // Check transaction with pocketnet consensus rules
        if (auto[ok, result] = PocketConsensus::SocialConsensusHelper::Validate(ptx, _pocketTx, ChainActive().Height() + 1); !ok)
            return state.ConsensusFailed(TxValidationResult::TX_SOCIAL_UNWARRANT, strprintf("Failed SocialConsensusHelper::Validate with result %d\n", (int)result), (int)result); // TODO (losty-fur):is this error correct?
    }

    // At this point, we believe that all the checks have been carried
    // out and we can safely save the transaction to the database for
    // subsequent verification of the consensus and inclusion in the block.

    // Remove conflicting transactions from the mempool
    for (CTxMemPool::txiter it : allConflicting)
    {
        LogPrint(BCLog::MEMPOOL, "replacing tx %s with %s for %s additional fees, %d delta bytes\n",
                it->GetTx().GetHash().ToString(),
                hash.ToString(),
                FormatMoney(nModifiedFees - nConflictingFees),
                (int)entry->GetTxSize() - (int)nConflictingSize);
        if (args.m_replaced_transactions)
            args.m_replaced_transactions->push_back(it->GetSharedTx());
    }
    m_pool.RemoveStaged(allConflicting, false, MemPoolRemovalReason::REPLACED);
=======
        // Remove conflicting transactions from the mempool
        for (CTxMemPool::txiter it : allConflicting)
        {
            LogPrint(BCLog::MEMPOOL, "replacing tx %s with %s for %s PKOIN additional fees, %d delta bytes\n",
                it->GetTx().GetHash().ToString(),
                hash.ToString(),
                FormatMoney(nModifiedFees - nConflictingFees),
                (int) nSize - (int) nConflictingSize);
            if (plTxnReplaced)
                plTxnReplaced->push_back(it->GetSharedTx());
        }
        pool.RemoveStaged(allConflicting, false, MemPoolRemovalReason::REPLACED);

        // This transaction should only count for fee estimation if:
        // - it isn't a BIP 125 replacement transaction (may not be widely supported)
        // - it's not being re-added during a reorg which bypasses typical mempool fee limits
        // - the node is not behind
        // - the transaction is not dependent on any other transactions in the mempool
        bool validForFeeEstimation = !fReplacementTransaction && !bypass_limits && IsCurrentForFeeEstimation() &&
                                     pool.HasNoInputsOf(tx);

        // Write payload part to sqlite db
        if (_pocketTx)
        {
            try
            {
                PocketBlock pocketBlock{_pocketTx};
                PocketDb::TransRepoInst.InsertTransactions(pocketBlock);
            }
            catch (const std::exception& e)
            {
                return state.DoS(0, false, REJECT_INTERNAL, "error write payload data to sqlite db");
            }
        }
>>>>>>> f9b7afe1

    // This transaction should only count for fee estimation if:
    // - it isn't a BIP 125 replacement transaction (may not be widely supported)
    // - it's not being re-added during a reorg which bypasses typical mempool fee limits
    // - the node is not behind
    // - the transaction is not dependent on any other transactions in the mempool
    bool validForFeeEstimation = !fReplacementTransaction && !bypass_limits && IsCurrentForFeeEstimation() && m_pool.HasNoInputsOf(tx);

    // Write payload part to sqlite db
    if (_pocketTx)
    {
        try
        {
            PocketBlock pocketBlock{_pocketTx};
            PocketDb::TransRepoInst.InsertTransactions(pocketBlock);
            //LogPrintf("DEBUG InsertTransactions to mempool: %s\n", tx.GetHash().GetHex());
        }
        catch (const std::exception& e)
        {
            return state.Invalid(TxValidationResult::TX_CONSENSUS, "error write payload data to sqlite db"); // TODO (losty-fur):is this error correct?
        }
    }

    // Store transaction in memory
    m_pool.addUnchecked(*entry, setAncestors, validForFeeEstimation);

    // trim mempool and check if tx was trimmed
    if (!bypass_limits) {
        LimitMempoolSize(m_pool, gArgs.GetArg("-maxmempool", DEFAULT_MAX_MEMPOOL_SIZE) * 1000000, std::chrono::hours{gArgs.GetArg("-mempoolexpiry", DEFAULT_MEMPOOL_EXPIRY)});
        if (!m_pool.exists(hash))
            return state.Invalid(TxValidationResult::TX_MEMPOOL_POLICY, "mempool full");
    }
    return true;
}

bool MemPoolAccept::AcceptSingleTransaction(const CTransactionRef& ptx, const PTransactionRef& pocketTx, ATMPArgs& args)
{
    AssertLockHeld(cs_main);
    LOCK(m_pool.cs); // mempool "read lock" (held through GetMainSignals().TransactionAddedToMempool())

    Workspace workspace(ptx, pocketTx);

    if (!PreChecks(args, workspace)) return false;

    // Only compute the precomputed transaction data if we need to verify
    // scripts (ie, other policy checks pass). We perform the inexpensive
    // checks first and avoid hashing and signature verification unless those
    // checks pass, to mitigate CPU exhaustion denial-of-service attacks.
    PrecomputedTransactionData txdata;

    if (!PolicyScriptChecks(args, workspace, txdata)) return false;

    if (!ConsensusScriptChecks(args, workspace, txdata)) return false;

    // Tx was accepted, but not added
    if (args.m_test_accept) return true;

    if (!Finalize(args, workspace)) return false;

    GetMainSignals().TransactionAddedToMempool(ptx, m_pool.GetAndIncrementSequence());

    return true;
}

} // anon namespace

/** (try to) add transaction to memory pool with a specified acceptance time **/
static bool AcceptToMemoryPoolWithTime(const CChainParams& chainparams, CTxMemPool& pool, TxValidationState &state, const CTransactionRef &tx, const PTransactionRef& pocketTx,
                        int64_t nAcceptTime, std::list<CTransactionRef>* plTxnReplaced,
                        bool bypass_limits, bool test_accept, CAmount* fee_out=nullptr) EXCLUSIVE_LOCKS_REQUIRED(cs_main)
{
    std::vector<COutPoint> coins_to_uncache;
    MemPoolAccept::ATMPArgs args { chainparams, state, nAcceptTime, plTxnReplaced, bypass_limits, coins_to_uncache, test_accept, fee_out };
    bool res = MemPoolAccept(pool).AcceptSingleTransaction(tx, pocketTx, args);
    if (!res) {
        // Remove coins that were not present in the coins cache before calling ATMPW;
        // this is to prevent memory DoS in case we receive a large number of
        // invalid transactions that attempt to overrun the in-memory coins cache
        // (`CCoinsViewCache::cacheCoins`).

        for (const COutPoint& hashTx : coins_to_uncache)
            ::ChainstateActive().CoinsTip().Uncache(hashTx);
    }
    // After we've (potentially) uncached entries, ensure our coins cache is still within its size limits
    BlockValidationState state_dummy;
    ::ChainstateActive().FlushStateToDisk(chainparams, state_dummy, FlushStateMode::PERIODIC);
    return res;
}

bool AcceptToMemoryPool(CTxMemPool& pool, TxValidationState &state, const CTransactionRef &tx, const PTransactionRef& pocketTx,
                        std::list<CTransactionRef>* plTxnReplaced,
                        bool bypass_limits, bool test_accept, CAmount* fee_out)
{
    const CChainParams& chainparams = Params();
    return AcceptToMemoryPoolWithTime(chainparams, pool, state, tx, pocketTx, GetTime(), plTxnReplaced, bypass_limits, test_accept, fee_out);
}

CTransactionRef GetTransaction(const CBlockIndex* const block_index, const CTxMemPool* const mempool, const uint256& hash, const Consensus::Params& consensusParams, uint256& hashBlock)
{
    LOCK(cs_main);

    if (block_index) {
        CBlock block;
        if (ReadBlockFromDisk(block, block_index, consensusParams)) {
            for (const auto& tx : block.vtx) {
                if (tx->GetHash() == hash) {
                    hashBlock = block_index->GetBlockHash();
                    return tx;
                }
            }
        }
        return nullptr;
    }
    if (mempool) {
        CTransactionRef ptx = mempool->get(hash);
        if (ptx) return ptx;
    }
    if (g_txindex) {
        CTransactionRef tx;
        if (g_txindex->FindTx(hash, hashBlock, tx)) return tx;
    }
    return nullptr;
}

//////////////////////////////////////////////////////////////////////////////
//
// CBlock and CBlockIndex
//

static bool WriteBlockToDisk(const CBlock& block, FlatFilePos& pos, const CMessageHeader::MessageStartChars& messageStart)
{
    // Open history file to append
    CAutoFile fileout(OpenBlockFile(pos), SER_DISK, CLIENT_VERSION);
    if (fileout.IsNull())
        return error("WriteBlockToDisk: OpenBlockFile failed");

    // Write index header
    unsigned int nSize = GetSerializeSize(block, fileout.GetVersion());
    fileout << messageStart << nSize;

    // Write block
    long fileOutPos = ftell(fileout.Get());
    if (fileOutPos < 0)
        return error("WriteBlockToDisk: ftell failed");
    pos.nPos = (unsigned int)fileOutPos;
    fileout << block;

    return true;
}

bool ReadBlockFromDisk(CBlock& block, const FlatFilePos& pos, const Consensus::Params& consensusParams)
{
    block.SetNull();

    // Open history file to read
    CAutoFile filein(OpenBlockFile(pos, true), SER_DISK, CLIENT_VERSION);
    if (filein.IsNull())
        return error("ReadBlockFromDisk: OpenBlockFile failed for %s", pos.ToString());

    // Read block
    try {
        filein >> block;
    }
    catch (const std::exception& e) {
        return error("%s: Deserialize or I/O error - %s at %s", __func__, e.what(), pos.ToString());
    }

    // Check the header
    if (block.IsProofOfWork() && !CheckProofOfWork(block.GetHash(), block.nBits, consensusParams, 0))
        return error("ReadBlockFromDisk: Errors in block header at %s", pos.ToString());

    // Signet only: check block solution
    if (consensusParams.signet_blocks && !CheckSignetBlockSolution(block, consensusParams)) {
        return error("ReadBlockFromDisk: Errors in block solution at %s", pos.ToString());
    }

    return true;
}

bool ReadBlockFromDisk(CBlock& block, const CBlockIndex* pindex, const Consensus::Params& consensusParams)
{
    FlatFilePos blockPos;
    {
        LOCK(cs_main);
        blockPos = pindex->GetBlockPos();
    }

    if (!ReadBlockFromDisk(block, blockPos, consensusParams))
        return false;
    if (block.GetHash() != pindex->GetBlockHash())
        return error("ReadBlockFromDisk(CBlock&, CBlockIndex*): GetHash() doesn't match index for %s at %s",
                pindex->ToString(), pindex->GetBlockPos().ToString());
    return true;
}

bool ReadRawBlockFromDisk(std::vector<uint8_t>& block, const FlatFilePos& pos, const CMessageHeader::MessageStartChars& message_start)
{
    FlatFilePos hpos = pos;
    hpos.nPos -= 8; // Seek back 8 bytes for meta header
    CAutoFile filein(OpenBlockFile(hpos, true), SER_DISK, CLIENT_VERSION);
    if (filein.IsNull()) {
        return error("%s: OpenBlockFile failed for %s", __func__, pos.ToString());
    }

    try {
        CMessageHeader::MessageStartChars blk_start;
        unsigned int blk_size;

        filein >> blk_start >> blk_size;

        if (memcmp(blk_start, message_start, CMessageHeader::MESSAGE_START_SIZE)) {
            return error("%s: Block magic mismatch for %s: %s versus expected %s", __func__, pos.ToString(),
                    HexStr(blk_start),
                    HexStr(message_start));
        }

        if (blk_size > MAX_SIZE) {
            return error("%s: Block data is larger than maximum deserialization size for %s: %s versus %s", __func__, pos.ToString(),
                    blk_size, MAX_SIZE);
        }

        block.resize(blk_size); // Zeroing of memory is intentional here
        filein.read((char*)block.data(), blk_size);
    } catch(const std::exception& e) {
        return error("%s: Read from block file failed: %s for %s", __func__, e.what(), pos.ToString());
    }

    return true;
}

bool ReadRawBlockFromDisk(std::vector<uint8_t>& block, const CBlockIndex* pindex, const CMessageHeader::MessageStartChars& message_start)
{
    FlatFilePos block_pos;
    {
        LOCK(cs_main);
        block_pos = pindex->GetBlockPos();
    }

    return ReadRawBlockFromDisk(block, block_pos, message_start);
}

CAmount GetBlockSubsidy(int nHeight, const Consensus::Params& consensusParams)
{
    if (nHeight <= consensusParams.nPosFirstBlock)
    {
        return 50 * COIN;
    }
    int halvings = nHeight / consensusParams.nSubsidyHalvingInterval;
    // Force block reward to zero when right shift is undefined.
    if (halvings >= 64)
        return 0;

    CAmount nSubsidy = 50 * COIN;
    // Subsidy is cut in half every 210,000 blocks which will occur approximately every 4 years.
    nSubsidy >>= halvings;
    return nSubsidy;
}

CoinsViews::CoinsViews(
    std::string ldb_name,
    size_t cache_size_bytes,
    bool in_memory,
    bool should_wipe) : m_dbview(
                            GetDataDir() / ldb_name, cache_size_bytes, in_memory, should_wipe),
                        m_catcherview(&m_dbview) {}

void CoinsViews::InitCache()
{
    m_cacheview = MakeUnique<CCoinsViewCache>(&m_catcherview);
}

CChainState::CChainState(CTxMemPool& mempool, BlockManager& blockman, uint256 from_snapshot_blockhash)
    : m_blockman(blockman),
      m_mempool(mempool),
      m_from_snapshot_blockhash(from_snapshot_blockhash) {}

void CChainState::InitCoinsDB(
    size_t cache_size_bytes,
    bool in_memory,
    bool should_wipe,
    std::string leveldb_name)
{
    if (!m_from_snapshot_blockhash.IsNull()) {
        leveldb_name += "_" + m_from_snapshot_blockhash.ToString();
    }

    m_coins_views = MakeUnique<CoinsViews>(
        leveldb_name, cache_size_bytes, in_memory, should_wipe);
}

void CChainState::InitCoinsCache(size_t cache_size_bytes)
{
    assert(m_coins_views != nullptr);
    m_coinstip_cache_size_bytes = cache_size_bytes;
    m_coins_views->InitCache();
}

// Note that though this is marked const, we may end up modifying `m_cached_finished_ibd`, which
// is a performance-related implementation detail. This function must be marked
// `const` so that `CValidationInterface` clients (which are given a `const CChainState*`)
// can call it.
//
bool CChainState::IsInitialBlockDownload() const
{
    // Optimization: pre-test latch before taking the lock.
    if (m_cached_finished_ibd.load(std::memory_order_relaxed))
        return false;

    LOCK(cs_main);
    if (m_cached_finished_ibd.load(std::memory_order_relaxed))
        return false;
    if (fImporting || IsChainReindex())
        return true;
    if (m_chain.Tip() == nullptr)
        return true;
    if (m_chain.Tip()->nChainWork < nMinimumChainWork)
        return true;
    if (m_chain.Tip()->GetBlockTime() < (GetTime() - nMaxTipAge))
        return true;
    LogPrintf("Leaving InitialBlockDownload (latching to false)\n");
    m_cached_finished_ibd.store(true, std::memory_order_relaxed);
    return false;
}

static CBlockIndex *pindexBestForkTip = nullptr, *pindexBestForkBase = nullptr;

static void AlertNotify(const std::string& strMessage)
{
    uiInterface.NotifyAlertChanged();
#if HAVE_SYSTEM
    std::string strCmd = gArgs.GetArg("-alertnotify", "");
    if (strCmd.empty()) return;

    // Alert text should be plain ascii coming from a trusted source, but to
    // be safe we first strip anything not in safeChars, then add single quotes around
    // the whole string before passing it to the shell:
    std::string singleQuote("'");
    std::string safeStatus = SanitizeString(strMessage);
    safeStatus = singleQuote+safeStatus+singleQuote;
    boost::replace_all(strCmd, "%s", safeStatus);

    std::thread t(runCommand, strCmd);
    t.detach(); // thread runs free
#endif
}

static void CheckForkWarningConditions() EXCLUSIVE_LOCKS_REQUIRED(cs_main)
{
    AssertLockHeld(cs_main);
    // Before we get past initial download, we cannot reliably alert about forks
    // (we assume we don't get stuck on a fork before finishing our initial sync)
    if (::ChainstateActive().IsInitialBlockDownload())
        return;

    // If our best fork is no longer within 72 blocks (+/- 12 hours if no one mines it)
    // of our head, drop it
    if (pindexBestForkTip && ::ChainActive().Height() - pindexBestForkTip->nHeight >= 72)
        pindexBestForkTip = nullptr;

    if (pindexBestForkTip || (pindexBestInvalid && pindexBestInvalid->nChainWork > ::ChainActive().Tip()->nChainWork + (GetBlockProof(*::ChainActive().Tip()) * 6)))
    {
        if (!GetfLargeWorkForkFound() && pindexBestForkBase)
        {
            std::string warning = std::string("'Warning: Large-work fork detected, forking after block ") +
                pindexBestForkBase->phashBlock->ToString() + std::string("'");
            AlertNotify(warning);
        }
        if (pindexBestForkTip && pindexBestForkBase)
        {
            LogPrintf("%s: Warning: Large valid fork found\n  forking the chain at height %d (%s)\n  lasting to height %d (%s).\nChain state database corruption likely.\n", __func__,
                   pindexBestForkBase->nHeight, pindexBestForkBase->phashBlock->ToString(),
                   pindexBestForkTip->nHeight, pindexBestForkTip->phashBlock->ToString());
            SetfLargeWorkForkFound(true);
        }
        else
        {
            LogPrintf("%s: Warning: Found invalid chain at least ~6 blocks longer than our best chain.\nChain state database corruption likely.\n", __func__);
            SetfLargeWorkInvalidChainFound(true);
        }
    }
    else
    {
        SetfLargeWorkForkFound(false);
        SetfLargeWorkInvalidChainFound(false);
    }
}

static void CheckForkWarningConditionsOnNewFork(CBlockIndex* pindexNewForkTip) EXCLUSIVE_LOCKS_REQUIRED(cs_main)
{
    AssertLockHeld(cs_main);
    // If we are on a fork that is sufficiently large, set a warning flag
    CBlockIndex* pfork = pindexNewForkTip;
    CBlockIndex* plonger = ::ChainActive().Tip();
    while (pfork && pfork != plonger)
    {
        while (plonger && plonger->nHeight > pfork->nHeight)
            plonger = plonger->pprev;
        if (pfork == plonger)
            break;
        pfork = pfork->pprev;
    }

    // We define a condition where we should warn the user about as a fork of at least 7 blocks
    // with a tip within 72 blocks (+/- 12 hours if no one mines it) of ours
    // We use 7 blocks rather arbitrarily as it represents just under 10% of sustained network
    // hash rate operating on the fork.
    // or a chain that is entirely longer than ours and invalid (note that this should be detected by both)
    // We define it this way because it allows us to only store the highest fork tip (+ base) which meets
    // the 7-block condition and from this always have the most-likely-to-cause-warning fork
    if (pfork && (!pindexBestForkTip || pindexNewForkTip->nHeight > pindexBestForkTip->nHeight) &&
            pindexNewForkTip->nChainWork - pfork->nChainWork > (GetBlockProof(*pfork) * 7) &&
            ::ChainActive().Height() - pindexNewForkTip->nHeight < 72)
    {
        pindexBestForkTip = pindexNewForkTip;
        pindexBestForkBase = pfork;
    }

    CheckForkWarningConditions();
}

// Called both upon regular invalid block discovery *and* InvalidateBlock
void static InvalidChainFound(CBlockIndex* pindexNew) EXCLUSIVE_LOCKS_REQUIRED(cs_main)
{
    if (!pindexBestInvalid || pindexNew->nChainWork > pindexBestInvalid->nChainWork)
        pindexBestInvalid = pindexNew;
    if (pindexBestHeader != nullptr && pindexBestHeader->GetAncestor(pindexNew->nHeight) == pindexNew) {
        pindexBestHeader = ::ChainActive().Tip();
    }

    LogPrintf("%s: invalid block=%s  height=%d  log2_work=%f  date=%s\n", __func__,
      pindexNew->GetBlockHash().ToString(), pindexNew->nHeight,
      log(pindexNew->nChainWork.getdouble())/log(2.0), FormatISO8601DateTime(pindexNew->GetBlockTime()));
    CBlockIndex *tip = ::ChainActive().Tip();
    assert (tip);
    LogPrintf("%s:  current best=%s  height=%d  log2_work=%f  date=%s\n", __func__,
      tip->GetBlockHash().ToString(), ::ChainActive().Height(), log(tip->nChainWork.getdouble())/log(2.0),
      FormatISO8601DateTime(tip->GetBlockTime()));
    CheckForkWarningConditions();
}

// Same as InvalidChainFound, above, except not called directly from InvalidateBlock,
// which does its own setBlockIndexCandidates manageent.
void CChainState::InvalidBlockFound(CBlockIndex *pindex, const BlockValidationState &state) {
    if (state.GetResult() != BlockValidationResult::BLOCK_MUTATED) {
        pindex->nStatus |= BLOCK_FAILED_VALID;
        m_blockman.m_failed_blocks.insert(pindex);
        setDirtyBlockIndex.insert(pindex);
        setBlockIndexCandidates.erase(pindex);
        InvalidChainFound(pindex);
    }
}

void UpdateCoins(const CTransaction& tx, CCoinsViewCache& inputs, CTxUndo &txundo, int nHeight)
{
    // mark inputs spent
    if (!tx.IsCoinBase()) {
        txundo.vprevout.reserve(tx.vin.size());
        for (const CTxIn &txin : tx.vin) {
            txundo.vprevout.emplace_back();
            bool is_spent = inputs.SpendCoin(txin.prevout, &txundo.vprevout.back());
            assert(is_spent);
        }
    }
    // add outputs
    AddCoins(inputs, tx, nHeight, false, PocketHelpers::TransactionHelper::IsPocketTransaction(tx));
}

void UpdateCoins(const CTransaction& tx, CCoinsViewCache& inputs, int nHeight)
{
    CTxUndo txundo;
    UpdateCoins(tx, inputs, txundo, nHeight);
}

bool CScriptCheck::operator()() {
    const CScript &scriptSig = ptxTo->vin[nIn].scriptSig;
    const CScriptWitness *witness = &ptxTo->vin[nIn].scriptWitness;
    return VerifyScript(scriptSig, m_tx_out.scriptPubKey, witness, nFlags, CachingTransactionSignatureChecker(ptxTo, nIn, m_tx_out.nValue, cacheStore, *txdata), &error);
}

int GetSpendHeight(const CCoinsViewCache& inputs)
{
    LOCK(cs_main);
    CBlockIndex* pindexPrev = LookupBlockIndex(inputs.GetBestBlock());
    return pindexPrev->nHeight + 1;
}


static CuckooCache::cache<uint256, SignatureCacheHasher> g_scriptExecutionCache;
static CSHA256 g_scriptExecutionCacheHasher;

void InitScriptExecutionCache() {
    // Setup the salted hasher
    uint256 nonce = GetRandHash();
    // We want the nonce to be 64 bytes long to force the hasher to process
    // this chunk, which makes later hash computations more efficient. We
    // just write our 32-byte entropy twice to fill the 64 bytes.
    g_scriptExecutionCacheHasher.Write(nonce.begin(), 32);
    g_scriptExecutionCacheHasher.Write(nonce.begin(), 32);
    // nMaxCacheSize is unsigned. If -maxsigcachesize is set to zero,
    // setup_bytes creates the minimum possible cache (2 elements).
    size_t nMaxCacheSize = std::min(std::max((int64_t)0, gArgs.GetArg("-maxsigcachesize", DEFAULT_MAX_SIG_CACHE_SIZE) / 2), MAX_MAX_SIG_CACHE_SIZE) * ((size_t) 1 << 20);
    size_t nElems = g_scriptExecutionCache.setup_bytes(nMaxCacheSize);
    LogPrintf("Using %zu MiB out of %zu/2 requested for script execution cache, able to store %zu elements\n",
            (nElems*sizeof(uint256)) >>20, (nMaxCacheSize*2)>>20, nElems);
}

/**
 * Check whether all of this transaction's input scripts succeed.
 *
 * This involves ECDSA signature checks so can be computationally intensive. This function should
 * only be called after the cheap sanity checks in CheckTxInputs passed.
 *
 * If pvChecks is not nullptr, script checks are pushed onto it instead of being performed inline. Any
 * script checks which are not necessary (eg due to script execution cache hits) are, obviously,
 * not pushed onto pvChecks/run.
 *
 * Setting cacheSigStore/cacheFullScriptStore to false will remove elements from the corresponding cache
 * which are matched. This is useful for checking blocks where we will likely never need the cache
 * entry again.
 *
 * Note that we may set state.reason to NOT_STANDARD for extra soft-fork flags in flags, block-checking
 * callers should probably reset it to CONSENSUS in such cases.
 *
 * Non-static (and re-declared) in src/test/txvalidationcache_tests.cpp
 */
bool CheckInputScripts(const CTransaction& tx, TxValidationState &state, const CCoinsViewCache &inputs, unsigned int flags, bool cacheSigStore, bool cacheFullScriptStore, PrecomputedTransactionData& txdata, std::vector<CScriptCheck> *pvChecks) EXCLUSIVE_LOCKS_REQUIRED(cs_main)
{
    if (tx.IsCoinBase()) return true;

    if (pvChecks) {
        pvChecks->reserve(tx.vin.size());
    }

    // First check if script executions have been cached with the same
    // flags. Note that this assumes that the inputs provided are
    // correct (ie that the transaction hash which is in tx's prevouts
    // properly commits to the scriptPubKey in the inputs view of that
    // transaction).
    uint256 hashCacheEntry;
    CSHA256 hasher = g_scriptExecutionCacheHasher;
    hasher.Write(tx.GetWitnessHash().begin(), 32).Write((unsigned char*)&flags, sizeof(flags)).Finalize(hashCacheEntry.begin());
    AssertLockHeld(cs_main); //TODO: Remove this requirement by making CuckooCache not require external locks
    if (g_scriptExecutionCache.contains(hashCacheEntry, !cacheFullScriptStore)) {
        return true;
    }

    if (!txdata.m_spent_outputs_ready) {
        std::vector<CTxOut> spent_outputs;
        spent_outputs.reserve(tx.vin.size());

        for (const auto& txin : tx.vin) {
            const COutPoint& prevout = txin.prevout;
            const Coin& coin = inputs.AccessCoin(prevout);
            assert(!coin.IsSpent());
            spent_outputs.emplace_back(coin.out);
        }
        txdata.Init(tx, std::move(spent_outputs));
    }
    assert(txdata.m_spent_outputs.size() == tx.vin.size());

    for (unsigned int i = 0; i < tx.vin.size(); i++) {

        // We very carefully only pass in things to CScriptCheck which
        // are clearly committed to by tx' witness hash. This provides
        // a sanity check that our caching is not introducing consensus
        // failures through additional data in, eg, the coins being
        // spent being checked as a part of CScriptCheck.

        // Verify signature
        CScriptCheck check(txdata.m_spent_outputs[i], tx, i, flags, cacheSigStore, &txdata);
        if (pvChecks) {
            pvChecks->push_back(CScriptCheck());
            check.swap(pvChecks->back());
        } else if (!check()) {
            if (flags & STANDARD_NOT_MANDATORY_VERIFY_FLAGS) {
                // Check whether the failure was caused by a
                // non-mandatory script verification check, such as
                // non-standard DER encodings or non-null dummy
                // arguments; if so, ensure we return NOT_STANDARD
                // instead of CONSENSUS to avoid downstream users
                // splitting the network between upgraded and
                // non-upgraded nodes by banning CONSENSUS-failing
                // data providers.
                CScriptCheck check2(txdata.m_spent_outputs[i], tx, i,
                        flags & ~STANDARD_NOT_MANDATORY_VERIFY_FLAGS, cacheSigStore, &txdata);
                if (check2())
                    return state.Invalid(TxValidationResult::TX_NOT_STANDARD, strprintf("non-mandatory-script-verify-flag (%s)", ScriptErrorString(check.GetScriptError())));
            }
            // MANDATORY flag failures correspond to
            // TxValidationResult::TX_CONSENSUS. Because CONSENSUS
            // failures are the most serious case of validation
            // failures, we may need to consider using
            // RECENT_CONSENSUS_CHANGE for any script failure that
            // could be due to non-upgraded nodes which we may want to
            // support, to avoid splitting the network (but this
            // depends on the details of how net_processing handles
            // such errors).
            return state.Invalid(TxValidationResult::TX_CONSENSUS, strprintf("mandatory-script-verify-flag-failed (%s)", ScriptErrorString(check.GetScriptError())));
        }
    }

    if (cacheFullScriptStore && !pvChecks) {
        // We executed all of the provided scripts, and were told to
        // cache the result. Do so now.
        g_scriptExecutionCache.insert(hashCacheEntry);
    }

    return true;
}

static bool UndoWriteToDisk(const CBlockUndo& blockundo, FlatFilePos& pos, const uint256& hashBlock, const CMessageHeader::MessageStartChars& messageStart)
{
    // Open history file to append
    CAutoFile fileout(OpenUndoFile(pos), SER_DISK, CLIENT_VERSION);
    if (fileout.IsNull())
        return error("%s: OpenUndoFile failed", __func__);

    // Write index header
    unsigned int nSize = GetSerializeSize(blockundo, fileout.GetVersion());
    fileout << messageStart << nSize;

    // Write undo data
    long fileOutPos = ftell(fileout.Get());
    if (fileOutPos < 0)
        return error("%s: ftell failed", __func__);
    pos.nPos = (unsigned int)fileOutPos;
    fileout << blockundo;

    // calculate & write checksum
    CHashWriter hasher(SER_GETHASH, PROTOCOL_VERSION);
    hasher << hashBlock;
    hasher << blockundo;
    fileout << hasher.GetHash();

    return true;
}

bool UndoReadFromDisk(CBlockUndo& blockundo, const CBlockIndex* pindex)
{
    FlatFilePos pos = pindex->GetUndoPos();
    if (pos.IsNull()) {
        return error("%s: no undo data available", __func__);
    }

    // Open history file to read
    CAutoFile filein(OpenUndoFile(pos, true), SER_DISK, CLIENT_VERSION);
    if (filein.IsNull())
        return error("%s: OpenUndoFile failed", __func__);

    // Read block
    uint256 hashChecksum;
    CHashVerifier<CAutoFile> verifier(&filein); // We need a CHashVerifier as reserializing may lose data
    try {
        verifier << pindex->pprev->GetBlockHash();
        verifier >> blockundo;
        filein >> hashChecksum;
    }
    catch (const std::exception& e) {
        return error("%s: Deserialize or I/O error - %s", __func__, e.what());
    }

    // Verify checksum
    if (hashChecksum != verifier.GetHash())
        return error("%s: Checksum mismatch", __func__);

    return true;
}

/** Abort with a message */
static bool AbortNode(const std::string& strMessage, bilingual_str user_message = bilingual_str())
{
    SetMiscWarning(Untranslated(strMessage));
    LogPrintf("*** %s\n", strMessage);
    if (user_message.empty()) {
        user_message = _("A fatal internal error occurred, see debug.log for details");
    }
    AbortError(user_message);
    StartShutdown();
    return false;
}

static bool AbortNode(BlockValidationState& state, const std::string& strMessage, const bilingual_str& userMessage = bilingual_str())
{
    AbortNode(strMessage, userMessage);
    return state.Error(strMessage);
}

/**
 * Restore the UTXO in a Coin at a given COutPoint
 * @param undo The Coin to be restored.
 * @param view The coins view to which to apply the changes.
 * @param out The out point that corresponds to the tx input.
 * @return A DisconnectResult as an int
 */
int ApplyTxInUndo(Coin&& undo, CCoinsViewCache& view, const COutPoint& out)
{
    bool fClean = true;

    if (view.HaveCoin(out)) fClean = false; // overwriting transaction output

    if (undo.nHeight == 0) {
        // Missing undo metadata (height and coinbase). Older versions included this
        // information only in undo records for the last spend of a transactions'
        // outputs. This implies that it must be present for some other output of the same tx.
        const Coin& alternate = AccessByTxid(view, out.hash);
        if (!alternate.IsSpent()) {
            undo.nHeight = alternate.nHeight;
            undo.fCoinBase = alternate.fCoinBase;
            undo.fPockettx = alternate.fPockettx;
        } else {
            return DISCONNECT_FAILED; // adding output for transaction without known metadata
        }
    }
    // If the coin already exists as an unspent coin in the cache, then the
    // possible_overwrite parameter to AddCoin must be set to true. We have
    // already checked whether an unspent coin exists above using HaveCoin, so
    // we don't need to guess. When fClean is false, an unspent coin already
    // existed and it is an overwrite.
    view.AddCoin(out, std::move(undo), !fClean);

    return fClean ? DISCONNECT_OK : DISCONNECT_UNCLEAN;
}

/** Undo the effects of this block (with given index) on the UTXO set represented by coins.
 *  When FAILED is returned, view is left in an indeterminate state. */
DisconnectResult CChainState::DisconnectBlock(const CBlock& block, const CBlockIndex* pindex, CCoinsViewCache& view)
{
    bool fClean = true;

    CBlockUndo blockUndo;
    if (!UndoReadFromDisk(blockUndo, pindex)) {
        error("DisconnectBlock(): failure reading undo data");
        return DISCONNECT_FAILED;
    }

    if (blockUndo.vtxundo.size() + 1 != block.vtx.size()) {
        error("DisconnectBlock(): block and undo data inconsistent");
        return DISCONNECT_FAILED;
    }

    // undo transactions in reverse order
    for (int i = block.vtx.size() - 1; i >= 0; i--) {
        const CTransaction &tx = *(block.vtx[i]);
        uint256 hash = tx.GetHash();
        bool is_coinbase = tx.IsCoinBase();

        // Check that all outputs are available and match the outputs in the block itself
        // exactly.
        for (size_t o = 0; o < tx.vout.size(); o++) {
            if (!tx.vout[o].scriptPubKey.IsUnspendable()) {
                COutPoint out(hash, o);
                Coin coin;
                bool is_spent = view.SpendCoin(out, &coin);
                if (!is_spent || tx.vout[o] != coin.out || pindex->nHeight != coin.nHeight || is_coinbase != coin.fCoinBase) {
                    fClean = false; // transaction output mismatch
                }
            }
        }

        // restore inputs
        if (i > 0) { // not coinbases
            CTxUndo &txundo = blockUndo.vtxundo[i-1];
            if (txundo.vprevout.size() != tx.vin.size()) {
                error("DisconnectBlock(): transaction and undo data inconsistent");
                return DISCONNECT_FAILED;
            }
            for (unsigned int j = tx.vin.size(); j-- > 0;) {
                const COutPoint &out = tx.vin[j].prevout;
                int res = ApplyTxInUndo(std::move(txundo.vprevout[j]), view, out);
                if (res == DISCONNECT_FAILED) return DISCONNECT_FAILED;
                fClean = fClean && res != DISCONNECT_UNCLEAN;
            }
            // At this point, all of txundo.vprevout should have been moved out.
        }
    }

    // move best block pointer to prevout block
    view.SetBestBlock(pindex->pprev->GetBlockHash());

    return fClean ? DISCONNECT_OK : DISCONNECT_UNCLEAN;
}

static void FlushUndoFile(int block_file, bool finalize = false)
{
    FlatFilePos undo_pos_old(block_file, vinfoBlockFile[block_file].nUndoSize);
    if (!UndoFileSeq().Flush(undo_pos_old, finalize)) {
        AbortNode("Flushing undo file to disk failed. This is likely the result of an I/O error.");
    }
}

static void FlushBlockFile(bool fFinalize = false, bool finalize_undo = false)
{
    LOCK(cs_LastBlockFile);
    FlatFilePos block_pos_old(nLastBlockFile, vinfoBlockFile[nLastBlockFile].nSize);
    if (!BlockFileSeq().Flush(block_pos_old, fFinalize)) {
        AbortNode("Flushing block file to disk failed. This is likely the result of an I/O error.");
    }
    // we do not always flush the undo file, as the chain tip may be lagging behind the incoming blocks,
    // e.g. during IBD or a sync after a node going offline
    if (!fFinalize || finalize_undo) FlushUndoFile(nLastBlockFile, finalize_undo);
}

static bool FindUndoPos(BlockValidationState &state, int nFile, FlatFilePos &pos, unsigned int nAddSize);

static bool WriteUndoDataForBlock(const CBlockUndo& blockundo, BlockValidationState& state, CBlockIndex* pindex, const CChainParams& chainparams)
{
    // Write undo information to disk
    if (pindex->GetUndoPos().IsNull()) {
        FlatFilePos _pos;
        if (!FindUndoPos(state, pindex->nFile, _pos, ::GetSerializeSize(blockundo, CLIENT_VERSION) + 40))
            return error("ConnectBlock(): FindUndoPos failed");
        if (!UndoWriteToDisk(blockundo, _pos, pindex->pprev->GetBlockHash(), chainparams.MessageStart()))
            return AbortNode(state, "Failed to write undo data");
        // rev files are written in block height order, whereas blk files are written as blocks come in (often out of order)
        // we want to flush the rev (undo) file once we've written the last block, which is indicated by the last height
        // in the block file info as below; note that this does not catch the case where the undo writes are keeping up
        // with the block writes (usually when a synced up node is getting newly mined blocks) -- this case is caught in
        // the FindBlockPos function
        if (_pos.nFile < nLastBlockFile && static_cast<uint32_t>(pindex->nHeight) == vinfoBlockFile[_pos.nFile].nHeightLast) {
            FlushUndoFile(_pos.nFile, true);
        }

        // update nUndoPos in block index
        pindex->nUndoPos = _pos.nPos;
        pindex->nStatus |= BLOCK_HAVE_UNDO;
        setDirtyBlockIndex.insert(pindex);
    }

    return true;
}

static CCheckQueue<CScriptCheck> scriptcheckqueue(128);

void ThreadScriptCheck(int worker_num) {
    util::ThreadRename(strprintf("scriptch.%i", worker_num));
    scriptcheckqueue.Thread();
}

VersionBitsCache versionbitscache GUARDED_BY(cs_main);

int32_t ComputeBlockVersion(const CBlockIndex* pindexPrev, const Consensus::Params& params)
{
    LOCK(cs_main);
    int32_t nVersion = VERSIONBITS_TOP_BITS;

    for (int i = 0; i < (int)Consensus::MAX_VERSION_BITS_DEPLOYMENTS; i++) {
        ThresholdState state = VersionBitsState(pindexPrev, params, static_cast<Consensus::DeploymentPos>(i), versionbitscache);
        if (state == ThresholdState::LOCKED_IN || state == ThresholdState::STARTED) {
            nVersion |= VersionBitsMask(params, static_cast<Consensus::DeploymentPos>(i));
        }
    }

    return nVersion;
}

/**
 * Threshold condition checker that triggers when unknown versionbits are seen on the network.
 */
class WarningBitsConditionChecker : public AbstractThresholdConditionChecker
{
private:
    int bit;

public:
    explicit WarningBitsConditionChecker(int bitIn) : bit(bitIn) {}

    int64_t BeginTime(const Consensus::Params& params) const override { return 0; }
    int64_t EndTime(const Consensus::Params& params) const override { return std::numeric_limits<int64_t>::max(); }
    int Period(const Consensus::Params& params) const override { return params.nMinerConfirmationWindow; }
    int Threshold(const Consensus::Params& params) const override { return params.nRuleChangeActivationThreshold; }

    bool Condition(const CBlockIndex* pindex, const Consensus::Params& params) const override
    {
        return pindex->nHeight >= params.MinBIP9WarningHeight &&
               ((pindex->nVersion & VERSIONBITS_TOP_MASK) == VERSIONBITS_TOP_BITS) &&
               ((pindex->nVersion >> bit) & 1) != 0 &&
               ((ComputeBlockVersion(pindex->pprev, params) >> bit) & 1) == 0;
    }
};

static ThresholdConditionCache warningcache[VERSIONBITS_NUM_BITS] GUARDED_BY(cs_main);

// 0.13.0 was shipped with a segwit deployment defined for testnet, but not for
// mainnet. We no longer need to support disabling the segwit deployment
// except for testing purposes, due to limitations of the functional test
// environment. See test/functional/p2p-segwit.py.
static bool IsScriptWitnessEnabled(const Consensus::Params& params)
{
    return params.SegwitHeight != std::numeric_limits<int>::max();
}

static unsigned int GetBlockScriptFlags(const CBlockIndex* pindex, const Consensus::Params& consensusparams) EXCLUSIVE_LOCKS_REQUIRED(cs_main) {
    AssertLockHeld(cs_main);

    unsigned int flags = SCRIPT_VERIFY_NONE;

    // BIP16 didn't become active until Apr 1 2012 (on mainnet, and
    // retroactively applied to testnet)
    // However, only one historical block violated the P2SH rules (on both
    // mainnet and testnet), so for simplicity, always leave P2SH
    // on except for the one violating block.
    if (consensusparams.BIP16Exception.IsNull() || // no bip16 exception on this chain
        pindex->phashBlock == nullptr || // this is a new candidate block, eg from TestBlockValidity()
        *pindex->phashBlock != consensusparams.BIP16Exception) // this block isn't the historical exception
    {
        flags |= SCRIPT_VERIFY_P2SH;
    }

    // Enforce WITNESS rules whenever P2SH is in effect (and the segwit
    // deployment is defined).
    if (flags & SCRIPT_VERIFY_P2SH && IsScriptWitnessEnabled(consensusparams)) {
        flags |= SCRIPT_VERIFY_WITNESS;
    }

    // Start enforcing the DERSIG (BIP66) rule
    if (pindex->nHeight >= consensusparams.BIP66Height) {
        flags |= SCRIPT_VERIFY_DERSIG;
    }

    // Start enforcing CHECKLOCKTIMEVERIFY (BIP65) rule
    if (pindex->nHeight >= consensusparams.BIP65Height) {
        flags |= SCRIPT_VERIFY_CHECKLOCKTIMEVERIFY;
    }

    // Start enforcing BIP112 (CHECKSEQUENCEVERIFY)
    if (pindex->nHeight >= consensusparams.CSVHeight) {
        flags |= SCRIPT_VERIFY_CHECKSEQUENCEVERIFY;
    }

    // Start enforcing Taproot using versionbits logic.
    if (VersionBitsState(pindex->pprev, consensusparams, Consensus::DEPLOYMENT_TAPROOT, versionbitscache) == ThresholdState::ACTIVE) {
        flags |= SCRIPT_VERIFY_TAPROOT;
    }

    // Start enforcing BIP147 NULLDUMMY (activated simultaneously with segwit)
    if (IsWitnessEnabled(pindex->pprev, consensusparams)) {
        flags |= SCRIPT_VERIFY_NULLDUMMY;
    }

    return flags;
}



static int64_t nTimeCheck = 0;
static int64_t nTimeForks = 0;
static int64_t nTimeVerify = 0;
static int64_t nTimeConnect = 0;
static int64_t nTimeIndex = 0;
static int64_t nTimeTotal = 0;
static int64_t nBlocksTotal = 0;

/** Apply the effects of this block (with given index) on the UTXO set represented by coins.
 *  Validity checks that depend on the UTXO set are also done; ConnectBlock()
 *  can fail if those validity checks fail (among other reasons). */
bool CChainState::ConnectBlock(const CBlock& block, const PocketBlockRef& pocketBlock, BlockValidationState& state, CBlockIndex* pindex,
                  CCoinsViewCache& view, const CChainParams& chainparams, bool fJustCheck)
{
    AssertLockHeld(cs_main);
    assert(pindex);
    assert(*pindex->phashBlock == block.GetHash());

    pindex->nMoneySupply = pindex->pprev != NULL ? pindex->pprev->nMoneySupply : 0;

    if (block.IsProofOfStake())
    {
        pindex->SetProofOfStake();
        pindex->prevoutStake = block.vtx[1]->vin[0].prevout;
        pindex->nStakeTime = block.vtx[1]->nTime;
    }
    else
    {
        pindex->prevoutStake.SetNull();
        pindex->nStakeTime = 0;
    }

    int64_t nTimeStart = GetTimeMicros();
    int64_t nStakeReward = 0;

    // Check it again in case a previous version let a bad block in
    // NOTE: We don't currently (re-)invoke ContextualCheckBlock() or
    // ContextualCheckBlockHeader() here. This means that if we add a new
    // consensus rule that is enforced in one of those two functions, then we
    // may have let in a block that violates the rule prior to updating the
    // software, and we would NOT be enforcing the rule here. Fully solving
    // upgrade from one software version to the next after a consensus rule
    // change is potentially tricky and issue-specific (see RewindBlockIndex()
    // for one general approach that was used for BIP 141 deployment).
    // Also, currently the rule against blocks more than 2 hours in the future
    // is enforced in ContextualCheckBlockHeader(); we wouldn't want to
    // re-enforce that rule here (at least until we make it impossible for
    // GetAdjustedTime() to go backward).
    if (!CheckBlock(block, state, chainparams.GetConsensus(), !fJustCheck, !fJustCheck)) {
        if (state.GetResult() == BlockValidationResult::BLOCK_MUTATED) {
            // We don't write down blocks to disk if they may have been
            // corrupted, so this should be impossible unless we're having hardware
            // problems.
            return AbortNode(state, "Corrupt block found indicating potential hardware failure; shutting down");
        }

        if (state.Incompleted())
        {
            // Incompleted means that the pocketdb data is lost.
            // We need to request block data from other nodes.
            return false;
        }

        return error("%s: Consensus::CheckBlock: %s", __func__, state.ToString());
    }

    // verify that the view's current state corresponds to the previous block
    uint256 hashPrevBlock = pindex->pprev == nullptr ? uint256() : pindex->pprev->GetBlockHash();
    assert(hashPrevBlock == view.GetBestBlock());

    nBlocksTotal++;

    // Special case for the genesis block, skipping connection of its transactions
    // (its coinbase is unspendable)
    if (block.GetHash() == chainparams.GetConsensus().hashGenesisBlock) {
        if (!fJustCheck)
        {
            view.SetBestBlock(pindex->GetBlockHash());

            // We must clear all traces of the block if it is the last in the chain,
            // since the previous transaction may not have completed completely.
            auto[blockExists, blockLast] = PocketDb::ChainRepoInst.ExistsBlock(block.GetHash().GetHex(), pindex->nHeight);
            
            if ((blockExists && blockLast) || (!blockExists && !blockLast))
                if (!PocketServices::ChainPostProcessing::Rollback(pindex->nHeight))
                    return error("Disconnect Genesis Block (Pocketnet part) %s failed", pindex->GetBlockHash().ToString());

            if (!blockExists || blockLast)
                PocketServices::ChainPostProcessing::Index(block, pindex->nHeight);
        }

        return true;
    }

    if (pindex->IsProofOfStake())
        setStakeSeen.insert(std::make_pair(pindex->prevoutStake, pindex->nStakeTime));

    // Check proof of stake
    if (block.nBits != GetNextWorkRequired(pindex->pprev, &block, chainparams.GetConsensus()))
    {
        // TODO (losty-fur): is error correct?
        error("ContextualCheckBlock() : incorrect %s at height %d (%d)", !block.IsProofOfStake() ? "proof-of-work" : "proof-of-stake", pindex->pprev->nHeight, block.nBits);
        return state.Invalid(BlockValidationResult::BLOCK_CONSENSUS, "bad-diffbits");
    }

    arith_uint256 hashProof;

    // Verify hash target and signature of coinstake tx
    CDataStream hashProofOfStakeSource(SER_GETHASH, 0);
    if (block.IsProofOfStake())
    {
        arith_uint256 targetProofOfStake;
        // Signature will be checked in CheckInputs(), we can avoid it here (fCheckSignature = false)
        if (!CheckProofOfStake(pindex->pprev, block.vtx[1], block.nBits, hashProof, hashProofOfStakeSource,
            targetProofOfStake, nullptr, m_mempool))
        {
            return error("ContextualCheckBlock() : check proof-of-stake signature failed for block %s",
                block.GetHash().GetHex());
        }
    }

    if (block.IsProofOfWork())
    {
        hashProof = UintToArith256(block.GetHash());
    }

    if (!pindex->SetStakeEntropyBit(block.GetStakeEntropyBit())) {
        // TODO (losty-fur): is error correct?
        error("ContextualCheckBlock() : SetStakeEntropyBit() failed");
        return state.Invalid(BlockValidationResult::BLOCK_CONSENSUS, "bad-entropy-bit");
    }

    // Record proof hash value
    pindex->hashProof = hashProof;

    uint64_t nStakeModifier = 0;
    bool fGeneratedStakeModifier = false;
    if (!ComputeNextStakeModifier(pindex->pprev, nStakeModifier, fGeneratedStakeModifier)) {
        // TODO (losty-fur): is error correct?
        error("ContextualCheckBlock() : ComputeNextStakeModifier() failed");
        return state.Invalid(BlockValidationResult::BLOCK_CONSENSUS, "bad-stake-modifier");
    }

    pindex->SetStakeModifier(nStakeModifier, fGeneratedStakeModifier);

    bool fScriptChecks = true;
    if (!hashAssumeValid.IsNull()) {
        // We've been configured with the hash of a block which has been externally verified to have a valid history.
        // A suitable default value is included with the software and updated from time to time.  Because validity
        //  relative to a piece of software is an objective fact these defaults can be easily reviewed.
        // This setting doesn't force the selection of any particular chain but makes validating some faster by
        //  effectively caching the result of part of the verification.
        BlockMap::const_iterator  it = m_blockman.m_block_index.find(hashAssumeValid);
        if (it != m_blockman.m_block_index.end()) {
            if (it->second->GetAncestor(pindex->nHeight) == pindex &&
                pindexBestHeader->GetAncestor(pindex->nHeight) == pindex &&
                pindexBestHeader->nChainWork >= nMinimumChainWork) {
                // This block is a member of the assumed verified chain and an ancestor of the best header.
                // Script verification is skipped when connecting blocks under the
                // assumevalid block. Assuming the assumevalid block is valid this
                // is safe because block merkle hashes are still computed and checked,
                // Of course, if an assumed valid block is invalid due to false scriptSigs
                // this optimization would allow an invalid chain to be accepted.
                // The equivalent time check discourages hash power from extorting the network via DOS attack
                //  into accepting an invalid block through telling users they must manually set assumevalid.
                //  Requiring a software change or burying the invalid block, regardless of the setting, makes
                //  it hard to hide the implication of the demand.  This also avoids having release candidates
                //  that are hardly doing any signature verification at all in testing without having to
                //  artificially set the default assumed verified block further back.
                // The test against nMinimumChainWork prevents the skipping when denied access to any chain at
                //  least as good as the expected chain.
                fScriptChecks = (GetBlockProofEquivalentTime(*pindexBestHeader, *pindex, *pindexBestHeader, chainparams.GetConsensus()) <= 60 * 60 * 24 * 7 * 2);
            }
        }
    }

    int64_t nTime1 = GetTimeMicros(); nTimeCheck += nTime1 - nTimeStart;
    LogPrint(BCLog::BENCH, "    - Sanity checks: %.2fms [%.2fs (%.2fms/blk)]\n", MILLI * (nTime1 - nTimeStart), nTimeCheck * MICRO, nTimeCheck * MILLI / nBlocksTotal);

    // Do not allow blocks that contain transactions which 'overwrite' older transactions,
    // unless those are already completely spent.
    // If such overwrites are allowed, coinbases and transactions depending upon those
    // can be duplicated to remove the ability to spend the first instance -- even after
    // being sent to another address.
    // See BIP30, CVE-2012-1909, and http://r6.ca/blog/20120206T005236Z.html for more information.
    // This logic is not necessary for memory pool transactions, as AcceptToMemoryPool
    // already refuses previously-known transaction ids entirely.
    // This rule was originally applied to all blocks with a timestamp after March 15, 2012, 0:00 UTC.
    // Now that the whole chain is irreversibly beyond that time it is applied to all blocks except the
    // two in the chain that violate it. This prevents exploiting the issue against nodes during their
    // initial block download.
    
    /*bool fEnforceBIP30 = !((pindex->nHeight==91842 && pindex->GetBlockHash() == uint256S("0x00000000000a4d0a398161ffc163c503763b1f4360639393e0e4c8e300e0caec")) ||
                           (pindex->nHeight==91880 && pindex->GetBlockHash() == uint256S("0x00000000000743f190a18c5577a3c2d2a1f610ae9601ac046a38084ccb7cd721")));*/

    bool fEnforceBIP30 = (!pindex->phashBlock);

    // Once BIP34 activated it was not possible to create new duplicate coinbases and thus other than starting
    // with the 2 existing duplicate coinbase pairs, not possible to create overwriting txs.  But by the
    // time BIP34 activated, in each of the existing pairs the duplicate coinbase had overwritten the first
    // before the first had been spent.  Since those coinbases are sufficiently buried it's no longer possible to create further
    // duplicate transactions descending from the known pairs either.
    // If we're on the known chain at height greater than where BIP34 activated, we can save the db accesses needed for the BIP30 check.

    // BIP34 requires that a block at height X (block X) has its coinbase
    // scriptSig start with a CScriptNum of X (indicated height X).  The above
    // logic of no longer requiring BIP30 once BIP34 activates is flawed in the
    // case that there is a block X before the BIP34 height of 227,931 which has
    // an indicated height Y where Y is greater than X.  The coinbase for block
    // X would also be a valid coinbase for block Y, which could be a BIP30
    // violation.  An exhaustive search of all mainnet coinbases before the
    // BIP34 height which have an indicated height greater than the block height
    // reveals many occurrences. The 3 lowest indicated heights found are
    // 209,921, 490,897, and 1,983,702 and thus coinbases for blocks at these 3
    // heights would be the first opportunity for BIP30 to be violated.

    // The search reveals a great many blocks which have an indicated height
    // greater than 1,983,702, so we simply remove the optimization to skip
    // BIP30 checking for blocks at height 1,983,702 or higher.  Before we reach
    // that block in another 25 years or so, we should take advantage of a
    // future consensus change to do a new and improved version of BIP34 that
    // will actually prevent ever creating any duplicate coinbases in the
    // future.
    static constexpr int BIP34_IMPLIES_BIP30_LIMIT = 1983702;

    // There is no potential to create a duplicate coinbase at block 209,921
    // because this is still before the BIP34 height and so explicit BIP30
    // checking is still active.

    // The final case is block 176,684 which has an indicated height of
    // 490,897. Unfortunately, this issue was not discovered until about 2 weeks
    // before block 490,897 so there was not much opportunity to address this
    // case other than to carefully analyze it and determine it would not be a
    // problem. Block 490,897 was, in fact, mined with a different coinbase than
    // block 176,684, but it is important to note that even if it hadn't been or
    // is remined on an alternate fork with a duplicate coinbase, we would still
    // not run into a BIP30 violation.  This is because the coinbase for 176,684
    // is spent in block 185,956 in transaction
    // d4f7fbbf92f4a3014a230b2dc70b8058d02eb36ac06b4a0736d9d60eaa9e8781.  This
    // spending transaction can't be duplicated because it also spends coinbase
    // 0328dd85c331237f18e781d692c92de57649529bd5edf1d01036daea32ffde29.  This
    // coinbase has an indicated height of over 4.2 billion, and wouldn't be
    // duplicatable until that height, and it's currently impossible to create a
    // chain that long. Nevertheless we may wish to consider a future soft fork
    // which retroactively prevents block 490,897 from creating a duplicate
    // coinbase. The two historical BIP30 violations often provide a confusing
    // edge case when manipulating the UTXO and it would be simpler not to have
    // another edge case to deal with.

    // testnet3 has no blocks before the BIP34 height with indicated heights
    // post BIP34 before approximately height 486,000,000 and presumably will
    // be reset before it reaches block 1,983,702 and starts doing unnecessary
    // BIP30 checking again.
    assert(pindex->pprev);
    CBlockIndex *pindexBIP34height = pindex->pprev->GetAncestor(chainparams.GetConsensus().BIP34Height);
    //Only continue to enforce if we're below BIP34 activation height or the block hash at that height doesn't correspond.
    fEnforceBIP30 = fEnforceBIP30 && (!pindexBIP34height || !(pindexBIP34height->GetBlockHash() == chainparams.GetConsensus().BIP34Hash));

    // TODO: Remove BIP30 checking from block height 1,983,702 on, once we have a
    // consensus change that ensures coinbases at those heights can not
    // duplicate earlier coinbases.
    if (fEnforceBIP30 || pindex->nHeight >= BIP34_IMPLIES_BIP30_LIMIT) {
        for (const auto& tx : block.vtx) {
            for (size_t o = 0; o < tx->vout.size(); o++) {
                if (view.HaveCoin(COutPoint(tx->GetHash(), o))) {
                    LogPrintf("ERROR: ConnectBlock(): tried to overwrite transaction\n");
                    return state.Invalid(BlockValidationResult::BLOCK_CONSENSUS, "bad-txns-BIP30");
                }
            }
        }
    }

    // Start enforcing BIP68 (sequence locks)
    int nLockTimeFlags = 0;
    if (pindex->nHeight >= chainparams.GetConsensus().CSVHeight) {
        nLockTimeFlags |= LOCKTIME_VERIFY_SEQUENCE;
    }

    // Get the script flags for this block
    unsigned int flags = GetBlockScriptFlags(pindex, chainparams.GetConsensus());

    int64_t nTime2 = GetTimeMicros(); nTimeForks += nTime2 - nTime1;
    LogPrint(BCLog::BENCH, "    - Fork checks: %.2fms [%.2fs (%.2fms/blk)]\n", MILLI * (nTime2 - nTime1), nTimeForks * MICRO, nTimeForks * MILLI / nBlocksTotal);

    CBlockUndo blockundo;

    // Precomputed transaction data pointers must not be invalidated
    // until after `control` has run the script checks (potentially
    // in multiple threads). Preallocate the vector size so a new allocation
    // doesn't invalidate pointers into the vector, and keep txsdata in scope
    // for as long as `control`.
    CCheckQueueControl<CScriptCheck> control(fScriptChecks && g_parallel_script_checks ? &scriptcheckqueue : nullptr);
    std::vector<PrecomputedTransactionData> txsdata(block.vtx.size());

    std::vector<int> prevheights;
    CAmount nFees = 0;
    int nInputs = 0;
    int64_t nSigOpsCost = 0;
    blockundo.vtxundo.reserve(block.vtx.size() - 1);
    for (unsigned int i = 0; i < block.vtx.size(); i++)
    {
        const CTransaction &tx = *(block.vtx[i]);

        nInputs += tx.vin.size();

        if (!tx.IsCoinBase())
        {
            CAmount txfee = 0;
            TxValidationState tx_state;
            if (!Consensus::CheckTxInputs(tx, tx_state, view, pindex->nHeight, txfee, chainparams)) {
                // Any transaction validation failure in ConnectBlock is a block consensus failure
                state.Invalid(BlockValidationResult::BLOCK_CONSENSUS,
                            tx_state.GetRejectReason(), tx_state.GetDebugMessage());
                return error("%s: Consensus::CheckTxInputs: %s, %s", __func__, tx.GetHash().ToString(), state.ToString());
            }
            nFees += txfee;
            if (!MoneyRange(nFees)) {
                LogPrintf("ERROR: %s: accumulated fee in the block out of range.\n", __func__);
                return state.Invalid(BlockValidationResult::BLOCK_CONSENSUS, "bad-txns-accumulated-fee-outofrange");
            }

            // Check that transaction is BIP68 final
            // BIP68 lock checks (as opposed to nLockTime checks) must
            // be in ConnectBlock because they require the UTXO set
            prevheights.resize(tx.vin.size());
            for (size_t j = 0; j < tx.vin.size(); j++) {
                prevheights[j] = view.AccessCoin(tx.vin[j].prevout).nHeight;
            }

            if (!SequenceLocks(tx, nLockTimeFlags, prevheights, *pindex)) {
                LogPrintf("ERROR: %s: contains a non-BIP68-final transaction\n", __func__);
                return state.Invalid(BlockValidationResult::BLOCK_CONSENSUS, "bad-txns-nonfinal");
            }
        }

        // GetTransactionSigOpCost counts 3 types of sigops:
        // * legacy (always)
        // * p2sh (when P2SH enabled in flags and excludes coinbase)
        // * witness (when witness enabled in flags and excludes coinbase)
        nSigOpsCost += GetTransactionSigOpCost(tx, view, flags);
        if (nSigOpsCost > MAX_BLOCK_SIGOPS_COST) {
            LogPrintf("ERROR: ConnectBlock(): too many sigops\n");
            return state.Invalid(BlockValidationResult::BLOCK_CONSENSUS, "bad-blk-sigops");
        }

        if (!tx.IsCoinBase())
        {
            if (!tx.IsCoinStake())
            {
                nFees += view.GetValueIn(tx) - tx.GetValueOut();
            }
            if (tx.IsCoinStake())
            {
                nStakeReward = tx.GetValueOut() - view.GetValueIn(tx);

                if (view.GetValueIn(tx) < Params().GetConsensus().nStakeMinimumThreshold)
                {
                    // TODO (losty-fur): is error correct?
                    error("ConnectBlock(): Stake input is below threshold");
                    return state.Invalid(BlockValidationResult::BLOCK_CONSENSUS, "bad-blk-stake-inputs");
                }
            }

            std::vector<CScriptCheck> vChecks;
            bool fCacheResults = fJustCheck; /* Don't cache results if we're actually connecting blocks (still consult the cache, though) */
            TxValidationState tx_state;
            if (fScriptChecks && !CheckInputScripts(tx, tx_state, view, flags, fCacheResults, fCacheResults, txsdata[i], g_parallel_script_checks ? &vChecks : nullptr)) {
                // Any transaction validation failure in ConnectBlock is a block consensus failure
                state.Invalid(BlockValidationResult::BLOCK_CONSENSUS,
                              tx_state.GetRejectReason(), tx_state.GetDebugMessage());
                return error("ConnectBlock(): CheckInputScripts on %s failed with %s",
                    tx.GetHash().ToString(), state.ToString());
            }
            control.Add(vChecks);
        }

        CTxUndo undoDummy;
        if (i > 0) {
            blockundo.vtxundo.push_back(CTxUndo());
        }
        UpdateCoins(tx, view, i == 0 ? undoDummy : blockundo.vtxundo.back(), pindex->nHeight);
    }
    int64_t nTime3 = GetTimeMicros(); nTimeConnect += nTime3 - nTime2;
    LogPrint(BCLog::BENCH, "      - Connect %u transactions: %.2fms (%.3fms/tx, %.3fms/txin) [%.2fs (%.2fms/blk)]\n", (unsigned)block.vtx.size(), MILLI * (nTime3 - nTime2), MILLI * (nTime3 - nTime2) / block.vtx.size(), nInputs <= 1 ? 0 : MILLI * (nTime3 - nTime2) / (nInputs-1), nTimeConnect * MICRO, nTimeConnect * MILLI / nBlocksTotal);

    if(block.IsProofOfWork())
    {
        CAmount blockReward = nFees + GetBlockSubsidy(pindex->nHeight, chainparams.GetConsensus());
        if (block.vtx[0]->GetValueOut() > blockReward) {
            LogPrintf("ERROR: ConnectBlock(): coinbase pays too much (actual=%d vs limit=%d)\n", block.vtx[0]->GetValueOut(), blockReward);
            return state.Invalid(BlockValidationResult::BLOCK_CONSENSUS, "bad-cb-amount");
        }
    }

    if (!control.Wait()) {
        LogPrintf("ERROR: %s: CheckQueue failed\n", __func__);
        return state.Invalid(BlockValidationResult::BLOCK_CONSENSUS, "block-validation-failed");
    }

    // -----------------------------------------------------------------------------------------------------------------
    // We can skip some of the on-demand checks or partial reindexing
    int64_t nTime5 = GetTimeMicros();

    // We can skip checking and indexing existing data to avoid duplication of work.
    auto[blockExists, blockLast] = PocketDb::ChainRepoInst.ExistsBlock(block.GetHash().GetHex(), pindex->nHeight);

    // Rollback db if need
    if ((blockExists && blockLast) || (!blockExists && !blockLast))
    {
        if (!PocketServices::ChainPostProcessing::Rollback(pindex->nHeight))
            return error("ConnectBlock: Rollback (Pocketnet part) %s failed", pindex->GetBlockHash().ToString());
    }

    // If the block is not in the database or it is the last one, we have to check and index
    bool enablePocketConnect = (!blockExists || blockLast);
    int skipValidation = gArgs.GetArg("-skip-validation", -1);
    
    if (enablePocketConnect && pindex->nHeight > skipValidation)
    {
        // Checks PoS logic
        if (pindex->nHeight == (int)Params().GetConsensus().nHeight_version_1_0_0_pre)
        {
            if (pindex->GetBlockHash().GetHex() != Params().GetConsensus().sVersion_1_0_0_pre_checkpoint)
            {
                // TODO (losty-fur): is error correct?
                error("ConnectBlock() : incorrect proof of stake transaction checkpoint");
                return state.Invalid(BlockValidationResult::BLOCK_CONSENSUS); 
            }
        }

        if (pindex->nHeight > (int)Params().GetConsensus().nHeight_version_1_0_0_pre && block.IsProofOfStake())
        {
            int64_t nCalculatedStakeReward = GetProofOfStakeReward(pindex->nHeight, nFees, chainparams.GetConsensus());
            if (nStakeReward > nCalculatedStakeReward) {
                // TODO (losty-fur): is error correct?
                error("ConnectBlock() : coinstake pays too much(actual=%d vs calculated=%d)", nStakeReward, nCalculatedStakeReward);
                return state.Invalid(BlockValidationResult::BLOCK_CONSENSUS);
            }

            int64_t nReward = GetProofOfStakeReward(pindex->nHeight, 0, chainparams.GetConsensus());

            if (!CheckBlockRatingRewards(block, pindex->pprev, nReward, hashProofOfStakeSource))
            {
                // We do not accept blocks that do not meet the consensus conditions,
                // but we should not mark them invalid for cases when the block is processed after the orphan.
                return false;
            }
        }

        int64_t nTime4 = GetTimeMicros();
        nTimeVerify += nTime4 - nTime3;
        LogPrint(BCLog::BENCH, "    - Checking rewards: %.2fms (%.3fms/txin) [%.2fs (%.2fms/blk)]\n",
            MILLI * (nTime4 - nTime3), nInputs <= 1 ? 0 : MILLI * (nTime4 - nTime3) / (nInputs - 1), nTimeVerify * MICRO,
            nTimeVerify * MILLI / nBlocksTotal);

        // -----------------------------------------------------------------------------------------------------------------
        // Pocketnet Consensus rules
        if (auto[ok, result] = PocketConsensus::SocialConsensusHelper::Validate(block, pocketBlock, pindex->nHeight); !ok)
        {
            LogPrintf("WARNING: SocialConsensus validating failed with result %d for block %s\n",
                (int)result, pindex->GetBlockHash().GetHex());

            // TODO (team): We do not mark the block invalid for situations where the chain can be rebuilt.
            // There is a danger of a fork in this case or endless attempts to connect an invalid or destroyed block - 
            // we need to think about marking the block incomplete and requesting it from the network again.
            return false;
            //return state.DoS(100, error("ConnectBlock() : failed check social consensus - maybe database corrupted"));
        }
        
        LogPrint(BCLog::CONSENSUS, "--- Block validated: %d BH: %s\n", pindex->nHeight, block.GetHash().GetHex());

        nTime5 = GetTimeMicros();
        nTimeVerify += nTime5 - nTime4;
        LogPrint(BCLog::BENCH, "    - Consensus validation: %.2fms (%.3fms/txin) [%.2fs (%.2fms/blk)]\n",
            MILLI * (nTime5 - nTime4), nInputs <= 1 ? 0 : MILLI * (nTime5 - nTime4) / (nInputs - 1), nTimeVerify * MICRO,
            nTimeVerify * MILLI / nBlocksTotal);
    }

    // -----------------------------------------------------------------------------------------------------------------
    // Finalize connect
    if (fJustCheck)
        return true;

    // -----------------------------------------------------------------------------------------------------------------
    // Block indexing (Utxo, Ratings, setting block & txout for transactions)
    if (enablePocketConnect)
    {
        try
        {
            PocketServices::ChainPostProcessing::Index(block, pindex->nHeight);
            LogPrint(BCLog::SYNC, "--- Block indexed: %d BH: %s\n", pindex->nHeight, block.GetHash().GetHex());
        }
        catch (const std::exception& e)
        {
            LogPrintf("Error indexing social data: %s\n", e.what());

            // Try rollback for double indexing
            PocketServices::ChainPostProcessing::Rollback(pindex->nHeight);

            return false;
        }
    }

    int64_t nTime6 = GetTimeMicros();
    nTimeVerify += nTime6 - nTime5;
    LogPrint(BCLog::BENCH, "    - SQLite indexing: %.2fms (%.3fms/txin) [%.2fs (%.2fms/blk)]\n",
        MILLI * (nTime6 - nTime5), nInputs <= 1 ? 0 : MILLI * (nTime6 - nTime5) / (nInputs - 1), nTimeVerify * MICRO,
        nTimeVerify * MILLI / nBlocksTotal);

    // -----------------------------------------------------------------------------------------------------------------
    // Extend WEB database
    if (gArgs.GetBoolArg("-api", false) && enablePocketConnect)
        PocketServices::WebPostProcessorInst.Enqueue(block.GetHash().GetHex());

    // -----------------------------------------------------------------------------------------------------------------
    if (!WriteUndoDataForBlock(blockundo, state, pindex, chainparams))
        return false;

    if (!pindex->IsValid(BLOCK_VALID_SCRIPTS)) {
        pindex->RaiseValidity(BLOCK_VALID_SCRIPTS);
        setDirtyBlockIndex.insert(pindex);
    }

    assert(pindex->phashBlock);
    // add this block to the view's block chain
    view.SetBestBlock(pindex->GetBlockHash());

    int64_t nTime7 = GetTimeMicros(); nTimeIndex += nTime7 - nTime6;
    LogPrint(BCLog::BENCH, "    - Index writing: %.2fms [%.2fs (%.2fms/blk)]\n", MILLI * (nTime7 - nTime6), nTimeIndex * MICRO, nTimeIndex * MILLI / nBlocksTotal);

    return true;
}

CoinsCacheSizeState CChainState::GetCoinsCacheSizeState(const CTxMemPool* tx_pool)
{
    return this->GetCoinsCacheSizeState(
        tx_pool,
        m_coinstip_cache_size_bytes,
        gArgs.GetArg("-maxmempool", DEFAULT_MAX_MEMPOOL_SIZE) * 1000000);
}

CoinsCacheSizeState CChainState::GetCoinsCacheSizeState(
    const CTxMemPool* tx_pool,
    size_t max_coins_cache_size_bytes,
    size_t max_mempool_size_bytes)
{
    const int64_t nMempoolUsage = tx_pool ? tx_pool->DynamicMemoryUsage() : 0;
    int64_t cacheSize = CoinsTip().DynamicMemoryUsage();
    int64_t nTotalSpace =
        max_coins_cache_size_bytes + std::max<int64_t>(max_mempool_size_bytes - nMempoolUsage, 0);

    //! No need to periodic flush if at least this much space still available.
    static constexpr int64_t MAX_BLOCK_COINSDB_USAGE_BYTES = 10 * 1024 * 1024;  // 10MB
    int64_t large_threshold =
        std::max((9 * nTotalSpace) / 10, nTotalSpace - MAX_BLOCK_COINSDB_USAGE_BYTES);

    if (cacheSize > nTotalSpace) {
        LogPrintf("Cache size (%s) exceeds total space (%s)\n", cacheSize, nTotalSpace);
        return CoinsCacheSizeState::CRITICAL;
    } else if (cacheSize > large_threshold) {
        return CoinsCacheSizeState::LARGE;
    }
    return CoinsCacheSizeState::OK;
}

bool CChainState::FlushStateToDisk(
    const CChainParams& chainparams,
    BlockValidationState &state,
    FlushStateMode mode,
    int nManualPruneHeight)
{
    LOCK(cs_main);
    assert(this->CanFlushToDisk());
    static std::chrono::microseconds nLastWrite{0};
    static std::chrono::microseconds nLastFlush{0};
    std::set<int> setFilesToPrune;
    bool full_flush_completed = false;

    const size_t coins_count = CoinsTip().GetCacheSize();
    const size_t coins_mem_usage = CoinsTip().DynamicMemoryUsage();

    try {
    {
        bool fFlushForPrune = false;
        bool fDoFullFlush = false;
        CoinsCacheSizeState cache_state = GetCoinsCacheSizeState(&m_mempool);
        LOCK(cs_LastBlockFile);
        if (fPruneMode && (fCheckForPruning || nManualPruneHeight > 0) && !IsChainReindex()) {
            if (nManualPruneHeight > 0) {
                LOG_TIME_MILLIS_WITH_CATEGORY("find files to prune (manual)", BCLog::BENCH);

                m_blockman.FindFilesToPruneManual(setFilesToPrune, nManualPruneHeight, m_chain.Height());
            } else {
                LOG_TIME_MILLIS_WITH_CATEGORY("find files to prune", BCLog::BENCH);

                m_blockman.FindFilesToPrune(setFilesToPrune, chainparams.PruneAfterHeight(), m_chain.Height(), IsInitialBlockDownload());
                fCheckForPruning = false;
            }
            if (!setFilesToPrune.empty()) {
                fFlushForPrune = true;
                if (!fHavePruned) {
                    pblocktree->WriteFlag("prunedblockfiles", true);
                    fHavePruned = true;
                }
            }
        }
        const auto nNow = GetTime<std::chrono::microseconds>();
        // Avoid writing/flushing immediately after startup.
        if (nLastWrite.count() == 0) {
            nLastWrite = nNow;
        }
        if (nLastFlush.count() == 0) {
            nLastFlush = nNow;
        }
        // The cache is large and we're within 10% and 10 MiB of the limit, but we have time now (not in the middle of a block processing).
        bool fCacheLarge = mode == FlushStateMode::PERIODIC && cache_state >= CoinsCacheSizeState::LARGE;
        // The cache is over the limit, we have to write now.
        bool fCacheCritical = mode == FlushStateMode::IF_NEEDED && cache_state >= CoinsCacheSizeState::CRITICAL;
        // It's been a while since we wrote the block index to disk. Do this frequently, so we don't need to redownload after a crash.
        bool fPeriodicWrite = mode == FlushStateMode::PERIODIC && nNow > nLastWrite + DATABASE_WRITE_INTERVAL;
        // It's been very long since we flushed the cache. Do this infrequently, to optimize cache usage.
        bool fPeriodicFlush = mode == FlushStateMode::PERIODIC && nNow > nLastFlush + DATABASE_FLUSH_INTERVAL;
        // Combine all conditions that result in a full cache flush.
        fDoFullFlush = (mode == FlushStateMode::ALWAYS) || fCacheLarge || fCacheCritical || fPeriodicFlush || fFlushForPrune;
        // Write blocks and block index to disk.
        if (fDoFullFlush || fPeriodicWrite) {
            // Depend on nMinDiskSpace to ensure we can write block index
            if (!CheckDiskSpace(GetBlocksDir())) {
                return AbortNode(state, "Disk space is too low!", _("Disk space is too low!"));
            }
            {
                LOG_TIME_MILLIS_WITH_CATEGORY("write block and undo data to disk", BCLog::BENCH);

                // First make sure all block and undo data is flushed to disk.
                FlushBlockFile();
            }

            // Then update all block file information (which may refer to block and undo files).
            {
                LOG_TIME_MILLIS_WITH_CATEGORY("write block index to disk", BCLog::BENCH);

                std::vector<std::pair<int, const CBlockFileInfo*> > vFiles;
                vFiles.reserve(setDirtyFileInfo.size());
                for (std::set<int>::iterator it = setDirtyFileInfo.begin(); it != setDirtyFileInfo.end(); ) {
                    vFiles.push_back(std::make_pair(*it, &vinfoBlockFile[*it]));
                    setDirtyFileInfo.erase(it++);
                }
                std::vector<const CBlockIndex*> vBlocks;
                vBlocks.reserve(setDirtyBlockIndex.size());
                for (std::set<CBlockIndex*>::iterator it = setDirtyBlockIndex.begin(); it != setDirtyBlockIndex.end(); ) {
                    vBlocks.push_back(*it);
                    setDirtyBlockIndex.erase(it++);
                }
                if (!pblocktree->WriteBatchSync(vFiles, nLastBlockFile, vBlocks)) {
                    return AbortNode(state, "Failed to write to block index database");
                }
            }
            // Finally remove any pruned files
            if (fFlushForPrune) {
                LOG_TIME_MILLIS_WITH_CATEGORY("unlink pruned files", BCLog::BENCH);

                UnlinkPrunedFiles(setFilesToPrune);
            }
            nLastWrite = nNow;
        }
        // Flush best chain related state. This can only be done if the blocks / block index write was also done.
        if (fDoFullFlush && !CoinsTip().GetBestBlock().IsNull()) {
            LOG_TIME_SECONDS(strprintf("write coins cache to disk (%d coins, %.2fkB)",
                coins_count, coins_mem_usage / 1000));

            // Typical Coin structures on disk are around 48 bytes in size.
            // Pushing a new one to the database can cause it to be written
            // twice (once in the log, and once in the tables). This is already
            // an overestimation, as most will delete an existing entry or
            // overwrite one. Still, use a conservative safety factor of 2.
            if (!CheckDiskSpace(GetDataDir(), 48 * 2 * 2 * CoinsTip().GetCacheSize())) {
                return AbortNode(state, "Disk space is too low!", _("Disk space is too low!"));
            }
            // Flush the chainstate (which may refer to block index entries).
            if (!CoinsTip().Flush())
                return AbortNode(state, "Failed to write to coin database");
            nLastFlush = nNow;
            full_flush_completed = true;
        }
    }
    if (full_flush_completed) {
        // Update best block in wallet (so we can detect restored wallets).
        GetMainSignals().ChainStateFlushed(m_chain.GetLocator());
    }
    } catch (const std::runtime_error& e) {
        return AbortNode(state, std::string("System error while flushing: ") + e.what());
    }
    return true;
}

void CChainState::ForceFlushStateToDisk() {
    BlockValidationState state;
    const CChainParams& chainparams = Params();
    if (!this->FlushStateToDisk(chainparams, state, FlushStateMode::ALWAYS)) {
        LogPrintf("%s: failed to flush state (%s)\n", __func__, state.ToString());
    }
}

void CChainState::PruneAndFlush() {
    BlockValidationState state;
    fCheckForPruning = true;
    const CChainParams& chainparams = Params();

    if (!this->FlushStateToDisk(chainparams, state, FlushStateMode::NONE)) {
        LogPrintf("%s: failed to flush state (%s)\n", __func__, state.ToString());
    }
}

static void DoWarning(const bilingual_str& warning)
{
    static bool fWarned = false;
    SetMiscWarning(warning);
    if (!fWarned) {
        AlertNotify(warning.original);
        fWarned = true;
    }
}

/** Private helper function that concatenates warning messages. */
static void AppendWarning(bilingual_str& res, const bilingual_str& warn)
{
    if (!res.empty()) res += Untranslated(", ");
    res += warn;
}

/** Check warning conditions and do some notifications on new chain tip set. */
static void UpdateTip(CTxMemPool& mempool, const CBlockIndex* pindexNew, const CChainParams& chainParams)
    EXCLUSIVE_LOCKS_REQUIRED(::cs_main)
{
    // New best block
    mempool.AddTransactionsUpdated(1);

    {
        LOCK(g_best_block_mutex);
        g_best_block = pindexNew->GetBlockHash();
        g_best_block_cv.notify_all();
    }

    bilingual_str warning_messages;
    int num_unexpected_version = 0;
    if (!::ChainstateActive().IsInitialBlockDownload())
    {
        const CBlockIndex* pindex = pindexNew;
        for (int bit = 0; bit < VERSIONBITS_NUM_BITS; bit++) {
            WarningBitsConditionChecker checker(bit);
            ThresholdState state = checker.GetStateFor(pindex, chainParams.GetConsensus(), warningcache[bit]);
            if (state == ThresholdState::ACTIVE || state == ThresholdState::LOCKED_IN) {
                const bilingual_str warning = strprintf(_("Warning: unknown new rules activated (versionbit %i)"), bit);
                if (state == ThresholdState::ACTIVE) {
                    DoWarning(warning);
                } else {
                    AppendWarning(warning_messages, warning);
                }
            }
        }
        // Check the version of the last 100 blocks to see if we need to upgrade:
        for (int i = 0; i < 100 && pindex != nullptr; i++)
        {
            int32_t nExpectedVersion = ComputeBlockVersion(pindex->pprev, chainParams.GetConsensus());
            if (pindex->nVersion > VERSIONBITS_LAST_OLD_BLOCK_VERSION && (pindex->nVersion & ~nExpectedVersion) != 0)
                ++num_unexpected_version;
            pindex = pindex->pprev;
        }
    }

    //   LogPrintf("%s: new best=%s height=%d version=0x%08x log2_work=%f tx=%lu date='%s' progress=%f cache=%.1fMiB(%utxo)%s\n", __func__,
    //       pindexNew->GetBlockHash().ToString(), pindexNew->nHeight, pindexNew->nVersion,
    //       log(pindexNew->nChainWork.getdouble())/log(2.0), (unsigned long)pindexNew->nChainTx,
    //       FormatISO8601DateTime(pindexNew->GetBlockTime()),
    //       GuessVerificationProgress(chainParams.TxData(), pindexNew), ::ChainstateActive().CoinsTip().DynamicMemoryUsage() * (1.0 / (1<<20)), ::ChainstateActive().CoinsTip().GetCacheSize(),
    //       !warning_messages.empty() ? strprintf(" warning='%s'", warning_messages.original) : "");

    //   if (!warningMessages.empty())
    //       LogPrintf(" warning='%s'", warningMessages); /* Continued */
    //
    //LogPrintf("\n");

    if (num_unexpected_version > 0) {
        LogPrint(BCLog::VALIDATION, "%d of last 100 blocks have unexpected version\n", num_unexpected_version);
    }
}

/** Disconnect m_chain's tip.
  * After calling, the mempool will be in an inconsistent state, with
  * transactions from disconnected blocks being added to disconnectpool.  You
  * should make the mempool consistent again by calling UpdateMempoolForReorg.
  * with cs_main held.
  *
  * If disconnectpool is nullptr, then no disconnected transactions are added to
  * disconnectpool (note that the caller is responsible for mempool consistency
  * in any case).
  */
bool CChainState::DisconnectTip(BlockValidationState& state, const CChainParams& chainparams, DisconnectedBlockTransactions* disconnectpool)
{
    AssertLockHeld(cs_main);
    AssertLockHeld(m_mempool.cs);

    CBlockIndex *pindexDelete = m_chain.Tip();
    assert(pindexDelete);
    // Read block from disk.
    std::shared_ptr<CBlock> pblock = std::make_shared<CBlock>();
    CBlock& block = *pblock;
    if (!ReadBlockFromDisk(block, pindexDelete, chainparams.GetConsensus()))
        return error("DisconnectTip(): Failed to read block");
    // Apply the block atomically to the chain state.
    int64_t nStart = GetTimeMicros();
    {
        CCoinsViewCache view(&CoinsTip());
        assert(view.GetBestBlock() == pindexDelete->GetBlockHash());
        if (DisconnectBlock(block, pindexDelete, view) != DISCONNECT_OK)
            return error("DisconnectTip(): DisconnectBlock %s failed", pindexDelete->GetBlockHash().ToString());

        if (!PocketServices::ChainPostProcessing::Rollback(::ChainActive().Height()))
            return error("DisconnectTip(): DisconnectBlock (Pocketnet part) %s failed", pindexDelete->GetBlockHash().ToString());

        bool flushed = view.Flush();
        assert(flushed);
    }
    LogPrint(BCLog::BENCH, "- Disconnect block: %.2fms\n", (GetTimeMicros() - nStart) * MILLI);
    // Write the chain state to disk, if necessary.
    if (!FlushStateToDisk(chainparams, state, FlushStateMode::IF_NEEDED))
        return false;

    if (disconnectpool) {
        // Save transactions to re-add to mempool at end of reorg
        for (auto it = block.vtx.rbegin(); it != block.vtx.rend(); ++it) {
            disconnectpool->addTransaction(*it);
        }
        while (disconnectpool->DynamicMemoryUsage() > MAX_DISCONNECTED_TX_POOL_SIZE * 1000) {
            // Drop the earliest entry, and remove its children from the mempool.
            auto it = disconnectpool->queuedTx.get<insertion_order>().begin();
            m_mempool.removeRecursive(**it, MemPoolRemovalReason::REORG);
            disconnectpool->removeEntry(it);
        }
    }

    m_chain.SetTip(pindexDelete->pprev);

    UpdateTip(m_mempool, pindexDelete->pprev, chainparams);
    // Let wallets know transactions went from 1-confirmed to
    // 0-confirmed or conflicted:
    GetMainSignals().BlockDisconnected(pblock, pindexDelete);
    return true;
}

static int64_t nTimeReadFromDisk = 0;
static int64_t nTimeConnectTotal = 0;
static int64_t nTimeFlush = 0;
static int64_t nTimeChainState = 0;
static int64_t nTimePostConnect = 0;

struct PerBlockConnectTrace {
    CBlockIndex* pindex = nullptr;
    std::shared_ptr<const CBlock> pblock;
    PerBlockConnectTrace() {}
};
/**
 * Used to track blocks whose transactions were applied to the UTXO state as a
 * part of a single ActivateBestChainStep call.
 *
 * This class is single-use, once you call GetBlocksConnected() you have to throw
 * it away and make a new one.
 */
class ConnectTrace {
private:
    std::vector<PerBlockConnectTrace> blocksConnected;

public:
    explicit ConnectTrace() : blocksConnected(1) {}

    void BlockConnected(CBlockIndex* pindex, std::shared_ptr<const CBlock> pblock) {
        assert(!blocksConnected.back().pindex);
        assert(pindex);
        assert(pblock);
        blocksConnected.back().pindex = pindex;
        blocksConnected.back().pblock = std::move(pblock);
        blocksConnected.emplace_back();
    }

    std::vector<PerBlockConnectTrace>& GetBlocksConnected() {
        // We always keep one extra block at the end of our list because
        // blocks are added after all the conflicted transactions have
        // been filled in. Thus, the last entry should always be an empty
        // one waiting for the transactions from the next block. We pop
        // the last entry here to make sure the list we return is sane.
        assert(!blocksConnected.back().pindex);
        blocksConnected.pop_back();
        return blocksConnected;
    }
};

/**
 * Connect a new block to m_chain. pblock is either nullptr or a pointer to a CBlock
 * corresponding to pindexNew, to bypass loading it again from disk.
 *
 * The block is added to connectTrace if connection succeeds.
 */
bool CChainState::ConnectTip(BlockValidationState& state, const CChainParams& chainparams, CBlockIndex* pindexNew, const std::shared_ptr<const CBlock>& pblock, const std::shared_ptr<PocketHelpers::PocketBlock>& pocketBlockPart, ConnectTrace& connectTrace, DisconnectedBlockTransactions &disconnectpool)
{
    AssertLockHeld(cs_main);
    AssertLockHeld(m_mempool.cs);

    assert(pindexNew->pprev == m_chain.Tip());
    // Read block from disk.
    int64_t nTime1 = GetTimeMicros();
    std::shared_ptr<const CBlock> pthisBlock;
    if (!pblock) {
        std::shared_ptr<CBlock> pblockNew = std::make_shared<CBlock>();
        if (!ReadBlockFromDisk(*pblockNew, pindexNew, chainparams.GetConsensus()))
            return AbortNode(state, "Failed to read block");
        pthisBlock = pblockNew;
    } else {
        pthisBlock = pblock;
    }
    const CBlock& blockConnecting = *pthisBlock;

    // Read transactions payload from db
    PocketBlockRef pocketBlock = nullptr;
    if (!pocketBlockPart)
        PocketServices::Accessor::GetBlock(blockConnecting, pocketBlock);
    else
        pocketBlock = pocketBlockPart;

    if (auto[ok, result] = PocketConsensus::SocialConsensusHelper::Check(blockConnecting, pocketBlock); !ok)
    {
        pindexNew->nStatus &= ~BLOCK_HAVE_DATA;
        return state.Invalid(BlockValidationResult::BLOCK_CONSENSUS, "failed-find-social-payload"); // TODO (losty-fur): is error correct?
    }

    // Apply the block atomically to the chain state.
    int64_t nTime2 = GetTimeMicros(); nTimeReadFromDisk += nTime2 - nTime1;
    int64_t nTime3;
    LogPrint(BCLog::BENCH, "  - Load block from disk: %.2fms [%.2fs]\n", (nTime2 - nTime1) * MILLI, nTimeReadFromDisk * MICRO);

    {
        CCoinsViewCache view(&CoinsTip());
        bool rv = ConnectBlock(blockConnecting, pocketBlock, state, pindexNew, view, chainparams);
        GetMainSignals().BlockChecked(blockConnecting, state);

        if (!rv) {
            if (state.IsInvalid())
            {
                if (state.Incompleted())
                {
                    pindexNew->nStatus &= ~BLOCK_HAVE_DATA;
                }
                else
                {
                    InvalidBlockFound(pindexNew, state);
                }
            }

            return error("%s: ConnectBlock %s failed, %s", __func__, pindexNew->GetBlockHash().ToString(), state.ToString());
        }
        nTime3 = GetTimeMicros(); nTimeConnectTotal += nTime3 - nTime2;
        assert(nBlocksTotal > 0);
        LogPrint(BCLog::BENCH, "  - Connect total: %.2fms [%.2fs (%.2fms/blk)]\n", (nTime3 - nTime2) * MILLI, nTimeConnectTotal * MICRO, nTimeConnectTotal * MILLI / nBlocksTotal);
        bool flushed = view.Flush();
        assert(flushed);
    }
    int64_t nTime4 = GetTimeMicros(); nTimeFlush += nTime4 - nTime3;
    LogPrint(BCLog::BENCH, "  - Flush: %.2fms [%.2fs (%.2fms/blk)]\n", (nTime4 - nTime3) * MILLI, nTimeFlush * MICRO, nTimeFlush * MILLI / nBlocksTotal);
    // Write the chain state to disk, if necessary.
    if (!FlushStateToDisk(chainparams, state, FlushStateMode::IF_NEEDED))
        return false;

    int64_t nTime5 = GetTimeMicros(); nTimeChainState += nTime5 - nTime4;
    LogPrint(BCLog::BENCH, "  - Writing chainstate: %.2fms [%.2fs (%.2fms/blk)]\n", (nTime5 - nTime4) * MILLI, nTimeChainState * MICRO, nTimeChainState * MILLI / nBlocksTotal);
    
    //-----------------------------------------------------
    // Remove conflicting transactions from the mempool.;
    m_mempool.removeForBlock(blockConnecting.vtx, pindexNew->nHeight);
    disconnectpool.removeForBlock(blockConnecting.vtx);

    //-----------------------------------------------------
    // Update m_chain & related variables.
    m_chain.SetTip(pindexNew);
    UpdateTip(m_mempool, pindexNew, chainparams);

    int64_t nTime6 = GetTimeMicros(); nTimePostConnect += nTime6 - nTime5; nTimeTotal += nTime6 - nTime1;
    LogPrint(BCLog::BENCH, "  - Connect postprocess: %.2fms [%.2fs (%.2fms/blk)]\n", (nTime6 - nTime5) * MILLI, nTimePostConnect * MICRO, nTimePostConnect * MILLI / nBlocksTotal);
    LogPrint(BCLog::BENCH, "- Connect block: %.2fms [%.2fs (%.2fms/blk)]\n", (nTime6 - nTime1) * MILLI, nTimeTotal * MICRO, nTimeTotal * MILLI / nBlocksTotal);

    uint256 _block_hash = blockConnecting.GetHash();
    std::string _block_hash_str = _block_hash.GetHex();

    // Compute messages for sending by WebSocket
    if (!WSConnections.empty())
    {
        //std::thread server_thread(&NotifyWSClients, blockConnecting);
        //server_thread.detach();
        NotifyWSClients(blockConnecting, pindexNew);
    }

    LogPrint(BCLog::SYNC, "+++ Block connected to chain: %d BH: %s\n", pindexNew->nHeight,
        pindexNew->GetBlockHash().GetHex());

    connectTrace.BlockConnected(pindexNew, std::move(pthisBlock));
    return true;
}

typedef std::map<std::string, std::string> custom_fields;
void CChainState::NotifyWSClients(const CBlock& block, CBlockIndex* blockIndex)
{
     std::map<std::string, std::vector<UniValue>> messages;
     uint256 _block_hash = block.GetHash();
     int sharesCnt = 0;
     std::map<std::string, int> sharesCntLang;
     std::string txidpocketnet;
     std::string addrespocketnet = "PEj7QNjKdDPqE9kMDRboKoCtp8V6vZeZPd";

     for (const auto& tx : block.vtx) {
         std::map<std::string, std::pair<int, int64_t>> addrs;
         int64_t txtime = tx->nTime;
         std::string txid = tx->GetHash().GetHex();
         std::string optype;

         // Get all addresses from tx outs and check OP_RETURN
         for (int i = 0; i < tx->vout.size(); i++) {
             const CTxOut& txout = tx->vout[i];
             //-------------------------
             if (txout.scriptPubKey[0] == OP_RETURN) {
                 std::string asmstr = ScriptToAsmStr(txout.scriptPubKey);
                 std::vector<std::string> spl;
                 boost::split(spl, asmstr, boost::is_any_of("\t "));
                 if (spl.size() >= 3) {
                     if (spl[1] == OR_POST) {
                         optype = "share";
                         sharesCnt += 1;

                         auto response = PocketDb::NotifierRepoInst.GetPostLang(txid);

                         if (response.exists("lang"))
                         {
                             std::string lang = response["lang"].get_str();

                             auto itl = sharesCntLang.find(lang);
                             if (itl != sharesCntLang.end())
                                 itl->second += 1;
                             else
                                 sharesCntLang.emplace(lang, 1);
                         }
                     }
                     // else if (spl[1] == OR_POSTEDIT)
                     // 	optype = "shareEdit";
                     else if (spl[1] == OR_SCORE)
                         optype = "upvoteShare";
                     else if (spl[1] == OR_SUBSCRIBE)
                         optype = "subscribe";
                     else if (spl[1] == OR_SUBSCRIBEPRIVATE)
                         optype = "subscribePrivate";
                     else if (spl[1] == OR_USERINFO)
                         optype = "userInfo";
                     else if (spl[1] == OR_UNSUBSCRIBE)
                         optype = "unsubscribe";
                     else if (spl[1] == OR_COMMENT_SCORE)
                         optype = "cScore";
                     else if (spl[1] == OR_COMMENT)
                         optype = "comment";
                     else if (spl[1] == OR_COMMENT_EDIT)
                         optype = "commentEdit";
                     else if (spl[1] == OR_COMMENT_DELETE)
                         optype = "commentDelete";
                 }
             }
             //-------------------------
             CTxDestination destAddress;
             bool fValidAddress = ExtractDestination(txout.scriptPubKey, destAddress);
             if (fValidAddress) {
                 std::string encoded_address = EncodeDestination(destAddress);
                 if (addrs.find(encoded_address) == addrs.end())
                     addrs.emplace(encoded_address, std::make_pair(i, (int64_t)txout.nValue));
             }
         }

         for (auto const& addr : addrs)
         {
             // Event for new transaction
             custom_fields cTrFields{
                 {"nout", std::to_string(addr.second.first)},
                 {"amount", std::to_string(addr.second.second)},
             };

             if (!optype.empty()) cTrFields.emplace("type", optype);
             PrepareWSMessage(messages, "transaction", addr.first, txid, txtime, cTrFields);

             // Event for new PocketNET transaction
             if (optype == "share")
             {
                 if (addr.first == addrespocketnet && txidpocketnet.find(txid) == std::string::npos)
                 {
                     txidpocketnet += txid + ",";
                 }
                 else
                 {
                     auto response = PocketDb::NotifierRepoInst.GetOriginalPostAddressByRepost(txid);
                     if (response.exists("hash"))
                     {
                         std::string address = response["address"].get_str();

                         custom_fields cFields
                         {
                             {"mesType",    "reshare"},
                             {"txidRepost", response["hash"].get_str()},
                             {"addrFrom",   response["addressRepost"].get_str()},
                             {"nameFrom",   response["nameRepost"].get_str()},
                             {"avatarFrom",   ""}
                         };
                         if (response.exists("avatarRepost"))
                             cFields["avatarFrom"] = response["avatarRepost"].get_str();

                         PrepareWSMessage(messages, "event", address, txid, txtime, cFields);
                     }
                 }

                 auto subscribesResponse = PocketDb::NotifierRepoInst.GetPrivateSubscribeAddressesByAddressTo(addr.first);
                 for (size_t i = 0; i < subscribesResponse.size(); ++i)
                 {
                     auto address = subscribesResponse[i]["addressTo"].get_str();

                     custom_fields cFields{
                             {"mesType", "postfromprivate"},
                             {"addrFrom", addr.first},
                             {"nameFrom",   subscribesResponse[i]["nameFrom"].get_str()},
                             {"avatarFrom",   ""}};

                     if (subscribesResponse[i].exists("avatarFrom"))
                         cFields["avatarFrom"] = subscribesResponse[i]["avatarFrom"].get_str();

                     PrepareWSMessage(messages, "event", address, txid, txtime, cFields);
                 }
             }
             else if (optype == "userInfo")
             {
                 auto response = PocketDb::NotifierRepoInst.GetUserReferrerAddress(txid);
                 if (response.exists("referrerAddress"))
                 {
                     custom_fields cFields
                     {
                         {"mesType", optype},
                         {"addrFrom", addr.first},
                         {"nameFrom", response["referralName"].get_str()},
                         {"avatarFrom", ""}
                     };
                     if (response.exists("referralAvatar"))
                         cFields["avatarFrom"] = response["referralAvatar"].get_str();

                     PrepareWSMessage(messages, "event", response["referrerAddress"].get_str(), txid, txtime, cFields);
                 }
             }
             else if (optype == "upvoteShare")
             {
                 auto response = PocketDb::NotifierRepoInst.GetPostInfoAddressByScore(txid);
                 if (response.exists("postTxHash"))
                 {
                     custom_fields cFields
                     {
                         {"mesType", optype},
                         {"addrFrom", addr.first},
                         {"nameFrom", response["scoreName"].get_str()},
                         {"avatarFrom", ""},
                         {"posttxid", response["postTxHash"].get_str()},
                         {"upvoteVal", response["value"].get_str()}
                     };

                     if (response.exists("scoreAvatar"))
                         cFields["avatarFrom"] = response["scoreAvatar"].get_str();

                     PrepareWSMessage(messages, "event", response["postAddress"].get_str(), txid, txtime, cFields);
                 }
             }
             else if (optype == "subscribe" || optype == "subscribePrivate" || optype == "unsubscribe")
             {
                 auto response = PocketDb::NotifierRepoInst.GetSubscribeAddressTo(txid);
                 if (response.exists("addressTo"))
                 {
                     custom_fields cFields
                     {
                         {"mesType", optype},
                         {"addrFrom", addr.first},
                         {"nameFrom", response["nameFrom"].get_str()},
                         {"avatarFrom", ""}
                     };

                     if (response.exists("avatarFrom"))
                         cFields["avatarFrom"] = response["avatarFrom"].get_str();

                     PrepareWSMessage(messages, "event", response["addressTo"].get_str(), txid, txtime, cFields);
                 }
             }
             else if (optype == "cScore")
             {
                 auto response = PocketDb::NotifierRepoInst.GetCommentInfoAddressByScore(txid);
                 if (response.exists("commentHash"))
                 {
                     custom_fields cFields
                     {
                         {"mesType", optype},
                         {"addrFrom", addr.first},
                         {"nameFrom", response["scoreCommentName"].get_str()},
                         {"avatarFrom", ""},
                         {"commentid", response["commentHash"].get_str()},
                         {"upvoteVal", response["value"].get_str()}
                     };

                     if (response.exists("scoreCommentAvatar"))
                         cFields["avatarFrom"] = response["scoreCommentAvatar"].get_str();

                     PrepareWSMessage(messages, "event", response["commentAddress"].get_str(), txid, txtime, cFields);
                 }
             }
             else if (optype == "comment" || optype == "commentEdit" || optype == "commentDelete")
             {
                 auto response = PocketDb::NotifierRepoInst.GetFullCommentInfo(txid);
                 if (response.exists("postHash"))
                 {
                     custom_fields cFields
                     {
                         {"mesType", optype},
                         {"addrFrom", addr.first},
                         {"nameFrom", response["commentName"].get_str()},
                         {"avatarFrom", ""},
                         {"posttxid", response["postHash"].get_str()},
                         {"parentid", response["parentHash"].get_str()},
                         {"answerid", response["answerHash"].get_str()},
                         {"reason", "post"},
                     };

                     if (response.exists("commentAvatar"))
                         cFields["avatarFrom"] = response["commentAvatar"].get_str();

                     PrepareWSMessage(messages, "event", response["postAddress"].get_str(), response["rootHash"].get_str(), txtime, cFields);

                     if (response.exists("answerAddress"))
                     {
                         custom_fields c1Fields
                         {
                             {"mesType", optype},
                             {"addrFrom", addr.first},
                             {"nameFrom", response["commentName"].get_str()},
                             {"avatarFrom", ""},
                             {"posttxid", response["postHash"].get_str()},
                             {"parentid", response["parentHash"].get_str()},
                             {"answerid", response["answerHash"].get_str()},
                             {"reason", "answer"},
                         };

                         if (response.exists("commentAvatar"))
                             cFields["avatarFrom"] = response["commentAvatar"].get_str();

                         PrepareWSMessage(messages, "event", response["answerAddress"].get_str(), response["rootHash"].get_str(), txtime, c1Fields);
                     }
                 }
             }
         }
     }

     // Send all WS clients messages
     UniValue sharesLang(UniValue::VOBJ);
     for (std::map<std::string, int>::iterator itl = sharesCntLang.begin(); itl != sharesCntLang.end(); ++itl)
     {
         sharesLang.pushKV(itl->first, itl->second);
     }


     boost::lock_guard<boost::mutex> guard(WSMutex);
     for (auto& connWS : WSConnections)
     {
         UniValue msg(UniValue::VOBJ);
         msg.pushKV("addr", connWS.second.Address);
         msg.pushKV("msg", "new block");
         msg.pushKV("blockhash", _block_hash.GetHex());
         msg.pushKV("time", std::to_string(block.nTime));
         msg.pushKV("height", blockIndex->nHeight);
         msg.pushKV("shares", sharesCnt);
         msg.pushKV("sharesLang", sharesLang);

         auto countResponse = PocketDb::NotifierRepoInst.GetPostCountFromMySubscribes(connWS.second.Address, blockIndex->nHeight);
         if (countResponse.exists("count"))
         {
            msg.pushKV("sharesSubscr", countResponse["count"].get_int());
         }

         if (blockIndex->nHeight > connWS.second.Block)
         {
             try
             {
                 connWS.second.Connection->send(msg.write(), [](const SimpleWeb::error_code& ec) {});
             }
             catch (const std::exception& e)
             {
                 LogPrintf("Error: CChainState::NotifyWSClients (1) - %s\n", e.what());
             }

             if (txidpocketnet != "")
             {
                 try
                 {
                     UniValue m(UniValue::VOBJ);
                     m.pushKV("msg", "sharepocketnet");
                     m.pushKV("time", std::to_string(block.nTime));
                     m.pushKV("txids", txidpocketnet.substr(0, txidpocketnet.size() - 1));
                     connWS.second.Connection->send(m.write(), [](const SimpleWeb::error_code& ec) {});
                 }
                 catch (const std::exception& e)
                 {
                     LogPrintf("Error: CChainState::NotifyWSClients (1) - %s\n", e.what());
                 }
             }

             if (messages.find(connWS.second.Address) != messages.end())
             {
                 for (auto m : messages[connWS.second.Address])
                 {
                     try
                     {
                         connWS.second.Connection->send(m.write(), [](const SimpleWeb::error_code& ec) {});
                     }
                     catch (const std::exception& e)
                     {
                         LogPrintf("Error: CChainState::NotifyWSClients (2) - %s\n", e.what());
                     }
                 }
             }

             connWS.second.Block = blockIndex->nHeight;
         }
     }
}

void CChainState::PrepareWSMessage(std::map<std::string, std::vector<UniValue>>& messages, std::string msg_type,
    std::string addrTo, std::string txid, int64_t txtime, custom_fields cFields)
{
    UniValue msg(UniValue::VOBJ);
    msg.pushKV("addr", addrTo);
    msg.pushKV("msg", msg_type);
    msg.pushKV("txid", txid);
    msg.pushKV("time", txtime);

    for (auto& it : cFields)
    {
        msg.pushKV(it.first, it.second);
    }

    if (messages.find(addrTo) == messages.end())
    {
        std::vector<UniValue> _list;
        messages.insert(std::make_pair(addrTo, _list));
    }

    messages[addrTo].push_back(msg);
}


/**
 * Return the tip of the chain with the most work in it, that isn't
 * known to be invalid (it's however far from certain to be valid).
 */
CBlockIndex* CChainState::FindMostWorkChain() {
    do {
        CBlockIndex *pindexNew = nullptr;

        // Find the best candidate header.
        {
            std::set<CBlockIndex*, CBlockIndexWorkComparator>::reverse_iterator it = setBlockIndexCandidates.rbegin();
            if (it == setBlockIndexCandidates.rend())
                return nullptr;
            pindexNew = *it;
        }

        // Check whether all blocks on the path between the currently active chain and the candidate are valid.
        // Just going until the active chain is an optimization, as we know all blocks in it are valid already.
        CBlockIndex *pindexTest = pindexNew;
        bool fInvalidAncestor = false;
        while (pindexTest && !m_chain.Contains(pindexTest)) {
            assert(pindexTest->HaveTxsDownloaded() || pindexTest->nHeight == 0);

            // Pruned nodes may have entries in setBlockIndexCandidates for
            // which block files have been deleted.  Remove those as candidates
            // for the most work chain if we come across them; we can't switch
            // to a chain unless we have all the non-active-chain parent blocks.
            bool fFailedChain = pindexTest->nStatus & BLOCK_FAILED_MASK;
            bool fMissingData = !(pindexTest->nStatus & BLOCK_HAVE_DATA);
            if (fFailedChain || fMissingData) {
                // Candidate chain is not usable (either invalid or missing data)
                if (fFailedChain && (pindexBestInvalid == nullptr || pindexNew->nChainWork > pindexBestInvalid->nChainWork))
                    pindexBestInvalid = pindexNew;
                CBlockIndex *pindexFailed = pindexNew;
                // Remove the entire chain from the set.
                while (pindexTest != pindexFailed) {
                    if (fFailedChain) {
                        pindexFailed->nStatus |= BLOCK_FAILED_CHILD;
                    } else if (fMissingData) {
                        // If we're missing data, then add back to m_blocks_unlinked,
                        // so that if the block arrives in the future we can try adding
                        // to setBlockIndexCandidates again.
                        m_blockman.m_blocks_unlinked.insert(
                            std::make_pair(pindexFailed->pprev, pindexFailed));
                    }
                    setBlockIndexCandidates.erase(pindexFailed);
                    pindexFailed = pindexFailed->pprev;
                }
                setBlockIndexCandidates.erase(pindexTest);
                fInvalidAncestor = true;
                break;
            }
            pindexTest = pindexTest->pprev;
        }
        if (!fInvalidAncestor)
            return pindexNew;
    } while(true);
}

/** Delete all entries in setBlockIndexCandidates that are worse than the current tip. */
void CChainState::PruneBlockIndexCandidates() {
    // Note that we can't delete the current block itself, as we may need to return to it later in case a
    // reorganization to a better block fails.
    std::set<CBlockIndex*, CBlockIndexWorkComparator>::iterator it = setBlockIndexCandidates.begin();
    while (it != setBlockIndexCandidates.end() && setBlockIndexCandidates.value_comp()(*it, m_chain.Tip())) {
        setBlockIndexCandidates.erase(it++);
    }
    // Either the current tip or a successor of it we're working towards is left in setBlockIndexCandidates.
    assert(!setBlockIndexCandidates.empty());
}

/**
 * Try to make some progress towards making pindexMostWork the active block.
 * pblock is either nullptr or a pointer to a CBlock corresponding to pindexMostWork.
 *
 * @returns true unless a system error occurred
 */
bool CChainState::ActivateBestChainStep(BlockValidationState& state, const CChainParams& chainparams, CBlockIndex* pindexMostWork, const std::shared_ptr<const CBlock>& pblock, const std::shared_ptr<PocketHelpers::PocketBlock>& pocketBlock, bool& fInvalidFound, ConnectTrace& connectTrace)
{
    AssertLockHeld(cs_main);
    AssertLockHeld(m_mempool.cs);

    const CBlockIndex *pindexOldTip = m_chain.Tip();
    const CBlockIndex *pindexFork = m_chain.FindFork(pindexMostWork);

    // Disconnect active blocks which are no longer in the best chain.
    bool fBlocksDisconnected = false;
    DisconnectedBlockTransactions disconnectpool;
    while (m_chain.Tip() && m_chain.Tip() != pindexFork) {
        if (!DisconnectTip(state, chainparams, &disconnectpool)) {
            // This is likely a fatal error, but keep the mempool consistent,
            // just in case. Only remove from the mempool in this case.
            UpdateMempoolForReorg(m_mempool, disconnectpool, false);

            // If we're unable to disconnect a block during normal operation,
            // then that is a failure of our local system -- we should abort
            // rather than stay on a less work chain.
            AbortNode(state, "Failed to disconnect block; see debug.log for details");
            return false;
        }
        fBlocksDisconnected = true;
    }

    // Build list of new blocks to connect.
    std::vector<CBlockIndex*> vpindexToConnect;
    bool fContinue = true;
    int nHeight = pindexFork ? pindexFork->nHeight : -1;
    while (fContinue && nHeight != pindexMostWork->nHeight) {
        // Don't iterate the entire list of potential improvements toward the best tip, as we likely only need
        // a few blocks along the way.
        int nTargetHeight = std::min(nHeight + 32, pindexMostWork->nHeight);
        vpindexToConnect.clear();
        vpindexToConnect.reserve(nTargetHeight - nHeight);
        CBlockIndex *pindexIter = pindexMostWork->GetAncestor(nTargetHeight);
        while (pindexIter && pindexIter->nHeight != nHeight) {
            vpindexToConnect.push_back(pindexIter);
            pindexIter = pindexIter->pprev;
        }
        nHeight = nTargetHeight;

        // Connect new blocks.
        for (CBlockIndex* pindexConnect : reverse_iterate(vpindexToConnect))
        {
            if (!ConnectTip(state, chainparams, pindexConnect,
                pindexConnect == pindexMostWork ? pblock : std::shared_ptr<const CBlock>(),
                pindexConnect == pindexMostWork ? pocketBlock : nullptr,
                connectTrace, disconnectpool))
            {
                if (state.IsInvalid())
                {
                    // The block violates a consensus rule.
                    if (state.GetResult() != BlockValidationResult::BLOCK_MUTATED && !state.Incompleted()) {
                        InvalidChainFound(vpindexToConnect.front());
                    }
                    state = BlockValidationState();
                    fInvalidFound = true;
                    fContinue = false;
                    break;
                } else {
                    // A system error occurred (disk space, database error, ...).
                    // Make the mempool consistent with the current tip, just in case
                    // any observers try to use it before shutdown.
                    UpdateMempoolForReorg(m_mempool, disconnectpool, false);
                    return false;
                }
            } else {
                PruneBlockIndexCandidates();
                if (!pindexOldTip || m_chain.Tip()->nChainWork > pindexOldTip->nChainWork) {
                    // We're in a better position than we were. Return temporarily to release the lock.
                    fContinue = false;
                    break;
                }
            }
        }
    }

    if (fBlocksDisconnected) {
        // If any blocks were disconnected, disconnectpool may be non empty.  Add
        // any disconnected transactions back to the mempool.
        UpdateMempoolForReorg(m_mempool, disconnectpool, true);
    }
    m_mempool.check(&CoinsTip());

    // Callbacks/notifications for a new best chain.
    if (fInvalidFound)
        CheckForkWarningConditionsOnNewFork(vpindexToConnect.back());
    else
        CheckForkWarningConditions();

    return true;
}

static SynchronizationState GetSynchronizationState(bool init)
{
    if (!init) return SynchronizationState::POST_INIT;
    if (::fReindex) return SynchronizationState::INIT_REINDEX;
    return SynchronizationState::INIT_DOWNLOAD;
}

static bool NotifyHeaderTip() LOCKS_EXCLUDED(cs_main) {
    bool fNotify = false;
    bool fInitialBlockDownload = false;
    static CBlockIndex* pindexHeaderOld = nullptr;
    CBlockIndex* pindexHeader = nullptr;
    {
        LOCK(cs_main);
        pindexHeader = pindexBestHeader;

        if (pindexHeader != pindexHeaderOld) {
            fNotify = true;
            fInitialBlockDownload = ::ChainstateActive().IsInitialBlockDownload();
            pindexHeaderOld = pindexHeader;
        }
    }
    // Send block tip changed notifications without cs_main
    if (fNotify) {
        uiInterface.NotifyHeaderTip(GetSynchronizationState(fInitialBlockDownload), pindexHeader);
    }
    return fNotify;
}

static void LimitValidationInterfaceQueue() LOCKS_EXCLUDED(cs_main) {
    AssertLockNotHeld(cs_main);

    if (GetMainSignals().CallbacksPending() > 10) {
        SyncWithValidationInterfaceQueue();
    }
}

bool CChainState::ActivateBestChain(BlockValidationState &state, const CChainParams& chainparams, std::shared_ptr<const CBlock> pblock, const std::shared_ptr<PocketHelpers::PocketBlock> pocketBlock) {
    // Note that while we're often called here from ProcessNewBlock, this is
    // far from a guarantee. Things in the P2P/RPC will often end up calling
    // us in the middle of ProcessNewBlock - do not assume pblock is set
    // sanely for performance or correctness!
    AssertLockNotHeld(cs_main);

    // ABC maintains a fair degree of expensive-to-calculate internal state
    // because this function periodically releases cs_main so that it does not lock up other threads for too long
    // during large connects - and to allow for e.g. the callback queue to drain
    // we use m_cs_chainstate to enforce mutual exclusion so that only one caller may execute this function at a time
    LOCK(m_cs_chainstate);

    CBlockIndex *pindexMostWork = nullptr;
    CBlockIndex *pindexNewTip = nullptr;
    int nStopAtHeight = gArgs.GetArg("-stopatheight", DEFAULT_STOPATHEIGHT);
    do {
        // Block until the validation queue drains. This should largely
        // never happen in normal operation, however may happen during
        // reindex, causing memory blowup if we run too far ahead.
        // Note that if a validationinterface callback ends up calling
        // ActivateBestChain this may lead to a deadlock! We should
        // probably have a DEBUG_LOCKORDER test for this in the future.
        LimitValidationInterfaceQueue();

        {
            LOCK(cs_main);
            LOCK(m_mempool.cs); // Lock transaction pool for at least as long as it takes for connectTrace to be consumed
            CBlockIndex* starting_tip = m_chain.Tip();
            bool blocks_connected = false;
            do {
                // We absolutely may not unlock cs_main until we've made forward progress
                // (with the exception of shutdown due to hardware issues, low disk space, etc).
                ConnectTrace connectTrace; // Destructed before cs_main is unlocked

                if (pindexMostWork == nullptr) {
                    pindexMostWork = FindMostWorkChain();
                }

                // Whether we have anything to do at all.
                if (pindexMostWork == nullptr || pindexMostWork == m_chain.Tip()) {
                    break;
                }

                bool fInvalidFound = false;
                std::shared_ptr<const CBlock> nullBlockPtr;
                if (!ActivateBestChainStep(state, chainparams, pindexMostWork, pblock && pblock->GetHash() == pindexMostWork->GetBlockHash() ? pblock : nullBlockPtr, pblock && pblock->GetHash() == pindexMostWork->GetBlockHash() ? pocketBlock : nullptr, fInvalidFound, connectTrace)) {
                    // A system error occurred
                    return false;
                }
                blocks_connected = true;

                if (fInvalidFound) {
                    // Wipe cache, we may need another branch now.
                    pindexMostWork = nullptr;
                }
                pindexNewTip = m_chain.Tip();

                for (const PerBlockConnectTrace& trace : connectTrace.GetBlocksConnected()) {
                    assert(trace.pblock && trace.pindex);
                    GetMainSignals().BlockConnected(trace.pblock, trace.pindex);
                }
            } while (!m_chain.Tip() || (starting_tip && CBlockIndexWorkComparator()(m_chain.Tip(), starting_tip)));
            if (!blocks_connected) return true;

            const CBlockIndex* pindexFork = m_chain.FindFork(starting_tip);
            bool fInitialDownload = IsInitialBlockDownload();

            // Notify external listeners about the new tip.
            // Enqueue while holding cs_main to ensure that UpdatedBlockTip is called in the order in which blocks are connected
            if (pindexFork != pindexNewTip) {
                // Notify ValidationInterface subscribers
                GetMainSignals().UpdatedBlockTip(pindexNewTip, pindexFork, fInitialDownload);

                // Always notify the UI if a new block tip was connected
                uiInterface.NotifyBlockTip(GetSynchronizationState(fInitialDownload), pindexNewTip);
            }
        }
        // When we reach this point, we switched to a new tip (stored in pindexNewTip).

        if (nStopAtHeight && pindexNewTip && pindexNewTip->nHeight >= nStopAtHeight) StartShutdown();

        // We check shutdown only after giving ActivateBestChainStep a chance to run once so that we
        // never shutdown before connecting the genesis block during LoadChainTip(). Previously this
        // caused an assert() failure during shutdown in such cases as the UTXO DB flushing checks
        // that the best block hash is non-null.
        if (ShutdownRequested()) break;
    } while (pindexNewTip != pindexMostWork);
    CheckBlockIndex(chainparams.GetConsensus());

    // Write changes periodically to disk, after relay.
    if (!FlushStateToDisk(chainparams, state, FlushStateMode::PERIODIC)) {
        return false;
    }

    return true;
}

bool ActivateBestChain(BlockValidationState &state, const CChainParams& chainparams, std::shared_ptr<const CBlock> pblock, std::shared_ptr<PocketHelpers::PocketBlock> pocketBlock) {
    return ::ChainstateActive().ActivateBestChain(state, chainparams, std::move(pblock), pocketBlock);
}

bool DisconnectTip(BlockValidationState& state, const CChainParams& chainparams, int height)
{
    while (::ChainActive().Tip() && ::ChainActive().Height() > height)
    {
        if (ShutdownRequested())
            return true;

        if (!::ChainstateActive().DisconnectTip(state, chainparams, nullptr))
            return false;
    }

    return true;
}

bool CChainState::PreciousBlock(BlockValidationState& state, const CChainParams& params, CBlockIndex *pindex)
{
    {
        LOCK(cs_main);
        if (pindex->nChainWork < m_chain.Tip()->nChainWork) {
            // Nothing to do, this block is not at the tip.
            return true;
        }
        if (m_chain.Tip()->nChainWork > nLastPreciousChainwork) {
            // The chain has been extended since the last call, reset the counter.
            nBlockReverseSequenceId = -1;
        }
        nLastPreciousChainwork = m_chain.Tip()->nChainWork;
        setBlockIndexCandidates.erase(pindex);
        pindex->nSequenceId = nBlockReverseSequenceId;
        if (nBlockReverseSequenceId > std::numeric_limits<int32_t>::min()) {
            // We can't keep reducing the counter if somebody really wants to
            // call preciousblock 2**31-1 times on the same set of tips...
            nBlockReverseSequenceId--;
        }
        if (pindex->IsValid(BLOCK_VALID_TRANSACTIONS) && pindex->HaveTxsDownloaded()) {
            setBlockIndexCandidates.insert(pindex);
            PruneBlockIndexCandidates();
        }
    }

    return ActivateBestChain(state, params, std::shared_ptr<const CBlock>(), nullptr);
}
bool PreciousBlock(BlockValidationState& state, const CChainParams& params, CBlockIndex *pindex) {
    return ::ChainstateActive().PreciousBlock(state, params, pindex);
}

bool CChainState::InvalidateBlock(BlockValidationState& state, const CChainParams& chainparams, CBlockIndex *pindex)
{
    CBlockIndex* to_mark_failed = pindex;
    bool pindex_was_in_chain = false;
    int disconnected = 0;

    // We do not allow ActivateBestChain() to run while InvalidateBlock() is
    // running, as that could cause the tip to change while we disconnect
    // blocks.
    LOCK(m_cs_chainstate);

    // We'll be acquiring and releasing cs_main below, to allow the validation
    // callbacks to run. However, we should keep the block index in a
    // consistent state as we disconnect blocks -- in particular we need to
    // add equal-work blocks to setBlockIndexCandidates as we disconnect.
    // To avoid walking the block index repeatedly in search of candidates,
    // build a map once so that we can look up candidate blocks by chain
    // work as we go.
    std::multimap<const arith_uint256, CBlockIndex *> candidate_blocks_by_work;

    {
        LOCK(cs_main);
        for (const auto& entry : m_blockman.m_block_index) {
            CBlockIndex *candidate = entry.second;
            // We don't need to put anything in our active chain into the
            // multimap, because those candidates will be found and considered
            // as we disconnect.
            // Instead, consider only non-active-chain blocks that have at
            // least as much work as where we expect the new tip to end up.
            if (!m_chain.Contains(candidate) &&
                    !CBlockIndexWorkComparator()(candidate, pindex->pprev) &&
                    candidate->IsValid(BLOCK_VALID_TRANSACTIONS) &&
                    candidate->HaveTxsDownloaded()) {
                candidate_blocks_by_work.insert(std::make_pair(candidate->nChainWork, candidate));
            }
        }
    }

    // Disconnect (descendants of) pindex, and mark them invalid.
    while (true) {
        if (ShutdownRequested()) break;

        // Make sure the queue of validation callbacks doesn't grow unboundedly.
        LimitValidationInterfaceQueue();

        LOCK(cs_main);
        LOCK(m_mempool.cs); // Lock for as long as disconnectpool is in scope to make sure UpdateMempoolForReorg is called after DisconnectTip without unlocking in between
        if (!m_chain.Contains(pindex)) break;
        pindex_was_in_chain = true;
        CBlockIndex *invalid_walk_tip = m_chain.Tip();

        // ActivateBestChain considers blocks already in m_chain
        // unconditionally valid already, so force disconnect away from it.
        DisconnectedBlockTransactions disconnectpool;
        bool ret = DisconnectTip(state, chainparams, &disconnectpool);
        // DisconnectTip will add transactions to disconnectpool.
        // Adjust the mempool to be consistent with the new tip, adding
        // transactions back to the mempool if disconnecting was successful,
        // and we're not doing a very deep invalidation (in which case
        // keeping the mempool up to date is probably futile anyway).
        UpdateMempoolForReorg(m_mempool, disconnectpool, /* fAddToMempool = */ (++disconnected <= 10) && ret);
        if (!ret) return false;
        assert(invalid_walk_tip->pprev == m_chain.Tip());

        // We immediately mark the disconnected blocks as invalid.
        // This prevents a case where pruned nodes may fail to invalidateblock
        // and be left unable to start as they have no tip candidates (as there
        // are no blocks that meet the "have data and are not invalid per
        // nStatus" criteria for inclusion in setBlockIndexCandidates).
        invalid_walk_tip->nStatus |= BLOCK_FAILED_VALID;
        setDirtyBlockIndex.insert(invalid_walk_tip);
        setBlockIndexCandidates.erase(invalid_walk_tip);
        setBlockIndexCandidates.insert(invalid_walk_tip->pprev);
        if (invalid_walk_tip->pprev == to_mark_failed && (to_mark_failed->nStatus & BLOCK_FAILED_VALID)) {
            // We only want to mark the last disconnected block as BLOCK_FAILED_VALID; its children
            // need to be BLOCK_FAILED_CHILD instead.
            to_mark_failed->nStatus = (to_mark_failed->nStatus ^ BLOCK_FAILED_VALID) | BLOCK_FAILED_CHILD;
            setDirtyBlockIndex.insert(to_mark_failed);
        }

        // Add any equal or more work headers to setBlockIndexCandidates
        auto candidate_it = candidate_blocks_by_work.lower_bound(invalid_walk_tip->pprev->nChainWork);
        while (candidate_it != candidate_blocks_by_work.end()) {
            if (!CBlockIndexWorkComparator()(candidate_it->second, invalid_walk_tip->pprev)) {
                setBlockIndexCandidates.insert(candidate_it->second);
                candidate_it = candidate_blocks_by_work.erase(candidate_it);
            } else {
                ++candidate_it;
            }
        }

        // Track the last disconnected block, so we can correct its BLOCK_FAILED_CHILD status in future
        // iterations, or, if it's the last one, call InvalidChainFound on it.
        to_mark_failed = invalid_walk_tip;
    }

    CheckBlockIndex(chainparams.GetConsensus());

    {
        LOCK(cs_main);
        if (m_chain.Contains(to_mark_failed)) {
            // If the to-be-marked invalid block is in the active chain, something is interfering and we can't proceed.
            return false;
        }

        // Mark pindex (or the last disconnected block) as invalid, even when it never was in the main chain
        to_mark_failed->nStatus |= BLOCK_FAILED_VALID;
        setDirtyBlockIndex.insert(to_mark_failed);
        setBlockIndexCandidates.erase(to_mark_failed);
        m_blockman.m_failed_blocks.insert(to_mark_failed);

        // If any new blocks somehow arrived while we were disconnecting
        // (above), then the pre-calculation of what should go into
        // setBlockIndexCandidates may have missed entries. This would
        // technically be an inconsistency in the block index, but if we clean
        // it up here, this should be an essentially unobservable error.
        // Loop back over all block index entries and add any missing entries
        // to setBlockIndexCandidates.
        BlockMap::iterator it = m_blockman.m_block_index.begin();
        while (it != m_blockman.m_block_index.end()) {
            if (it->second->IsValid(BLOCK_VALID_TRANSACTIONS) && it->second->HaveTxsDownloaded() && !setBlockIndexCandidates.value_comp()(it->second, m_chain.Tip())) {
                setBlockIndexCandidates.insert(it->second);
            }
            it++;
        }

        InvalidChainFound(to_mark_failed);
    }

    // Only notify about a new block tip if the active chain was modified.
    if (pindex_was_in_chain) {
        uiInterface.NotifyBlockTip(GetSynchronizationState(IsInitialBlockDownload()), to_mark_failed->pprev);
    }
    return true;
}

bool InvalidateBlock(BlockValidationState& state, const CChainParams& chainparams, CBlockIndex *pindex) {
    return ::ChainstateActive().InvalidateBlock(state, chainparams, pindex);
}

void CChainState::ResetBlockFailureFlags(CBlockIndex *pindex) {
    AssertLockHeld(cs_main);

    int nHeight = pindex->nHeight;

    // Remove the invalidity flag from this block and all its descendants.
    BlockMap::iterator it = m_blockman.m_block_index.begin();
    while (it != m_blockman.m_block_index.end()) {
        if (!it->second->IsValid() && it->second->GetAncestor(nHeight) == pindex) {
            it->second->nStatus &= ~BLOCK_FAILED_MASK;
            setDirtyBlockIndex.insert(it->second);
            if (it->second->IsValid(BLOCK_VALID_TRANSACTIONS) && it->second->HaveTxsDownloaded() && setBlockIndexCandidates.value_comp()(m_chain.Tip(), it->second)) {
                setBlockIndexCandidates.insert(it->second);
            }
            if (it->second == pindexBestInvalid) {
                // Reset invalid block marker if it was pointing to one of those.
                pindexBestInvalid = nullptr;
            }
            m_blockman.m_failed_blocks.erase(it->second);
        }
        it++;
    }

    // Remove the invalidity flag from all ancestors too.
    while (pindex != nullptr) {
        if (pindex->nStatus & BLOCK_FAILED_MASK) {
            pindex->nStatus &= ~BLOCK_FAILED_MASK;
            setDirtyBlockIndex.insert(pindex);
            m_blockman.m_failed_blocks.erase(pindex);
        }
        pindex = pindex->pprev;
    }
}

void ResetBlockFailureFlags(CBlockIndex *pindex) {
    return ::ChainstateActive().ResetBlockFailureFlags(pindex);
}

CBlockIndex* BlockManager::AddToBlockIndex(const CBlockHeader& block)
{
    AssertLockHeld(cs_main);

    // Check for duplicate
    uint256 hash = block.GetHash();
    BlockMap::iterator it = m_block_index.find(hash);
    if (it != m_block_index.end())
        return it->second;

    // Construct new block index object
    CBlockIndex* pindexNew = new CBlockIndex(block);
    // We assign the sequence id to blocks only when the full data is available,
    // to avoid miners withholding blocks but broadcasting headers, to get a
    // competitive advantage.
    pindexNew->nSequenceId = 0;
    BlockMap::iterator mi = m_block_index.insert(std::make_pair(hash, pindexNew)).first;
    pindexNew->phashBlock = &((*mi).first);
    BlockMap::iterator miPrev = m_block_index.find(block.hashPrevBlock);
    if (miPrev != m_block_index.end())
    {
        pindexNew->pprev = (*miPrev).second;
        pindexNew->nHeight = pindexNew->pprev->nHeight + 1;
        pindexNew->BuildSkip();
    }
    pindexNew->nTimeMax = (pindexNew->pprev ? std::max(pindexNew->pprev->nTimeMax, pindexNew->nTime) : pindexNew->nTime);
    pindexNew->nChainWork = (pindexNew->pprev ? pindexNew->pprev->nChainWork : 0) + GetBlockProof(*pindexNew);
    pindexNew->RaiseValidity(BLOCK_VALID_TREE);
    if (pindexBestHeader == nullptr || pindexBestHeader->nChainWork < pindexNew->nChainWork)
        pindexBestHeader = pindexNew;

    setDirtyBlockIndex.insert(pindexNew);

    return pindexNew;
}

/** Mark a block as having its data received and checked (up to BLOCK_VALID_TRANSACTIONS). */
void CChainState::ReceivedBlockTransactions(const CBlock& block, CBlockIndex* pindexNew, const FlatFilePos& pos, const Consensus::Params& consensusParams)
{
    pindexNew->nTx = block.vtx.size();
    pindexNew->nChainTx = 0;
    pindexNew->nFile = pos.nFile;
    pindexNew->nDataPos = pos.nPos;
    pindexNew->nUndoPos = 0;
    pindexNew->nStatus |= BLOCK_HAVE_DATA;
    if (IsWitnessEnabled(pindexNew->pprev, consensusParams)) {
        pindexNew->nStatus |= BLOCK_OPT_WITNESS;
    }
    pindexNew->RaiseValidity(BLOCK_VALID_TRANSACTIONS);
    setDirtyBlockIndex.insert(pindexNew);

    if (pindexNew->pprev == nullptr || pindexNew->pprev->HaveTxsDownloaded()) {
        // If pindexNew is the genesis block or all parents are BLOCK_VALID_TRANSACTIONS.
        std::deque<CBlockIndex*> queue;
        queue.push_back(pindexNew);

        // Recursively process any descendant blocks that now may be eligible to be connected.
        while (!queue.empty()) {
            CBlockIndex *pindex = queue.front();
            queue.pop_front();
            pindex->nChainTx = (pindex->pprev ? pindex->pprev->nChainTx : 0) + pindex->nTx;
            {
                LOCK(cs_nBlockSequenceId);
                pindex->nSequenceId = nBlockSequenceId++;
            }
            if (m_chain.Tip() == nullptr || !setBlockIndexCandidates.value_comp()(pindex, m_chain.Tip())) {
                setBlockIndexCandidates.insert(pindex);
            }
            std::pair<std::multimap<CBlockIndex*, CBlockIndex*>::iterator, std::multimap<CBlockIndex*, CBlockIndex*>::iterator> range = m_blockman.m_blocks_unlinked.equal_range(pindex);
            while (range.first != range.second) {
                std::multimap<CBlockIndex*, CBlockIndex*>::iterator it = range.first;
                queue.push_back(it->second);
                range.first++;
                m_blockman.m_blocks_unlinked.erase(it);
            }
        }
    } else {
        if (pindexNew->pprev && pindexNew->pprev->IsValid(BLOCK_VALID_TREE)) {
            m_blockman.m_blocks_unlinked.insert(std::make_pair(pindexNew->pprev, pindexNew));
        }
    }
}

static bool FindBlockPos(FlatFilePos &pos, unsigned int nAddSize, unsigned int nHeight, uint64_t nTime, bool fKnown = false)
{
    LOCK(cs_LastBlockFile);

    unsigned int nFile = fKnown ? pos.nFile : nLastBlockFile;
    if (vinfoBlockFile.size() <= nFile) {
        vinfoBlockFile.resize(nFile + 1);
    }

    bool finalize_undo = false;
    if (!fKnown) {
        while (vinfoBlockFile[nFile].nSize + nAddSize >= MAX_BLOCKFILE_SIZE) {
            // when the undo file is keeping up with the block file, we want to flush it explicitly
            // when it is lagging behind (more blocks arrive than are being connected), we let the
            // undo block write case handle it
            finalize_undo = (vinfoBlockFile[nFile].nHeightLast == (unsigned int)::ChainActive().Tip()->nHeight);
            nFile++;
            if (vinfoBlockFile.size() <= nFile) {
                vinfoBlockFile.resize(nFile + 1);
            }
        }
        pos.nFile = nFile;
        pos.nPos = vinfoBlockFile[nFile].nSize;
    }

    if ((int)nFile != nLastBlockFile) {
        if (!fKnown) {
            LogPrintf("Leaving block file %i: %s\n", nLastBlockFile, vinfoBlockFile[nLastBlockFile].ToString());
        }
        FlushBlockFile(!fKnown, finalize_undo);
        nLastBlockFile = nFile;
    }

    vinfoBlockFile[nFile].AddBlock(nHeight, nTime);
    if (fKnown)
        vinfoBlockFile[nFile].nSize = std::max(pos.nPos + nAddSize, vinfoBlockFile[nFile].nSize);
    else
        vinfoBlockFile[nFile].nSize += nAddSize;

    if (!fKnown) {
        bool out_of_space;
        size_t bytes_allocated = BlockFileSeq().Allocate(pos, nAddSize, out_of_space);
        if (out_of_space) {
            return AbortNode("Disk space is too low!", _("Disk space is too low!"));
        }
        if (bytes_allocated != 0 && fPruneMode) {
            fCheckForPruning = true;
        }
    }

    setDirtyFileInfo.insert(nFile);
    return true;
}

static bool FindUndoPos(BlockValidationState &state, int nFile, FlatFilePos &pos, unsigned int nAddSize)
{
    pos.nFile = nFile;

    LOCK(cs_LastBlockFile);

    pos.nPos = vinfoBlockFile[nFile].nUndoSize;
    vinfoBlockFile[nFile].nUndoSize += nAddSize;
    setDirtyFileInfo.insert(nFile);

    bool out_of_space;
    size_t bytes_allocated = UndoFileSeq().Allocate(pos, nAddSize, out_of_space);
    if (out_of_space) {
        return AbortNode(state, "Disk space is too low!", _("Disk space is too low!"));
    }
    if (bytes_allocated != 0 && fPruneMode) {
        fCheckForPruning = true;
    }

    return true;
}

static bool CheckBlockHeader(const CBlockHeader& block, BlockValidationState& state, const Consensus::Params& consensusParams, bool fCheckPOW = true)
{
    // Check proof of work matches claimed amount
    auto pblock = CBlockIndex(block);
    if (pblock.IsProofOfWork() && g_chainman.BlockIndex().size() <= (size_t)consensusParams.nPosFirstBlock)
        if (fCheckPOW && !CheckProofOfWork(block.GetHash(), block.nBits, consensusParams, (int)g_chainman.BlockIndex().size()))
            return state.Invalid(BlockValidationResult::BLOCK_INVALID_HEADER, "high-hash", "proof of work failed");

    return true;
}

bool CheckBlock(const CBlock& block, BlockValidationState& state, const Consensus::Params& consensusParams, bool fCheckPOW, bool fCheckMerkleRoot, bool fCheckSig)
{
    // These are checks that are independent of context.

    if (block.fChecked)
        return true;

    // Check that the header is valid (particularly PoW).  This is mostly
    // redundant with the call in AcceptBlockHeader.
    if (block.IsProofOfWork())
        if (!CheckBlockHeader(block, state, consensusParams, fCheckPOW))
            return false;

    // Signet only: check block solution
    if (consensusParams.signet_blocks && fCheckPOW && !CheckSignetBlockSolution(block, consensusParams)) {
        return state.Invalid(BlockValidationResult::BLOCK_CONSENSUS, "bad-signet-blksig", "signet block signature validation failure");
    }

    // Check the merkle root.
    if (fCheckMerkleRoot) {
        bool mutated;
        uint256 hashMerkleRoot2 = BlockMerkleRoot(block, &mutated);
        if (block.hashMerkleRoot != hashMerkleRoot2)
            return state.Invalid(BlockValidationResult::BLOCK_MUTATED, "bad-txnmrklroot", "hashMerkleRoot mismatch");

        // Check for merkle tree malleability (CVE-2012-2459): repeating sequences
        // of transactions in a block without affecting the merkle root of a block,
        // while still invalidating it.
        if (mutated)
            return state.Invalid(BlockValidationResult::BLOCK_MUTATED, "bad-txns-duplicate", "duplicate transaction");
    }

    if (block.IsProofOfStake())
    {
        // Second transaction must be coinstake, the rest must not be
        if (block.vtx.empty() || !block.vtx[1]->IsCoinStake()) {
            // TODO (losty-fur): is error correct?
            error("CheckBlock() : second tx is not coinstake");
            return state.Invalid(BlockValidationResult::BLOCK_CONSENSUS);
        }
        for (unsigned int i = 2; i < block.vtx.size(); i++)
            if (block.vtx[i]->IsCoinStake()) {
                // TODO (losty-fur): is error correct?
                error("CheckBlock() : more than one coinstake");
                return state.Invalid(BlockValidationResult::BLOCK_CONSENSUS);
            }
    }

    // All potential-corruption validation must be done before we do any
    // transaction validation, as otherwise we may mark the header as invalid
    // because we receive the wrong transactions for it.
    // Note that witness malleability is checked in ContextualCheckBlock, so no
    // checks that use witness data may be performed here.

    // Size limits
    if (block.vtx.empty() || block.vtx.size() * WITNESS_SCALE_FACTOR > MAX_BLOCK_WEIGHT || ::GetSerializeSize(block, PROTOCOL_VERSION | SERIALIZE_TRANSACTION_NO_WITNESS) * WITNESS_SCALE_FACTOR > MAX_BLOCK_WEIGHT)
        return state.Invalid(BlockValidationResult::BLOCK_CONSENSUS, "bad-blk-length", "size limits failed");

    // First transaction must be coinbase, the rest must not be
    if (block.vtx.empty() || !block.vtx[0]->IsCoinBase())
        return state.Invalid(BlockValidationResult::BLOCK_CONSENSUS, "bad-cb-missing", "first tx is not coinbase");
    for (unsigned int i = 1; i < block.vtx.size(); i++)
        if (block.vtx[i]->IsCoinBase())
            return state.Invalid(BlockValidationResult::BLOCK_CONSENSUS, "bad-cb-multiple", "more than one coinbase");

    // Check proof-of-stake block signature
    if (fCheckSig && !CheckBlockSignature(block))
    {
        //return error("CheckBlock() : bad proof-of-stake block signature");
        return false;
    }

    // Check transactions
    // Must check for duplicate inputs (see CVE-2018-17144)
    for (const auto& tx : block.vtx) {
        TxValidationState tx_state;
        if (!CheckTransaction(*tx, tx_state)) { // TODO (losty-fur): there was third bool argument that was changed to true by us (origanally was false). Check if nothing affected here by removed that argument
            // CheckBlock() does context-free validation checks. The only
            // possible failures are consensus failures.
            assert(tx_state.GetResult() == TxValidationResult::TX_CONSENSUS);
            return state.Invalid(BlockValidationResult::BLOCK_CONSENSUS, tx_state.GetRejectReason(),
                                 strprintf("Transaction check failed (tx hash %s) %s", tx->GetHash().ToString(), tx_state.GetDebugMessage()));
        }
    }
    unsigned int nSigOps = 0;
    for (const auto& tx : block.vtx)
    {
        nSigOps += GetLegacySigOpCount(*tx);
    }
    if (nSigOps * WITNESS_SCALE_FACTOR > MAX_BLOCK_SIGOPS_COST)
        return state.Invalid(BlockValidationResult::BLOCK_CONSENSUS, "bad-blk-sigops", "out-of-bounds SigOpCount");

    if (fCheckPOW && fCheckMerkleRoot)
        block.fChecked = true;

    return true;
}

bool CheckBlockSignature(const CBlock& block)
{
    if (block.IsProofOfWork())
    {
        return block.vchBlockSig.empty();
    }

    if (block.vchBlockSig.empty())
    {
        //LogPrintf("CheckBlockSignature: Bad Block - vchBlockSig empty\n");
        return false;
    }

    std::vector<std::vector<unsigned char>> vSolutions;

    const CTxOut& txout = block.vtx[1]->vout[1];

    TxoutType whichType = Solver(txout.scriptPubKey, vSolutions);
    if (whichType == TxoutType::NONSTANDARD)
    {
        LogPrintf("CheckBlockSignature: Bad Block - wrong signature\n");
        return false;
    }

    if (whichType == TxoutType::PUBKEY)
    {
        std::vector<unsigned char>& vchPubKey = vSolutions[0];
        return CPubKey(vchPubKey).Verify(block.GetHash(), block.vchBlockSig);
    }

    LogPrintf("CheckBlockSignature: Unknown type\n");
    return false;
}

bool CheckBlockRatingRewards(const CBlock& block, CBlockIndex* pindexPrev, const CAmount& calculated,
    CDataStream& hashProofOfStakeSource)
{
    auto valid = true;

    if (!block.IsProofOfStake())
        return false;

    if (block.vtx[1]->vout.empty())
        return false;

    // ReCalculate all winners for this block
    CAmount rewardsTotal = 0;
    std::vector<CTxOut> genOuts;
    std::vector<opcodetype> winner_types;
    if (!GetRatingRewards(calculated, genOuts, rewardsTotal, pindexPrev, hashProofOfStakeSource, winner_types, &block))
        return false;

    // Prepare winners from block
    std::vector<CTxOut> blockOuts;
    for (const auto& out : block.vtx[1]->vout)
    {
        auto outType = PocketHelpers::TransactionHelper::ScriptType(out.scriptPubKey);
        if (outType == TxoutType::PUBKEYHASH)
            blockOuts.push_back(out);
    }

    if (blockOuts.size() != genOuts.size())
        valid = false;

    // Compare block and calculated outs
    if (valid)
    {
        for (int i = 0; i < (int) blockOuts.size(); i++)
        {
            auto bOut = blockOuts[i];
            auto gOut = genOuts[i];

            valid = valid && (bOut == gOut);
        }
    }

    // Check hardcoded checkpoints
    if (!valid)
    {
        if (CheckpointRepoInst.IsLotteryCheckpoint(pindexPrev->nHeight + 1, block.GetHash().GetHex()))
            valid = true;
    }

    return valid;
}

bool IsWitnessEnabled(const CBlockIndex* pindexPrev, const Consensus::Params& params)
{
    int height = pindexPrev == nullptr ? 0 : pindexPrev->nHeight + 1;
    return (height >= params.SegwitHeight);
}

void UpdateUncommittedBlockStructures(CBlock& block, const CBlockIndex* pindexPrev, const Consensus::Params& consensusParams)
{
    int commitpos = GetWitnessCommitmentIndex(block);
    static const std::vector<unsigned char> nonce(32, 0x00);
    if (commitpos != NO_WITNESS_COMMITMENT && IsWitnessEnabled(pindexPrev, consensusParams) && !block.vtx[0]->HasWitness()) {
        CMutableTransaction tx(*block.vtx[0]);
        tx.vin[0].scriptWitness.stack.resize(1);
        tx.vin[0].scriptWitness.stack[0] = nonce;
        block.vtx[0] = MakeTransactionRef(std::move(tx));
    }
}

std::vector<unsigned char> GenerateCoinbaseCommitment(CBlock& block, const CBlockIndex* pindexPrev, const Consensus::Params& consensusParams)
{
    std::vector<unsigned char> commitment;
    int commitpos = GetWitnessCommitmentIndex(block);
    std::vector<unsigned char> ret(32, 0x00);
    if (consensusParams.SegwitHeight != std::numeric_limits<int>::max()) {
        if (commitpos == NO_WITNESS_COMMITMENT) {
            uint256 witnessroot = BlockWitnessMerkleRoot(block, nullptr);
            CHash256().Write(witnessroot).Write(ret).Finalize(witnessroot);
            CTxOut out;
            out.nValue = 0;
            out.scriptPubKey.resize(MINIMUM_WITNESS_COMMITMENT);
            out.scriptPubKey[0] = OP_RETURN;
            out.scriptPubKey[1] = 0x24;
            out.scriptPubKey[2] = 0xaa;
            out.scriptPubKey[3] = 0x21;
            out.scriptPubKey[4] = 0xa9;
            out.scriptPubKey[5] = 0xed;
            memcpy(&out.scriptPubKey[6], witnessroot.begin(), 32);
            commitment = std::vector<unsigned char>(out.scriptPubKey.begin(), out.scriptPubKey.end());
            CMutableTransaction tx(*block.vtx[0]);
            tx.vout.push_back(out);
            block.vtx[0] = MakeTransactionRef(std::move(tx));
        }
    }
    UpdateUncommittedBlockStructures(block, pindexPrev, consensusParams);
    return commitment;
}

//! Returns last CBlockIndex* that is a checkpoint
static CBlockIndex* GetLastCheckpoint(const CCheckpointData& data) EXCLUSIVE_LOCKS_REQUIRED(cs_main)
{
    const MapCheckpoints& checkpoints = data.mapCheckpoints;

    for (const MapCheckpoints::value_type& i : reverse_iterate(checkpoints))
    {
        const uint256& hash = i.second;
        CBlockIndex* pindex = LookupBlockIndex(hash);
        if (pindex) {
            return pindex;
        }
    }
    return nullptr;
}

/** Context-dependent validity checks.
 *  By "context", we mean only the previous block headers, but not the UTXO
 *  set; UTXO-related validity checks are done in ConnectBlock().
 *  NOTE: This function is not currently invoked by ConnectBlock(), so we
 *  should consider upgrade issues if we change which consensus rules are
 *  enforced in this function (eg by adding a new consensus rule). See comment
 *  in ConnectBlock().
 *  Note that -reindex-chainstate skips the validation that happens here!
 */
static bool ContextualCheckBlockHeader(const CBlockHeader& block, BlockValidationState& state, const CChainParams& params, const CBlockIndex* pindexPrev, int64_t nAdjustedTime) EXCLUSIVE_LOCKS_REQUIRED(cs_main)
{
    assert(pindexPrev != nullptr);
    const int nHeight = pindexPrev->nHeight + 1;

    // Check proof of work
    const Consensus::Params& consensusParams = params.GetConsensus();
    if (nHeight < consensusParams.nPosFirstBlock) {
        if (block.nBits != GetNextWorkRequired(pindexPrev, &block, consensusParams))
            return state.Invalid(BlockValidationResult::BLOCK_INVALID_HEADER, "bad-diffbits", "incorrect proof of work");
    }

    // Check against checkpoints
    if (fCheckpointsEnabled) {
        // Don't accept any forks from the main chain prior to last checkpoint.
        // GetLastCheckpoint finds the last checkpoint in MapCheckpoints that's in our
        // BlockIndex().
        CBlockIndex* pcheckpoint = GetLastCheckpoint(params.Checkpoints());
        if (pcheckpoint && nHeight < pcheckpoint->nHeight) {
            LogPrintf("ERROR: %s: forked chain older than last checkpoint (height %d)\n", __func__, nHeight);
            return state.Invalid(BlockValidationResult::BLOCK_CHECKPOINT, "bad-fork-prior-to-checkpoint");
        }
    }

    /*
    // Check timestamp against prev
    if (block.GetBlockTime() <= pindexPrev->GetMedianTimePast())
        return state.Invalid(BlockValidationResult::BLOCK_INVALID_HEADER, "time-too-old", "block's timestamp is too early");

        */
    // Check timestamp
    if (block.GetBlockTime() > nAdjustedTime + MAX_FUTURE_BLOCK_TIME)
        return state.Invalid(BlockValidationResult::BLOCK_TIME_FUTURE, "time-too-new", "block timestamp too far in the future");

    // Reject outdated version blocks when 95% (75% on testnet) of the network has upgraded:
    // check for version 2, 3 and 4 upgrades
    if((block.nVersion < 2 && nHeight >= consensusParams.BIP34Height) ||
       (block.nVersion < 3 && nHeight >= consensusParams.BIP66Height) ||
       (block.nVersion < 4 && nHeight >= consensusParams.BIP65Height))
            return state.Invalid(BlockValidationResult::BLOCK_INVALID_HEADER, strprintf("bad-version(0x%08x)", block.nVersion),
                                 strprintf("rejected nVersion=0x%08x block", block.nVersion));

    return true;
}

/** NOTE: This function is not currently invoked by ConnectBlock(), so we
 *  should consider upgrade issues if we change which consensus rules are
 *  enforced in this function (eg by adding a new consensus rule). See comment
 *  in ConnectBlock().
 *  Note that -reindex-chainstate skips the validation that happens here!
 */
static bool ContextualCheckBlock(const CBlock& block, BlockValidationState& state, const Consensus::Params& consensusParams, const CBlockIndex* pindexPrev)
{
    const int nHeight = pindexPrev == nullptr ? 0 : pindexPrev->nHeight + 1;

    // Start enforcing BIP113 (Median Time Past).
    int nLockTimeFlags = 0;
    if (nHeight >= consensusParams.CSVHeight) {
        assert(pindexPrev != nullptr);
        nLockTimeFlags |= LOCKTIME_MEDIAN_TIME_PAST;
    }

    if (block.IsProofOfWork() && nHeight > Params().GetConsensus().nPosFirstBlock) {
        // TODO (losty-fur): is error correct?
        return state.Invalid(BlockValidationResult::BLOCK_CONSENSUS, "check-pow-height", "pow-mined blocks not allowed");
    }

    if (block.IsProofOfStake() && nHeight < Params().GetConsensus().nPosFirstBlock) {
        // TODO (losty-fur): is error correct?
        return state.Invalid(BlockValidationResult::BLOCK_CONSENSUS, "check-pos-height", "pos-mined blocks not allowed");
    }

    // Check CheckCoinStakeTimestamp
    // TODO (losty-fur): is error correct?
    if (block.IsProofOfStake() &&
        !CheckCoinStakeTimestamp(nHeight, block.GetBlockTime(), (int64_t) block.vtx[1]->nTime))
        return state.Invalid(BlockValidationResult::BLOCK_CONSENSUS, "check-coinstake-timestamp", "coinstake timestamp violation");

    int64_t nLockTimeCutoff = (nLockTimeFlags & LOCKTIME_MEDIAN_TIME_PAST)
                              ? pindexPrev->GetMedianTimePast()
                              : block.GetBlockTime();

    // Check that all transactions are finalized
    for (const auto& tx : block.vtx) {
        if (!IsFinalTx(*tx, nHeight, nLockTimeCutoff)) {
            return state.Invalid(BlockValidationResult::BLOCK_CONSENSUS, "bad-txns-nonfinal", "non-final transaction");
        }
    }

    // Enforce rule that the coinbase starts with serialized block height
    if (nHeight >= consensusParams.BIP34Height)
    {
        CScript expect = CScript() << nHeight;
        if (block.vtx[0]->vin[0].scriptSig.size() < expect.size() ||
            !std::equal(expect.begin(), expect.end(), block.vtx[0]->vin[0].scriptSig.begin())) {
            return state.Invalid(BlockValidationResult::BLOCK_CONSENSUS, "bad-cb-height", "block height mismatch in coinbase");
        }
    }

    // Validation for witness commitments.
    // * We compute the witness hash (which is the hash including witnesses) of all the block's transactions, except the
    //   coinbase (where 0x0000....0000 is used instead).
    // * The coinbase scriptWitness is a stack of a single 32-byte vector, containing a witness reserved value (unconstrained).
    // * We build a merkle tree with all those witness hashes as leaves (similar to the hashMerkleRoot in the block header).
    // * There must be at least one output whose scriptPubKey is a single 36-byte push, the first 4 bytes of which are
    //   {0xaa, 0x21, 0xa9, 0xed}, and the following 32 bytes are SHA256^2(witness root, witness reserved value). In case there are
    //   multiple, the last one is used.
    bool fHaveWitness = false;
    if (nHeight >= consensusParams.SegwitHeight) {
        int commitpos = GetWitnessCommitmentIndex(block);
        if (commitpos != NO_WITNESS_COMMITMENT) {
            bool malleated = false;
            uint256 hashWitness = BlockWitnessMerkleRoot(block, &malleated, block.IsProofOfStake());
            // The malleation check is ignored; as the transaction tree itself
            // already does not permit it, it is impossible to trigger in the
            // witness tree.
            if (block.vtx[0]->vin[0].scriptWitness.stack.size() != 1 || block.vtx[0]->vin[0].scriptWitness.stack[0].size() != 32) {
                return state.Invalid(BlockValidationResult::BLOCK_MUTATED, "bad-witness-nonce-size", strprintf("%s : invalid witness reserved value size", __func__));
            }
            CHash256().Write(hashWitness).Write(block.vtx[0]->vin[0].scriptWitness.stack[0]).Finalize(hashWitness);
            auto first = block.vtx[0]->vout[commitpos];
            if (memcmp(hashWitness.begin(), &block.vtx[0]->vout[commitpos].scriptPubKey[6], 32)) {
                return state.Invalid(BlockValidationResult::BLOCK_MUTATED, "bad-witness-merkle-match", strprintf("%s : witness merkle commitment mismatch", __func__));
            }
            fHaveWitness = true;
        }
    }

    // No witness data is allowed in blocks that don't commit to witness data, as this would otherwise leave room for spam
    if (!fHaveWitness) {
      for (const auto& tx : block.vtx) {
            if (tx->HasWitness()) {
                return state.Invalid(BlockValidationResult::BLOCK_MUTATED, "unexpected-witness", strprintf("%s : unexpected witness data found", __func__));
            }
        }
    }

    // After the coinbase witness reserved value and commitment are verified,
    // we can check if the block weight passes (before we've checked the
    // coinbase witness, it would be possible for the weight to be too
    // large by filling up the coinbase witness, which doesn't change
    // the block hash, so we couldn't mark the block as permanently
    // failed).
    if (GetBlockWeight(block) > MAX_BLOCK_WEIGHT) {
        return state.Invalid(BlockValidationResult::BLOCK_CONSENSUS, "bad-blk-weight", strprintf("%s : weight limit failed", __func__));
    }

    if (block.IsProofOfStake())
    {
        // Coinbase output should be empty if proof-of-stake block and include only accepted payment requests
        int nPaymentRequestsCount = 0;
        for (unsigned int i = 0; i < block.vtx[0]->vout.size(); i++)
        {
            bool isJson = true;
            UniValue metadata(UniValue::VARR);
            try
            {
                UniValue valRequest;
                if (valRequest.isArray())
                    metadata = valRequest.get_array();
                else
                    isJson = false;

            } catch (const UniValue& objError)
            {
                isJson = false;
            } catch (const std::exception& e)
            {
                isJson = false;
            }

            if (block.vtx[0]->vout[i].nValue > 0)
            {
                if (!isJson)
                {
                    // TODO (losty-fur): is error correct?
                    error("CheckBlock() : coinbase output amount greater than 0 for proof-of-stake block. proof of work not allowed.");
                    return state.Invalid(BlockValidationResult::BLOCK_CONSENSUS);
                }
                nPaymentRequestsCount++;
            }
        }
    }

    return true;
}

bool BlockManager::AcceptBlockHeader(const CBlockHeader& block, BlockValidationState& state, const CChainParams& chainparams, CBlockIndex** ppindex)
{
    AssertLockHeld(cs_main);
    // Check for duplicate
    uint256 hash = block.GetHash();
    BlockMap::iterator miSelf = m_block_index.find(hash);
    CBlockIndex *pindex = nullptr;
    if (hash != chainparams.GetConsensus().hashGenesisBlock) {
        if (miSelf != m_block_index.end()) {
            // Block header is already known.
            pindex = miSelf->second;
            if (ppindex)
                *ppindex = pindex;
            if (pindex->nStatus & BLOCK_FAILED_MASK) {
                LogPrintf("ERROR: %s: block %s is marked invalid\n", __func__, hash.ToString());
                return state.Invalid(BlockValidationResult::BLOCK_CACHED_INVALID, "duplicate");
            }
            return true;
        }

        if (!CheckBlockHeader(block, state, chainparams.GetConsensus())) {
            LogPrint(BCLog::VALIDATION, "%s: Consensus::CheckBlockHeader: %s, %s\n", __func__, hash.ToString(), state.ToString());
            return false;
        }

        // Get prev block index
        CBlockIndex* pindexPrev = nullptr;
        BlockMap::iterator mi = m_block_index.find(block.hashPrevBlock);
        if (mi == m_block_index.end()) {
            LogPrintf("ERROR: %s: prev block not found\n", __func__);
            return state.Invalid(BlockValidationResult::BLOCK_MISSING_PREV, "prev-blk-not-found");
        }
        pindexPrev = (*mi).second;
        if (pindexPrev->nStatus & BLOCK_FAILED_MASK) {
            // TODO (losty-fur): is error correct?
            error("%s: prev block invalid %s", __func__, pindexPrev->GetBlockHash().GetHex());
            return state.Invalid(BlockValidationResult::BLOCK_INVALID_PREV, "bad-prevblk");
        }
        if (!ContextualCheckBlockHeader(block, state, chainparams, pindexPrev, GetAdjustedTime()))
            // TODO (losty-fur): probably we need fill state.Invalid() here?
            return error("%s: Consensus::ContextualCheckBlockHeader: %s, %s", __func__, hash.ToString(), state.ToString());

        /* Determine if this block descends from any block which has been found
         * invalid (m_failed_blocks), then mark pindexPrev and any blocks between
         * them as failed. For example:
         *
         *                D3
         *              /
         *      B2 - C2
         *    /         \
         *  A             D2 - E2 - F2
         *    \
         *      B1 - C1 - D1 - E1
         *
         * In the case that we attempted to reorg from E1 to F2, only to find
         * C2 to be invalid, we would mark D2, E2, and F2 as BLOCK_FAILED_CHILD
         * but NOT D3 (it was not in any of our candidate sets at the time).
         *
         * In any case D3 will also be marked as BLOCK_FAILED_CHILD at restart
         * in LoadBlockIndex.
         */
        if (!pindexPrev->IsValid(BLOCK_VALID_SCRIPTS)) {
            // The above does not mean "invalid": it checks if the previous block
            // hasn't been validated up to BLOCK_VALID_SCRIPTS. This is a performance
            // optimization, in the common case of adding a new block to the tip,
            // we don't need to iterate over the failed blocks list.
            for (const CBlockIndex* failedit : m_failed_blocks) {
                if (pindexPrev->GetAncestor(failedit->nHeight) == failedit) {
                    assert(failedit->nStatus & BLOCK_FAILED_VALID);
                    CBlockIndex* invalid_walk = pindexPrev;
                    while (invalid_walk != failedit) {
                        invalid_walk->nStatus |= BLOCK_FAILED_CHILD;
                        setDirtyBlockIndex.insert(invalid_walk);
                        invalid_walk = invalid_walk->pprev;
                    }
                    // TODO (losty-fur): is error correct?
                    error("%s: prev block invalid %s", __func__, pindexPrev->GetBlockHash().GetHex());
                    return state.Invalid(BlockValidationResult::BLOCK_INVALID_PREV, "bad-prevblk");
                }
            }
        }
    }
    if (pindex == nullptr)
        pindex = AddToBlockIndex(block);

    if (ppindex)
        *ppindex = pindex;

    return true;
}

// Exposed wrapper for AcceptBlockHeader
bool ChainstateManager::ProcessNewBlockHeaders(const std::vector<CBlockHeader>& headers, BlockValidationState& state, const CChainParams& chainparams, const CBlockIndex** ppindex, const CBlockIndex** ppindexFirst)
{
    // bool is_first = true;
    AssertLockNotHeld(cs_main);
    {
        LOCK(cs_main);
        for (const CBlockHeader& header : headers) {
            CBlockIndex *pindex = nullptr; // Use a temp pindex instead of ppindex to avoid a const_cast
            bool accepted = m_blockman.AcceptBlockHeader(
                header, state, chainparams, &pindex);
            ::ChainstateActive().CheckBlockIndex(chainparams.GetConsensus());

            if (!accepted) {
                return false;
            }
            if (ppindex) {
                *ppindex = pindex;

                // if (pindex && is_first && ppindexFirst) {
                //     *ppindexFirst = pindex;
                //     is_first = false;
                // }
            }
        }
    }
    if (NotifyHeaderTip()) {
        if (::ChainstateActive().IsInitialBlockDownload() && ppindex && *ppindex) {
            LogPrintf("Synchronizing blockheaders, height: %d (~%.2f%%)\n", (*ppindex)->nHeight, 100.0/((*ppindex)->nHeight+(GetAdjustedTime() - (*ppindex)->GetBlockTime()) / Params().GetConsensus().nPowTargetSpacing) * (*ppindex)->nHeight);
        }
    }
    return true;
}

/** Store block on disk. If dbp is non-nullptr, the file is known to already reside on disk */
static FlatFilePos SaveBlockToDisk(const CBlock& block, int nHeight, const CChainParams& chainparams, const FlatFilePos* dbp) {
    unsigned int nBlockSize = ::GetSerializeSize(block, CLIENT_VERSION);
    FlatFilePos blockPos;
    if (dbp != nullptr)
        blockPos = *dbp;
    if (!FindBlockPos(blockPos, nBlockSize+8, nHeight, block.GetBlockTime(), dbp != nullptr)) {
        error("%s: FindBlockPos failed", __func__);
        return FlatFilePos();
    }
    if (dbp == nullptr) {
        if (!WriteBlockToDisk(block, blockPos, chainparams.MessageStart())) {
            AbortNode("Failed to write block");
            return FlatFilePos();
        }
    }
    return blockPos;
}

/** Store block on disk. If dbp is non-nullptr, the file is known to already reside on disk */
bool CChainState::AcceptBlock(const std::shared_ptr<const CBlock>& pblock, const PocketBlockRef& pocketBlock, BlockValidationState& state, const CChainParams& chainparams, CBlockIndex** ppindex, bool fRequested, const FlatFilePos* dbp, bool* fNewBlock)
{
    const CBlock& block = *pblock;

    if (fNewBlock) *fNewBlock = false;
    AssertLockHeld(cs_main);

    CBlockIndex *pindexDummy = nullptr;
    CBlockIndex *&pindex = ppindex ? *ppindex : pindexDummy;

    bool accepted_header = m_blockman.AcceptBlockHeader(block, state, chainparams, &pindex);
    CheckBlockIndex(chainparams.GetConsensus());

    if (!accepted_header)
        return false;

    // Try to process all requested blocks that we don't have, but only
    // process an unrequested block if it's new and has enough work to
    // advance our tip, and isn't too many blocks ahead.
    bool fAlreadyHave = pindex->nStatus & BLOCK_HAVE_DATA;
    bool fHasMoreOrSameWork = (m_chain.Tip() ? pindex->nChainWork >= m_chain.Tip()->nChainWork : true);
    // Blocks that are too out-of-order needlessly limit the effectiveness of
    // pruning, because pruning will not delete block files that contain any
    // blocks which are too close in height to the tip.  Apply this test
    // regardless of whether pruning is enabled; it should generally be safe to
    // not process unrequested blocks.
    bool fTooFarAhead = (pindex->nHeight > int(m_chain.Height() + MIN_BLOCKS_TO_KEEP));

    // TODO: Decouple this function from the block download logic by removing fRequested
    // This requires some new chain data structure to efficiently look up if a
    // block is in a chain leading to a candidate for best tip, despite not
    // being such a candidate itself.

    // TODO: deal better with return value and error conditions for duplicate
    // and unrequested blocks.
    if (fAlreadyHave) return true;
    if (!fRequested) {  // If we didn't ask for it:
        if (pindex->nTx != 0) return true;    // This is a previously-processed block that was pruned
        if (!fHasMoreOrSameWork) return true; // Don't process less-work chains
        if (fTooFarAhead) return true;        // Block height is too high

        // Protect against DoS attacks from low-work chains.
        // If our tip is behind, a peer could try to send us
        // low-work blocks on a fake chain that we would never
        // request; don't process these.
        if (pindex->nChainWork < nMinimumChainWork) return true;
    }

    if (!CheckBlock(block, state, chainparams.GetConsensus(), GetAdjustedTime()) ||
        !ContextualCheckBlock(block, state, chainparams.GetConsensus(), pindex->pprev)) {
        if (state.IsInvalid() && state.GetResult() != BlockValidationResult::BLOCK_MUTATED) {
            pindex->nStatus |= BLOCK_FAILED_VALID;
            setDirtyBlockIndex.insert(pindex);
        }
        return error("%s: %s", __func__, state.ToString());
    }

    // Header is valid/has work, merkle tree and segwit merkle tree are good...RELAY NOW
    // (but if it does not build on our best tip, let the SendMessages loop relay it)
    if (!IsInitialBlockDownload() && m_chain.Tip() == pindex->pprev)
        GetMainSignals().NewPoWValidBlock(pindex, pblock, pocketBlock);

    // Write block to history file
    if (fNewBlock) *fNewBlock = true;
    try {
        FlatFilePos blockPos = SaveBlockToDisk(block, pindex->nHeight, chainparams, dbp);
        if (blockPos.IsNull()) {
            state.Error(strprintf("%s: Failed to find position to write new block to disk", __func__));
            return false;
        }
        ReceivedBlockTransactions(block, pindex, blockPos, chainparams.GetConsensus());
    } catch (const std::runtime_error& e) {
        return AbortNode(state, std::string("System error: ") + e.what());
    }

    FlushStateToDisk(chainparams, state, FlushStateMode::NONE);

    CheckBlockIndex(chainparams.GetConsensus());

    return true;
}

bool ChainstateManager::ProcessNewBlock(BlockValidationState& state, const CChainParams& chainparams, const std::shared_ptr<const CBlock>& pblock, const PocketBlockRef& pocketBlock, bool fForceProcessing, bool* fNewBlock)
{
    AssertLockNotHeld(cs_main);

    {
        LogPrint(BCLog::BENCH, "--- ProcessBlock: %s\n", pblock->GetHash().GetHex());
        int64_t nTime1 = GetTimeMicros();

        CBlockIndex *pindex = nullptr;
        if (fNewBlock) *fNewBlock = false;

        // CheckBlock() does not support multi-threaded block validation because CBlock::fChecked can cause data race.
        // Therefore, the following critical section must include the CheckBlock() call as well.
        LOCK(cs_main);

        int64_t nTime2 = GetTimeMicros();
        nTimeVerify += nTime2 - nTime1;
        LogPrint(BCLog::BENCH, " -- Lock cs_main: %.2fms (%.3fms/txin)\n",
            MILLI * (double)(nTime2 - nTime1),
            pocketBlock->size() <= 1 ? 0 : MILLI * (double)(nTime2 - nTime1) / (double)(pocketBlock->size() - 1));

        // Ensure that CheckBlock() passes before calling AcceptBlock, as
        // belt-and-suspenders.
        bool ret = CheckBlock(*pblock, state, chainparams.GetConsensus());

        int64_t nTime3 = GetTimeMicros();
        nTimeVerify += nTime3 - nTime2;
        LogPrint(BCLog::BENCH, " -- Check block: %.2fms (%.3fms/txin)\n",
            MILLI * (double)(nTime3 - nTime2),
            pocketBlock->size() <= 1 ? 0 : MILLI * (double)(nTime3 - nTime2) / (double)(pocketBlock->size() - 1));

        // It is necessary to check that block and pocket Block contain an equal number of transactions
        // Also check pocket block with general pocketnet consensus rules
        if (ret)
        {
            if (auto[ok, result] = PocketConsensus::SocialConsensusHelper::Check(*pblock, pocketBlock); !ok)
                ret = false;
        }

        int64_t nTime4 = GetTimeMicros();
        nTimeVerify += nTime4 - nTime3;
        LogPrint(BCLog::BENCH, " -- Social check block: %.2fms (%.3fms/txin)\n",
            MILLI * (double)(nTime4 - nTime3),
            pocketBlock->size() <= 1 ? 0 : MILLI * (double)(nTime4 - nTime3) / (double)(pocketBlock->size() - 1));

        // Store generic block to disk
        if (ret) {
            ret = ::ChainstateActive().AcceptBlock(pblock, pocketBlock, state, chainparams, &pindex, fForceProcessing, nullptr, fNewBlock);
        }

        int64_t nTime5 = GetTimeMicros();
        nTimeVerify += nTime5 - nTime4;
        LogPrint(BCLog::BENCH, " -- Accept LeveDb: %.2fms (%.3fms/txin)\n",
            MILLI * (double)(nTime5 - nTime4),
            pocketBlock->size() <= 1 ? 0 : MILLI * (double)(nTime5 - nTime4) / (double)(pocketBlock->size() - 1));

        // Store pocketnet block to disk
        if (ret)
        {
            try
            {
                PocketDb::TransRepoInst.InsertTransactions(*pocketBlock);
            }
            catch (const std::exception& e)
            {
                LogPrintf("Error: ProcessNewBlock (%s) - %s\n", pblock->GetHash().GetHex(), e.what());
                ret = false;
                *fNewBlock = false;
            }
        }

        int64_t nTime6 = GetTimeMicros();
        nTimeVerify += nTime6 - nTime5;
        LogPrint(BCLog::BENCH, " -- Accept SQLite: %.2fms (%.3fms/txin)\n",
            MILLI * (double)(nTime6 - nTime5),
            pocketBlock->size() <= 1 ? 0 : MILLI * (double)(nTime6 - nTime5) / (double)(pocketBlock->size() - 1));

        // Check FAILED
        if (!ret) {
            GetMainSignals().BlockChecked(*pblock, state);
            if (!state.IsValid()) {
                return error("%s: ProcessNewBlock FAILED (block: %s) (%s)", __func__, pblock->GetHash().GetHex(), state.ToString());
            } else {
                return false;
            }
        }
    }

    // Block checked success
    NotifyHeaderTip();

    if (!::ChainstateActive().ActivateBestChain(state, chainparams, pblock, pocketBlock))
        return error("%s: ActivateBestChain failed (%s)", __func__, state.ToString());

    return true;
}

bool TestBlockValidity(BlockValidationState& state, const CChainParams& chainparams, const CBlock& block, const PocketBlockRef& pocketBlock, CBlockIndex* pindexPrev, bool fCheckPOW, bool fCheckMerkleRoot)
{
    AssertLockHeld(cs_main);
    assert(pindexPrev && pindexPrev == ::ChainActive().Tip());
    CCoinsViewCache viewNew(&::ChainstateActive().CoinsTip());
    uint256 block_hash(block.GetHash());
    CBlockIndex indexDummy(block);
    indexDummy.pprev = pindexPrev;
    indexDummy.nHeight = pindexPrev->nHeight + 1;
    indexDummy.phashBlock = &block_hash;

    // NOTE: CheckBlockHeader is called by CheckBlock
    if (!ContextualCheckBlockHeader(block, state, chainparams, pindexPrev, GetAdjustedTime()))
        return error("%s: Consensus::ContextualCheckBlockHeader: %s", __func__, state.ToString());
    if (!CheckBlock(block, state, chainparams.GetConsensus(), fCheckPOW, fCheckMerkleRoot))
        return error("%s: Consensus::CheckBlock: %s", __func__, state.ToString());
    if (!ContextualCheckBlock(block, state, chainparams.GetConsensus(), pindexPrev))
        return error("%s: Consensus::ContextualCheckBlock: %s", __func__, state.ToString());
    if (!::ChainstateActive().ConnectBlock(block, pocketBlock, state, &indexDummy, viewNew, chainparams, true))
        return false;
    assert(state.IsValid());

    return true;
}

/**
 * BLOCK PRUNING CODE
 */

/* Calculate the amount of disk space the block & undo files currently use */
uint64_t CalculateCurrentUsage()
{
    LOCK(cs_LastBlockFile);

    uint64_t retval = 0;
    for (const CBlockFileInfo &file : vinfoBlockFile) {
        retval += file.nSize + file.nUndoSize;
    }
    return retval;
}

void BlockManager::PruneOneBlockFile(const int fileNumber)
{
    AssertLockHeld(cs_main);
    LOCK(cs_LastBlockFile);

    for (const auto& entry : m_block_index) {
        CBlockIndex* pindex = entry.second;
        if (pindex->nFile == fileNumber) {
            pindex->nStatus &= ~BLOCK_HAVE_DATA;
            pindex->nStatus &= ~BLOCK_HAVE_UNDO;
            pindex->nFile = 0;
            pindex->nDataPos = 0;
            pindex->nUndoPos = 0;
            setDirtyBlockIndex.insert(pindex);

            // Prune from m_blocks_unlinked -- any block we prune would have
            // to be downloaded again in order to consider its chain, at which
            // point it would be considered as a candidate for
            // m_blocks_unlinked or setBlockIndexCandidates.
            auto range = m_blocks_unlinked.equal_range(pindex->pprev);
            while (range.first != range.second) {
                std::multimap<CBlockIndex *, CBlockIndex *>::iterator _it = range.first;
                range.first++;
                if (_it->second == pindex) {
                    m_blocks_unlinked.erase(_it);
                }
            }
        }
    }

    vinfoBlockFile[fileNumber].SetNull();
    setDirtyFileInfo.insert(fileNumber);
}


void UnlinkPrunedFiles(const std::set<int>& setFilesToPrune)
{
    for (std::set<int>::iterator it = setFilesToPrune.begin(); it != setFilesToPrune.end(); ++it) {
        FlatFilePos pos(*it, 0);
        fs::remove(BlockFileSeq().FileName(pos));
        fs::remove(UndoFileSeq().FileName(pos));
        LogPrintf("Prune: %s deleted blk/rev (%05u)\n", __func__, *it);
    }
}

void BlockManager::FindFilesToPruneManual(std::set<int>& setFilesToPrune, int nManualPruneHeight, int chain_tip_height)
{
    assert(fPruneMode && nManualPruneHeight > 0);

    LOCK2(cs_main, cs_LastBlockFile);
    if (chain_tip_height < 0) {
        return;
    }

    // last block to prune is the lesser of (user-specified height, MIN_BLOCKS_TO_KEEP from the tip)
    unsigned int nLastBlockWeCanPrune = std::min((unsigned)nManualPruneHeight, chain_tip_height - MIN_BLOCKS_TO_KEEP);
    int count = 0;
    for (int fileNumber = 0; fileNumber < nLastBlockFile; fileNumber++) {
        if (vinfoBlockFile[fileNumber].nSize == 0 || vinfoBlockFile[fileNumber].nHeightLast > nLastBlockWeCanPrune) {
            continue;
        }
        PruneOneBlockFile(fileNumber);
        setFilesToPrune.insert(fileNumber);
        count++;
    }
    LogPrintf("Prune (Manual): prune_height=%d removed %d blk/rev pairs\n", nLastBlockWeCanPrune, count);
}

/* This function is called from the RPC code for pruneblockchain */
void PruneBlockFilesManual(int nManualPruneHeight)
{
    BlockValidationState state;
    const CChainParams& chainparams = Params();
    if (!::ChainstateActive().FlushStateToDisk(
            chainparams, state, FlushStateMode::NONE, nManualPruneHeight)) {
        LogPrintf("%s: failed to flush state (%s)\n", __func__, state.ToString());
    }
}

void BlockManager::FindFilesToPrune(std::set<int>& setFilesToPrune, uint64_t nPruneAfterHeight, int chain_tip_height, bool is_ibd)
{
    LOCK2(cs_main, cs_LastBlockFile);
    if (chain_tip_height < 0 || nPruneTarget == 0) {
        return;
    }
    if ((uint64_t)chain_tip_height <= nPruneAfterHeight) {
        return;
    }

    unsigned int nLastBlockWeCanPrune = chain_tip_height - MIN_BLOCKS_TO_KEEP;
    uint64_t nCurrentUsage = CalculateCurrentUsage();
    // We don't check to prune until after we've allocated new space for files
    // So we should leave a buffer under our target to account for another allocation
    // before the next pruning.
    uint64_t nBuffer = BLOCKFILE_CHUNK_SIZE + UNDOFILE_CHUNK_SIZE;
    uint64_t nBytesToPrune;
    int count = 0;

    if (nCurrentUsage + nBuffer >= nPruneTarget) {
        // On a prune event, the chainstate DB is flushed.
        // To avoid excessive prune events negating the benefit of high dbcache
        // values, we should not prune too rapidly.
        // So when pruning in IBD, increase the buffer a bit to avoid a re-prune too soon.
        if (is_ibd) {
            // Since this is only relevant during IBD, we use a fixed 10%
            nBuffer += nPruneTarget / 10;
        }

        for (int fileNumber = 0; fileNumber < nLastBlockFile; fileNumber++) {
            nBytesToPrune = vinfoBlockFile[fileNumber].nSize + vinfoBlockFile[fileNumber].nUndoSize;

            if (vinfoBlockFile[fileNumber].nSize == 0) {
                continue;
            }

            if (nCurrentUsage + nBuffer < nPruneTarget) { // are we below our target?
                break;
            }

            // don't prune files that could have a block within MIN_BLOCKS_TO_KEEP of the main chain's tip but keep scanning
            if (vinfoBlockFile[fileNumber].nHeightLast > nLastBlockWeCanPrune) {
                continue;
            }

            PruneOneBlockFile(fileNumber);
            // Queue up the files for removal
            setFilesToPrune.insert(fileNumber);
            nCurrentUsage -= nBytesToPrune;
            count++;
        }
    }

    LogPrint(BCLog::PRUNE, "Prune: target=%dMiB actual=%dMiB diff=%dMiB max_prune_height=%d removed %d blk/rev pairs\n",
           nPruneTarget/1024/1024, nCurrentUsage/1024/1024,
           ((int64_t)nPruneTarget - (int64_t)nCurrentUsage)/1024/1024,
           nLastBlockWeCanPrune, count);
}

static FlatFileSeq BlockFileSeq()
{
    return FlatFileSeq(GetBlocksDir(), "blk", BLOCKFILE_CHUNK_SIZE);
}

static FlatFileSeq UndoFileSeq()
{
    return FlatFileSeq(GetBlocksDir(), "rev", UNDOFILE_CHUNK_SIZE);
}

FILE* OpenBlockFile(const FlatFilePos &pos, bool fReadOnly) {
    return BlockFileSeq().Open(pos, fReadOnly);
}

/** Open an undo file (rev?????.dat) */
static FILE* OpenUndoFile(const FlatFilePos &pos, bool fReadOnly) {
    return UndoFileSeq().Open(pos, fReadOnly);
}

fs::path GetBlockPosFilename(const FlatFilePos &pos)
{
    return BlockFileSeq().FileName(pos);
}

CBlockIndex * BlockManager::InsertBlockIndex(const uint256& hash)
{
    AssertLockHeld(cs_main);

    if (hash.IsNull())
        return nullptr;

    // Return existing
    BlockMap::iterator mi = m_block_index.find(hash);
    if (mi != m_block_index.end())
        return (*mi).second;

    // Create new
    CBlockIndex* pindexNew = new CBlockIndex();
    mi = m_block_index.insert(std::make_pair(hash, pindexNew)).first;
    pindexNew->phashBlock = &((*mi).first);

    return pindexNew;
}

bool BlockManager::LoadBlockIndex(
    const Consensus::Params& consensus_params,
    CBlockTreeDB& blocktree,
    std::set<CBlockIndex*, CBlockIndexWorkComparator>& block_index_candidates)
{
    if (!blocktree.LoadBlockIndexGuts(consensus_params, [this](const uint256& hash) EXCLUSIVE_LOCKS_REQUIRED(cs_main) { return this->InsertBlockIndex(hash); }))
        return false;

    // Calculate nChainWork
    std::vector<std::pair<int, CBlockIndex*> > vSortedByHeight;
    vSortedByHeight.reserve(m_block_index.size());
    for (const std::pair<const uint256, CBlockIndex*>& item : m_block_index)
    {
        CBlockIndex* pindex = item.second;
        vSortedByHeight.push_back(std::make_pair(pindex->nHeight, pindex));
    }
    sort(vSortedByHeight.begin(), vSortedByHeight.end());
    for (const std::pair<int, CBlockIndex*>& item : vSortedByHeight)
    {
        if (ShutdownRequested()) return false;
        CBlockIndex* pindex = item.second;
        pindex->nChainWork = (pindex->pprev ? pindex->pprev->nChainWork : 0) + GetBlockProof(*pindex);
        pindex->nTimeMax = (pindex->pprev ? std::max(pindex->pprev->nTimeMax, pindex->nTime) : pindex->nTime);
        // We can link the chain of blocks for which we've received transactions at some point.
        // Pruned nodes may have deleted the block.
        if (pindex->nTx > 0) {
            if (pindex->pprev) {
                if (pindex->pprev->HaveTxsDownloaded()) {
                    pindex->nChainTx = pindex->pprev->nChainTx + pindex->nTx;
                } else {
                    pindex->nChainTx = 0;
                    m_blocks_unlinked.insert(std::make_pair(pindex->pprev, pindex));
                }
            } else {
                pindex->nChainTx = pindex->nTx;
            }
        }
        if (!(pindex->nStatus & BLOCK_FAILED_MASK) && pindex->pprev && (pindex->pprev->nStatus & BLOCK_FAILED_MASK)) {
            pindex->nStatus |= BLOCK_FAILED_CHILD;
            setDirtyBlockIndex.insert(pindex);
        }
        if (pindex->IsValid(BLOCK_VALID_TRANSACTIONS) && (pindex->HaveTxsDownloaded() || pindex->pprev == nullptr)) {
            block_index_candidates.insert(pindex);
        }
        if (pindex->nStatus & BLOCK_FAILED_MASK && (!pindexBestInvalid || pindex->nChainWork > pindexBestInvalid->nChainWork))
            pindexBestInvalid = pindex;
        if (pindex->pprev)
            pindex->BuildSkip();
        if (pindex->IsValid(BLOCK_VALID_TREE) && (pindexBestHeader == nullptr || CBlockIndexWorkComparator()(pindexBestHeader, pindex)))
            pindexBestHeader = pindex;
    }

    return true;
}

void BlockManager::Unload() {
    m_failed_blocks.clear();
    m_blocks_unlinked.clear();

    for (const BlockMap::value_type& entry : m_block_index) {
        delete entry.second;
    }

    m_block_index.clear();
}

bool static LoadBlockIndexDB(ChainstateManager& chainman, const CChainParams& chainparams) EXCLUSIVE_LOCKS_REQUIRED(cs_main)
{
    if (!chainman.m_blockman.LoadBlockIndex(
            chainparams.GetConsensus(), *pblocktree,
            ::ChainstateActive().setBlockIndexCandidates)) {
        return false;
    }

    // Load block file info
    pblocktree->ReadLastBlockFile(nLastBlockFile);
    vinfoBlockFile.resize(nLastBlockFile + 1);
    LogPrintf("%s: last block file = %i\n", __func__, nLastBlockFile);
    for (int nFile = 0; nFile <= nLastBlockFile; nFile++) {
        pblocktree->ReadBlockFileInfo(nFile, vinfoBlockFile[nFile]);
    }
    LogPrintf("%s: last block file info: %s\n", __func__, vinfoBlockFile[nLastBlockFile].ToString());
    for (int nFile = nLastBlockFile + 1; true; nFile++) {
        CBlockFileInfo info;
        if (pblocktree->ReadBlockFileInfo(nFile, info)) {
            vinfoBlockFile.push_back(info);
        } else {
            break;
        }
    }

    // Check presence of blk files
    LogPrintf("Checking all blk files are present...\n");
    std::set<int> setBlkDataFiles;
    for (const std::pair<const uint256, CBlockIndex*>& item : chainman.BlockIndex()) {
        CBlockIndex* pindex = item.second;
        if (pindex->nStatus & BLOCK_HAVE_DATA) {
            setBlkDataFiles.insert(pindex->nFile);
        }
    }
    for (std::set<int>::iterator it = setBlkDataFiles.begin(); it != setBlkDataFiles.end(); it++)
    {
        FlatFilePos pos(*it, 0);
        if (CAutoFile(OpenBlockFile(pos, true), SER_DISK, CLIENT_VERSION).IsNull()) {
            return false;
        }
    }

    // Check whether we have ever pruned block & undo files
    pblocktree->ReadFlag("prunedblockfiles", fHavePruned);
    if (fHavePruned)
        LogPrintf("LoadBlockIndexDB(): Block files have previously been pruned\n");

    // Check whether we need to continue reindexing
    bool fReindexing = false;
    pblocktree->ReadReindexing(fReindexing);
    if (fReindexing) fReindex = 1;

    return true;
}

void CChainState::LoadMempool(const ArgsManager& args)
{
    if (args.GetArg("-persistmempool", DEFAULT_PERSIST_MEMPOOL))
    {
        if (!args.GetArg("-mempoolclean", false))
        {
            ::LoadMempool(m_mempool);
        }
        else
        {
            LogPrintf("Clean SQLite mempool..\n");
            PocketDb::TransRepoInst.CleanMempool();
        }
    }
    m_mempool.SetIsLoaded(!ShutdownRequested());
}

bool CChainState::LoadChainTip(const CChainParams& chainparams)
{
    AssertLockHeld(cs_main);
    const CCoinsViewCache& coins_cache = CoinsTip();
    assert(!coins_cache.GetBestBlock().IsNull()); // Never called when the coins view is empty
    const CBlockIndex* tip = m_chain.Tip();

    if (tip && tip->GetBlockHash() == coins_cache.GetBestBlock()) {
        return true;
    }

    // Load pointer to end of best chain
    CBlockIndex* pindex = LookupBlockIndex(coins_cache.GetBestBlock());
    if (!pindex) {
        return false;
    }
    m_chain.SetTip(pindex);
    PruneBlockIndexCandidates();

    tip = m_chain.Tip();
    LogPrintf("Loaded best chain: hashBestChain=%s height=%d date=%s progress=%f\n",
        tip->GetBlockHash().ToString(),
        m_chain.Height(),
        FormatISO8601DateTime(tip->GetBlockTime()),
        GuessVerificationProgress(chainparams.TxData(), tip));
    return true;
}

CVerifyDB::CVerifyDB()
{
    uiInterface.ShowProgress(_("Verifying blocks...").translated, 0, false);
}

CVerifyDB::~CVerifyDB()
{
    uiInterface.ShowProgress("", 100, false);
}

bool CVerifyDB::VerifyDB(const CChainParams& chainparams, CCoinsView *coinsview, int nCheckLevel, int nCheckDepth)
{
    LOCK(cs_main);
    if (::ChainActive().Tip() == nullptr || ::ChainActive().Tip()->pprev == nullptr)
        return true;

    // Verify blocks in the best chain
    if (nCheckDepth <= 0 || nCheckDepth > ::ChainActive().Height())
        nCheckDepth = ::ChainActive().Height();
    nCheckLevel = std::max(0, std::min(4, nCheckLevel));
    LogPrintf("Verifying last %i blocks at level %i\n", nCheckDepth, nCheckLevel);
    CCoinsViewCache coins(coinsview);
    CBlockIndex* pindex;
    CBlockIndex* pindexFailure = nullptr;
    int nGoodTransactions = 0;
    BlockValidationState state;
    int reportDone = 0;
    LogPrintf("[0%%]..."); /* Continued */
    for (pindex = ::ChainActive().Tip(); pindex && pindex->pprev; pindex = pindex->pprev) {
        const int percentageDone = std::max(1, std::min(99, (int)(((double)(::ChainActive().Height() - pindex->nHeight)) / (double)nCheckDepth * (nCheckLevel >= 4 ? 50 : 100))));
        if (reportDone < percentageDone/10) {
            // report every 10% step
            LogPrintf("[%d%%]...", percentageDone); /* Continued */
            reportDone = percentageDone/10;
        }
        uiInterface.ShowProgress(_("Verifying blocks...").translated, percentageDone, false);
        if (pindex->nHeight <= ::ChainActive().Height()-nCheckDepth)
            break;
        if (fPruneMode && !(pindex->nStatus & BLOCK_HAVE_DATA)) {
            // If pruning, only go back as far as we have data.
            LogPrintf("VerifyDB(): block verification stopping at height %d (pruning, no data)\n", pindex->nHeight);
            break;
        }
        CBlock block;
        // check level 0: read from disk
        if (!ReadBlockFromDisk(block, pindex, chainparams.GetConsensus()))
            return error("VerifyDB(): *** ReadBlockFromDisk failed at %d, hash=%s", pindex->nHeight, pindex->GetBlockHash().ToString());
        // check level 1: verify block validity
        if (nCheckLevel >= 1 && !CheckBlock(block, state, chainparams.GetConsensus()))
            return error("%s: *** found bad block at %d, hash=%s (%s)\n", __func__,
                         pindex->nHeight, pindex->GetBlockHash().ToString(), state.ToString());
        // check level 2: verify undo validity
        if (nCheckLevel >= 2 && pindex) {
            CBlockUndo undo;
            if (!pindex->GetUndoPos().IsNull()) {
                if (!UndoReadFromDisk(undo, pindex)) {
                    return error("VerifyDB(): *** found bad undo data at %d, hash=%s\n", pindex->nHeight, pindex->GetBlockHash().ToString());
                }
            }
        }
        // check level 3: check for inconsistencies during memory-only disconnect of tip blocks
        if (nCheckLevel >= 3 && (coins.DynamicMemoryUsage() + ::ChainstateActive().CoinsTip().DynamicMemoryUsage()) <= ::ChainstateActive().m_coinstip_cache_size_bytes) {
            assert(coins.GetBestBlock() == pindex->GetBlockHash());
            DisconnectResult res = ::ChainstateActive().DisconnectBlock(block, pindex, coins);
            if (res == DISCONNECT_FAILED) {
                return error("VerifyDB(): *** irrecoverable inconsistency in block data at %d, hash=%s", pindex->nHeight, pindex->GetBlockHash().ToString());
            }
            if (res == DISCONNECT_UNCLEAN) {
                nGoodTransactions = 0;
                pindexFailure = pindex;
            } else {
                nGoodTransactions += block.vtx.size();
            }
        }
        if (ShutdownRequested()) return true;
    }
    if (pindexFailure)
        return error("VerifyDB(): *** coin database inconsistencies found (last %i blocks, %i good transactions before that)\n", ::ChainActive().Height() - pindexFailure->nHeight + 1, nGoodTransactions);

    // store block count as we move pindex at check level >= 4
    int block_count = ::ChainActive().Height() - pindex->nHeight;

    // check level 4: try reconnecting blocks
    if (nCheckLevel >= 4) {
        while (pindex != ::ChainActive().Tip()) {
            const int percentageDone = std::max(1, std::min(99, 100 - (int)(((double)(::ChainActive().Height() - pindex->nHeight)) / (double)nCheckDepth * 50)));
            if (reportDone < percentageDone/10) {
                // report every 10% step
                LogPrintf("[%d%%]...", percentageDone); /* Continued */
                reportDone = percentageDone/10;
            }
            uiInterface.ShowProgress(_("Verifying blocks...").translated, percentageDone, false);
            pindex = ::ChainActive().Next(pindex);
            CBlock block;
            if (!ReadBlockFromDisk(block, pindex, chainparams.GetConsensus()))
                return error("VerifyDB(): *** ReadBlockFromDisk failed at %d, hash=%s",
                    pindex->nHeight, pindex->GetBlockHash().ToString());

            PocketBlockRef pocketBlock;
            if (!PocketServices::Accessor::GetBlock(block, pocketBlock))
                return error("VerifyDB(): *** PocketServices::GetBlock failed at %d, hash=%s",
                    pindex->nHeight, pindex->GetBlockHash().ToString());

            if (auto[ok, result] = PocketConsensus::SocialConsensusHelper::Check(block, pocketBlock); !ok)
                return error("VerifyDB(): *** SocialConsensusHelper::Check failed with result %d at %d, hash=%s",
                    (int)result, pindex->nHeight, pindex->GetBlockHash().ToString());

            if (pindex->nStatus & BLOCK_FAILED_MASK)
                ResetBlockFailureFlags(pindex);

            if (!PocketServices::ChainPostProcessing::Rollback(pindex->nHeight))
                return error("VerifyDB(): failed rollback sqlite database for %s block",
                    pindex->GetBlockHash().ToString());

            if (!::ChainstateActive().ConnectBlock(block, pocketBlock, state, pindex, coins, chainparams))
                return error("VerifyDB(): *** found unconnectable block at %d, hash=%s (%s)",
                    pindex->nHeight, pindex->GetBlockHash().ToString(), state.ToString());
            if (ShutdownRequested()) return true;
        }
    }

    LogPrintf("[DONE].\n");
    LogPrintf("No coin database inconsistencies in last %i blocks (%i transactions)\n", block_count, nGoodTransactions);

    return true;
}

/** Apply the effects of a block on the utxo cache, ignoring that it may already have been applied. */
bool CChainState::RollforwardBlock(const CBlockIndex* pindex, CCoinsViewCache& inputs, const CChainParams& params)
{
    // TODO: merge with ConnectBlock
    CBlock block;
    if (!ReadBlockFromDisk(block, pindex, params.GetConsensus())) {
        return error("ReplayBlock(): ReadBlockFromDisk failed at %d, hash=%s", pindex->nHeight, pindex->GetBlockHash().ToString());
    }

    for (const CTransactionRef& tx : block.vtx) {
        if (!tx->IsCoinBase()) {
            for (const CTxIn &txin : tx->vin) {
                inputs.SpendCoin(txin.prevout);
            }
        }
        // Pass check = true as every addition may be an overwrite.
        AddCoins(inputs, *tx, pindex->nHeight, true, PocketHelpers::TransactionHelper::IsPocketTransaction(tx));
    }
    return true;
}

bool CChainState::ReplayBlocks(const CChainParams& params)
{
    LOCK(cs_main);

    CCoinsView& db = this->CoinsDB();
    CCoinsViewCache cache(&db);

    std::vector<uint256> hashHeads = db.GetHeadBlocks();
    if (hashHeads.empty()) return true; // We're already in a consistent state.
    if (hashHeads.size() != 2) return error("ReplayBlocks(): unknown inconsistent state");

    uiInterface.ShowProgress(_("Replaying blocks...").translated, 0, false);
    LogPrintf("Replaying blocks\n");

    const CBlockIndex* pindexOld = nullptr;  // Old tip during the interrupted flush.
    const CBlockIndex* pindexNew;            // New tip during the interrupted flush.
    const CBlockIndex* pindexFork = nullptr; // Latest block common to both the old and the new tip.

    if (m_blockman.m_block_index.count(hashHeads[0]) == 0) {
        return error("ReplayBlocks(): reorganization to unknown block requested");
    }
    pindexNew = m_blockman.m_block_index[hashHeads[0]];

    if (!hashHeads[1].IsNull()) { // The old tip is allowed to be 0, indicating it's the first flush.
        if (m_blockman.m_block_index.count(hashHeads[1]) == 0) {
            return error("ReplayBlocks(): reorganization from unknown block requested");
        }
        pindexOld = m_blockman.m_block_index[hashHeads[1]];
        pindexFork = LastCommonAncestor(pindexOld, pindexNew);
        assert(pindexFork != nullptr);
    }

    // Rollback along the old branch.
    while (pindexOld != pindexFork) {
        if (pindexOld->nHeight > 0) { // Never disconnect the genesis block.
            CBlock block;
            if (!ReadBlockFromDisk(block, pindexOld, params.GetConsensus())) {
                return error("RollbackBlock(): ReadBlockFromDisk() failed at %d, hash=%s", pindexOld->nHeight, pindexOld->GetBlockHash().ToString());
            }
            LogPrintf("Rolling back %s (%i)\n", pindexOld->GetBlockHash().ToString(), pindexOld->nHeight);
            DisconnectResult res = DisconnectBlock(block, pindexOld, cache);
            if (res == DISCONNECT_FAILED) {
                return error("RollbackBlock(): DisconnectBlock failed at %d, hash=%s", pindexOld->nHeight, pindexOld->GetBlockHash().ToString());
            }
            // If DISCONNECT_UNCLEAN is returned, it means a non-existing UTXO was deleted, or an existing UTXO was
            // overwritten. It corresponds to cases where the block-to-be-disconnect never had all its operations
            // applied to the UTXO set. However, as both writing a UTXO and deleting a UTXO are idempotent operations,
            // the result is still a version of the UTXO set with the effects of that block undone.
        }
        pindexOld = pindexOld->pprev;
    }

    // Roll forward from the forking point to the new tip.
    int nForkHeight = pindexFork ? pindexFork->nHeight : 0;
    for (int nHeight = nForkHeight + 1; nHeight <= pindexNew->nHeight; ++nHeight) {
        const CBlockIndex* pindex = pindexNew->GetAncestor(nHeight);
        LogPrintf("Rolling forward %s (%i)\n", pindex->GetBlockHash().ToString(), nHeight);
        uiInterface.ShowProgress(_("Replaying blocks...").translated, (int) ((nHeight - nForkHeight) * 100.0 / (pindexNew->nHeight - nForkHeight)) , false);
        if (!RollforwardBlock(pindex, cache, params)) return false;
    }

    cache.SetBestBlock(pindexNew->GetBlockHash());
    cache.Flush();
    uiInterface.ShowProgress("", 100, false);
    return true;
}

//! Helper for CChainState::RewindBlockIndex
void CChainState::EraseBlockData(CBlockIndex* index)
{
    AssertLockHeld(cs_main);
    assert(!m_chain.Contains(index)); // Make sure this block isn't active

    // Reduce validity
    index->nStatus = std::min<unsigned int>(index->nStatus & BLOCK_VALID_MASK, BLOCK_VALID_TREE) | (index->nStatus & ~BLOCK_VALID_MASK);
    // Remove have-data flags.
    index->nStatus &= ~(BLOCK_HAVE_DATA | BLOCK_HAVE_UNDO);
    // Remove storage location.
    index->nFile = 0;
    index->nDataPos = 0;
    index->nUndoPos = 0;
    // Remove various other things
    index->nTx = 0;
    index->nChainTx = 0;
    index->nSequenceId = 0;
    // Make sure it gets written.
    setDirtyBlockIndex.insert(index);
    // Update indexes
    setBlockIndexCandidates.erase(index);
    auto ret = m_blockman.m_blocks_unlinked.equal_range(index->pprev);
    while (ret.first != ret.second) {
        if (ret.first->second == index) {
            m_blockman.m_blocks_unlinked.erase(ret.first++);
        } else {
            ++ret.first;
        }
    }
    // Mark parent as eligible for main chain again
    if (index->pprev && index->pprev->IsValid(BLOCK_VALID_TRANSACTIONS) && index->pprev->HaveTxsDownloaded()) {
        setBlockIndexCandidates.insert(index->pprev);
    }
}

bool CChainState::RewindBlockIndex(const CChainParams& params)
{
    // Note that during -reindex-chainstate we are called with an empty m_chain!

    // First erase all post-segwit blocks without witness not in the main chain,
    // as this can we done without costly DisconnectTip calls. Active
    // blocks will be dealt with below (releasing cs_main in between).
    {
        LOCK(cs_main);
        for (const auto& entry : m_blockman.m_block_index) {
            if (IsWitnessEnabled(entry.second->pprev, params.GetConsensus()) && !(entry.second->nStatus & BLOCK_OPT_WITNESS) && !m_chain.Contains(entry.second)) {
                EraseBlockData(entry.second);
            }
        }
    }

    // Find what height we need to reorganize to.
    CBlockIndex *tip;
    int nHeight = 1;
    {
        LOCK(cs_main);
        while (nHeight <= m_chain.Height()) {
            // Although SCRIPT_VERIFY_WITNESS is now generally enforced on all
            // blocks in ConnectBlock, we don't need to go back and
            // re-download/re-verify blocks from before segwit actually activated.
            if (IsWitnessEnabled(m_chain[nHeight - 1], params.GetConsensus()) && !(m_chain[nHeight]->nStatus & BLOCK_OPT_WITNESS)) {
                break;
            }
            nHeight++;
        }

        tip = m_chain.Tip();
    }
    // nHeight is now the height of the first insufficiently-validated block, or tipheight + 1

    BlockValidationState state;
    // Loop until the tip is below nHeight, or we reach a pruned block.
    while (!ShutdownRequested()) {
        {
            LOCK(cs_main);
            LOCK(m_mempool.cs);
            // Make sure nothing changed from under us (this won't happen because RewindBlockIndex runs before importing/network are active)
            assert(tip == m_chain.Tip());
            if (tip == nullptr || tip->nHeight < nHeight) break;
            if (fPruneMode && !(tip->nStatus & BLOCK_HAVE_DATA)) {
                // If pruning, don't try rewinding past the HAVE_DATA point;
                // since older blocks can't be served anyway, there's
                // no need to walk further, and trying to DisconnectTip()
                // will fail (and require a needless reindex/redownload
                // of the blockchain).
                break;
            }

            // Disconnect block
            if (!DisconnectTip(state, params, nullptr)) {
                return error("RewindBlockIndex: unable to disconnect block at height %i (%s)", tip->nHeight, state.ToString());
            }

            // Reduce validity flag and have-data flags.
            // We do this after actual disconnecting, otherwise we'll end up writing the lack of data
            // to disk before writing the chainstate, resulting in a failure to continue if interrupted.
            // Note: If we encounter an insufficiently validated block that
            // is on m_chain, it must be because we are a pruning node, and
            // this block or some successor doesn't HAVE_DATA, so we were unable to
            // rewind all the way.  Blocks remaining on m_chain at this point
            // must not have their validity reduced.
            EraseBlockData(tip);

            tip = tip->pprev;
        }
        // Make sure the queue of validation callbacks doesn't grow unboundedly.
        LimitValidationInterfaceQueue();

        // Occasionally flush state to disk.
        if (!FlushStateToDisk(params, state, FlushStateMode::PERIODIC)) {
            LogPrintf("RewindBlockIndex: unable to flush state to disk (%s)\n", state.ToString());
            return false;
        }
    }

    {
        LOCK(cs_main);
        if (m_chain.Tip() != nullptr) {
            // We can't prune block index candidates based on our tip if we have
            // no tip due to m_chain being empty!
            PruneBlockIndexCandidates();

            CheckBlockIndex(params.GetConsensus());

            // FlushStateToDisk can possibly read ::ChainActive(). Be conservative
            // and skip it here, we're about to -reindex-chainstate anyway, so
            // it'll get called a bunch real soon.
            BlockValidationState state;
            if (!FlushStateToDisk(params, state, FlushStateMode::ALWAYS)) {
                LogPrintf("RewindBlockIndex: unable to flush state to disk (%s)\n", state.ToString());
                return false;
            }
        }
    }

    return true;
}

void CChainState::UnloadBlockIndex() {
    nBlockSequenceId = 1;
    setBlockIndexCandidates.clear();
}

// May NOT be used after any connections are up as much
// of the peer-processing logic assumes a consistent
// block index state
void UnloadBlockIndex(CTxMemPool* mempool, ChainstateManager& chainman)
{
    LOCK(cs_main);
    chainman.Unload();
    pindexBestInvalid = nullptr;
    pindexBestHeader = nullptr;
    if (mempool) mempool->clear();
    vinfoBlockFile.clear();
    nLastBlockFile = 0;
    setDirtyBlockIndex.clear();
    setDirtyFileInfo.clear();
    versionbitscache.Clear();
    for (int b = 0; b < VERSIONBITS_NUM_BITS; b++) {
        warningcache[b].clear();
    }
    fHavePruned = false;
}

bool ChainstateManager::LoadBlockIndex(const CChainParams& chainparams)
{
    AssertLockHeld(cs_main);
    // Load block index from databases
    bool needs_init = IsChainReindex();
    if (!IsChainReindex()) {
        bool ret = LoadBlockIndexDB(*this, chainparams);
        if (!ret) return false;
        needs_init = m_blockman.m_block_index.empty();
    }

    if (needs_init) {
        // Everything here is for *new* reindex/DBs. Thus, though
        // LoadBlockIndexDB may have set fReindex if we shut down
        // mid-reindex previously, we don't check fReindex and
        // instead only check it prior to LoadBlockIndexDB to set
        // needs_init.

        LogPrintf("Initializing databases...\n");
    }
    return true;
}

bool CChainState::LoadGenesisBlock(const CChainParams& chainparams)
{
    LOCK(cs_main);

    // Check whether we're already initialized by checking for genesis in
    // m_blockman.m_block_index. Note that we can't use m_chain here, since it is
    // set based on the coins db, not the block index db, which is the only
    // thing loaded at this point.
    if (m_blockman.m_block_index.count(chainparams.GenesisBlock().GetHash()))
        return true;

    try
    {
        const CBlock& block = chainparams.GenesisBlock();

        auto[deserializeOk, pocketBlock] = PocketServices::Serializer::DeserializeBlock(block);
        if (!deserializeOk)
            return error("%s: generate genesis sqlite record failed", __func__);

        FlatFilePos blockPos = SaveBlockToDisk(block, 0, chainparams, nullptr);
        if (blockPos.IsNull())
            return error("%s: writing genesis block to disk failed", __func__);

        PocketDb::TransRepoInst.InsertTransactions(pocketBlock);

        CBlockIndex *pindex = m_blockman.AddToBlockIndex(block);
        ReceivedBlockTransactions(block, pindex, blockPos, chainparams.GetConsensus());
    } catch (const std::runtime_error& e) {
        return error("%s: failed to write genesis block: %s", __func__, e.what());
    }

    return true;
}

bool LoadGenesisBlock(const CChainParams& chainparams)
{
    return ::ChainstateActive().LoadGenesisBlock(chainparams);
}

void LoadExternalBlockFile(const CChainParams& chainparams, FILE* fileIn, FlatFilePos* dbp)
{
    // Map of disk positions for blocks with unknown parent (only used for reindex)
    static std::multimap<uint256, FlatFilePos> mapBlocksUnknownParent;
    int64_t nStart = GetTimeMillis();

    int nLoaded = 0;
    try {
        // This takes over fileIn and calls fclose() on it in the CBufferedFile destructor
        CBufferedFile blkdat(fileIn, 2*MAX_BLOCK_SERIALIZED_SIZE, MAX_BLOCK_SERIALIZED_SIZE+8, SER_DISK, CLIENT_VERSION);
        uint64_t nRewind = blkdat.GetPos();
        while (!blkdat.eof()) {
            if (ShutdownRequested()) return;

            blkdat.SetPos(nRewind);
            nRewind++; // start one byte further next time, in case of failure
            blkdat.SetLimit(); // remove former limit
            unsigned int nSize = 0;
            try {
                // locate a header
                unsigned char buf[CMessageHeader::MESSAGE_START_SIZE];
                blkdat.FindByte(chainparams.MessageStart()[0]);
                nRewind = blkdat.GetPos()+1;
                blkdat >> buf;
                if (memcmp(buf, chainparams.MessageStart(), CMessageHeader::MESSAGE_START_SIZE))
                    continue;
                // read size
                blkdat >> nSize;
                if (nSize < 80 || nSize > MAX_BLOCK_SERIALIZED_SIZE)
                    continue;
            } catch (const std::exception&) {
                // no valid block header found; don't complain
                break;
            }
            try {
                // read block
                uint64_t nBlockPos = blkdat.GetPos();
                if (dbp)
                    dbp->nPos = nBlockPos;
                blkdat.SetLimit(nBlockPos + nSize);
                std::shared_ptr<CBlock> pblock = std::make_shared<CBlock>();
                CBlock& block = *pblock;
                blkdat >> block;
                nRewind = blkdat.GetPos();

                uint256 hash = block.GetHash();
                {
                    LOCK(cs_main);
                    // detect out of order blocks, and store them for later
                    if (hash != chainparams.GetConsensus().hashGenesisBlock && !LookupBlockIndex(block.hashPrevBlock)) {
                        LogPrint(BCLog::REINDEX, "%s: Out of order block %s, parent %s not known\n", __func__, hash.ToString(),
                                block.hashPrevBlock.ToString());
                        if (dbp)
                            mapBlocksUnknownParent.insert(std::make_pair(block.hashPrevBlock, *dbp));
                        continue;
                    }

                    // process in case the block isn't known yet
                    CBlockIndex* pindex = LookupBlockIndex(hash);
                    if (!pindex || (pindex->nStatus & BLOCK_HAVE_DATA) == 0) {
                      BlockValidationState state;
                      if (::ChainstateActive().AcceptBlock(pblock, nullptr, state, chainparams, nullptr, true, dbp, nullptr)) {
                          nLoaded++;
                      }
                      if (state.IsError()) {
                          break;
                      }
                    } else if (hash != chainparams.GetConsensus().hashGenesisBlock && pindex->nHeight % 1000 == 0) {
                      LogPrint(BCLog::REINDEX, "Block Import: already had block %s at height %d\n", hash.ToString(), pindex->nHeight);
                    }
                }

                // Activate the genesis block so normal node progress can continue
                if (hash == chainparams.GetConsensus().hashGenesisBlock) {
                    BlockValidationState state;
                    if (!ActivateBestChain(state, chainparams, nullptr)) {
                        break;
                    }
                }

                NotifyHeaderTip();

                // Recursively process earlier encountered successors of this block
                std::deque<uint256> queue;
                queue.push_back(hash);
                while (!queue.empty()) {
                    uint256 head = queue.front();
                    queue.pop_front();
                    std::pair<std::multimap<uint256, FlatFilePos>::iterator, std::multimap<uint256, FlatFilePos>::iterator> range = mapBlocksUnknownParent.equal_range(head);
                    while (range.first != range.second) {
                        std::multimap<uint256, FlatFilePos>::iterator it = range.first;
                        std::shared_ptr<CBlock> pblockrecursive = std::make_shared<CBlock>();
                        if (ReadBlockFromDisk(*pblockrecursive, it->second, chainparams.GetConsensus()))
                        {
                            LogPrint(BCLog::REINDEX, "%s: Processing out of order child %s of %s\n", __func__, pblockrecursive->GetHash().ToString(),
                                    head.ToString());
                            LOCK(cs_main);
                            BlockValidationState dummy;
                            if (::ChainstateActive().AcceptBlock(pblockrecursive, nullptr, dummy, chainparams, nullptr, true, &it->second, nullptr))
                            {
                                nLoaded++;
                                queue.push_back(pblockrecursive->GetHash());
                            }
                        }
                        range.first++;
                        mapBlocksUnknownParent.erase(it);
                        NotifyHeaderTip();
                    }
                }
            } catch (const std::exception& e) {
                LogPrintf("%s: Deserialize or I/O error - %s\n", __func__, e.what());
            }
        }
    } catch (const std::runtime_error& e) {
        AbortNode(std::string("System error: ") + e.what());
    }
    LogPrintf("Loaded %i blocks from external file in %dms\n", nLoaded, GetTimeMillis() - nStart);
}

void CChainState::CheckBlockIndex(const Consensus::Params& consensusParams)
{
    if (!fCheckBlockIndex) {
        return;
    }

    LOCK(cs_main);

    // During a reindex, we read the genesis block and call CheckBlockIndex before ActivateBestChain,
    // so we have the genesis block in m_blockman.m_block_index but no active chain. (A few of the
    // tests when iterating the block tree require that m_chain has been initialized.)
    if (m_chain.Height() < 0) {
        assert(m_blockman.m_block_index.size() <= 1);
        return;
    }

    // Build forward-pointing map of the entire block tree.
    std::multimap<CBlockIndex*,CBlockIndex*> forward;
    for (const std::pair<const uint256, CBlockIndex*>& entry : m_blockman.m_block_index) {
        forward.insert(std::make_pair(entry.second->pprev, entry.second));
    }

    assert(forward.size() == m_blockman.m_block_index.size());

    std::pair<std::multimap<CBlockIndex*,CBlockIndex*>::iterator,std::multimap<CBlockIndex*,CBlockIndex*>::iterator> rangeGenesis = forward.equal_range(nullptr);
    CBlockIndex *pindex = rangeGenesis.first->second;
    rangeGenesis.first++;
    assert(rangeGenesis.first == rangeGenesis.second); // There is only one index entry with parent nullptr.

    // Iterate over the entire block tree, using depth-first search.
    // Along the way, remember whether there are blocks on the path from genesis
    // block being explored which are the first to have certain properties.
    size_t nNodes = 0;
    int nHeight = 0;
    CBlockIndex* pindexFirstInvalid = nullptr; // Oldest ancestor of pindex which is invalid.
    CBlockIndex* pindexFirstMissing = nullptr; // Oldest ancestor of pindex which does not have BLOCK_HAVE_DATA.
    CBlockIndex* pindexFirstNeverProcessed = nullptr; // Oldest ancestor of pindex for which nTx == 0.
    CBlockIndex* pindexFirstNotTreeValid = nullptr; // Oldest ancestor of pindex which does not have BLOCK_VALID_TREE (regardless of being valid or not).
    CBlockIndex* pindexFirstNotTransactionsValid = nullptr; // Oldest ancestor of pindex which does not have BLOCK_VALID_TRANSACTIONS (regardless of being valid or not).
    CBlockIndex* pindexFirstNotChainValid = nullptr; // Oldest ancestor of pindex which does not have BLOCK_VALID_CHAIN (regardless of being valid or not).
    CBlockIndex* pindexFirstNotScriptsValid = nullptr; // Oldest ancestor of pindex which does not have BLOCK_VALID_SCRIPTS (regardless of being valid or not).
    while (pindex != nullptr) {
        nNodes++;
        if (pindexFirstInvalid == nullptr && pindex->nStatus & BLOCK_FAILED_VALID) pindexFirstInvalid = pindex;
        if (pindexFirstMissing == nullptr && !(pindex->nStatus & BLOCK_HAVE_DATA)) pindexFirstMissing = pindex;
        if (pindexFirstNeverProcessed == nullptr && pindex->nTx == 0) pindexFirstNeverProcessed = pindex;
        if (pindex->pprev != nullptr && pindexFirstNotTreeValid == nullptr && (pindex->nStatus & BLOCK_VALID_MASK) < BLOCK_VALID_TREE) pindexFirstNotTreeValid = pindex;
        if (pindex->pprev != nullptr && pindexFirstNotTransactionsValid == nullptr && (pindex->nStatus & BLOCK_VALID_MASK) < BLOCK_VALID_TRANSACTIONS) pindexFirstNotTransactionsValid = pindex;
        if (pindex->pprev != nullptr && pindexFirstNotChainValid == nullptr && (pindex->nStatus & BLOCK_VALID_MASK) < BLOCK_VALID_CHAIN) pindexFirstNotChainValid = pindex;
        if (pindex->pprev != nullptr && pindexFirstNotScriptsValid == nullptr && (pindex->nStatus & BLOCK_VALID_MASK) < BLOCK_VALID_SCRIPTS) pindexFirstNotScriptsValid = pindex;

        // Begin: actual consistency checks.
        if (pindex->pprev == nullptr) {
            // Genesis block checks.
            assert(pindex->GetBlockHash() == consensusParams.hashGenesisBlock); // Genesis block's hash must match.
            assert(pindex == m_chain.Genesis()); // The current active chain's genesis block must be this block.
        }
        if (!pindex->HaveTxsDownloaded()) assert(pindex->nSequenceId <= 0); // nSequenceId can't be set positive for blocks that aren't linked (negative is used for preciousblock)
        // VALID_TRANSACTIONS is equivalent to nTx > 0 for all nodes (whether or not pruning has occurred).
        // HAVE_DATA is only equivalent to nTx > 0 (or VALID_TRANSACTIONS) if no pruning has occurred.
        if (!fHavePruned) {
            // If we've never pruned, then HAVE_DATA should be equivalent to nTx > 0
            assert(!(pindex->nStatus & BLOCK_HAVE_DATA) == (pindex->nTx == 0));
            assert(pindexFirstMissing == pindexFirstNeverProcessed);
        } else {
            // If we have pruned, then we can only say that HAVE_DATA implies nTx > 0
            if (pindex->nStatus & BLOCK_HAVE_DATA) assert(pindex->nTx > 0);
        }
        if (pindex->nStatus & BLOCK_HAVE_UNDO) assert(pindex->nStatus & BLOCK_HAVE_DATA);
        assert(((pindex->nStatus & BLOCK_VALID_MASK) >= BLOCK_VALID_TRANSACTIONS) == (pindex->nTx > 0)); // This is pruning-independent.
        // All parents having had data (at some point) is equivalent to all parents being VALID_TRANSACTIONS, which is equivalent to HaveTxsDownloaded().
        assert((pindexFirstNeverProcessed == nullptr) == pindex->HaveTxsDownloaded());
        assert((pindexFirstNotTransactionsValid == nullptr) == pindex->HaveTxsDownloaded());
        assert(pindex->nHeight == nHeight); // nHeight must be consistent.
        assert(pindex->pprev == nullptr || pindex->nChainWork >= pindex->pprev->nChainWork); // For every block except the genesis block, the chainwork must be larger than the parent's.
        assert(nHeight < 2 || (pindex->pskip && (pindex->pskip->nHeight < nHeight))); // The pskip pointer must point back for all but the first 2 blocks.
        assert(pindexFirstNotTreeValid == nullptr); // All m_blockman.m_block_index entries must at least be TREE valid
        if ((pindex->nStatus & BLOCK_VALID_MASK) >= BLOCK_VALID_TREE) assert(pindexFirstNotTreeValid == nullptr); // TREE valid implies all parents are TREE valid
        if ((pindex->nStatus & BLOCK_VALID_MASK) >= BLOCK_VALID_CHAIN) assert(pindexFirstNotChainValid == nullptr); // CHAIN valid implies all parents are CHAIN valid
        if ((pindex->nStatus & BLOCK_VALID_MASK) >= BLOCK_VALID_SCRIPTS) assert(pindexFirstNotScriptsValid == nullptr); // SCRIPTS valid implies all parents are SCRIPTS valid
        if (pindexFirstInvalid == nullptr) {
            // Checks for not-invalid blocks.
            assert((pindex->nStatus & BLOCK_FAILED_MASK) == 0); // The failed mask cannot be set for blocks without invalid parents.
        }
        if (!CBlockIndexWorkComparator()(pindex, m_chain.Tip()) && pindexFirstNeverProcessed == nullptr) {
            if (pindexFirstInvalid == nullptr) {
                // If this block sorts at least as good as the current tip and
                // is valid and we have all data for its parents, it must be in
                // setBlockIndexCandidates.  m_chain.Tip() must also be there
                // even if some data has been pruned.
                if (pindexFirstMissing == nullptr || pindex == m_chain.Tip()) {
                    assert(setBlockIndexCandidates.count(pindex));
                }
                // If some parent is missing, then it could be that this block was in
                // setBlockIndexCandidates but had to be removed because of the missing data.
                // In this case it must be in m_blocks_unlinked -- see test below.
            }
        } else { // If this block sorts worse than the current tip or some ancestor's block has never been seen, it cannot be in setBlockIndexCandidates.
            assert(setBlockIndexCandidates.count(pindex) == 0);
        }
        // Check whether this block is in m_blocks_unlinked.
        std::pair<std::multimap<CBlockIndex*,CBlockIndex*>::iterator,std::multimap<CBlockIndex*,CBlockIndex*>::iterator> rangeUnlinked = m_blockman.m_blocks_unlinked.equal_range(pindex->pprev);
        bool foundInUnlinked = false;
        while (rangeUnlinked.first != rangeUnlinked.second) {
            assert(rangeUnlinked.first->first == pindex->pprev);
            if (rangeUnlinked.first->second == pindex) {
                foundInUnlinked = true;
                break;
            }
            rangeUnlinked.first++;
        }
        if (pindex->pprev && (pindex->nStatus & BLOCK_HAVE_DATA) && pindexFirstNeverProcessed != nullptr && pindexFirstInvalid == nullptr) {
            // If this block has block data available, some parent was never received, and has no invalid parents, it must be in m_blocks_unlinked.
            assert(foundInUnlinked);
        }
        if (!(pindex->nStatus & BLOCK_HAVE_DATA)) assert(!foundInUnlinked); // Can't be in m_blocks_unlinked if we don't HAVE_DATA
        if (pindexFirstMissing == nullptr) assert(!foundInUnlinked); // We aren't missing data for any parent -- cannot be in m_blocks_unlinked.
        if (pindex->pprev && (pindex->nStatus & BLOCK_HAVE_DATA) && pindexFirstNeverProcessed == nullptr && pindexFirstMissing != nullptr) {
            // We HAVE_DATA for this block, have received data for all parents at some point, but we're currently missing data for some parent.
            assert(fHavePruned); // We must have pruned.
            // This block may have entered m_blocks_unlinked if:
            //  - it has a descendant that at some point had more work than the
            //    tip, and
            //  - we tried switching to that descendant but were missing
            //    data for some intermediate block between m_chain and the
            //    tip.
            // So if this block is itself better than m_chain.Tip() and it wasn't in
            // setBlockIndexCandidates, then it must be in m_blocks_unlinked.
            if (!CBlockIndexWorkComparator()(pindex, m_chain.Tip()) && setBlockIndexCandidates.count(pindex) == 0) {
                if (pindexFirstInvalid == nullptr) {
                    assert(foundInUnlinked);
                }
            }
        }
        // assert(pindex->GetBlockHash() == pindex->GetBlockHeader().GetHash()); // Perhaps too slow
        // End: actual consistency checks.

        // Try descending into the first subnode.
        std::pair<std::multimap<CBlockIndex*,CBlockIndex*>::iterator,std::multimap<CBlockIndex*,CBlockIndex*>::iterator> range = forward.equal_range(pindex);
        if (range.first != range.second) {
            // A subnode was found.
            pindex = range.first->second;
            nHeight++;
            continue;
        }
        // This is a leaf node.
        // Move upwards until we reach a node of which we have not yet visited the last child.
        while (pindex) {
            // We are going to either move to a parent or a sibling of pindex.
            // If pindex was the first with a certain property, unset the corresponding variable.
            if (pindex == pindexFirstInvalid) pindexFirstInvalid = nullptr;
            if (pindex == pindexFirstMissing) pindexFirstMissing = nullptr;
            if (pindex == pindexFirstNeverProcessed) pindexFirstNeverProcessed = nullptr;
            if (pindex == pindexFirstNotTreeValid) pindexFirstNotTreeValid = nullptr;
            if (pindex == pindexFirstNotTransactionsValid) pindexFirstNotTransactionsValid = nullptr;
            if (pindex == pindexFirstNotChainValid) pindexFirstNotChainValid = nullptr;
            if (pindex == pindexFirstNotScriptsValid) pindexFirstNotScriptsValid = nullptr;
            // Find our parent.
            CBlockIndex* pindexPar = pindex->pprev;
            // Find which child we just visited.
            std::pair<std::multimap<CBlockIndex*,CBlockIndex*>::iterator,std::multimap<CBlockIndex*,CBlockIndex*>::iterator> rangePar = forward.equal_range(pindexPar);
            while (rangePar.first->second != pindex) {
                assert(rangePar.first != rangePar.second); // Our parent must have at least the node we're coming from as child.
                rangePar.first++;
            }
            // Proceed to the next one.
            rangePar.first++;
            if (rangePar.first != rangePar.second) {
                // Move to the sibling.
                pindex = rangePar.first->second;
                break;
            } else {
                // Move up further.
                pindex = pindexPar;
                nHeight--;
                continue;
            }
        }
    }

    // Check that we actually traversed the entire map.
    assert(nNodes == forward.size());
}

std::string CChainState::ToString()
{
    CBlockIndex* tip = m_chain.Tip();
    return strprintf("Chainstate [%s] @ height %d (%s)",
        m_from_snapshot_blockhash.IsNull() ? "ibd" : "snapshot",
        tip ? tip->nHeight : -1, tip ? tip->GetBlockHash().ToString() : "null");
}

bool CChainState::ResizeCoinsCaches(size_t coinstip_size, size_t coinsdb_size)
{
    if (coinstip_size == m_coinstip_cache_size_bytes &&
            coinsdb_size == m_coinsdb_cache_size_bytes) {
        // Cache sizes are unchanged, no need to continue.
        return true;
    }
    size_t old_coinstip_size = m_coinstip_cache_size_bytes;
    m_coinstip_cache_size_bytes = coinstip_size;
    m_coinsdb_cache_size_bytes = coinsdb_size;
    CoinsDB().ResizeCache(coinsdb_size);

    LogPrintf("[%s] resized coinsdb cache to %.1f MiB\n",
        this->ToString(), coinsdb_size * (1.0 / 1024 / 1024));
    LogPrintf("[%s] resized coinstip cache to %.1f MiB\n",
        this->ToString(), coinstip_size * (1.0 / 1024 / 1024));

    BlockValidationState state;
    const CChainParams& chainparams = Params();

    bool ret;

    if (coinstip_size > old_coinstip_size) {
        // Likely no need to flush if cache sizes have grown.
        ret = FlushStateToDisk(chainparams, state, FlushStateMode::IF_NEEDED);
    } else {
        // Otherwise, flush state to disk and deallocate the in-memory coins map.
        ret = FlushStateToDisk(chainparams, state, FlushStateMode::ALWAYS);
        CoinsTip().ReallocateCache();
    }
    return ret;
}

std::string CBlockFileInfo::ToString() const
{
    return strprintf("CBlockFileInfo(blocks=%u, size=%u, heights=%u...%u, time=%s...%s)", nBlocks, nSize, nHeightFirst, nHeightLast, FormatISO8601Date(nTimeFirst), FormatISO8601Date(nTimeLast));
}

CBlockFileInfo* GetBlockFileInfo(size_t n)
{
    LOCK(cs_LastBlockFile);

    return &vinfoBlockFile.at(n);
}

ThresholdState VersionBitsTipState(const Consensus::Params& params, Consensus::DeploymentPos pos)
{
    LOCK(cs_main);
    return VersionBitsState(::ChainActive().Tip(), params, pos, versionbitscache);
}

BIP9Stats VersionBitsTipStatistics(const Consensus::Params& params, Consensus::DeploymentPos pos)
{
    LOCK(cs_main);
    return VersionBitsStatistics(::ChainActive().Tip(), params, pos);
}

int VersionBitsTipStateSinceHeight(const Consensus::Params& params, Consensus::DeploymentPos pos)
{
    LOCK(cs_main);
    return VersionBitsStateSinceHeight(::ChainActive().Tip(), params, pos, versionbitscache);
}

static const uint64_t MEMPOOL_DUMP_VERSION = 1;

bool LoadMempool(CTxMemPool& pool)
{
    const CChainParams& chainparams = Params();
    int64_t nExpiryTimeout = gArgs.GetArg("-mempoolexpiry", DEFAULT_MEMPOOL_EXPIRY) * 60 * 60;
    FILE* filestr = fsbridge::fopen(GetDataDir() / "mempool.dat", "rb");
    CAutoFile file(filestr, SER_DISK, CLIENT_VERSION);
    if (file.IsNull()) {
        LogPrintf("Failed to open mempool file from disk. Continuing anyway.\n");
        return false;
    }

    int64_t count = 0;
    std::unordered_set<string> expiredHashes;
    int64_t failed = 0;
    int64_t already_there = 0;
    int64_t unbroadcast = 0;
    int64_t nNow = GetTime();

    try {
        uint64_t version;
        file >> version;
        if (version != MEMPOOL_DUMP_VERSION)
            return false;

        uint64_t num;
        file >> num;
        while (num--) {
            CTransactionRef tx;
            int64_t nTime;
            int64_t nFeeDelta;
            file >> tx;
            file >> nTime;
            file >> nFeeDelta;

            CAmount amountdelta = nFeeDelta;
            if (amountdelta) {
                pool.PrioritiseTransaction(tx->GetHash(), amountdelta);
            }
            TxValidationState state;
            if (nTime > nNow - nExpiryTimeout) {
                std::shared_ptr<Transaction> pocketTx;
                if (!PocketServices::Accessor::GetTransaction(*tx, pocketTx))
                    // TODO (losty-fur): is error correct?
                    state.Invalid(TxValidationResult::TX_CONSENSUS, "not found in sqlite db");
                
                if (state.IsValid()) {
                    LOCK(cs_main);
                    AcceptToMemoryPoolWithTime(chainparams, pool, state, tx, pocketTx, nTime,
                                               nullptr /* plTxnReplaced */, false /* bypass_limits */,
                                               false /* test_accept */);
                }

                if (state.IsValid()) {
                    ++count;
                } else {
                    // mempool may contain the transaction already, e.g. from
                    // wallet(s) having loaded it while we were processing
                    // mempool transactions; consider these as valid, instead of
                    // failed, but mark them as 'already there'
                    if (pool.exists(tx->GetHash())) {
                        ++already_there;
                    } else {
                        ++failed;
                        expiredHashes.emplace(tx->GetHash().GetHex());
                    }
                }
            }
            else
            {
                expiredHashes.emplace(tx->GetHash().GetHex());
            }
            if (ShutdownRequested())
                return false;
        }
        std::map<uint256, CAmount> mapDeltas;
        file >> mapDeltas;

        for (const auto& i : mapDeltas) {
            pool.PrioritiseTransaction(i.first, i.second);
        }

        // Also remove from sqlite db
        pool.CleanSQLite(expiredHashes, "init", MemPoolRemovalReason::EXPIRY);

        // TODO: remove this try except in v0.22
        std::set<uint256> unbroadcast_txids;
        try {
          file >> unbroadcast_txids;
          unbroadcast = unbroadcast_txids.size();
        } catch (const std::exception&) {
          // mempool.dat files created prior to v0.21 will not have an
          // unbroadcast set. No need to log a failure if parsing fails here.
        }
        for (const auto& txid : unbroadcast_txids) {
            // Ensure transactions were accepted to mempool then add to
            // unbroadcast set.
            if (pool.get(txid) != nullptr) pool.AddUnbroadcastTx(txid);
        }
    } catch (const std::exception& e) {
        LogPrintf("Failed to deserialize mempool data on disk: %s. Continuing anyway.\n", e.what());
        return false;
    }

    LogPrintf("Imported mempool transactions from disk: %i succeeded, %i failed, %i expired, %i already there, %i waiting for initial broadcast\n", count, failed, expiredHashes.size(), already_there, unbroadcast);
    return true;
}

bool DumpMempool(const CTxMemPool& pool)
{
    int64_t start = GetTimeMicros();

    std::map<uint256, CAmount> mapDeltas;
    std::vector<TxMempoolInfo> vinfo;
    std::set<uint256> unbroadcast_txids;

    static Mutex dump_mutex;
    LOCK(dump_mutex);

    {
        LOCK(pool.cs);
        for (const auto &i : pool.mapDeltas) {
            mapDeltas[i.first] = i.second;
        }
        vinfo = pool.infoAll();
        unbroadcast_txids = pool.GetUnbroadcastTxs();
    }

    int64_t mid = GetTimeMicros();

    try {
        FILE* filestr = fsbridge::fopen(GetDataDir() / "mempool.dat.new", "wb");
        if (!filestr) {
            return false;
        }

        CAutoFile file(filestr, SER_DISK, CLIENT_VERSION);

        uint64_t version = MEMPOOL_DUMP_VERSION;
        file << version;

        file << (uint64_t)vinfo.size();
        for (const auto& i : vinfo) {
            file << *(i.tx);
            file << int64_t{count_seconds(i.m_time)};
            file << int64_t{i.nFeeDelta};
            mapDeltas.erase(i.tx->GetHash());
        }

        file << mapDeltas;

        LogPrintf("Writing %d unbroadcast transactions to disk.\n", unbroadcast_txids.size());
        file << unbroadcast_txids;

        if (!FileCommit(file.Get()))
            throw std::runtime_error("FileCommit failed");
        file.fclose();
        RenameOver(GetDataDir() / "mempool.dat.new", GetDataDir() / "mempool.dat");
        int64_t last = GetTimeMicros();
        LogPrintf("Dumped mempool: %gs to copy, %gs to dump\n", (mid-start)*MICRO, (last-mid)*MICRO);
    } catch (const std::exception& e) {
        LogPrintf("Failed to dump mempool: %s. Continuing anyway.\n", e.what());
        return false;
    }
    return true;
}

//! Guess how far we are in the verification process at the given block index
//! require cs_main if pindex has not been validated yet (because nChainTx might be unset)
double GuessVerificationProgress(const ChainTxData& data, const CBlockIndex *pindex) {
    if (pindex == nullptr)
        return 0.0;

    int64_t nNow = time(nullptr);

    double fTxTotal;

    if (pindex->nChainTx <= data.nTxCount) {
        fTxTotal = data.nTxCount + (nNow - data.nTime) * data.dTxRate;
    } else {
        fTxTotal = pindex->nChainTx + (nNow - pindex->GetBlockTime()) * data.dTxRate;
    }

    return std::min<double>(pindex->nChainTx / fTxTotal, 1.0);
}

Optional<uint256> ChainstateManager::SnapshotBlockhash() const {
    if (m_active_chainstate != nullptr) {
        // If a snapshot chainstate exists, it will always be our active.
        return m_active_chainstate->m_from_snapshot_blockhash;
    }
    return {};
}

std::vector<CChainState*> ChainstateManager::GetAll()
{
    std::vector<CChainState*> out;

    if (!IsSnapshotValidated() && m_ibd_chainstate) {
        out.push_back(m_ibd_chainstate.get());
    }

    if (m_snapshot_chainstate) {
        out.push_back(m_snapshot_chainstate.get());
    }

    return out;
}

CChainState& ChainstateManager::InitializeChainstate(CTxMemPool& mempool, const uint256& snapshot_blockhash)
{
    bool is_snapshot = !snapshot_blockhash.IsNull();
    std::unique_ptr<CChainState>& to_modify =
        is_snapshot ? m_snapshot_chainstate : m_ibd_chainstate;

    if (to_modify) {
        throw std::logic_error("should not be overwriting a chainstate");
    }
    to_modify.reset(new CChainState(mempool, m_blockman, snapshot_blockhash));

    // Snapshot chainstates and initial IBD chaintates always become active.
    if (is_snapshot || (!is_snapshot && !m_active_chainstate)) {
        LogPrintf("Switching active chainstate to %s\n", to_modify->ToString());
        m_active_chainstate = to_modify.get();
    } else {
        throw std::logic_error("unexpected chainstate activation");
    }

    return *to_modify;
}

CChainState& ChainstateManager::ActiveChainstate() const
{
    assert(m_active_chainstate);
    return *m_active_chainstate;
}

bool ChainstateManager::IsSnapshotActive() const
{
    return m_snapshot_chainstate && m_active_chainstate == m_snapshot_chainstate.get();
}

CChainState& ChainstateManager::ValidatedChainstate() const
{
    if (m_snapshot_chainstate && IsSnapshotValidated()) {
        return *m_snapshot_chainstate.get();
    }
    assert(m_ibd_chainstate);
    return *m_ibd_chainstate.get();
}

bool ChainstateManager::IsBackgroundIBD(CChainState* chainstate) const
{
    return (m_snapshot_chainstate && chainstate == m_ibd_chainstate.get());
}

void ChainstateManager::Unload()
{
    for (CChainState* chainstate : this->GetAll()) {
        chainstate->m_chain.SetTip(nullptr);
        chainstate->UnloadBlockIndex();
    }

    m_blockman.Unload();
}

void ChainstateManager::Reset()
{
    m_ibd_chainstate.reset();
    m_snapshot_chainstate.reset();
    m_active_chainstate = nullptr;
    m_snapshot_validated = false;
}

void ChainstateManager::MaybeRebalanceCaches()
{
    if (m_ibd_chainstate && !m_snapshot_chainstate) {
        LogPrintf("[snapshot] allocating all cache to the IBD chainstate\n");
        // Allocate everything to the IBD chainstate.
        m_ibd_chainstate->ResizeCoinsCaches(m_total_coinstip_cache, m_total_coinsdb_cache);
    }
    else if (m_snapshot_chainstate && !m_ibd_chainstate) {
        LogPrintf("[snapshot] allocating all cache to the snapshot chainstate\n");
        // Allocate everything to the snapshot chainstate.
        m_snapshot_chainstate->ResizeCoinsCaches(m_total_coinstip_cache, m_total_coinsdb_cache);
    }
    else if (m_ibd_chainstate && m_snapshot_chainstate) {
        // If both chainstates exist, determine who needs more cache based on IBD status.
        //
        // Note: shrink caches first so that we don't inadvertently overwhelm available memory.
        if (m_snapshot_chainstate->IsInitialBlockDownload()) {
            m_ibd_chainstate->ResizeCoinsCaches(
                m_total_coinstip_cache * 0.05, m_total_coinsdb_cache * 0.05);
            m_snapshot_chainstate->ResizeCoinsCaches(
                m_total_coinstip_cache * 0.95, m_total_coinsdb_cache * 0.95);
        } else {
            m_snapshot_chainstate->ResizeCoinsCaches(
                m_total_coinstip_cache * 0.05, m_total_coinsdb_cache * 0.05);
            m_ibd_chainstate->ResizeCoinsCaches(
                m_total_coinstip_cache * 0.95, m_total_coinsdb_cache * 0.95);
        }
    }
}<|MERGE_RESOLUTION|>--- conflicted
+++ resolved
@@ -1039,7 +1039,6 @@
             return state.Invalid(TxValidationResult::TX_CONSENSUS, "error deserialize pocketnet payload data"); // TODO (losty-fur):is this error correct?
     }
 
-<<<<<<< HEAD
     // For supported transactions payload must be exists
     if (!_pocketTx && PocketHelpers::TransactionHelper::IsPocketSupportedTransaction(tx))
         return state.Invalid(TxValidationResult::TX_CONSENSUS, "pocketnet payload data not found"); // TODO (losty-fur):is this error correct?
@@ -1072,42 +1071,6 @@
             args.m_replaced_transactions->push_back(it->GetSharedTx());
     }
     m_pool.RemoveStaged(allConflicting, false, MemPoolRemovalReason::REPLACED);
-=======
-        // Remove conflicting transactions from the mempool
-        for (CTxMemPool::txiter it : allConflicting)
-        {
-            LogPrint(BCLog::MEMPOOL, "replacing tx %s with %s for %s PKOIN additional fees, %d delta bytes\n",
-                it->GetTx().GetHash().ToString(),
-                hash.ToString(),
-                FormatMoney(nModifiedFees - nConflictingFees),
-                (int) nSize - (int) nConflictingSize);
-            if (plTxnReplaced)
-                plTxnReplaced->push_back(it->GetSharedTx());
-        }
-        pool.RemoveStaged(allConflicting, false, MemPoolRemovalReason::REPLACED);
-
-        // This transaction should only count for fee estimation if:
-        // - it isn't a BIP 125 replacement transaction (may not be widely supported)
-        // - it's not being re-added during a reorg which bypasses typical mempool fee limits
-        // - the node is not behind
-        // - the transaction is not dependent on any other transactions in the mempool
-        bool validForFeeEstimation = !fReplacementTransaction && !bypass_limits && IsCurrentForFeeEstimation() &&
-                                     pool.HasNoInputsOf(tx);
-
-        // Write payload part to sqlite db
-        if (_pocketTx)
-        {
-            try
-            {
-                PocketBlock pocketBlock{_pocketTx};
-                PocketDb::TransRepoInst.InsertTransactions(pocketBlock);
-            }
-            catch (const std::exception& e)
-            {
-                return state.DoS(0, false, REJECT_INTERNAL, "error write payload data to sqlite db");
-            }
-        }
->>>>>>> f9b7afe1
 
     // This transaction should only count for fee estimation if:
     // - it isn't a BIP 125 replacement transaction (may not be widely supported)
