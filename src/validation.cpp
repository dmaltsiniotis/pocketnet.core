--- conflicted
+++ resolved
@@ -1066,42 +1066,11 @@
                 it->GetTx().GetHash().ToString(),
                 hash.ToString(),
                 FormatMoney(nModifiedFees - nConflictingFees),
-<<<<<<< HEAD
                 (int)entry->GetTxSize() - (int)nConflictingSize);
         if (args.m_replaced_transactions)
             args.m_replaced_transactions->push_back(it->GetSharedTx());
     }
     m_pool.RemoveStaged(allConflicting, false, MemPoolRemovalReason::REPLACED);
-=======
-                (int) nSize - (int) nConflictingSize);
-            if (plTxnReplaced)
-                plTxnReplaced->push_back(it->GetSharedTx());
-        }
-        pool.RemoveStaged(allConflicting, false, MemPoolRemovalReason::REPLACED);
-
-        // This transaction should only count for fee estimation if:
-        // - it isn't a BIP 125 replacement transaction (may not be widely supported)
-        // - it's not being re-added during a reorg which bypasses typical mempool fee limits
-        // - the node is not behind
-        // - the transaction is not dependent on any other transactions in the mempool
-        bool validForFeeEstimation = !fReplacementTransaction && !bypass_limits && IsCurrentForFeeEstimation() &&
-                                     pool.HasNoInputsOf(tx);
-
-        // Write payload part to sqlite db
-        if (_pocketTx)
-        {
-            try
-            {
-                PocketBlock pocketBlock{_pocketTx};
-                PocketDb::TransRepoInst.InsertTransactions(pocketBlock);
-                //LogPrintf("DEBUG InsertTransactions to mempool: %s\n", tx.GetHash().GetHex());
-            }
-            catch (const std::exception& e)
-            {
-                return state.DoS(0, false, REJECT_INTERNAL, "error write payload data to sqlite db");
-            }
-        }
->>>>>>> 5b4b6cd7
 
     // This transaction should only count for fee estimation if:
     // - it isn't a BIP 125 replacement transaction (may not be widely supported)
@@ -1117,6 +1086,7 @@
         {
             PocketBlock pocketBlock{_pocketTx};
             PocketDb::TransRepoInst.InsertTransactions(pocketBlock);
+            //LogPrintf("DEBUG InsertTransactions to mempool: %s\n", tx.GetHash().GetHex());
         }
         catch (const std::exception& e)
         {
@@ -5369,14 +5339,6 @@
             pindex = ::ChainActive().Next(pindex);
             CBlock block;
             if (!ReadBlockFromDisk(block, pindex, chainparams.GetConsensus()))
-<<<<<<< HEAD
-                return error("VerifyDB(): *** ReadBlockFromDisk failed at %d, hash=%s", pindex->nHeight, pindex->GetBlockHash().ToString());
-
-            PocketBlockRef pocketBlock;
-            if (!PocketServices::Accessor::GetBlock(block, pocketBlock)) {
-                return error("VerifyDB(): *** PocketServices::GetBlock failed at %d, hash=%s", pindex->nHeight, pindex->GetBlockHash().ToString());
-            }
-=======
                 return error("VerifyDB(): *** ReadBlockFromDisk failed at %d, hash=%s",
                     pindex->nHeight, pindex->GetBlockHash().ToString());
 
@@ -5388,7 +5350,6 @@
             if (auto[ok, result] = PocketConsensus::SocialConsensusHelper::Check(block, pocketBlock); !ok)
                 return error("VerifyDB(): *** SocialConsensusHelper::Check failed with result %d at %d, hash=%s",
                     (int)result, pindex->nHeight, pindex->GetBlockHash().ToString());
->>>>>>> 5b4b6cd7
 
             if (pindex->nStatus & BLOCK_FAILED_MASK)
                 ResetBlockFailureFlags(pindex);
@@ -5397,15 +5358,10 @@
                 return error("VerifyDB(): failed rollback sqlite database for %s block",
                     pindex->GetBlockHash().ToString());
 
-<<<<<<< HEAD
             if (!::ChainstateActive().ConnectBlock(block, pocketBlock, state, pindex, coins, chainparams))
-                return error("VerifyDB(): *** found unconnectable block at %d, hash=%s (%s)", pindex->nHeight, pindex->GetBlockHash().ToString(), state.ToString());
+                return error("VerifyDB(): *** found unconnectable block at %d, hash=%s (%s)",
+                    pindex->nHeight, pindex->GetBlockHash().ToString(), state.ToString());
             if (ShutdownRequested()) return true;
-=======
-            if (!g_chainstate.ConnectBlock(block, pocketBlock, state, pindex, coins, chainparams))
-                return error("VerifyDB(): *** found unconnectable block at %d, hash=%s (%s)",
-                    pindex->nHeight, pindex->GetBlockHash().ToString(), FormatStateMessage(state));
->>>>>>> 5b4b6cd7
         }
     }
 
@@ -5702,12 +5658,8 @@
     if (m_blockman.m_block_index.count(chainparams.GenesisBlock().GetHash()))
         return true;
 
-<<<<<<< HEAD
-    try {
-=======
     try
     {
->>>>>>> 5b4b6cd7
         const CBlock& block = chainparams.GenesisBlock();
 
         auto[deserializeOk, pocketBlock] = PocketServices::Serializer::DeserializeBlock(block);
@@ -6192,8 +6144,7 @@
         }
 
         // Also remove from sqlite db
-<<<<<<< HEAD
-        pool.CleanSQLite(expiredHashes);
+        pool.CleanSQLite(expiredHashes, "init", MemPoolRemovalReason::EXPIRY);
 
         // TODO: remove this try except in v0.22
         std::set<uint256> unbroadcast_txids;
@@ -6210,12 +6161,6 @@
             if (pool.get(txid) != nullptr) pool.AddUnbroadcastTx(txid);
         }
     } catch (const std::exception& e) {
-=======
-        mempool.CleanSQLite(expiredHashes, "init", MemPoolRemovalReason::EXPIRY);
-    }
-    catch (const std::exception& e)
-    {
->>>>>>> 5b4b6cd7
         LogPrintf("Failed to deserialize mempool data on disk: %s. Continuing anyway.\n", e.what());
         return false;
     }
