--- conflicted
+++ resolved
@@ -120,14 +120,9 @@
     pocketdb/repositories/web/NotifierRepository.h \
     pocketdb/repositories/web/ExplorerRepository.h \
     \
-<<<<<<< HEAD
-    pocketdb/services/TransactionSerializer.h \
     pocketdb/services/WsNotifier.h \
-    pocketdb/services/TransactionPostProcessing.h \
-=======
     pocketdb/services/b/services/Serializer.h \
     pocketdb/services/b/services/PostProcessing.h \
->>>>>>> d684c9be
     pocketdb/services/Accessor.h \
     \
     pocketdb/consensus/Base.h \
@@ -195,14 +190,9 @@
     pocketdb/helpers/SocialCheckpointHelper.cpp \
     pocketdb/helpers/OpReturnCheckpointHelper.cpp \
     \
-<<<<<<< HEAD
-    pocketdb/services/TransactionSerializer.cpp \
     pocketdb/services/WsNotifier.cpp \
-    pocketdb/services/TransactionPostProcessing.cpp \
-=======
     pocketdb/services/Serializer.cpp \
     pocketdb/services/PostProcessing.cpp \
->>>>>>> d684c9be
     pocketdb/services/Accessor.cpp \
     \
     pocketdb/repositories/ConsensusRepository.cpp \
