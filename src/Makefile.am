# Copyright (c) 2013-2016 The Bitcoin Core developers
# Distributed under the MIT software license, see the accompanying
# file COPYING or http://www.opensource.org/licenses/mit-license.php.

DIST_SUBDIRS = sqlite secp256k1 univalue

AM_LDFLAGS = $(LIBTOOL_LDFLAGS) $(HARDENED_LDFLAGS) $(GPROF_LDFLAGS) $(SANITIZER_LDFLAGS)
AM_CXXFLAGS = $(DEBUG_CXXFLAGS) $(HARDENED_CXXFLAGS) $(WARN_CXXFLAGS) $(NOWARN_CXXFLAGS) $(ERROR_CXXFLAGS) $(GPROF_CXXFLAGS) $(SANITIZER_CXXFLAGS)
AM_CPPFLAGS = $(DEBUG_CPPFLAGS) $(HARDENED_CPPFLAGS)
AM_LIBTOOLFLAGS = --preserve-dup-deps
PTHREAD_FLAGS = $(PTHREAD_CFLAGS) $(PTHREAD_LIBS)
EXTRA_LIBRARIES =

if EMBEDDED_UNIVALUE
LIBUNIVALUE = univalue/libunivalue.la

$(LIBUNIVALUE): $(wildcard univalue/lib/*) $(wildcard univalue/include/*)
	$(AM_V_at)$(MAKE) $(AM_MAKEFLAGS) -C $(@D) $(@F)
else
LIBUNIVALUE = $(UNIVALUE_LIBS)
endif

POCKETCOIN_INCLUDES=-I$(builddir) -I$(srcdir)/secp256k1/include $(BDB_CPPFLAGS) $(BOOST_CPPFLAGS) $(LEVELDB_CPPFLAGS)

POCKETCOIN_INCLUDES += -I$(srcdir)/sqlite/include
POCKETCOIN_INCLUDES += $(UNIVALUE_CFLAGS)

LIBPOCKETCOIN_SERVER=libpocketcoin_server.a
LIBPOCKETCOIN_COMMON=libpocketcoin_common.a
LIBPOCKETCOIN_CONSENSUS=libpocketcoin_consensus.a
LIBPOCKETCOIN_CLI=libpocketcoin_cli.a
LIBPOCKETCOIN_UTIL=libpocketcoin_util.a
LIBPOCKETCOIN_CRYPTO_BASE=crypto/libpocketcoin_crypto_base.a
LIBPOCKETCOINQT=qt/libpocketcoinqt.a
LIBSECP256K1=secp256k1/libsecp256k1.la
LIBSQLITE3=sqlite/libsqlite3.la

if ENABLE_ZMQ
LIBPOCKETCOIN_ZMQ=libpocketcoin_zmq.a
endif
if BUILD_POCKETCOIN_LIBS
LIBPOCKETCOINCONSENSUS=libpocketcoinconsensus.la
endif
if ENABLE_WALLET
LIBPOCKETCOIN_WALLET=libpocketcoin_wallet.a
LIBPOCKETCOIN_WALLET_TOOL=libpocketcoin_wallet_tool.a
endif

LIBPOCKETCOIN_CRYPTO= $(LIBPOCKETCOIN_CRYPTO_BASE)
if ENABLE_SSE41
LIBPOCKETCOIN_CRYPTO_SSE41 = crypto/libpocketcoin_crypto_sse41.a
LIBPOCKETCOIN_CRYPTO += $(LIBPOCKETCOIN_CRYPTO_SSE41)
endif
if ENABLE_AVX2
LIBPOCKETCOIN_CRYPTO_AVX2 = crypto/libpocketcoin_crypto_avx2.a
LIBPOCKETCOIN_CRYPTO += $(LIBPOCKETCOIN_CRYPTO_AVX2)
endif
if ENABLE_SHANI
LIBPOCKETCOIN_CRYPTO_SHANI = crypto/libpocketcoin_crypto_shani.a
LIBPOCKETCOIN_CRYPTO += $(LIBPOCKETCOIN_CRYPTO_SHANI)
endif

$(LIBSECP256K1): $(wildcard secp256k1/src/*.h) $(wildcard secp256k1/src/*.c) $(wildcard secp256k1/include/*)
	$(AM_V_at)$(MAKE) $(AM_MAKEFLAGS) -C $(@D) $(@F)

$(LIBSQLITE3): $(wildcard sqlite/include/*.h) sqlite/sqlite3.c sqlite/shell.c
	$(AM_V_at)$(MAKE) $(AM_MAKEFLAGS) -C $(@D) $(@F)

# Make is not made aware of per-object dependencies to avoid limiting building parallelization
# But to build the less dependent modules first, we manually select their order here:
EXTRA_LIBRARIES += \
  $(LIBPOCKETCOIN_CRYPTO) \
  $(LIBPOCKETCOIN_UTIL) \
  $(LIBPOCKETCOIN_COMMON) \
  $(LIBPOCKETCOIN_CONSENSUS) \
  $(LIBPOCKETCOIN_SERVER) \
  $(LIBPOCKETCOIN_CLI) \
  $(LIBPOCKETCOIN_WALLET) \
  $(LIBPOCKETCOIN_WALLET_TOOL) \
  $(LIBPOCKETCOIN_ZMQ)

lib_LTLIBRARIES = $(LIBPOCKETCOINCONSENSUS)

bin_PROGRAMS =
noinst_PROGRAMS =
TESTS =
BENCHMARKS =

if BUILD_POCKETCOIND
  bin_PROGRAMS += pocketcoind
endif

if BUILD_POCKETCOIN_NODE
  bin_PROGRAMS += pocketcoin-node
endif

if BUILD_POCKETCOIN_CLI
  bin_PROGRAMS += pocketcoin-cli
endif
if BUILD_POCKETCOIN_TX
  bin_PROGRAMS += pocketcoin-tx
endif
if ENABLE_WALLET
# if BUILD_POCKETCOIN_WALLET
#   bin_PROGRAMS += pocketcoin-wallet
# endif
endif

.PHONY: FORCE check-symbols check-security

# PocketDB
POCKETDB_H = \
    pocketdb/pocketnet.h \
    pocketdb/SQLiteDatabase.h \
    pocketdb/SQLiteConnection.h \
    \
    pocketdb/migrations/base.h \
    pocketdb/migrations/main.h \
    pocketdb/migrations/web.h \
    \
    pocketdb/helpers/PocketnetHelper.h \
    pocketdb/helpers/TransactionHelper.h \
    \
    pocketdb/web/PocketContentRpc.h \
    pocketdb/web/PocketCommentsRpc.h \
    pocketdb/web/PocketSystemRpc.h \
    pocketdb/web/PocketScoresRpc.h \
    pocketdb/web/PocketAccountRpc.h \
    pocketdb/web/PocketFrontend.h \
    pocketdb/web/PocketExplorerRpc.h \
    pocketdb/web/PocketTransactionRpc.h \
    pocketdb/web/WebSocketRpc.h \
    pocketdb/web/SearchRpc.h \
    pocketdb/web/PocketTagsRpc.h \
    pocketdb/web/PocketRpc.h \
    pocketdb/web/WebRpcUtils.h \
    \
    pocketdb/repositories/BaseRepository.h \
    pocketdb/repositories/TransactionRepository.h \
    pocketdb/repositories/ChainRepository.h \
    pocketdb/repositories/ConsensusRepository.h \
    pocketdb/repositories/RatingsRepository.h \
    pocketdb/repositories/CheckpointRepository.h \
    pocketdb/repositories/web/WebRepository.h \
    pocketdb/repositories/web/WebRpcRepository.h \
    pocketdb/repositories/web/NotifierRepository.h \
    pocketdb/repositories/web/ExplorerRepository.h \
    pocketdb/repositories/web/SearchRepository.h \
    \
    pocketdb/services/WsNotifier.h \
    pocketdb/services/b/services/Serializer.h \
    pocketdb/services/b/services/ChainPostProcessing.h \
    pocketdb/services/b/services/WebPostProcessing.h \
    pocketdb/services/Accessor.h \
    \
    pocketdb/consensus/Base.h \
    pocketdb/consensus/Helper.h \
    pocketdb/consensus/Social.h \
    pocketdb/consensus/Lottery.h \
    pocketdb/consensus/Reputation.h \
    \
    pocketdb/consensus/social/Blocking.hpp \
    pocketdb/consensus/social/BlockingCancel.hpp \
    pocketdb/consensus/social/Comment.hpp \
    pocketdb/consensus/social/CommentEdit.hpp \
    pocketdb/consensus/social/CommentDelete.hpp \
    pocketdb/consensus/social/Complain.hpp \
    pocketdb/consensus/social/Post.hpp \
    pocketdb/consensus/social/Video.hpp \
    pocketdb/consensus/social/Article.hpp \
    pocketdb/consensus/social/BoostContent.hpp \
    pocketdb/consensus/social/ScoreComment.hpp \
    pocketdb/consensus/social/ScoreContent.hpp \
    pocketdb/consensus/social/Subscribe.hpp \
    pocketdb/consensus/social/SubscribeCancel.hpp \
    pocketdb/consensus/social/SubscribePrivate.hpp \
    pocketdb/consensus/social/User.hpp \
    pocketdb/consensus/social/AccountSetting.hpp \
    pocketdb/consensus/social/ContentDelete.hpp \
    \
    pocketdb/models/base/PocketTypes.h \
    pocketdb/models/base/Base.h \
    pocketdb/models/base/Payload.h \
    pocketdb/models/base/Transaction.h \
    pocketdb/models/base/TransactionInput.h \
    pocketdb/models/base/TransactionOutput.h \
    pocketdb/models/base/Rating.h \
    pocketdb/models/base/Payload.h \
    pocketdb/models/base/ReturnDtoModels.h \
    \
    pocketdb/models/dto/Default.h \
    pocketdb/models/dto/Coinbase.h \
    pocketdb/models/dto/Coinstake.h \
    pocketdb/models/dto/Content.h \
    pocketdb/models/dto/Post.h \
    pocketdb/models/dto/ContentDelete.h \
    pocketdb/models/dto/BoostContent.h \
    pocketdb/models/dto/AccountSetting.h \
    pocketdb/models/dto/User.h \
    pocketdb/models/dto/ScoreContent.h \
    pocketdb/models/dto/ScoreComment.h \
    pocketdb/models/dto/Blocking.h \
    pocketdb/models/dto/BlockingCancel.h \
    pocketdb/models/dto/Comment.h \
    pocketdb/models/dto/CommentEdit.h \
    pocketdb/models/dto/CommentDelete.h \
    pocketdb/models/dto/Subscribe.h \
    pocketdb/models/dto/SubscribePrivate.h \
    pocketdb/models/dto/SubscribeCancel.h \
    pocketdb/models/dto/Complain.h \
    pocketdb/models/dto/Video.h \
    pocketdb/models/dto/Article.h \
    \
    pocketdb/models/web/WebTag.h \
    pocketdb/models/web/WebContent.h \
    pocketdb/models/web/SearchRequest.h

# PocketDb CPP
POCKETDB_CPP = \
    pocketdb/SQLiteDatabase.cpp \
    pocketdb/SQLiteConnection.cpp \
    pocketdb/pocketnet.cpp \
    \
    pocketdb/migrations/main.cpp \
    pocketdb/migrations/web.cpp \
    \
    pocketdb/helpers/TransactionHelper.cpp \
    \
    pocketdb/services/WsNotifier.cpp \
    pocketdb/services/Serializer.cpp \
    pocketdb/services/ChainPostProcessing.cpp \
    pocketdb/services/WebPostProcessing.cpp \
    pocketdb/services/Accessor.cpp \
    \
    pocketdb/repositories/ConsensusRepository.cpp \
    pocketdb/repositories/ChainRepository.cpp \
    pocketdb/repositories/TransactionRepository.cpp \
    pocketdb/repositories/RatingsRepository.cpp \
    pocketdb/repositories/CheckpointRepository.cpp \
    pocketdb/repositories/web/WebRepository.cpp \
    pocketdb/repositories/web/WebRpcRepository.cpp \
    pocketdb/repositories/web/NotifierRepository.cpp \
    pocketdb/repositories/web/ExplorerRepository.cpp \
    pocketdb/repositories/web/SearchRepository.cpp \
    \
    pocketdb/consensus/Helper.cpp \
    pocketdb/consensus/Base.cpp \
    pocketdb/consensus/Lottery.cpp \
    pocketdb/consensus/Reputation.cpp \
    \
    pocketdb/models/base/Base.cpp \
    pocketdb/models/base/Payload.cpp \
    pocketdb/models/base/Transaction.cpp \
    pocketdb/models/base/TransactionInput.cpp \
    pocketdb/models/base/TransactionOutput.cpp \
    pocketdb/models/base/Rating.cpp \
    pocketdb/models/base/Payload.cpp \
    \
    pocketdb/web/PocketContentRpc.cpp \
    pocketdb/web/PocketCommentsRpc.cpp \
    pocketdb/web/PocketSystemRpc.cpp \
    pocketdb/web/PocketScoresRpc.cpp \
    pocketdb/web/PocketAccountRpc.cpp \
    pocketdb/web/PocketFrontend.cpp \
    pocketdb/web/PocketExplorerRpc.cpp \
    pocketdb/web/PocketTransactionRpc.cpp \
    pocketdb/web/WebSocketRpc.cpp \
    pocketdb/web/SearchRpc.cpp \
    pocketdb/web/PocketTagsRpc.cpp \
    pocketdb/web/PocketRpc.cpp \
    pocketdb/web/WebRpcUtils.cpp \
    \
    pocketdb/models/dto/Default.cpp \
    pocketdb/models/dto/Coinbase.cpp \
    pocketdb/models/dto/Coinstake.cpp \
    pocketdb/models/dto/Content.cpp \
    pocketdb/models/dto/Post.cpp \
    pocketdb/models/dto/ContentDelete.cpp \
    pocketdb/models/dto/BoostContent.cpp \
    pocketdb/models/dto/AccountSetting.cpp \
    pocketdb/models/dto/User.cpp \
    pocketdb/models/dto/ScoreContent.cpp \
    pocketdb/models/dto/ScoreComment.cpp \
    pocketdb/models/dto/Blocking.cpp \
    pocketdb/models/dto/BlockingCancel.cpp \
    pocketdb/models/dto/Comment.cpp \
    pocketdb/models/dto/CommentEdit.cpp \
    pocketdb/models/dto/CommentDelete.cpp \
    pocketdb/models/dto/Subscribe.cpp \
    pocketdb/models/dto/SubscribePrivate.cpp \
    pocketdb/models/dto/SubscribeCancel.cpp \
    pocketdb/models/dto/Complain.cpp \
    pocketdb/models/dto/Video.cpp \
    pocketdb/models/dto/BoostContent.cpp \
    pocketdb/models/dto/Article.cpp

# CORE
POCKETCOIN_CORE_H = \
    addrdb.h \
    addrman.h \
    attributes.h \
    banman.h \
    base58.h \
    bech32.h \
    blockencodings.h \
    blockfilter.h \
    bloom.h \
    chain.h \
    chainparams.h \
    chainparamsbase.h \
    chainparamsseeds.h \
    checkqueue.h \
    clientversion.h \
    coins.h \
    compat.h \
    compat/assumptions.h \
    compat/byteswap.h \
    compat/cpuid.h \
    compat/endian.h \
    compat/sanity.h \
    compressor.h \
    consensus/consensus.h \
    consensus/tx_check.h \
    consensus/tx_verify.h \
    core_io.h \
    core_memusage.h \
    cuckoocache.h \
<<<<<<< HEAD
    dbwrapper.h \
    ldb/ldb.h \
    flatfile.h \
=======
    eventloop.h \
>>>>>>> 41a3d6fe
    fs.h \
    httprpc.h \
    httpserver.h \
    index/base.h \
    index/blockfilterindex.h \
    index/disktxpos.h \
    index/txindex.h \
    indirectmap.h \
    init.h \
    interfaces/chain.h \
    interfaces/handler.h \
    interfaces/node.h \
    interfaces/wallet.h \
    key.h \
    key_io.h \
    logging.h \
    logging/timer.h \
    memusage.h \
    merkleblock.h \
    miner.h \
    net.h \
    net_permissions.h \
    net_processing.h \
    net_types.h \
    netaddress.h \
    netbase.h \
    netmessagemaker.h \
    node/coin.h \
    node/coinstats.h \
    node/context.h \
    node/psbt.h \
    node/transaction.h \
    node/ui_interface.h \
    node/utxo_snapshot.h \
    noui.h \
    optional.h \
    outputtype.h \
    policy/feerate.h \
    policy/fees.h \
    policy/policy.h \
    policy/rbf.h \
    policy/settings.h \
    pos.h \
    pow.h \
    protectedmap.h \
    protocol.h \
    psbt.h \
    random.h \
    randomenv.h \
    reverse_iterator.h \
    rpc/blockchain.h \
    rpc/cache.h \
    rpc/client.h \
    rpc/mining.h \
    rpc/protocol.h \
    rpc/rawtransaction_util.h \
    rpc/register.h \
    rpc/request.h \
    rpc/server.h \
    rpc/util.h \
    statistic.hpp \
    scheduler.h \
    script/descriptor.h \
    script/keyorigin.h \
    script/sigcache.h \
    script/sign.h \
    script/signingprovider.h \
    script/standard.h \
    shutdown.h \
    staker.h \
    signet.h \
    streams.h \
    support/allocators/secure.h \
    support/allocators/zeroafterfree.h \
    support/cleanse.h \
    support/events.h \
    support/lockedpool.h \
    sync.h \
    threadinterrupt.h \
    threadsafety.h \
    timedata.h \
    torcontrol.h \
    txdb.h \
    txrequest.h \
    txmempool.h \
    undo.h \
    util/asmap.h \
    util/bip32.h \
    util/bytevectorhash.h \
    util/check.h \
    util/error.h \
    util/fees.h \
    util/golombrice.h \
    util/macros.h \
    util/memory.h \
    util/message.h \
    util/moneystr.h \
    util/rbf.h \
    util/ref.h \
    util/settings.h \
    util/spanparsing.h \
    util/string.h \
    util/system.h \
    util/threadnames.h \
    util/time.h \
    util/translation.h \
    util/ui_change_type.h \
    util/url.h \
    util/vector.h \
    util/html.h \
    validation.h \
    validationinterface.h \
    versionbits.h \
    versionbitsinfo.h \
    wallet/bdb.h \
    wallet/coincontrol.h \
    wallet/coinselection.h \
    wallet/context.h \
    wallet/crypter.h \
    wallet/db.h \
    wallet/feebumper.h \
    wallet/fees.h \
    wallet/ismine.h \
    wallet/load.h \
    wallet/rpcwallet.h \
    wallet/salvage.h \
    wallet/scriptpubkeyman.h \
    wallet/sqlite.h \
    wallet/wallet.h \
    wallet/walletdb.h \
    wallet/wallettool.h \
    wallet/walletutil.h \
    walletinitinterface.h \
    warnings.h \
    zmq/zmqabstractnotifier.h \
    zmq/zmqnotificationinterface.h \
    zmq/zmqpublishnotifier.h \
    zmq/zmqrpc.h \
    zmq/zmqutil.h \
    websocket/ws.h \
<<<<<<< HEAD
=======
    websocket/notifyprocessor.h \
    utils/html.h \
>>>>>>> 41a3d6fe
    $(POCKETDB_H)


obj/build.h: FORCE
	@$(MKDIR_P) $(builddir)/obj
	@$(top_srcdir)/share/genbuild.sh "$(abs_top_builddir)/src/obj/build.h" \
	  "$(abs_top_srcdir)"
libpocketcoin_util_a-clientversion.$(OBJEXT): obj/build.h

# server: shared between pocketcoind and pocketcoin-qt
# Contains code accessing mempool and chain state that is meant to be separated
# from wallet and gui code (see node/README.md). Shared code should go in
# libpocketcoin_common or libpocketcoin_util libraries, instead.
libpocketcoin_server_a_CPPFLAGS = $(AM_CPPFLAGS) $(POCKETCOIN_INCLUDES) $(MINIUPNPC_CPPFLAGS) $(EVENT_CFLAGS) $(EVENT_PTHREADS_CFLAGS)
libpocketcoin_server_a_CXXFLAGS = $(AM_CXXFLAGS) $(PIE_FLAGS)
libpocketcoin_server_a_SOURCES = \
    addrdb.cpp \
    addrman.cpp \
    banman.cpp \
    blockencodings.cpp \
    blockfilter.cpp \
    chain.cpp \
    consensus/tx_verify.cpp \
    dbwrapper.cpp \
    flatfile.cpp \
    httprpc.cpp \
    httpserver.cpp \
    index/base.cpp \
    index/blockfilterindex.cpp \
    index/txindex.cpp \
    init.cpp \
    ldb/ldb.cpp \
    interfaces/chain.cpp \
    interfaces/node.cpp \
    miner.cpp \
    net.cpp \
    net_processing.cpp \
    node/coin.cpp \
    node/coinstats.cpp \
    node/context.cpp \
    node/psbt.cpp \
    node/transaction.cpp \
    node/ui_interface.cpp \
    noui.cpp \
    policy/fees.cpp \
    policy/rbf.cpp \
    policy/settings.cpp \
    pos.cpp \
    pow.cpp \
    rest.cpp \
    rpc/blockchain.cpp \
    rpc/cache.cpp \
    rpc/mining.cpp \
    rpc/misc.cpp \
    rpc/net.cpp \
    rpc/rawtransaction.cpp \
    rpc/server.cpp \
    script/sigcache.cpp \
    shutdown.cpp \
    staker.cpp \
    signet.cpp \
    timedata.cpp \
    torcontrol.cpp \
    txdb.cpp \
    txrequest.cpp \
    txmempool.cpp \
    validation.cpp \
    validationinterface.cpp \
    versionbits.cpp \
    websocket/ws.cpp \
<<<<<<< HEAD
=======
    websocket/notifyprocessor.cpp \
    utils/html.cpp \
>>>>>>> 41a3d6fe
    $(POCKETDB_CPP) \
    $(POCKETCOIN_CORE_H)

if ENABLE_WALLET
libpocketcoin_server_a_SOURCES += wallet/init.cpp
endif
if !ENABLE_WALLET
libpocketcoin_server_a_SOURCES += dummywallet.cpp
endif

if ENABLE_ZMQ
libpocketcoin_zmq_a_CPPFLAGS = $(AM_CPPFLAGS) $(POCKETCOIN_INCLUDES) $(ZMQ_CFLAGS)
libpocketcoin_zmq_a_CXXFLAGS = $(AM_CXXFLAGS) $(PIE_FLAGS)
libpocketcoin_zmq_a_SOURCES = \
  zmq/zmqabstractnotifier.cpp \
  zmq/zmqnotificationinterface.cpp \
  zmq/zmqpublishnotifier.cpp \
  zmq/zmqrpc.cpp \
  zmq/zmqutil.cpp
endif


# wallet: shared between pocketcoind and pocketcoin-qt, but only linked
# when wallet enabled
libpocketcoin_wallet_a_CPPFLAGS = $(AM_CPPFLAGS) $(POCKETCOIN_INCLUDES)
libpocketcoin_wallet_a_CXXFLAGS = $(AM_CXXFLAGS) $(PIE_FLAGS)
libpocketcoin_wallet_a_SOURCES = \
  interfaces/wallet.cpp \
  wallet/bdb.cpp \
  wallet/coincontrol.cpp \
  wallet/context.cpp \
  wallet/crypter.cpp \
  wallet/db.cpp \
  wallet/feebumper.cpp \
  wallet/fees.cpp \
  wallet/load.cpp \
  wallet/rpcdump.cpp \
  wallet/rpcwallet.cpp \
  wallet/salvage.cpp \
  wallet/scriptpubkeyman.cpp \
  wallet/wallet.cpp \
  wallet/walletdb.cpp \
  wallet/walletutil.cpp \
  wallet/coinselection.cpp \
  $(POCKETCOIN_CORE_H)

if USE_SQLITE
libpocketcoin_wallet_a_SOURCES += wallet/sqlite.cpp
endif

libpocketcoin_wallet_tool_a_CPPFLAGS = $(AM_CPPFLAGS) $(POCKETCOIN_INCLUDES)
libpocketcoin_wallet_tool_a_CXXFLAGS = $(AM_CXXFLAGS) $(PIE_FLAGS)
libpocketcoin_wallet_tool_a_SOURCES = \
  wallet/wallettool.cpp \
  $(POCKETCOIN_CORE_H)

# crypto primitives library
crypto_libpocketcoin_crypto_base_a_CPPFLAGS = $(AM_CPPFLAGS)
crypto_libpocketcoin_crypto_base_a_CXXFLAGS = $(AM_CXXFLAGS) $(PIE_FLAGS)
crypto_libpocketcoin_crypto_base_a_SOURCES = \
  crypto/aes.cpp \
  crypto/aes.h \
  crypto/chacha_poly_aead.h \
  crypto/chacha_poly_aead.cpp \
  crypto/chacha20.h \
  crypto/chacha20.cpp \
  crypto/common.h \
  crypto/hkdf_sha256_32.cpp \
  crypto/hkdf_sha256_32.h \
  crypto/hmac_sha256.cpp \
  crypto/hmac_sha256.h \
  crypto/hmac_sha512.cpp \
  crypto/hmac_sha512.h \
  crypto/poly1305.h \
  crypto/poly1305.cpp \
  crypto/ripemd160.cpp \
  crypto/ripemd160.h \
  crypto/sha1.cpp \
  crypto/sha1.h \
  crypto/sha256.cpp \
  crypto/sha256.h \
  crypto/sha3.cpp \
  crypto/sha3.h \
  crypto/sha512.cpp \
  crypto/sha512.h \
  crypto/siphash.cpp \
  crypto/siphash.h

if USE_ASM
crypto_libpocketcoin_crypto_base_a_SOURCES += crypto/sha256_sse4.cpp
endif

crypto_libpocketcoin_crypto_sse41_a_CXXFLAGS = $(AM_CXXFLAGS) $(PIE_FLAGS)
crypto_libpocketcoin_crypto_sse41_a_CPPFLAGS = $(AM_CPPFLAGS)
crypto_libpocketcoin_crypto_sse41_a_CXXFLAGS += $(SSE41_CXXFLAGS)
crypto_libpocketcoin_crypto_sse41_a_CPPFLAGS += -DENABLE_SSE41
crypto_libpocketcoin_crypto_sse41_a_SOURCES = crypto/sha256_sse41.cpp

crypto_libpocketcoin_crypto_avx2_a_CXXFLAGS = $(AM_CXXFLAGS) $(PIE_FLAGS)
crypto_libpocketcoin_crypto_avx2_a_CPPFLAGS = $(AM_CPPFLAGS)
crypto_libpocketcoin_crypto_avx2_a_CXXFLAGS += $(AVX2_CXXFLAGS)
crypto_libpocketcoin_crypto_avx2_a_CPPFLAGS += -DENABLE_AVX2
crypto_libpocketcoin_crypto_avx2_a_SOURCES = crypto/sha256_avx2.cpp

crypto_libpocketcoin_crypto_shani_a_CXXFLAGS = $(AM_CXXFLAGS) $(PIE_FLAGS)
crypto_libpocketcoin_crypto_shani_a_CPPFLAGS = $(AM_CPPFLAGS)
crypto_libpocketcoin_crypto_shani_a_CXXFLAGS += $(SHANI_CXXFLAGS)
crypto_libpocketcoin_crypto_shani_a_CPPFLAGS += -DENABLE_SHANI
crypto_libpocketcoin_crypto_shani_a_SOURCES = crypto/sha256_shani.cpp

# consensus: shared between all executables that validate any consensus rules.
libpocketcoin_consensus_a_CPPFLAGS = $(AM_CPPFLAGS) $(POCKETCOIN_INCLUDES)
libpocketcoin_consensus_a_CXXFLAGS = $(AM_CXXFLAGS) $(PIE_FLAGS)
libpocketcoin_consensus_a_SOURCES = \
  amount.h \
  arith_uint256.cpp \
  arith_uint256.h \
  consensus/merkle.cpp \
  consensus/merkle.h \
  consensus/params.h \
  consensus/tx_check.cpp \
  consensus/validation.h \
  hash.cpp \
  hash.h \
  prevector.h \
  primitives/block.cpp \
  primitives/block.h \
  primitives/transaction.cpp \
  primitives/transaction.h \
  pubkey.cpp \
  pubkey.h \
  script/pocketcoinconsensus.cpp \
  script/interpreter.cpp \
  script/interpreter.h \
  script/script.cpp \
  script/script.h \
  script/script_error.cpp \
  script/script_error.h \
  serialize.h \
  span.h \
  tinyformat.h \
  uint256.cpp \
  uint256.h \
  util/strencodings.cpp \
  util/strencodings.h \
  version.h

# common: shared between pocketcoind, and pocketcoin-qt and non-server tools
libpocketcoin_common_a_CPPFLAGS = $(AM_CPPFLAGS) $(POCKETCOIN_INCLUDES)
libpocketcoin_common_a_CXXFLAGS = $(AM_CXXFLAGS) $(PIE_FLAGS)
libpocketcoin_common_a_SOURCES = \
  base58.cpp \
  bech32.cpp \
  bloom.cpp \
  chainparams.cpp \
  coins.cpp \
  compressor.cpp \
  core_read.cpp \
  core_write.cpp \
  key.cpp \
  key_io.cpp \
  merkleblock.cpp \
  netaddress.cpp \
  netbase.cpp \
  net_permissions.cpp \
  outputtype.cpp \
  policy/feerate.cpp \
  policy/policy.cpp \
  protocol.cpp \
  psbt.cpp \
  rpc/rawtransaction_util.cpp \
  rpc/util.cpp \
  scheduler.cpp \
  script/descriptor.cpp \
  script/sign.cpp \
  script/signingprovider.cpp \
  script/standard.cpp \
  versionbitsinfo.cpp \
  warnings.cpp \
  $(POCKETCOIN_CORE_H)

# util: shared between all executables.
# This library *must* be included to make sure that the glibc
# backward-compatibility objects and their sanity checks are linked.
libpocketcoin_util_a_CPPFLAGS = $(AM_CPPFLAGS) $(POCKETCOIN_INCLUDES)
libpocketcoin_util_a_CXXFLAGS = $(AM_CXXFLAGS) $(PIE_FLAGS)
libpocketcoin_util_a_SOURCES = \
  support/lockedpool.cpp \
  chainparamsbase.cpp \
  clientversion.cpp \
  compat/glibc_sanity.cpp \
  compat/glibcxx_sanity.cpp \
  compat/strnlen.cpp \
  fs.cpp \
  interfaces/handler.cpp \
  logging.cpp \
  random.cpp \
  randomenv.cpp \
  rpc/request.cpp \
  support/cleanse.cpp \
  sync.cpp \
  threadinterrupt.cpp \
  util/asmap.cpp \
  util/bip32.cpp \
  util/bytevectorhash.cpp \
  util/error.cpp \
  util/fees.cpp \
  util/html.cpp \
  util/system.cpp \
  util/message.cpp \
  util/moneystr.cpp \
  util/rbf.cpp \
  util/settings.cpp \
  util/threadnames.cpp \
  util/spanparsing.cpp \
  util/strencodings.cpp \
  util/string.cpp \
  util/time.cpp \
  $(POCKETCOIN_CORE_H)

if USE_LIBEVENT
libpocketcoin_util_a_SOURCES += util/url.cpp
endif

if GLIBC_BACK_COMPAT
libpocketcoin_util_a_SOURCES += compat/glibc_compat.cpp
AM_LDFLAGS += $(COMPAT_LDFLAGS)
endif

# cli: shared between pocketcoin-cli and pocketcoin-qt
libpocketcoin_cli_a_CPPFLAGS = $(AM_CPPFLAGS) $(POCKETCOIN_INCLUDES)
libpocketcoin_cli_a_CXXFLAGS = $(AM_CXXFLAGS) $(PIE_FLAGS)
libpocketcoin_cli_a_SOURCES = \
  compat/stdin.h \
  compat/stdin.cpp \
  rpc/client.cpp \
  $(POCKETCOIN_CORE_H)

nodist_libpocketcoin_util_a_SOURCES = $(srcdir)/obj/build.h
#

# pocketcoind & pocketcoin-node binaries #
pocketcoin_daemon_sources = pocketcoind.cpp
pocketcoin_bin_cppflags = $(AM_CPPFLAGS) $(POCKETCOIN_INCLUDES)
pocketcoin_bin_cxxflags = $(AM_CXXFLAGS) $(PIE_FLAGS)
pocketcoin_bin_ldflags = $(RELDFLAGS) $(AM_LDFLAGS) $(LIBTOOL_APP_LDFLAGS) $(PTHREAD_FLAGS)

if TARGET_WINDOWS
pocketcoin_daemon_sources += pocketcoind-res.rc
endif

pocketcoin_bin_ldadd = \
  $(LIBPOCKETCOIN_WALLET) \
  $(LIBPOCKETCOIN_COMMON) \
  $(LIBPOCKETCOIN_UTIL) \
  $(LIBUNIVALUE) \
  $(LIBPOCKETCOIN_ZMQ) \
  $(LIBPOCKETCOIN_CONSENSUS) \
  $(LIBPOCKETCOIN_CRYPTO) \
  $(LIBLEVELDB) \
  $(LIBLEVELDB_SSE42) \
  $(LIBMEMENV) \
  $(LIBSECP256K1) \
  $(LIBSQLITE3)

pocketcoin_bin_ldadd += $(BOOST_LIBS) $(BDB_LIBS) $(MINIUPNPC_LIBS) $(EVENT_PTHREADS_LIBS) $(EVENT_LIBS) $(ZMQ_LIBS) $(CRYPTO_LIBS) $(SSL_LIBS)

pocketcoind_SOURCES = $(pocketcoin_daemon_sources)
pocketcoind_CPPFLAGS = $(pocketcoin_bin_cppflags)
pocketcoind_CXXFLAGS = $(pocketcoin_bin_cxxflags)
pocketcoind_LDFLAGS = $(pocketcoin_bin_ldflags)
pocketcoind_LDADD = $(LIBPOCKETCOIN_SERVER) $(pocketcoin_bin_ldadd)

pocketcoin_node_SOURCES = $(pocketcoin_daemon_sources)
pocketcoin_node_CPPFLAGS = $(pocketcoin_bin_cppflags)
pocketcoin_node_CXXFLAGS = $(pocketcoin_bin_cxxflags)
pocketcoin_node_LDFLAGS = $(pocketcoin_bin_ldflags)
pocketcoin_node_LDADD = $(LIBPOCKETCOIN_SERVER) $(pocketcoin_bin_ldadd)

# pocketcoin-cli binary #
pocketcoin_cli_SOURCES = pocketcoin-cli.cpp
pocketcoin_cli_CPPFLAGS = $(AM_CPPFLAGS) $(POCKETCOIN_INCLUDES) $(EVENT_CFLAGS)
pocketcoin_cli_CXXFLAGS = $(AM_CXXFLAGS) $(PIE_FLAGS)
pocketcoin_cli_LDFLAGS = $(RELDFLAGS) $(AM_LDFLAGS) $(LIBTOOL_APP_LDFLAGS) $(PTHREAD_FLAGS)

if TARGET_WINDOWS
pocketcoin_cli_SOURCES += pocketcoin-cli-res.rc
endif

pocketcoin_cli_LDADD = \
  $(LIBPOCKETCOIN_CLI) \
  $(LIBUNIVALUE) \
  $(LIBPOCKETCOIN_UTIL) \
  $(LIBPOCKETCOIN_CRYPTO)

pocketcoin_cli_LDADD += $(BOOST_LIBS) $(EVENT_LIBS)
#

# pocketcoin-tx binary #
pocketcoin_tx_SOURCES = pocketcoin-tx.cpp
pocketcoin_tx_CPPFLAGS = $(AM_CPPFLAGS) $(POCKETCOIN_INCLUDES)
pocketcoin_tx_CXXFLAGS = $(AM_CXXFLAGS) $(PIE_FLAGS)
pocketcoin_tx_LDFLAGS = $(RELDFLAGS) $(AM_LDFLAGS) $(LIBTOOL_APP_LDFLAGS) $(PTHREAD_FLAGS)

if TARGET_WINDOWS
pocketcoin_tx_SOURCES += pocketcoin-tx-res.rc
endif

pocketcoin_tx_LDADD = \
  $(LIBUNIVALUE) \
  $(LIBPOCKETCOIN_COMMON) \
  $(LIBPOCKETCOIN_UTIL) \
  $(LIBPOCKETCOIN_CONSENSUS) \
  $(LIBPOCKETCOIN_CRYPTO) \
  $(LIBSECP256K1)

pocketcoin_tx_LDADD += $(BOOST_LIBS)
#

# pocketcoin-wallet binary #
# pocketcoin_wallet_SOURCES = pocketcoin-wallet.cpp #
# pocketcoin_wallet_CPPFLAGS = $(pocketcoin_bin_cppflags) #
# pocketcoin_wallet_CXXFLAGS = $(pocketcoin_bin_cxxflags) #
# pocketcoin_wallet_LDFLAGS = $(pocketcoin_bin_ldflags) #
# pocketcoin_wallet_LDADD = $(LIBPOCKETCOIN_WALLET_TOOL) $(pocketcoin_bin_ldadd) #

# if TARGET_WINDOWS
# pocketcoin_wallet_SOURCES += pocketcoin-wallet-res.rc
# endif
#

# pocketcoinconsensus library #
if BUILD_POCKETCOIN_LIBS
include_HEADERS = script/pocketcoinconsensus.h
libpocketcoinconsensus_la_SOURCES = support/cleanse.cpp $(crypto_libpocketcoin_crypto_base_a_SOURCES) $(libpocketcoin_consensus_a_SOURCES)

if GLIBC_BACK_COMPAT
  libpocketcoinconsensus_la_SOURCES += compat/glibc_compat.cpp
endif

libpocketcoinconsensus_la_LDFLAGS = $(AM_LDFLAGS) -no-undefined $(RELDFLAGS)
libpocketcoinconsensus_la_LIBADD = $(LIBSECP256K1)
libpocketcoinconsensus_la_CPPFLAGS = $(AM_CPPFLAGS) -I$(builddir)/obj -I$(srcdir)/secp256k1/include -DBUILD_POCKETCOIN_INTERNAL
libpocketcoinconsensus_la_CXXFLAGS = $(AM_CXXFLAGS) $(PIE_FLAGS)

endif
#

CTAES_DIST =  crypto/ctaes/bench.c
CTAES_DIST += crypto/ctaes/ctaes.c
CTAES_DIST += crypto/ctaes/ctaes.h
CTAES_DIST += crypto/ctaes/README.md
CTAES_DIST += crypto/ctaes/test.c

CLEANFILES = $(EXTRA_LIBRARIES)

CLEANFILES += *.gcda *.gcno
CLEANFILES += compat/*.gcda compat/*.gcno
CLEANFILES += consensus/*.gcda consensus/*.gcno
CLEANFILES += crc32c/src/*.gcda crc32c/src/*.gcno
CLEANFILES += crypto/*.gcda crypto/*.gcno
CLEANFILES += index/*.gcda index/*.gcno
CLEANFILES += interfaces/*.gcda interfaces/*.gcno
CLEANFILES += node/*.gcda node/*.gcno
CLEANFILES += policy/*.gcda policy/*.gcno
CLEANFILES += primitives/*.gcda primitives/*.gcno
CLEANFILES += rpc/*.gcda rpc/*.gcno
CLEANFILES += script/*.gcda script/*.gcno
CLEANFILES += support/*.gcda support/*.gcno
CLEANFILES += univalue/*.gcda univalue/*.gcno
CLEANFILES += util/*.gcda util/*.gcno
CLEANFILES += wallet/*.gcda wallet/*.gcno
CLEANFILES += wallet/test/*.gcda wallet/test/*.gcno
CLEANFILES += zmq/*.gcda zmq/*.gcno
CLEANFILES += obj/build.h

EXTRA_DIST = $(CTAES_DIST)


config/pocketcoin-config.h: config/stamp-h1
	@$(MAKE) -C $(top_builddir) $(subdir)/$(@)
config/stamp-h1: $(top_srcdir)/$(subdir)/config/pocketcoin-config.h.in $(top_builddir)/config.status
	$(AM_V_at)$(MAKE) -C $(top_builddir) $(subdir)/$(@)
$(top_srcdir)/$(subdir)/config/pocketcoin-config.h.in:  $(am__configure_deps)
	$(AM_V_at)$(MAKE) -C $(top_srcdir) $(subdir)/config/pocketcoin-config.h.in

clean-local:
	-$(MAKE) -C secp256k1 clean
	-$(MAKE) -C univalue clean
	-rm -f leveldb/*/*.gcda leveldb/*/*.gcno leveldb/helpers/memenv/*.gcda leveldb/helpers/memenv/*.gcno
	-rm -f config.h
	-rm -rf test/__pycache__

.rc.o:
	@test -f $(WINDRES)
	## FIXME: How to get the appropriate modulename_CPPFLAGS in here?
	$(AM_V_GEN) $(WINDRES) $(DEFS) $(DEFAULT_INCLUDES) $(INCLUDES) $(CPPFLAGS) -DWINDRES_PREPROC -i $< -o $@

check-symbols: $(bin_PROGRAMS)
if TARGET_DARWIN
	@echo "Checking macOS dynamic libraries..."
	$(AM_V_at) OTOOL=$(OTOOL) $(PYTHON) $(top_srcdir)/contrib/devtools/symbol-check.py $(bin_PROGRAMS)
endif

if TARGET_WINDOWS
	@echo "Checking Windows dynamic libraries..."
	$(AM_V_at) OBJDUMP=$(OBJDUMP) $(PYTHON) $(top_srcdir)/contrib/devtools/symbol-check.py $(bin_PROGRAMS)
endif

if GLIBC_BACK_COMPAT
	@echo "Checking glibc back compat..."
	$(AM_V_at) READELF=$(READELF) CPPFILT=$(CPPFILT) $(PYTHON) $(top_srcdir)/contrib/devtools/symbol-check.py $(bin_PROGRAMS)
endif

check-security: $(bin_PROGRAMS)
if HARDEN
	@echo "Checking binary security..."
	$(AM_V_at) READELF=$(READELF) OBJDUMP=$(OBJDUMP) OTOOL=$(OTOOL) $(PYTHON) $(top_srcdir)/contrib/devtools/security-check.py $(bin_PROGRAMS)
endif

if EMBEDDED_LEVELDB
include Makefile.crc32c.include
include Makefile.leveldb.include
endif

include Makefile.test_util.include
include Makefile.test_fuzz.include

if ENABLE_TESTS
include Makefile.test.include
endif

# if ENABLE_BENCH
# include Makefile.bench.include
# endif

if ENABLE_QT
include Makefile.qt.include
endif

# if ENABLE_QT_TESTS
# include Makefile.qttest.include
# endif<|MERGE_RESOLUTION|>--- conflicted
+++ resolved
@@ -325,14 +325,11 @@
     core_io.h \
     core_memusage.h \
     cuckoocache.h \
-<<<<<<< HEAD
     dbwrapper.h \
     ldb/ldb.h \
     flatfile.h \
-=======
+    fs.h \
     eventloop.h \
->>>>>>> 41a3d6fe
-    fs.h \
     httprpc.h \
     httpserver.h \
     index/base.h \
@@ -472,11 +469,7 @@
     zmq/zmqrpc.h \
     zmq/zmqutil.h \
     websocket/ws.h \
-<<<<<<< HEAD
-=======
     websocket/notifyprocessor.h \
-    utils/html.h \
->>>>>>> 41a3d6fe
     $(POCKETDB_H)
 
 
@@ -547,11 +540,7 @@
     validationinterface.cpp \
     versionbits.cpp \
     websocket/ws.cpp \
-<<<<<<< HEAD
-=======
     websocket/notifyprocessor.cpp \
-    utils/html.cpp \
->>>>>>> 41a3d6fe
     $(POCKETDB_CPP) \
     $(POCKETCOIN_CORE_H)
 
