// Copyright (c) 2009-2010 Satoshi Nakamoto
// Copyright (c) 2009-2018 The Pocketcoin Core developers
// Distributed under the MIT software license, see the accompanying
// file COPYING or http://www.opensource.org/licenses/mit-license.php.

#ifndef POCKETCOIN_WALLET_WALLET_H
#define POCKETCOIN_WALLET_WALLET_H

#include <amount.h>
#include <interfaces/chain.h>
#include <interfaces/handler.h>
#include <outputtype.h>
#include <policy/feerate.h>
#include <psbt.h>
#include <tinyformat.h>
#include <util/message.h>
#include <util/strencodings.h>
#include <util/string.h>
#include <util/system.h>
#include <util/ui_change_type.h>
#include <validationinterface.h>
#include <wallet/coinselection.h>
#include <wallet/crypter.h>
#include <wallet/scriptpubkeyman.h>
#include <wallet/walletdb.h>
#include <wallet/walletutil.h>

#include <algorithm>
#include <atomic>
#include <map>
#include <memory>
#include <set>
#include <stdexcept>
#include <stdint.h>
#include <string>
#include <utility>
#include <vector>

#include <boost/signals2/signal.hpp>

using LoadWalletFn = std::function<void(std::unique_ptr<interfaces::Wallet> wallet)>;

struct bilingual_str;

//! Explicitly unload and delete the wallet.
//! Blocks the current thread after signaling the unload intent so that all
//! wallet clients release the wallet.
//! Note that, when blocking is not required, the wallet is implicitly unloaded
//! by the shared pointer deleter.
void UnloadWallet(std::shared_ptr<CWallet>&& wallet);

bool AddWallet(const std::shared_ptr<CWallet>& wallet);
bool RemoveWallet(const std::shared_ptr<CWallet>& wallet, Optional<bool> load_on_start, std::vector<bilingual_str>& warnings);
bool RemoveWallet(const std::shared_ptr<CWallet>& wallet, Optional<bool> load_on_start);
std::vector<std::shared_ptr<CWallet>> GetWallets();
std::shared_ptr<CWallet> GetWallet(const std::string& name);
std::shared_ptr<CWallet> LoadWallet(interfaces::Chain& chain, const std::string& name, Optional<bool> load_on_start, const DatabaseOptions& options, DatabaseStatus& status, bilingual_str& error, std::vector<bilingual_str>& warnings);
std::shared_ptr<CWallet> CreateWallet(interfaces::Chain& chain, const std::string& name, Optional<bool> load_on_start, DatabaseOptions& options, DatabaseStatus& status, bilingual_str& error, std::vector<bilingual_str>& warnings);
std::unique_ptr<interfaces::Handler> HandleLoadWallet(LoadWalletFn load_wallet);
std::unique_ptr<WalletDatabase> MakeWalletDatabase(const std::string& name, const DatabaseOptions& options, DatabaseStatus& status, bilingual_str& error);

//! -paytxfee default
constexpr CAmount DEFAULT_PAY_TX_FEE = 0;
//! -fallbackfee default
static const CAmount DEFAULT_FALLBACK_FEE = 0;
//! -discardfee default
static const CAmount DEFAULT_DISCARD_FEE = 10000;
//! -mintxfee default
static const CAmount DEFAULT_TRANSACTION_MINFEE = 1000;
/**
 * maximum fee increase allowed to do partial spend avoidance, even for nodes with this feature disabled by default
 *
 * A value of -1 disables this feature completely.
 * A value of 0 (current default) means to attempt to do partial spend avoidance, and use its results if the fees remain *unchanged*
 * A value > 0 means to do partial spend avoidance if the fee difference against a regular coin selection instance is in the range [0..value].
 */
static const CAmount DEFAULT_MAX_AVOIDPARTIALSPEND_FEE = 0;
//! discourage APS fee higher than this amount
constexpr CAmount HIGH_APS_FEE{COIN / 10000};
//! minimum recommended increment for BIP 125 replacement txs
static const CAmount WALLET_INCREMENTAL_RELAY_FEE = 5000;
//! Default for -spendzeroconfchange
static const bool DEFAULT_SPEND_ZEROCONF_CHANGE = true;
//! Default for -walletrejectlongchains
static const bool DEFAULT_WALLET_REJECT_LONG_CHAINS = false;
//! -txconfirmtarget default
static const unsigned int DEFAULT_TX_CONFIRM_TARGET = 6;
//! -walletrbf default
static const bool DEFAULT_WALLET_RBF = false;
static const bool DEFAULT_WALLETBROADCAST = true;
static const bool DEFAULT_DISABLE_WALLET = false;
//! -maxtxfee default
constexpr CAmount DEFAULT_TRANSACTION_MAXFEE{COIN / 10};
//! Discourage users to set fees higher than this amount (in satoshis) per kB
constexpr CAmount HIGH_TX_FEE_PER_KB{COIN / 100};
//! -maxtxfee will warn if called with a higher fee than this amount (in satoshis)
constexpr CAmount HIGH_MAX_TX_FEE{100 * HIGH_TX_FEE_PER_KB};

//! Pre-calculated constants for input size estimation in *virtual size*
static constexpr size_t DUMMY_NESTED_P2WPKH_INPUT_SIZE = 91;

class CCoinControl;
class COutput;
class CScript;
class CWalletTx;
struct FeeCalculation;
enum class FeeEstimateMode;
class ReserveDestination;

//! Default for -addresstype
constexpr OutputType DEFAULT_ADDRESS_TYPE{OutputType::LEGACY};

static constexpr uint64_t KNOWN_WALLET_FLAGS =
        WALLET_FLAG_AVOID_REUSE
    |   WALLET_FLAG_BLANK_WALLET
    |   WALLET_FLAG_KEY_ORIGIN_METADATA
    |   WALLET_FLAG_DISABLE_PRIVATE_KEYS
    |   WALLET_FLAG_DESCRIPTORS;

static constexpr uint64_t MUTABLE_WALLET_FLAGS =
        WALLET_FLAG_AVOID_REUSE;

static const std::map<std::string,WalletFlags> WALLET_FLAG_MAP{
    {"avoid_reuse", WALLET_FLAG_AVOID_REUSE},
    {"blank", WALLET_FLAG_BLANK_WALLET},
    {"key_origin_metadata", WALLET_FLAG_KEY_ORIGIN_METADATA},
    {"disable_private_keys", WALLET_FLAG_DISABLE_PRIVATE_KEYS},
    {"descriptor_wallet", WALLET_FLAG_DESCRIPTORS},
};

extern const std::map<uint64_t,std::string> WALLET_FLAG_CAVEATS;

/** A wrapper to reserve an address from a wallet
 *
 * ReserveDestination is used to reserve an address.
 * It is currently only used inside of CreateTransaction.
 *
 * Instantiating a ReserveDestination does not reserve an address. To do so,
 * GetReservedDestination() needs to be called on the object. Once an address has been
 * reserved, call KeepDestination() on the ReserveDestination object to make sure it is not
 * returned. Call ReturnDestination() to return the address so it can be re-used (for
 * example, if the address was used in a new transaction
 * and that transaction was not completed and needed to be aborted).
 *
 * If an address is reserved and KeepDestination() is not called, then the address will be
 * returned when the ReserveDestination goes out of scope.
 */
class ReserveDestination
{
protected:
    //! The wallet to reserve from
    const CWallet* const pwallet;
    //! The ScriptPubKeyMan to reserve from. Based on type when GetReservedDestination is called
    ScriptPubKeyMan* m_spk_man{nullptr};
    OutputType const type;
    //! The index of the address's key in the keypool
    int64_t nIndex{-1};
    //! The destination
    CTxDestination address;
    //! Whether this is from the internal (change output) keypool
    bool fInternal{false};

public:
    //! Construct a ReserveDestination object. This does NOT reserve an address yet
    explicit ReserveDestination(CWallet* pwallet, OutputType type)
      : pwallet(pwallet)
      , type(type) { }

    ReserveDestination(const ReserveDestination&) = delete;
    ReserveDestination& operator=(const ReserveDestination&) = delete;

    //! Destructor. If a key has been reserved and not KeepKey'ed, it will be returned to the keypool
    ~ReserveDestination()
    {
        ReturnDestination();
    }

    //! Reserve an address
    bool GetReservedDestination(CTxDestination& pubkey, bool internal);
    //! Return reserved address
    void ReturnDestination();
    //! Keep the address. Do not return it's key to the keypool when this object goes out of scope
    void KeepDestination();
};

/** Address book data */
class CAddressBookData
{
private:
    bool m_change{true};
    std::string m_label;
public:
    std::string purpose;

    CAddressBookData() : purpose("unknown") {}

    typedef std::map<std::string, std::string> StringMap;
    StringMap destdata;

    bool IsChange() const { return m_change; }
    const std::string& GetLabel() const { return m_label; }
    void SetLabel(const std::string& label) {
        m_change = false;
        m_label = label;
    }
};

struct CRecipient
{
    CScript scriptPubKey;
    CAmount nAmount;
    bool fSubtractFeeFromAmount;
};

typedef std::map<std::string, std::string> mapValue_t;


static inline void ReadOrderPos(int64_t& nOrderPos, mapValue_t& mapValue)
{
    if (!mapValue.count("n"))
    {
        nOrderPos = -1; // TODO: calculate elsewhere
        return;
    }
    nOrderPos = atoi64(mapValue["n"]);
}


static inline void WriteOrderPos(const int64_t& nOrderPos, mapValue_t& mapValue)
{
    if (nOrderPos == -1)
        return;
    mapValue["n"] = ToString(nOrderPos);
}

struct COutputEntry
{
    CTxDestination destination;
    CAmount amount;
    int vout;
};

/** Legacy class used for deserializing vtxPrev for backwards compatibility.
 * vtxPrev was removed in commit 93a18a3650292afbb441a47d1fa1b94aeb0164e3,
 * but old wallet.dat files may still contain vtxPrev vectors of CMerkleTxs.
 * These need to get deserialized for field alignment when deserializing
 * a CWalletTx, but the deserialized values are discarded.**/
class CMerkleTx
{
public:
    template<typename Stream>
    void Unserialize(Stream& s)
    {
        CTransactionRef tx;
        uint256 hashBlock;
        std::vector<uint256> vMerkleBranch;
        int nIndex;

        s >> tx >> hashBlock >> vMerkleBranch >> nIndex;
    }
};

//Get the marginal bytes of spending the specified output
int CalculateMaximumSignedInputSize(const CTxOut& txout, const CWallet* pwallet, bool use_max_sig = false);

/**
 * A transaction with a bunch of additional info that only the owner cares about.
 * It includes any unrecorded transactions needed to link it back to the block chain.
 */
class CWalletTx
{
private:
    const CWallet* const pwallet;

    /** Constant used in hashBlock to indicate tx has been abandoned, only used at
     * serialization/deserialization to avoid ambiguity with conflicted.
     */
    static constexpr const uint256& ABANDON_HASH = uint256::ONE;

public:
    /**
     * Key/value map with information about the transaction.
     *
     * The following keys can be read and written through the map and are
     * serialized in the wallet database:
     *
     *     "comment", "to"   - comment strings provided to sendtoaddress,
     *                         and sendmany wallet RPCs
     *     "replaces_txid"   - txid (as HexStr) of transaction replaced by
     *                         bumpfee on transaction created by bumpfee
     *     "replaced_by_txid" - txid (as HexStr) of transaction created by
     *                         bumpfee on transaction replaced by bumpfee
     *     "from", "message" - obsolete fields that could be set in UI prior to
     *                         2011 (removed in commit 4d9b223)
     *
     * The following keys are serialized in the wallet database, but shouldn't
     * be read or written through the map (they will be temporarily added and
     * removed from the map during serialization):
     *
     *     "fromaccount"     - serialized strFromAccount value
     *     "n"               - serialized nOrderPos value
     *     "timesmart"       - serialized nTimeSmart value
     *     "spent"           - serialized vfSpent value that existed prior to
     *                         2014 (removed in commit 93a18a3)
     */
    mapValue_t mapValue;
    std::vector<std::pair<std::string, std::string> > vOrderForm;
    unsigned int fTimeReceivedIsTxTime;
    unsigned int nTimeReceived; //!< time received by this node
    /**
     * Stable timestamp that never changes, and reflects the order a transaction
     * was added to the wallet. Timestamp is based on the block time for a
     * transaction added as part of a block, or else the time when the
     * transaction was received if it wasn't part of a block, with the timestamp
     * adjusted in both cases so timestamp order matches the order transactions
     * were added to the wallet. More details can be found in
     * CWallet::ComputeTimeSmart().
     */
    unsigned int nTimeSmart;
    /**
     * From me flag is set to 1 for transactions that were created by the wallet
     * on this pocketcoin node, and set to 0 for transactions that were created
     * externally and came in through the network or sendrawtransaction RPC.
     */
    bool fFromMe;
    int64_t nOrderPos; //!< position in ordered transaction list
    std::multimap<int64_t, CWalletTx*>::const_iterator m_it_wtxOrdered;

    // memory only
    enum AmountType { DEBIT, CREDIT, IMMATURE_CREDIT, AVAILABLE_CREDIT, AMOUNTTYPE_ENUM_ELEMENTS };
    CAmount GetCachableAmount(AmountType type, const isminefilter& filter, bool recalculate = false) const;
    mutable CachableAmount m_amounts[AMOUNTTYPE_ENUM_ELEMENTS];
    /**
     * This flag is true if all m_amounts caches are empty. This is particularly
     * useful in places where MarkDirty is conditionally called and the
     * condition can be expensive and thus can be skipped if the flag is true.
     * See MarkDestinationsDirty.
     */
    mutable bool m_is_cache_empty{true};
    mutable bool fChangeCached;
    mutable bool fInMempool;
    mutable CAmount nChangeCached;

    CWalletTx(const CWallet* wallet, CTransactionRef arg)
        : pwallet(wallet),
          tx(std::move(arg))
    {
        Init();
    }

    void Init()
    {
        mapValue.clear();
        vOrderForm.clear();
        fTimeReceivedIsTxTime = false;
        nTimeReceived = 0;
        nTimeSmart = 0;
        fFromMe = false;
        fChangeCached = false;
        fInMempool = false;
        nChangeCached = 0;
        nOrderPos = -1;
        m_confirm = Confirmation{};
    }

    CTransactionRef tx;

    /* New transactions start as UNCONFIRMED. At BlockConnected,
     * they will transition to CONFIRMED. In case of reorg, at BlockDisconnected,
     * they roll back to UNCONFIRMED. If we detect a conflicting transaction at
     * block connection, we update conflicted tx and its dependencies as CONFLICTED.
     * If tx isn't confirmed and outside of mempool, the user may switch it to ABANDONED
     * by using the abandontransaction call. This last status may be override by a CONFLICTED
     * or CONFIRMED transition.
     */
    enum Status {
        UNCONFIRMED,
        CONFIRMED,
        CONFLICTED,
        ABANDONED
    };

    /* Confirmation includes tx status and a triplet of {block height/block hash/tx index in block}
     * at which tx has been confirmed. All three are set to 0 if tx is unconfirmed or abandoned.
     * Meaning of these fields changes with CONFLICTED state where they instead point to block hash
     * and block height of the deepest conflicting tx.
     */
    struct Confirmation {
        Status status;
        int block_height;
        uint256 hashBlock;
        int nIndex;
        Confirmation(Status s = UNCONFIRMED, int b = 0, uint256 h = uint256(), int i = 0) : status(s), block_height(b), hashBlock(h), nIndex(i) {}
    };

    Confirmation m_confirm;

    template<typename Stream>
    void Serialize(Stream& s) const
    {
        mapValue_t mapValueCopy = mapValue;

        mapValueCopy["fromaccount"] = "";
        WriteOrderPos(nOrderPos, mapValueCopy);
        if (nTimeSmart) {
            mapValueCopy["timesmart"] = strprintf("%u", nTimeSmart);
        }

        std::vector<char> dummy_vector1; //!< Used to be vMerkleBranch
        std::vector<char> dummy_vector2; //!< Used to be vtxPrev
        bool dummy_bool = false; //!< Used to be fSpent
        uint256 serializedHash = isAbandoned() ? ABANDON_HASH : m_confirm.hashBlock;
        int serializedIndex = isAbandoned() || isConflicted() ? -1 : m_confirm.nIndex;
        s << tx << serializedHash << dummy_vector1 << serializedIndex << dummy_vector2 << mapValueCopy << vOrderForm << fTimeReceivedIsTxTime << nTimeReceived << fFromMe << dummy_bool;
    }

    template<typename Stream>
    void Unserialize(Stream& s)
    {
        Init();

        std::vector<uint256> dummy_vector1; //!< Used to be vMerkleBranch
        std::vector<CMerkleTx> dummy_vector2; //!< Used to be vtxPrev
        bool dummy_bool; //! Used to be fSpent
        int serializedIndex;
        s >> tx >> m_confirm.hashBlock >> dummy_vector1 >> serializedIndex >> dummy_vector2 >> mapValue >> vOrderForm >> fTimeReceivedIsTxTime >> nTimeReceived >> fFromMe >> dummy_bool;

        /* At serialization/deserialization, an nIndex == -1 means that hashBlock refers to
         * the earliest block in the chain we know this or any in-wallet ancestor conflicts
         * with. If nIndex == -1 and hashBlock is ABANDON_HASH, it means transaction is abandoned.
         * In same context, an nIndex >= 0 refers to a confirmed transaction (if hashBlock set) or
         * unconfirmed one. Older clients interpret nIndex == -1 as unconfirmed for backward
         * compatibility (pre-commit 9ac63d6).
         */
        if (serializedIndex == -1 && m_confirm.hashBlock == ABANDON_HASH) {
            setAbandoned();
        } else if (serializedIndex == -1) {
            setConflicted();
        } else if (!m_confirm.hashBlock.IsNull()) {
            m_confirm.nIndex = serializedIndex;
            setConfirmed();
        }

        ReadOrderPos(nOrderPos, mapValue);
        nTimeSmart = mapValue.count("timesmart") ? (unsigned int)atoi64(mapValue["timesmart"]) : 0;

        mapValue.erase("fromaccount");
        mapValue.erase("spent");
        mapValue.erase("n");
        mapValue.erase("timesmart");
    }

    void SetTx(CTransactionRef arg)
    {
        tx = std::move(arg);
    }

    //! make sure balances are recalculated
    void MarkDirty()
    {
        m_amounts[DEBIT].Reset();
        m_amounts[CREDIT].Reset();
        m_amounts[IMMATURE_CREDIT].Reset();
        m_amounts[AVAILABLE_CREDIT].Reset();
        fChangeCached = false;
        m_is_cache_empty = true;
    }

    //! filter decides which addresses will count towards the debit
    CAmount GetDebit(const isminefilter& filter) const;
    CAmount GetCredit(const isminefilter& filter) const;
    CAmount GetImmatureCredit(bool fUseCache = true) const;
    // TODO: Remove "NO_THREAD_SAFETY_ANALYSIS" and replace it with the correct
    // annotation "EXCLUSIVE_LOCKS_REQUIRED(pwallet->cs_wallet)". The
    // annotation "NO_THREAD_SAFETY_ANALYSIS" was temporarily added to avoid
    // having to resolve the issue of member access into incomplete type CWallet.
    CAmount GetAvailableCredit(bool fUseCache = true, const isminefilter& filter = ISMINE_SPENDABLE) const NO_THREAD_SAFETY_ANALYSIS;
    CAmount GetImmatureWatchOnlyCredit(const bool fUseCache = true) const;
    CAmount GetChange() const;

    // Get the marginal bytes if spending the specified output from this transaction
    int GetSpendSize(unsigned int out, bool use_max_sig = false) const
    {
        return CalculateMaximumSignedInputSize(tx->vout[out], pwallet, use_max_sig);
    }

    void GetAmounts(std::list<COutputEntry>& listReceived,
                    std::list<COutputEntry>& listSent, CAmount& nFee, const isminefilter& filter) const;

    bool IsFromMe(const isminefilter& filter) const
    {
        return (GetDebit(filter) > 0);
    }

    // True if only scriptSigs are different
    bool IsEquivalentTo(const CWalletTx& tx) const;

    bool InMempool() const;
    bool IsTrusted() const;

    int64_t GetTxTime() const;

    // Pass this transaction to node for mempool insertion and relay to peers if flag set to true
    bool SubmitMemoryPoolAndRelay(std::string& err_string, bool relay);

    // TODO: Remove "NO_THREAD_SAFETY_ANALYSIS" and replace it with the correct
    // annotation "EXCLUSIVE_LOCKS_REQUIRED(pwallet->cs_wallet)". The annotation
    // "NO_THREAD_SAFETY_ANALYSIS" was temporarily added to avoid having to
    // resolve the issue of member access into incomplete type CWallet. Note
    // that we still have the runtime check "AssertLockHeld(pwallet->cs_wallet)"
    // in place.
    std::set<uint256> GetConflicts() const NO_THREAD_SAFETY_ANALYSIS;

    /**
     * Return depth of transaction in blockchain:
     * <0  : conflicts with a transaction this deep in the blockchain
     *  0  : in memory pool, waiting to be included in a block
     * >=1 : this many blocks deep in the main chain
     */
    // TODO: Remove "NO_THREAD_SAFETY_ANALYSIS" and replace it with the correct
    // annotation "EXCLUSIVE_LOCKS_REQUIRED(pwallet->cs_wallet)". The annotation
    // "NO_THREAD_SAFETY_ANALYSIS" was temporarily added to avoid having to
    // resolve the issue of member access into incomplete type CWallet. Note
    // that we still have the runtime check "AssertLockHeld(pwallet->cs_wallet)"
    // in place.
    int GetDepthInMainChain() const NO_THREAD_SAFETY_ANALYSIS;
    bool IsInMainChain() const { return GetDepthInMainChain() > 0; }

    /**
     * @return number of blocks to maturity for this transaction:
     *  0 : is not a coinbase transaction, or is a mature coinbase transaction
     * >0 : is a coinbase transaction which matures in this many blocks
     */
    int GetBlocksToMaturity() const;
    bool isAbandoned() const { return m_confirm.status == CWalletTx::ABANDONED; }
    void setAbandoned()
    {
        m_confirm.status = CWalletTx::ABANDONED;
        m_confirm.hashBlock = uint256();
        m_confirm.block_height = 0;
        m_confirm.nIndex = 0;
    }
    bool isConflicted() const { return m_confirm.status == CWalletTx::CONFLICTED; }
    void setConflicted() { m_confirm.status = CWalletTx::CONFLICTED; }
    bool isUnconfirmed() const { return m_confirm.status == CWalletTx::UNCONFIRMED; }
    void setUnconfirmed() { m_confirm.status = CWalletTx::UNCONFIRMED; }
    bool isConfirmed() const { return m_confirm.status == CWalletTx::CONFIRMED; }
    void setConfirmed() { m_confirm.status = CWalletTx::CONFIRMED; }
    const uint256& GetHash() const { return tx->GetHash(); }
    bool IsCoinBase() const { return tx->IsCoinBase(); }
    bool IsCoinStake() const { return tx->IsCoinStake(); }
    bool IsImmatureCoinBase() const;

    // Disable copying of CWalletTx objects to prevent bugs where instances get
    // copied in and out of the mapWallet map, and fields are updated in the
    // wrong copy.
    CWalletTx(CWalletTx const &) = delete;
    void operator=(CWalletTx const &x) = delete;
};

class COutput
{
public:
    const CWalletTx *tx;
    int i;
    int nDepth;

    /** Pre-computed estimated size of this output as a fully-signed input in a transaction. Can be -1 if it could not be calculated */
    int nInputBytes;

    /** Whether we have the private keys to spend this output */
    bool fSpendable;

    /** Whether we know how to spend this output, ignoring the lack of keys */
    bool fSolvable;

    /** Whether to use the maximum sized, 72 byte signature when calculating the size of the input spend. This should only be set when watch-only outputs are allowed */
    bool use_max_sig;

    /**
     * Whether this output is considered safe to spend. Unconfirmed transactions
     * from outside keys and unconfirmed replacement transactions are considered
     * unsafe and will not be used to fund new spending transactions.
     */
    bool fSafe;

    COutput(const CWalletTx *txIn, int iIn, int nDepthIn, bool fSpendableIn, bool fSolvableIn)
    {
        tx = txIn; i = iIn; nDepth = nDepthIn; fSpendable = fSpendableIn; fSolvable = fSolvableIn;
    }

    COutput(const CWalletTx *txIn, int iIn, int nDepthIn, bool fSpendableIn, bool fSolvableIn, bool fSafeIn, bool use_max_sig_in = false)
    {
        tx = txIn; i = iIn; nDepth = nDepthIn; fSpendable = fSpendableIn; fSolvable = fSolvableIn; fSafe = fSafeIn; nInputBytes = -1; use_max_sig = use_max_sig_in;
        // If known and signable by the given wallet, compute nInputBytes
        // Failure will keep this value -1
        if (fSpendable && tx) {
            nInputBytes = tx->GetSpendSize(i, use_max_sig);
        }
    }

    std::string ToString() const;

    inline CInputCoin GetInputCoin() const
    {
        return CInputCoin(tx->tx, i, nInputBytes);
    }
};

struct CoinSelectionParams
{
    bool use_bnb = true;
    size_t change_output_size = 0;
    size_t change_spend_size = 0;
    CFeeRate m_effective_feerate;
    CFeeRate m_long_term_feerate;
    CFeeRate m_discard_feerate;
    size_t tx_noinputs_size = 0;
    //! Indicate that we are subtracting the fee from outputs
    bool m_subtract_fee_outputs = false;

    CoinSelectionParams(bool use_bnb, size_t change_output_size, size_t change_spend_size, CFeeRate effective_feerate,
                        CFeeRate long_term_feerate, CFeeRate discard_feerate, size_t tx_noinputs_size) :
        use_bnb(use_bnb),
        change_output_size(change_output_size),
        change_spend_size(change_spend_size),
        m_effective_feerate(effective_feerate),
        m_long_term_feerate(long_term_feerate),
        m_discard_feerate(discard_feerate),
        tx_noinputs_size(tx_noinputs_size)
    {}
    CoinSelectionParams() {}
};

class WalletRescanReserver; //forward declarations for ScanForWalletTransactions/RescanFromTime
/**
 * A CWallet maintains a set of transactions and balances, and provides the ability to create new transactions.
 */
class CWallet final : public WalletStorage, public interfaces::Chain::Notifications
{
private:
    CKeyingMaterial vMasterKey GUARDED_BY(cs_wallet);


    bool Unlock(const CKeyingMaterial& vMasterKeyIn, bool accept_no_keys = false);

    std::atomic<bool> fAbortRescan{false};
    std::atomic<bool> fScanningWallet{false}; // controlled by WalletRescanReserver
    std::atomic<int64_t> m_scanning_start{0};
    std::atomic<double> m_scanning_progress{0};
    friend class WalletRescanReserver;

    //! the current wallet version: clients below this version are not able to load the wallet
    int nWalletVersion GUARDED_BY(cs_wallet){FEATURE_BASE};

    int64_t nNextResend = 0;
    bool fBroadcastTransactions = false;
    // Local time that the tip block was received. Used to schedule wallet rebroadcasts.
    std::atomic<int64_t> m_best_block_time {0};

    /**
     * Used to keep track of spent outpoints, and
     * detect and report conflicts (double-spends or
     * mutated transactions where the mutant gets mined).
     */
    typedef std::multimap<COutPoint, uint256> TxSpends;
    TxSpends mapTxSpends GUARDED_BY(cs_wallet);
    void AddToSpends(const COutPoint& outpoint, const uint256& wtxid) EXCLUSIVE_LOCKS_REQUIRED(cs_wallet);
    void AddToSpends(const uint256& wtxid) EXCLUSIVE_LOCKS_REQUIRED(cs_wallet);

    /**
     * Add a transaction to the wallet, or update it.  pIndex and posInBlock should
     * be set when the transaction was known to be included in a block.  When
     * pIndex == nullptr, then wallet state is not updated in AddToWallet, but
     * notifications happen and cached balances are marked dirty.
     *
     * If fUpdate is true, existing transactions will be updated.
     * TODO: One exception to this is that the abandoned state is cleared under the
     * assumption that any further notification of a transaction that was considered
     * abandoned is an indication that it is not safe to be considered abandoned.
     * Abandoned state should probably be more carefully tracked via different
     * posInBlock signals or by checking mempool presence when necessary.
     */
    bool AddToWalletIfInvolvingMe(const CTransactionRef& tx, CWalletTx::Confirmation confirm, bool fUpdate) EXCLUSIVE_LOCKS_REQUIRED(cs_wallet);

    /* Mark a transaction (and its in-wallet descendants) as conflicting with a particular block. */
    void MarkConflicted(const uint256& hashBlock, int conflicting_height, const uint256& hashTx);

    /* Mark a transaction's inputs dirty, thus forcing the outputs to be recomputed */
    void MarkInputsDirty(const CTransactionRef& tx) EXCLUSIVE_LOCKS_REQUIRED(cs_wallet);

    void SyncMetaData(std::pair<TxSpends::iterator, TxSpends::iterator>) EXCLUSIVE_LOCKS_REQUIRED(cs_wallet);

    /* Used by TransactionAddedToMemorypool/BlockConnected/Disconnected/ScanForWalletTransactions.
     * Should be called with non-zero block_hash and posInBlock if this is for a transaction that is included in a block. */
    void SyncTransaction(const CTransactionRef& tx, CWalletTx::Confirmation confirm, bool update_tx = true) EXCLUSIVE_LOCKS_REQUIRED(cs_wallet);

    std::atomic<uint64_t> m_wallet_flags{0};

    bool SetAddressBookWithDB(WalletBatch& batch, const CTxDestination& address, const std::string& strName, const std::string& strPurpose);

    //! Unsets a wallet flag and saves it to disk
    void UnsetWalletFlagWithDB(WalletBatch& batch, uint64_t flag);

    //! Unset the blank wallet flag and saves it to disk
    void UnsetBlankWalletFlag(WalletBatch& batch) override;

    /** Interface for accessing chain state. */
    interfaces::Chain* m_chain;

    /** Wallet name: relative directory name or "" for default wallet. */
    std::string m_name;

    /** Internal database handle. */
    std::unique_ptr<WalletDatabase> database;

    /**
     * The following is used to keep track of how far behind the wallet is
     * from the chain sync, and to allow clients to block on us being caught up.
     *
     * Processed hash is a pointer on node's tip and doesn't imply that the wallet
     * has scanned sequentially all blocks up to this one.
     */
    uint256 m_last_block_processed GUARDED_BY(cs_wallet);

    /* Height of last block processed is used by wallet to know depth of transactions
     * without relying on Chain interface beyond asynchronous updates. For safety, we
     * initialize it to -1. Height is a pointer on node's tip and doesn't imply
     * that the wallet has scanned sequentially all blocks up to this one.
     */
    int m_last_block_processed_height GUARDED_BY(cs_wallet) = -1;

    std::map<OutputType, ScriptPubKeyMan*> m_external_spk_managers;
    std::map<OutputType, ScriptPubKeyMan*> m_internal_spk_managers;

    // Indexed by a unique identifier produced by each ScriptPubKeyMan using
    // ScriptPubKeyMan::GetID. In many cases it will be the hash of an internal structure
    std::map<uint256, std::unique_ptr<ScriptPubKeyMan>> m_spk_managers;

    bool CreateTransactionInternal(const std::vector<CRecipient>& vecSend, CTransactionRef& tx, CAmount& nFeeRet, int& nChangePosInOut, bilingual_str& error, const CCoinControl& coin_control, FeeCalculation& fee_calc_out, bool sign);

public:
    /*
     * Main wallet lock.
     * This lock protects all the fields added by CWallet.
     */
    mutable RecursiveMutex cs_wallet;

    /** Get database handle used by this wallet. Ideally this function would
     * not be necessary.
     */
    WalletDatabase& GetDBHandle()
    {
        return *database;
    }
    WalletDatabase& GetDatabase() const override { return *database; }

    /**
     * Select a set of coins such that nValueRet >= nTargetValue and at least
     * all coins from coinControl are selected; Never select unconfirmed coins
     * if they are not ours
     */
    bool SelectCoins(const std::vector<COutput>& vAvailableCoins, const CAmount& nTargetValue, std::set<CInputCoin>& setCoinsRet, CAmount& nValueRet,
                    const CCoinControl& coin_control, CoinSelectionParams& coin_selection_params, bool& bnb_used) const EXCLUSIVE_LOCKS_REQUIRED(cs_wallet);
    bool SelectCoinsForStaking(int64_t nTargetValue, unsigned int nSpendTime, std::set<std::pair<const CWalletTx*,unsigned int> >& setCoinsRet, int64_t& nValueRet) const; // TODO (losty-fur): probably required lock here

    void AvailableCoinsForStaking(std::vector<COutput>& vCoins, unsigned int nSpendTime) const;

    /** Get a name for this wallet for logging/debugging purposes.
     */
    const std::string& GetName() const { return m_name; }

    typedef std::map<unsigned int, CMasterKey> MasterKeyMap;
    MasterKeyMap mapMasterKeys;
    unsigned int nMasterKeyMaxID = 0;

    /** Construct wallet with specified name and database implementation. */
    CWallet(interfaces::Chain* chain, const std::string& name, std::unique_ptr<WalletDatabase> database)
        : m_chain(chain),
          m_name(name),
          database(std::move(database))
    {
    }

    ~CWallet()
    {
        // Should not have slots connected at this point.
        assert(NotifyUnload.empty());
    }

    bool IsCrypted() const;
    bool IsLocked() const override;
    bool Lock();

    /** Interface to assert chain access */
    bool HaveChain() const { return m_chain ? true : false; }

    std::map<uint256, CWalletTx> mapWallet GUARDED_BY(cs_wallet);

    typedef std::multimap<int64_t, CWalletTx*> TxItems;
    TxItems wtxOrdered;

    int64_t nOrderPosNext GUARDED_BY(cs_wallet) = 0;
    uint64_t nAccountingEntryNumber = 0;

    std::map<CTxDestination, CAddressBookData> m_address_book GUARDED_BY(cs_wallet);
    const CAddressBookData* FindAddressBookEntry(const CTxDestination&, bool allow_change = false) const EXCLUSIVE_LOCKS_REQUIRED(cs_wallet);

    std::set<COutPoint> setLockedCoins GUARDED_BY(cs_wallet);

    /** Registered interfaces::Chain::Notifications handler. */
    std::unique_ptr<interfaces::Handler> m_chain_notifications_handler;

    /** Interface for accessing chain state. */
    interfaces::Chain& chain() const { assert(m_chain); return *m_chain; }

    const CWalletTx* GetWalletTx(const uint256& hash) const EXCLUSIVE_LOCKS_REQUIRED(cs_wallet);
    bool IsTrusted(const CWalletTx& wtx, std::set<uint256>& trusted_parents) const EXCLUSIVE_LOCKS_REQUIRED(cs_wallet);

    //! check whether we support the named feature
    bool CanSupportFeature(enum WalletFeature wf) const override EXCLUSIVE_LOCKS_REQUIRED(cs_wallet) { AssertLockHeld(cs_wallet); return IsFeatureSupported(nWalletVersion, wf); }

    /**
     * populate vCoins with vector of available COutputs.
     */
    void AvailableCoins(std::vector<COutput>& vCoins, bool fOnlySafe = true, const CCoinControl* coinControl = nullptr, const CAmount& nMinimumAmount = 1, const CAmount& nMaximumAmount = MAX_MONEY, const CAmount& nMinimumSumAmount = MAX_MONEY, const uint64_t nMaximumCount = 0) const EXCLUSIVE_LOCKS_REQUIRED(cs_wallet);

    /**
     * Return list of available coins and locked coins grouped by non-change output address.
     */
    std::map<CTxDestination, std::vector<COutput>> ListCoins() const EXCLUSIVE_LOCKS_REQUIRED(cs_wallet);

    /**
     * Find non-change parent output.
     */
    const CTxOut& FindNonChangeParentOutput(const CTransaction& tx, int output) const EXCLUSIVE_LOCKS_REQUIRED(cs_wallet);

    /**
     * Shuffle and select coins until nTargetValue is reached while avoiding
     * small change; This method is stochastic for some inputs and upon
     * completion the coin set and corresponding actual target value is
     * assembled
     */
    bool SelectCoinsMinConf(const CAmount& nTargetValue, const CoinEligibilityFilter& eligibility_filter, std::vector<OutputGroup> groups,
        std::set<CInputCoin>& setCoinsRet, CAmount& nValueRet, const CoinSelectionParams& coin_selection_params, bool& bnb_used) const;

    bool IsSpent(const uint256& hash, unsigned int n) const EXCLUSIVE_LOCKS_REQUIRED(cs_wallet);

    // Whether this or any known UTXO with the same single key has been spent.
    bool IsSpentKey(const uint256& hash, unsigned int n) const EXCLUSIVE_LOCKS_REQUIRED(cs_wallet);
    void SetSpentKeyState(WalletBatch& batch, const uint256& hash, unsigned int n, bool used, std::set<CTxDestination>& tx_destinations) EXCLUSIVE_LOCKS_REQUIRED(cs_wallet);

    std::vector<OutputGroup> GroupOutputs(const std::vector<COutput>& outputs, bool single_coin, const size_t max_ancestors) const;

    bool IsLockedCoin(uint256 hash, unsigned int n) const EXCLUSIVE_LOCKS_REQUIRED(cs_wallet);
    void LockCoin(const COutPoint& output) EXCLUSIVE_LOCKS_REQUIRED(cs_wallet);
    void UnlockCoin(const COutPoint& output) EXCLUSIVE_LOCKS_REQUIRED(cs_wallet);
    void UnlockAllCoins() EXCLUSIVE_LOCKS_REQUIRED(cs_wallet);
    void ListLockedCoins(std::vector<COutPoint>& vOutpts) const EXCLUSIVE_LOCKS_REQUIRED(cs_wallet);

    /*
     * Rescan abort properties
     */
    void AbortRescan() { fAbortRescan = true; }
    bool IsAbortingRescan() const { return fAbortRescan; }
    bool IsScanning() const { return fScanningWallet; }
    int64_t ScanningDuration() const { return fScanningWallet ? GetTimeMillis() - m_scanning_start : 0; }
    double ScanningProgress() const { return fScanningWallet ? (double) m_scanning_progress : 0; }

    //! Upgrade stored CKeyMetadata objects to store key origin info as KeyOriginInfo
    void UpgradeKeyMetadata() EXCLUSIVE_LOCKS_REQUIRED(cs_wallet);

    bool LoadMinVersion(int nVersion) EXCLUSIVE_LOCKS_REQUIRED(cs_wallet) { AssertLockHeld(cs_wallet); nWalletVersion = nVersion; return true; }

    /**
     * Adds a destination data tuple to the store, and saves it to disk
     * When adding new fields, take care to consider how DelAddressBook should handle it!
     */
    bool AddDestData(WalletBatch& batch, const CTxDestination& dest, const std::string& key, const std::string& value) EXCLUSIVE_LOCKS_REQUIRED(cs_wallet);
    //! Erases a destination data tuple in the store and on disk
    bool EraseDestData(WalletBatch& batch, const CTxDestination& dest, const std::string& key) EXCLUSIVE_LOCKS_REQUIRED(cs_wallet);
    //! Adds a destination data tuple to the store, without saving it to disk
    void LoadDestData(const CTxDestination& dest, const std::string& key, const std::string& value) EXCLUSIVE_LOCKS_REQUIRED(cs_wallet);
    //! Look up a destination data tuple in the store, return true if found false otherwise
    bool GetDestData(const CTxDestination& dest, const std::string& key, std::string* value) const EXCLUSIVE_LOCKS_REQUIRED(cs_wallet);
    //! Get all destination values matching a prefix.
    std::vector<std::string> GetDestValues(const std::string& prefix) const EXCLUSIVE_LOCKS_REQUIRED(cs_wallet);

    //! Holds a timestamp at which point the wallet is scheduled (externally) to be relocked. Caller must arrange for actual relocking to occur via Lock().
    int64_t nRelockTime GUARDED_BY(cs_wallet){0};

    // Used to prevent concurrent calls to walletpassphrase RPC.
    Mutex m_unlock_mutex;
    bool Unlock(const SecureString& strWalletPassphrase, bool accept_no_keys = false);
    bool ChangeWalletPassphrase(const SecureString& strOldWalletPassphrase, const SecureString& strNewWalletPassphrase);
    bool EncryptWallet(const SecureString& strWalletPassphrase);

    void GetKeyBirthTimes(std::map<CKeyID, int64_t> &mapKeyBirth) const EXCLUSIVE_LOCKS_REQUIRED(cs_wallet);
    unsigned int ComputeTimeSmart(const CWalletTx& wtx) const;

    /**
     * Increment the next transaction order id
     * @return next transaction order id
     */
    int64_t IncOrderPosNext(WalletBatch *batch = nullptr) EXCLUSIVE_LOCKS_REQUIRED(cs_wallet);
    DBErrors ReorderTransactions();

    void MarkDirty();

    //! Callback for updating transaction metadata in mapWallet.
    //!
    //! @param wtx - reference to mapWallet transaction to update
    //! @param new_tx - true if wtx is newly inserted, false if it previously existed
    //!
    //! @return true if wtx is changed and needs to be saved to disk, otherwise false
    using UpdateWalletTxFn = std::function<bool(CWalletTx& wtx, bool new_tx)>;

    CWalletTx* AddToWallet(CTransactionRef tx, const CWalletTx::Confirmation& confirm, const UpdateWalletTxFn& update_wtx=nullptr, bool fFlushOnClose=true);
    bool LoadToWallet(const uint256& hash, const UpdateWalletTxFn& fill_wtx) EXCLUSIVE_LOCKS_REQUIRED(cs_wallet);
    void transactionAddedToMempool(const CTransactionRef& tx, uint64_t mempool_sequence) override;
    void blockConnected(const CBlock& block, int height) override;
    void blockDisconnected(const CBlock& block, int height) override;
    void updatedBlockTip() override;
    int64_t RescanFromTime(int64_t startTime, const WalletRescanReserver& reserver, bool update);

    struct ScanResult {
        enum { SUCCESS, FAILURE, USER_ABORT } status = SUCCESS;

        //! Hash and height of most recent block that was successfully scanned.
        //! Unset if no blocks were scanned due to read errors or the chain
        //! being empty.
        uint256 last_scanned_block;
        Optional<int> last_scanned_height;

        //! Height of the most recent block that could not be scanned due to
        //! read errors or pruning. Will be set if status is FAILURE, unset if
        //! status is SUCCESS, and may or may not be set if status is
        //! USER_ABORT.
        uint256 last_failed_block;
    };
    ScanResult ScanForWalletTransactions(const uint256& start_block, int start_height, Optional<int> max_height, const WalletRescanReserver& reserver, bool fUpdate);
    void transactionRemovedFromMempool(const CTransactionRef& tx, MemPoolRemovalReason reason, uint64_t mempool_sequence) override;
    void ReacceptWalletTransactions() EXCLUSIVE_LOCKS_REQUIRED(cs_wallet);
    void ResendWalletTransactions();
    struct Balance {
        CAmount m_mine_trusted{0};           //!< Trusted, at depth=GetBalance.min_depth or more
        CAmount m_mine_untrusted_pending{0}; //!< Untrusted, but in mempool (pending)
        CAmount m_mine_immature{0};          //!< Immature coinbases in the main chain
        CAmount m_watchonly_trusted{0};
        CAmount m_watchonly_untrusted_pending{0};
        CAmount m_watchonly_immature{0};
    };
    Balance GetBalance(int min_depth = 0, bool avoid_reuse = true) const;
    CAmount GetAvailableBalance(const CCoinControl* coinControl = nullptr) const;

    OutputType TransactionChangeType(const Optional<OutputType>& change_type, const std::vector<CRecipient>& vecSend);

    /**
     * Insert additional inputs into the transaction by
     * calling CreateTransaction();
     */
    bool FundTransaction(CMutableTransaction& tx, CAmount& nFeeRet, int& nChangePosInOut, bilingual_str& error, bool lockUnspents, const std::set<int>& setSubtractFeeFromOutputs, CCoinControl);
    // Fetch the inputs and sign with SIGHASH_ALL.
    bool SignTransaction(CMutableTransaction& tx) const EXCLUSIVE_LOCKS_REQUIRED(cs_wallet);
    // Sign the tx given the input coins and sighash.
    bool SignTransaction(CMutableTransaction& tx, const std::map<COutPoint, Coin>& coins, int sighash, std::map<int, std::string>& input_errors) const;
    SigningResult SignMessage(const std::string& message, const PKHash& pkhash, std::string& str_sig) const;

    /**
     * Fills out a PSBT with information from the wallet. Fills in UTXOs if we have
     * them. Tries to sign if sign=true. Sets `complete` if the PSBT is now complete
     * (i.e. has all required signatures or signature-parts, and is ready to
     * finalize.) Sets `error` and returns false if something goes wrong.
     *
     * @param[in]  psbtx PartiallySignedTransaction to fill in
     * @param[out] complete indicates whether the PSBT is now complete
     * @param[in]  sighash_type the sighash type to use when signing (if PSBT does not specify)
     * @param[in]  sign whether to sign or not
     * @param[in]  bip32derivs whether to fill in bip32 derivation information if available
     * return error
     */
    TransactionError FillPSBT(PartiallySignedTransaction& psbtx,
                  bool& complete,
                  int sighash_type = 1 /* SIGHASH_ALL */,
                  bool sign = true,
                  bool bip32derivs = true,
                  size_t* n_signed = nullptr) const;

    /**
     * Create a new transaction paying the recipients with a set of coins
     * selected by SelectCoins(); Also create the change output, when needed
     * @note passing nChangePosInOut as -1 will result in setting a random position
     */
    bool CreateTransaction(const std::vector<CRecipient>& vecSend, CTransactionRef& tx, CAmount& nFeeRet, int& nChangePosInOut, bilingual_str& error, const CCoinControl& coin_control, FeeCalculation& fee_calc_out, bool sign = true);
    /**
     * Submit the transaction to the node's mempool and then relay to peers.
     * Should be called after CreateTransaction unless you want to abort
     * broadcasting the transaction.
     *
     * @param[in] tx The transaction to be broadcast.
     * @param[in] mapValue key-values to be set on the transaction.
     * @param[in] orderForm BIP 70 / BIP 21 order form details to be set on the transaction.
     */
    void CommitTransaction(CTransactionRef tx, mapValue_t mapValue, std::vector<std::pair<std::string, std::string>> orderForm);

    bool DummySignTx(CMutableTransaction &txNew, const std::set<CTxOut> &txouts, bool use_max_sig = false) const
    {
        std::vector<CTxOut> v_txouts(txouts.size());
        std::copy(txouts.begin(), txouts.end(), v_txouts.begin());
        return DummySignTx(txNew, v_txouts, use_max_sig);
    }
    bool DummySignTx(CMutableTransaction &txNew, const std::vector<CTxOut> &txouts, bool use_max_sig = false) const;
    bool DummySignInput(CTxIn &tx_in, const CTxOut &txout, bool use_max_sig = false) const;

    bool ImportScripts(const std::set<CScript> scripts, int64_t timestamp) EXCLUSIVE_LOCKS_REQUIRED(cs_wallet);
    bool ImportPrivKeys(const std::map<CKeyID, CKey>& privkey_map, const int64_t timestamp) EXCLUSIVE_LOCKS_REQUIRED(cs_wallet);
    bool ImportPubKeys(const std::vector<CKeyID>& ordered_pubkeys, const std::map<CKeyID, CPubKey>& pubkey_map, const std::map<CKeyID, std::pair<CPubKey, KeyOriginInfo>>& key_origins, const bool add_keypool, const bool internal, const int64_t timestamp) EXCLUSIVE_LOCKS_REQUIRED(cs_wallet);
    bool ImportScriptPubKeys(const std::string& label, const std::set<CScript>& script_pub_keys, const bool have_solving_data, const bool apply_label, const int64_t timestamp) EXCLUSIVE_LOCKS_REQUIRED(cs_wallet);

    CFeeRate m_pay_tx_fee{DEFAULT_PAY_TX_FEE};
    unsigned int m_confirm_target{DEFAULT_TX_CONFIRM_TARGET};
    bool m_spend_zero_conf_change{DEFAULT_SPEND_ZEROCONF_CHANGE};
    bool m_signal_rbf{DEFAULT_WALLET_RBF};
    bool m_allow_fallback_fee{true}; //!< will be false if -fallbackfee=0
    CFeeRate m_min_fee{DEFAULT_TRANSACTION_MINFEE}; //!< Override with -mintxfee
    /**
     * If fee estimation does not have enough data to provide estimates, use this fee instead.
     * Has no effect if not using fee estimation
     * Override with -fallbackfee
     */
    CFeeRate m_fallback_fee{DEFAULT_FALLBACK_FEE};
    CFeeRate m_discard_rate{DEFAULT_DISCARD_FEE};
    CAmount m_max_aps_fee{DEFAULT_MAX_AVOIDPARTIALSPEND_FEE}; //!< note: this is absolute fee, not fee rate
    OutputType m_default_address_type{DEFAULT_ADDRESS_TYPE};
    /**
     * Default output type for change outputs. When unset, automatically choose type
     * based on address type setting and the types other of non-change outputs
     * (see -changetype option documentation and implementation in
     * CWallet::TransactionChangeType for details).
     */
    Optional<OutputType> m_default_change_type{};
    /** Absolute maximum transaction fee (in satoshis) used by default for the wallet */
    CAmount m_default_max_tx_fee{DEFAULT_TRANSACTION_MAXFEE};

    size_t KeypoolCountExternalKeys() const EXCLUSIVE_LOCKS_REQUIRED(cs_wallet);
    bool TopUpKeyPool(unsigned int kpSize = 0);

    int64_t GetOldestKeyPoolTime() const;

<<<<<<< HEAD
    std::set<std::set<CTxDestination>> GetAddressGroupings() const EXCLUSIVE_LOCKS_REQUIRED(cs_wallet);
    std::map<CTxDestination, CAmount> GetAddressBalances() const;
=======
    std::set<std::set<CTxDestination>> GetAddressGroupings() EXCLUSIVE_LOCKS_REQUIRED(cs_wallet);
    std::map<CTxDestination, CAmount> GetAddressBalances() EXCLUSIVE_LOCKS_REQUIRED(cs_main);
    std::vector<std::string> GetUniqueAddresses() EXCLUSIVE_LOCKS_REQUIRED(cs_wallet);
>>>>>>> 5b4b6cd7

    std::set<CTxDestination> GetLabelAddresses(const std::string& label) const;

    /**
     * Marks all outputs in each one of the destinations dirty, so their cache is
     * reset and does not return outdated information.
     */
    void MarkDestinationsDirty(const std::set<CTxDestination>& destinations) EXCLUSIVE_LOCKS_REQUIRED(cs_wallet);

    bool GetNewDestination(const OutputType type, const std::string label, CTxDestination& dest, std::string& error);
    bool GetNewChangeDestination(const OutputType type, CTxDestination& dest, std::string& error);

    isminetype IsMine(const CTxDestination& dest) const EXCLUSIVE_LOCKS_REQUIRED(cs_wallet);
    isminetype IsMine(const CScript& script) const EXCLUSIVE_LOCKS_REQUIRED(cs_wallet);
    isminetype IsMine(const CTxIn& txin) const EXCLUSIVE_LOCKS_REQUIRED(cs_wallet);
    /**
     * Returns amount of debit if the input matches the
     * filter, otherwise returns 0
     */
    CAmount GetDebit(const CTxIn& txin, const isminefilter& filter) const;
    isminetype IsMine(const CTxOut& txout) const EXCLUSIVE_LOCKS_REQUIRED(cs_wallet);
    CAmount GetCredit(const CTxOut& txout, const isminefilter& filter) const;
    bool IsChange(const CTxOut& txout) const EXCLUSIVE_LOCKS_REQUIRED(cs_wallet);
    bool IsChange(const CScript& script) const EXCLUSIVE_LOCKS_REQUIRED(cs_wallet);
    CAmount GetChange(const CTxOut& txout) const EXCLUSIVE_LOCKS_REQUIRED(cs_wallet);
    bool IsMine(const CTransaction& tx) const EXCLUSIVE_LOCKS_REQUIRED(cs_wallet);
    /** should probably be renamed to IsRelevantToMe */
    bool IsFromMe(const CTransaction& tx) const;
    CAmount GetDebit(const CTransaction& tx, const isminefilter& filter) const;
    /** Returns whether all of the inputs match the filter */
    bool IsAllFromMe(const CTransaction& tx, const isminefilter& filter) const;
    CAmount GetCredit(const CTransaction& tx, const isminefilter& filter) const;
    CAmount GetChange(const CTransaction& tx) const;
    void chainStateFlushed(const CBlockLocator& loc) override;

    DBErrors LoadWallet(bool& fFirstRunRet);
    DBErrors ZapSelectTx(std::vector<uint256>& vHashIn, std::vector<uint256>& vHashOut) EXCLUSIVE_LOCKS_REQUIRED(cs_wallet);

    bool SetAddressBook(const CTxDestination& address, const std::string& strName, const std::string& purpose);

    bool DelAddressBook(const CTxDestination& address);

    unsigned int GetKeyPoolSize() const EXCLUSIVE_LOCKS_REQUIRED(cs_wallet);

    //! signify that a particular wallet feature is now used.
    void SetMinVersion(enum WalletFeature, WalletBatch* batch_in = nullptr) override;

    //! get the current wallet format (the oldest client version guaranteed to understand this wallet)
    int GetVersion() const { LOCK(cs_wallet); return nWalletVersion; }

    //! Get wallet transactions that conflict with given transaction (spend same outputs)
    std::set<uint256> GetConflicts(const uint256& txid) const EXCLUSIVE_LOCKS_REQUIRED(cs_wallet);

    //! Check if a given transaction has any of its outputs spent by another transaction in the wallet
    bool HasWalletSpend(const uint256& txid) const EXCLUSIVE_LOCKS_REQUIRED(cs_wallet);

    //! Flush wallet (bitdb flush)
    void Flush();

    //! Close wallet database
    void Close();

    /** Wallet is about to be unloaded */
    boost::signals2::signal<void ()> NotifyUnload;

    /**
     * Address book entry changed.
     * @note called with lock cs_wallet held.
     */
    boost::signals2::signal<void (CWallet *wallet, const CTxDestination
            &address, const std::string &label, bool isMine,
            const std::string &purpose,
            ChangeType status)> NotifyAddressBookChanged;

    /**
     * Wallet transaction added, removed or updated.
     * @note called with lock cs_wallet held.
     */
    boost::signals2::signal<void (CWallet *wallet, const uint256 &hashTx,
            ChangeType status)> NotifyTransactionChanged;

    /** Show progress e.g. for rescan */
    boost::signals2::signal<void (const std::string &title, int nProgress)> ShowProgress;

    /** Watch-only address added */
    boost::signals2::signal<void (bool fHaveWatchOnly)> NotifyWatchonlyChanged;

    /** Keypool has new keys */
    boost::signals2::signal<void ()> NotifyCanGetAddressesChanged;

    /**
     * Wallet status (encrypted, locked) changed.
     * Note: Called without locks held.
     */
    boost::signals2::signal<void (CWallet* wallet)> NotifyStatusChanged;

    /** Inquire whether this wallet broadcasts transactions. */
    bool GetBroadcastTransactions() const { return fBroadcastTransactions; }
    /** Set whether this wallet broadcasts transactions. */
    void SetBroadcastTransactions(bool broadcast) { fBroadcastTransactions = broadcast; }

    /** Return whether transaction can be abandoned */
    bool TransactionCanBeAbandoned(const uint256& hashTx) const;

    /* Mark a transaction (and it in-wallet descendants) as abandoned so its inputs may be respent. */
    bool AbandonTransaction(const uint256& hashTx);

    /** Mark a transaction as replaced by another transaction (e.g., BIP 125). */
    bool MarkReplaced(const uint256& originalHash, const uint256& newHash);

    /* Initializes the wallet, returns a new CWallet instance or a null pointer in case of an error */
    static std::shared_ptr<CWallet> Create(interfaces::Chain& chain, const std::string& name, std::unique_ptr<WalletDatabase> database, uint64_t wallet_creation_flags, bilingual_str& error, std::vector<bilingual_str>& warnings);

    /**
     * Wallet post-init setup
     * Gives the wallet a chance to register repetitive tasks and complete post-init tasks
     */
    void postInitProcess();

    bool BackupWallet(const std::string& strDest) const;

    /* Returns true if HD is enabled */
    bool IsHDEnabled() const;

    /* Returns true if the wallet can give out new addresses. This means it has keys in the keypool or can generate new keys */
    bool CanGetAddresses(bool internal = false) const;

    /**
     * Blocks until the wallet state is up-to-date to /at least/ the current
     * chain at the time this function is entered
     * Obviously holding cs_main/cs_wallet when going into this call may cause
     * deadlock
     */
    void BlockUntilSyncedToCurrentChain() const EXCLUSIVE_LOCKS_REQUIRED(!::cs_main, !cs_wallet);

    /** set a single wallet flag */
    void SetWalletFlag(uint64_t flags);

    /** Unsets a single wallet flag */
    void UnsetWalletFlag(uint64_t flag);

    /** check if a certain wallet flag is set */
    bool IsWalletFlagSet(uint64_t flag) const override;

    /** overwrite all flags by the given uint64_t
       returns false if unknown, non-tolerable flags are present */
    bool AddWalletFlags(uint64_t flags);
    /** Loads the flags into the wallet. (used by LoadWallet) */
    bool LoadWalletFlags(uint64_t flags);

    /** Determine if we are a legacy wallet */
    bool IsLegacy() const;

    /** Returns a bracketed wallet name for displaying in logs, will return [default wallet] if the wallet has no name */
    const std::string GetDisplayName() const override {
        std::string wallet_name = GetName().length() == 0 ? "default wallet" : GetName();
        return strprintf("[%s]", wallet_name);
    };

    /** Prepends the wallet name in logging output to ease debugging in multi-wallet use cases */
    template<typename... Params>
    void WalletLogPrintf(std::string fmt, Params... parameters) const {
        LogPrint(BCLog::WALLET, ("%s " + fmt).c_str(), GetDisplayName(), parameters...);
    };

<<<<<<< HEAD
    uint64_t GetStakeWeight() const;
    bool CreateCoinStake(const FillableSigningProvider& keystore, unsigned int nBits, int64_t nSearchInterval, int64_t nFees, CMutableTransaction& txNew, CKey& key);
=======
    /** Implement lookup of key origin information through wallet key metadata. */
    bool GetKeyOrigin(const CKeyID& keyid, KeyOriginInfo& info) const override;
    tuple<uint64_t, uint64_t> GetStakeWeight() const;
    bool CreateCoinStake(const CKeyStore& keystore, unsigned int nBits, int64_t nSearchInterval, int64_t nFees, CMutableTransaction& txNew, CKey& key);
>>>>>>> 5b4b6cd7
    int64_t GetStake() const;
    int64_t GetNewMint() const;

    /** Upgrade the wallet */
    bool UpgradeWallet(int version, bilingual_str& error);

    //! Returns all unique ScriptPubKeyMans in m_internal_spk_managers and m_external_spk_managers
    std::set<ScriptPubKeyMan*> GetActiveScriptPubKeyMans() const;

    //! Returns all unique ScriptPubKeyMans
    std::set<ScriptPubKeyMan*> GetAllScriptPubKeyMans() const;

    //! Get the ScriptPubKeyMan for the given OutputType and internal/external chain.
    ScriptPubKeyMan* GetScriptPubKeyMan(const OutputType& type, bool internal) const;

    //! Get the ScriptPubKeyMan for a script
    ScriptPubKeyMan* GetScriptPubKeyMan(const CScript& script) const;
    //! Get the ScriptPubKeyMan by id
    ScriptPubKeyMan* GetScriptPubKeyMan(const uint256& id) const;

    //! Get all of the ScriptPubKeyMans for a script given additional information in sigdata (populated by e.g. a psbt)
    std::set<ScriptPubKeyMan*> GetScriptPubKeyMans(const CScript& script, SignatureData& sigdata) const;

    //! Get the SigningProvider for a script
    std::unique_ptr<SigningProvider> GetSolvingProvider(const CScript& script) const;
    std::unique_ptr<SigningProvider> GetSolvingProvider(const CScript& script, SignatureData& sigdata) const;

    //! Get the LegacyScriptPubKeyMan which is used for all types, internal, and external.
    LegacyScriptPubKeyMan* GetLegacyScriptPubKeyMan() const;
    LegacyScriptPubKeyMan* GetOrCreateLegacyScriptPubKeyMan();

    //! Make a LegacyScriptPubKeyMan and set it for all types, internal, and external.
    void SetupLegacyScriptPubKeyMan();

    const CKeyingMaterial& GetEncryptionKey() const override;
    bool HasEncryptionKeys() const override;

    /** Get last block processed height */
    int GetLastBlockHeight() const EXCLUSIVE_LOCKS_REQUIRED(cs_wallet)
    {
        AssertLockHeld(cs_wallet);
        assert(m_last_block_processed_height >= 0);
        return m_last_block_processed_height;
    };
    uint256 GetLastBlockHash() const EXCLUSIVE_LOCKS_REQUIRED(cs_wallet)
    {
        AssertLockHeld(cs_wallet);
        assert(m_last_block_processed_height >= 0);
        return m_last_block_processed;
    }
    /** Set last block processed height, currently only use in unit test */
    void SetLastBlockProcessed(int block_height, uint256 block_hash) EXCLUSIVE_LOCKS_REQUIRED(cs_wallet)
    {
        AssertLockHeld(cs_wallet);
        m_last_block_processed_height = block_height;
        m_last_block_processed = block_hash;
    };

    //! Connect the signals from ScriptPubKeyMans to the signals in CWallet
    void ConnectScriptPubKeyManNotifiers();

    //! Instantiate a descriptor ScriptPubKeyMan from the WalletDescriptor and load it
    void LoadDescriptorScriptPubKeyMan(uint256 id, WalletDescriptor& desc);

    //! Adds the active ScriptPubKeyMan for the specified type and internal. Writes it to the wallet file
    //! @param[in] id The unique id for the ScriptPubKeyMan
    //! @param[in] type The OutputType this ScriptPubKeyMan provides addresses for
    //! @param[in] internal Whether this ScriptPubKeyMan provides change addresses
    void AddActiveScriptPubKeyMan(uint256 id, OutputType type, bool internal);

    //! Loads an active ScriptPubKeyMan for the specified type and internal. (used by LoadWallet)
    //! @param[in] id The unique id for the ScriptPubKeyMan
    //! @param[in] type The OutputType this ScriptPubKeyMan provides addresses for
    //! @param[in] internal Whether this ScriptPubKeyMan provides change addresses
    void LoadActiveScriptPubKeyMan(uint256 id, OutputType type, bool internal);

    //! Create new DescriptorScriptPubKeyMans and add them to the wallet
    void SetupDescriptorScriptPubKeyMans() EXCLUSIVE_LOCKS_REQUIRED(cs_wallet);

    //! Return the DescriptorScriptPubKeyMan for a WalletDescriptor if it is already in the wallet
    DescriptorScriptPubKeyMan* GetDescriptorScriptPubKeyMan(const WalletDescriptor& desc) const;

    //! Add a descriptor to the wallet, return a ScriptPubKeyMan & associated output type
    ScriptPubKeyMan* AddWalletDescriptor(WalletDescriptor& desc, const FlatSigningProvider& signing_provider, const std::string& label, bool internal);
};

/**
 * Called periodically by the schedule thread. Prompts individual wallets to resend
 * their transactions. Actual rebroadcast schedule is managed by the wallets themselves.
 */
void MaybeResendWalletTxs();

/** RAII object to check and reserve a wallet rescan */
class WalletRescanReserver
{
private:
    CWallet& m_wallet;
    bool m_could_reserve;
public:
    explicit WalletRescanReserver(CWallet& w) : m_wallet(w), m_could_reserve(false) {}

    bool reserve()
    {
        assert(!m_could_reserve);
        if (m_wallet.fScanningWallet.exchange(true)) {
            return false;
        }
        m_wallet.m_scanning_start = GetTimeMillis();
        m_wallet.m_scanning_progress = 0;
        m_could_reserve = true;
        return true;
    }

    bool isReserved() const
    {
        return (m_could_reserve && m_wallet.fScanningWallet);
    }

    ~WalletRescanReserver()
    {
        if (m_could_reserve) {
            m_wallet.fScanningWallet = false;
        }
    }
};

// Calculate the size of the transaction assuming all signatures are max size
// Use DummySignatureCreator, which inserts 71 byte signatures everywhere.
// NOTE: this requires that all inputs must be in mapWallet (eg the tx should
// be IsAllFromMe).
int64_t CalculateMaximumSignedTxSize(const CTransaction &tx, const CWallet *wallet, bool use_max_sig = false) EXCLUSIVE_LOCKS_REQUIRED(wallet->cs_wallet);
int64_t CalculateMaximumSignedTxSize(const CTransaction &tx, const CWallet *wallet, const std::vector<CTxOut>& txouts, bool use_max_sig = false);

//! Add wallet name to persistent configuration so it will be loaded on startup.
bool AddWalletSetting(interfaces::Chain& chain, const std::string& wallet_name);

//! Remove wallet name from persistent configuration so it will not be loaded on startup.
bool RemoveWalletSetting(interfaces::Chain& chain, const std::string& wallet_name);

#endif // POCKETCOIN_WALLET_WALLET_H<|MERGE_RESOLUTION|>--- conflicted
+++ resolved
@@ -1047,14 +1047,9 @@
 
     int64_t GetOldestKeyPoolTime() const;
 
-<<<<<<< HEAD
     std::set<std::set<CTxDestination>> GetAddressGroupings() const EXCLUSIVE_LOCKS_REQUIRED(cs_wallet);
     std::map<CTxDestination, CAmount> GetAddressBalances() const;
-=======
-    std::set<std::set<CTxDestination>> GetAddressGroupings() EXCLUSIVE_LOCKS_REQUIRED(cs_wallet);
-    std::map<CTxDestination, CAmount> GetAddressBalances() EXCLUSIVE_LOCKS_REQUIRED(cs_main);
     std::vector<std::string> GetUniqueAddresses() EXCLUSIVE_LOCKS_REQUIRED(cs_wallet);
->>>>>>> 5b4b6cd7
 
     std::set<CTxDestination> GetLabelAddresses(const std::string& label) const;
 
@@ -1220,15 +1215,8 @@
         LogPrint(BCLog::WALLET, ("%s " + fmt).c_str(), GetDisplayName(), parameters...);
     };
 
-<<<<<<< HEAD
-    uint64_t GetStakeWeight() const;
+    tuple<uint64_t, uint64_t> GetStakeWeight() const;
     bool CreateCoinStake(const FillableSigningProvider& keystore, unsigned int nBits, int64_t nSearchInterval, int64_t nFees, CMutableTransaction& txNew, CKey& key);
-=======
-    /** Implement lookup of key origin information through wallet key metadata. */
-    bool GetKeyOrigin(const CKeyID& keyid, KeyOriginInfo& info) const override;
-    tuple<uint64_t, uint64_t> GetStakeWeight() const;
-    bool CreateCoinStake(const CKeyStore& keystore, unsigned int nBits, int64_t nSearchInterval, int64_t nFees, CMutableTransaction& txNew, CKey& key);
->>>>>>> 5b4b6cd7
     int64_t GetStake() const;
     int64_t GetNewMint() const;
 
