// Copyright (c) 2009-2010 Satoshi Nakamoto
// Copyright (c) 2009-2022 The Bitcoin Core developers
// Distributed under the MIT software license, see the accompanying
// file COPYING or http://www.opensource.org/licenses/mit-license.php.

#include <init.h>
#include <interfaces/chain.h>
#include <interfaces/wallet.h>
#include <net.h>
<<<<<<< HEAD
#include <node/context.h>
#include <node/ui_interface.h>
=======
#include <staker.h>
#include <scheduler.h>
>>>>>>> bb11a492
#include <outputtype.h>
#include <univalue.h>
#include <util/check.h>
#include <util/moneystr.h>
#include <util/system.h>
#include <util/translation.h>
#include <wallet/coincontrol.h>
#include <wallet/wallet.h>
#include <walletinitinterface.h>

class WalletInit : public WalletInitInterface
{
public:
    //! Was the wallet component compiled in.
    bool HasWalletSupport() const override {return true;}

    //! Return the wallets help message.
    void AddWalletOptions(ArgsManager& argsman) const override;

    //! Wallets parameter interaction
    bool ParameterInteraction() const override;

    //! Add wallets that should be opened to list of chain clients.
    void Construct(NodeContext& node) const override;
};

const WalletInitInterface& g_wallet_init_interface = WalletInit();

void WalletInit::AddWalletOptions(ArgsManager& argsman) const
{
<<<<<<< HEAD
    argsman.AddArg("-addresstype", strprintf("What type of addresses to use (\"legacy\", \"p2sh-segwit\", or \"bech32\", default: \"%s\")", FormatOutputType(DEFAULT_ADDRESS_TYPE)), ArgsManager::ALLOW_ANY, OptionsCategory::WALLET);
    argsman.AddArg("-avoidpartialspends", strprintf("Group outputs by address, selecting all or none, instead of selecting on a per-output basis. Privacy is improved as an address is only used once (unless someone sends to it after spending from it), but may result in slightly higher fees as suboptimal coin selection may result due to the added limitation (default: %u (always enabled for wallets with \"avoid_reuse\" enabled))", DEFAULT_AVOIDPARTIALSPENDS), ArgsManager::ALLOW_ANY, OptionsCategory::WALLET);
    argsman.AddArg("-changetype", "What type of change to use (\"legacy\", \"p2sh-segwit\", or \"bech32\"). Default is same as -addresstype, except when -addresstype=p2sh-segwit a native segwit output is used when sending to a native segwit address)", ArgsManager::ALLOW_ANY, OptionsCategory::WALLET);
    argsman.AddArg("-disablewallet", "Do not load the wallet and disable wallet RPC calls", ArgsManager::ALLOW_ANY, OptionsCategory::WALLET);
    argsman.AddArg("-staking", "Use staking thread", ArgsManager::ALLOW_ANY, OptionsCategory::WALLET);
    argsman.AddArg("-discardfee=<amt>", strprintf("The fee rate (in %s/kB) that indicates your tolerance for discarding change by adding it to the fee (default: %s). "
=======
    gArgs.AddArg("-addresstype", strprintf("What type of addresses to use (\"legacy\", \"p2sh-segwit\", or \"bech32\", default: \"%s\")", FormatOutputType(DEFAULT_ADDRESS_TYPE)), false, OptionsCategory::WALLET);
    gArgs.AddArg("-avoidpartialspends", strprintf(_("Group outputs by address, selecting all or none, instead of selecting on a per-output basis. Privacy is improved as an address is only used once (unless someone sends to it after spending from it), but may result in slightly higher fees as suboptimal coin selection may result due to the added limitation (default: %u)"), DEFAULT_AVOIDPARTIALSPENDS), false, OptionsCategory::WALLET);
    gArgs.AddArg("-changetype", "What type of change to use (\"legacy\", \"p2sh-segwit\", or \"bech32\"). Default is same as -addresstype, except when -addresstype=p2sh-segwit a native segwit output is used when sending to a native segwit address)", false, OptionsCategory::WALLET);
    gArgs.AddArg("-disablewallet", "Do not load the wallet and disable wallet RPC calls", false, OptionsCategory::WALLET);
    gArgs.AddArg("-staking", "Use staking thread", true, OptionsCategory::WALLET);
    gArgs.AddArg("-stakingrequirespeers", "Use the staking logic only if there are peers", DEFAULT_STAKINGREQUIRESPEERS, OptionsCategory::WALLET);
    gArgs.AddArg("-discardfee=<amt>", strprintf("The fee rate (in %s/kB) that indicates your tolerance for discarding change by adding it to the fee (default: %s). "
>>>>>>> bb11a492
                                                                "Note: An output is discarded if it is dust at this rate, but we will always discard up to the dust relay fee and a discard fee above that is limited by the fee estimate for the longest target",
                                                              CURRENCY_UNIT, FormatMoney(DEFAULT_DISCARD_FEE)), ArgsManager::ALLOW_ANY, OptionsCategory::WALLET);

    argsman.AddArg("-fallbackfee=<amt>", strprintf("A fee rate (in %s/kB) that will be used when fee estimation has insufficient data. 0 to entirely disable the fallbackfee feature. (default: %s)",
                                                               CURRENCY_UNIT, FormatMoney(DEFAULT_FALLBACK_FEE)), ArgsManager::ALLOW_ANY, OptionsCategory::WALLET);
    argsman.AddArg("-keypool=<n>", strprintf("Set key pool size to <n> (default: %u). Warning: Smaller sizes may increase the risk of losing funds when restoring from an old backup, if none of the addresses in the original keypool have been used.", DEFAULT_KEYPOOL_SIZE), ArgsManager::ALLOW_ANY, OptionsCategory::WALLET);
    argsman.AddArg("-maxapsfee=<n>", strprintf("Spend up to this amount in additional (absolute) fees (in %s) if it allows the use of partial spend avoidance (default: %s)", CURRENCY_UNIT, FormatMoney(DEFAULT_MAX_AVOIDPARTIALSPEND_FEE)), ArgsManager::ALLOW_ANY, OptionsCategory::WALLET);
    argsman.AddArg("-maxtxfee=<amt>", strprintf("Maximum total fees (in %s) to use in a single wallet transaction; setting this too low may abort large transactions (default: %s)",
        CURRENCY_UNIT, FormatMoney(DEFAULT_TRANSACTION_MAXFEE)), ArgsManager::ALLOW_ANY, OptionsCategory::DEBUG_TEST);
    argsman.AddArg("-mintxfee=<amt>", strprintf("Fees (in %s/kB) smaller than this are considered zero fee for transaction creation (default: %s)",
                                                            CURRENCY_UNIT, FormatMoney(DEFAULT_TRANSACTION_MINFEE)), ArgsManager::ALLOW_ANY, OptionsCategory::WALLET);
    argsman.AddArg("-paytxfee=<amt>", strprintf("Fee (in %s/kB) to add to transactions you send (default: %s)",
                                                            CURRENCY_UNIT, FormatMoney(CFeeRate{DEFAULT_PAY_TX_FEE}.GetFeePerK())), ArgsManager::ALLOW_ANY, OptionsCategory::WALLET);
    argsman.AddArg("-rescan", "Rescan the block chain for missing wallet transactions on startup", ArgsManager::ALLOW_ANY, OptionsCategory::WALLET);
    argsman.AddArg("-spendzeroconfchange", strprintf("Spend unconfirmed change when sending transactions (default: %u)", DEFAULT_SPEND_ZEROCONF_CHANGE), ArgsManager::ALLOW_ANY, OptionsCategory::WALLET);
    argsman.AddArg("-txconfirmtarget=<n>", strprintf("If paytxfee is not set, include enough fee so transactions begin confirmation on average within n blocks (default: %u)", DEFAULT_TX_CONFIRM_TARGET), ArgsManager::ALLOW_ANY, OptionsCategory::WALLET);
    argsman.AddArg("-wallet=<path>", "Specify wallet path to load at startup. Can be used multiple times to load multiple wallets. Path is to a directory containing wallet data and log files. If the path is not absolute, it is interpreted relative to <walletdir>. This only loads existing wallets and does not create new ones. For backwards compatibility this also accepts names of existing top-level data files in <walletdir>.", ArgsManager::ALLOW_ANY | ArgsManager::NETWORK_ONLY, OptionsCategory::WALLET);
    argsman.AddArg("-walletbroadcast",  strprintf("Make the wallet broadcast transactions (default: %u)", DEFAULT_WALLETBROADCAST), ArgsManager::ALLOW_ANY, OptionsCategory::WALLET);
    argsman.AddArg("-walletdir=<dir>", "Specify directory to hold wallets (default: <datadir>/wallets if it exists, otherwise <datadir>)", ArgsManager::ALLOW_ANY | ArgsManager::NETWORK_ONLY, OptionsCategory::WALLET);
#if HAVE_SYSTEM
    argsman.AddArg("-walletnotify=<cmd>", "Execute command when a wallet transaction changes. %s in cmd is replaced by TxID and %w is replaced by wallet name. %w is not currently implemented on windows. On systems where %w is supported, it should NOT be quoted because this would break shell escaping used to invoke the command.", ArgsManager::ALLOW_ANY, OptionsCategory::WALLET);
#endif
    argsman.AddArg("-walletrbf", strprintf("Send transactions with full-RBF opt-in enabled (RPC only, default: %u)", DEFAULT_WALLET_RBF), ArgsManager::ALLOW_ANY, OptionsCategory::WALLET);

    argsman.AddArg("-dblogsize=<n>", strprintf("Flush wallet database activity from memory to disk log every <n> megabytes (default: %u)", DEFAULT_WALLET_DBLOGSIZE), ArgsManager::ALLOW_ANY | ArgsManager::DEBUG_ONLY, OptionsCategory::WALLET_DEBUG_TEST);
    argsman.AddArg("-flushwallet", strprintf("Run a thread to flush wallet periodically (default: %u)", DEFAULT_FLUSHWALLET), ArgsManager::ALLOW_ANY | ArgsManager::DEBUG_ONLY, OptionsCategory::WALLET_DEBUG_TEST);
    argsman.AddArg("-privdb", strprintf("Sets the DB_PRIVATE flag in the wallet db environment (default: %u)", DEFAULT_WALLET_PRIVDB), ArgsManager::ALLOW_ANY | ArgsManager::DEBUG_ONLY, OptionsCategory::WALLET_DEBUG_TEST);
    argsman.AddArg("-walletrejectlongchains", strprintf("Wallet will not create transactions that violate mempool chain limits (default: %u)", DEFAULT_WALLET_REJECT_LONG_CHAINS), ArgsManager::ALLOW_ANY | ArgsManager::DEBUG_ONLY, OptionsCategory::WALLET_DEBUG_TEST);

    argsman.AddHiddenArgs({"-zapwallettxes"});
}

bool WalletInit::ParameterInteraction() const
{
    if (gArgs.GetBoolArg("-disablewallet", DEFAULT_DISABLE_WALLET)) {
        for (const std::string& wallet : gArgs.GetArgs("-wallet")) {
            LogPrintf("%s: parameter interaction: -disablewallet -> ignoring -wallet=%s\n", __func__, wallet);
        }

        return true;
    }

    if (gArgs.GetBoolArg("-blocksonly", DEFAULT_BLOCKSONLY) && gArgs.SoftSetBoolArg("-walletbroadcast", false)) {
        LogPrintf("%s: parameter interaction: -blocksonly=1 -> setting -walletbroadcast=0\n", __func__);
    }

    if (gArgs.IsArgSet("-zapwallettxes")) {
        return InitError(Untranslated("-zapwallettxes has been removed. If you are attempting to remove a stuck transaction from your wallet, please use abandontransaction instead."));
    }

    if (gArgs.GetBoolArg("-sysperms", false))
        return InitError(Untranslated("-sysperms is not allowed in combination with enabled wallet functionality"));

    return true;
}

void WalletInit::Construct(NodeContext& node) const
{
    ArgsManager& args = *Assert(node.args);
    if (args.GetBoolArg("-disablewallet", DEFAULT_DISABLE_WALLET)) {
        LogPrintf("Wallet disabled!\n");
        return;
    }
    auto wallet_client = interfaces::MakeWalletClient(*node.chain, args);
    node.wallet_client = wallet_client.get();
    node.chain_clients.emplace_back(std::move(wallet_client));
}<|MERGE_RESOLUTION|>--- conflicted
+++ resolved
@@ -7,13 +7,9 @@
 #include <interfaces/chain.h>
 #include <interfaces/wallet.h>
 #include <net.h>
-<<<<<<< HEAD
 #include <node/context.h>
 #include <node/ui_interface.h>
-=======
 #include <staker.h>
-#include <scheduler.h>
->>>>>>> bb11a492
 #include <outputtype.h>
 #include <univalue.h>
 #include <util/check.h>
@@ -44,22 +40,13 @@
 
 void WalletInit::AddWalletOptions(ArgsManager& argsman) const
 {
-<<<<<<< HEAD
     argsman.AddArg("-addresstype", strprintf("What type of addresses to use (\"legacy\", \"p2sh-segwit\", or \"bech32\", default: \"%s\")", FormatOutputType(DEFAULT_ADDRESS_TYPE)), ArgsManager::ALLOW_ANY, OptionsCategory::WALLET);
     argsman.AddArg("-avoidpartialspends", strprintf("Group outputs by address, selecting all or none, instead of selecting on a per-output basis. Privacy is improved as an address is only used once (unless someone sends to it after spending from it), but may result in slightly higher fees as suboptimal coin selection may result due to the added limitation (default: %u (always enabled for wallets with \"avoid_reuse\" enabled))", DEFAULT_AVOIDPARTIALSPENDS), ArgsManager::ALLOW_ANY, OptionsCategory::WALLET);
     argsman.AddArg("-changetype", "What type of change to use (\"legacy\", \"p2sh-segwit\", or \"bech32\"). Default is same as -addresstype, except when -addresstype=p2sh-segwit a native segwit output is used when sending to a native segwit address)", ArgsManager::ALLOW_ANY, OptionsCategory::WALLET);
     argsman.AddArg("-disablewallet", "Do not load the wallet and disable wallet RPC calls", ArgsManager::ALLOW_ANY, OptionsCategory::WALLET);
     argsman.AddArg("-staking", "Use staking thread", ArgsManager::ALLOW_ANY, OptionsCategory::WALLET);
+    argsman.AddArg("-stakingrequirespeers", strprintf("Use the staking logic only if there are peers (default: %u)", DEFAULT_STAKINGREQUIRESPEERS), ArgsManager::ALLOW_ANY, OptionsCategory::WALLET);
     argsman.AddArg("-discardfee=<amt>", strprintf("The fee rate (in %s/kB) that indicates your tolerance for discarding change by adding it to the fee (default: %s). "
-=======
-    gArgs.AddArg("-addresstype", strprintf("What type of addresses to use (\"legacy\", \"p2sh-segwit\", or \"bech32\", default: \"%s\")", FormatOutputType(DEFAULT_ADDRESS_TYPE)), false, OptionsCategory::WALLET);
-    gArgs.AddArg("-avoidpartialspends", strprintf(_("Group outputs by address, selecting all or none, instead of selecting on a per-output basis. Privacy is improved as an address is only used once (unless someone sends to it after spending from it), but may result in slightly higher fees as suboptimal coin selection may result due to the added limitation (default: %u)"), DEFAULT_AVOIDPARTIALSPENDS), false, OptionsCategory::WALLET);
-    gArgs.AddArg("-changetype", "What type of change to use (\"legacy\", \"p2sh-segwit\", or \"bech32\"). Default is same as -addresstype, except when -addresstype=p2sh-segwit a native segwit output is used when sending to a native segwit address)", false, OptionsCategory::WALLET);
-    gArgs.AddArg("-disablewallet", "Do not load the wallet and disable wallet RPC calls", false, OptionsCategory::WALLET);
-    gArgs.AddArg("-staking", "Use staking thread", true, OptionsCategory::WALLET);
-    gArgs.AddArg("-stakingrequirespeers", "Use the staking logic only if there are peers", DEFAULT_STAKINGREQUIRESPEERS, OptionsCategory::WALLET);
-    gArgs.AddArg("-discardfee=<amt>", strprintf("The fee rate (in %s/kB) that indicates your tolerance for discarding change by adding it to the fee (default: %s). "
->>>>>>> bb11a492
                                                                 "Note: An output is discarded if it is dust at this rate, but we will always discard up to the dust relay fee and a discard fee above that is limited by the fee estimate for the longest target",
                                                               CURRENCY_UNIT, FormatMoney(DEFAULT_DISCARD_FEE)), ArgsManager::ALLOW_ANY, OptionsCategory::WALLET);
 
