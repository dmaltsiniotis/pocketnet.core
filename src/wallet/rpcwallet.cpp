--- conflicted
+++ resolved
@@ -4457,10 +4457,6 @@
     { "wallet",             "walletpassphrase",                 &walletpassphrase,              {"passphrase","timeout"} },
     { "wallet",             "walletpassphrasechange",           &walletpassphrasechange,        {"oldpassphrase","newpassphrase"} },
     { "wallet",             "walletprocesspsbt",                &walletprocesspsbt,             {"psbt","sign","sighashtype","bip32derivs"} },
-<<<<<<< HEAD
-
-=======
->>>>>>> 5b4b6cd7
     { "wallet",             "getaddressbook",                   &getaddressbook,                {} },
 };
 // clang-format on
