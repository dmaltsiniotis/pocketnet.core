// Copyright (c) 2009-2010 Satoshi Nakamoto
// Copyright (c) 2009-2018 The Pocketcoin Core developers
// Distributed under the MIT software license, see the accompanying
// file COPYING or http://www.opensource.org/licenses/mit-license.php.

#include <txmempool.h>

#include <consensus/consensus.h>
#include <consensus/tx_verify.h>
#include <consensus/validation.h>
#include <optional.h>
#include <validation.h>
#include <policy/policy.h>
#include <policy/fees.h>
#include <policy/settings.h>
#include <reverse_iterator.h>
#include <util/system.h>
#include <util/moneystr.h>
#include <util/time.h>
#include <validationinterface.h>

#include "pocketdb/pocketnet.h"

CTxMemPoolEntry::CTxMemPoolEntry(const CTransactionRef& _tx, const CAmount& _nFee,
                                 int64_t _nTime, unsigned int _entryHeight,
                                 bool _spendsCoinbase, int64_t _sigOpsCost, LockPoints lp)
    : tx(_tx), nFee(_nFee), nTxWeight(GetTransactionWeight(*tx)), nUsageSize(RecursiveDynamicUsage(tx)), nTime(_nTime),
      entryHeight(_entryHeight),
      spendsCoinbase(_spendsCoinbase), sigOpCost(_sigOpsCost), lockPoints(lp), m_epoch(0)
{
    nCountWithDescendants = 1;
    nSizeWithDescendants = GetTxSize();
    nModFeesWithDescendants = nFee;

    feeDelta = 0;

    nCountWithAncestors = 1;
    nSizeWithAncestors = GetTxSize();
    nModFeesWithAncestors = nFee;
    nSigOpCostWithAncestors = sigOpCost;
}

void CTxMemPoolEntry::UpdateFeeDelta(int64_t newFeeDelta)
{
    nModFeesWithDescendants += newFeeDelta - feeDelta;
    nModFeesWithAncestors += newFeeDelta - feeDelta;
    feeDelta = newFeeDelta;
}

void CTxMemPoolEntry::UpdateLockPoints(const LockPoints& lp)
{
    lockPoints = lp;
}

size_t CTxMemPoolEntry::GetTxSize() const
{
    return GetVirtualTransactionSize(nTxWeight, sigOpCost);
}

// Update the given tx for any in-mempool descendants.
// Assumes that CTxMemPool::m_children is correct for the given tx and all
// descendants.
void CTxMemPool::UpdateForDescendants(txiter updateIt, cacheMap& cachedDescendants, const std::set<uint256>& setExclude)
{
    CTxMemPoolEntry::Children stageEntries, descendants;
    stageEntries = updateIt->GetMemPoolChildrenConst();

    while (!stageEntries.empty())
    {
        const CTxMemPoolEntry& descendant = *stageEntries.begin();
        descendants.insert(descendant);
        stageEntries.erase(descendant);
        const CTxMemPoolEntry::Children& children = descendant.GetMemPoolChildrenConst();
        for (const CTxMemPoolEntry& childEntry: children)
        {
            cacheMap::iterator cacheIt = cachedDescendants.find(mapTx.iterator_to(childEntry));
            if (cacheIt != cachedDescendants.end())
            {
                // We've already calculated this one, just add the entries for this set
                // but don't traverse again.
                for (txiter cacheEntry : cacheIt->second) {
                    descendants.insert(*cacheEntry);
                }
            } else if (!descendants.count(childEntry))
            {
                // Schedule for later processing
                stageEntries.insert(childEntry);
            }
        }
    }
    // descendants now contains all in-mempool descendants of updateIt.
    // Update and add to cached descendant map
    int64_t modifySize = 0;
    CAmount modifyFee = 0;
    int64_t modifyCount = 0;
    for (const CTxMemPoolEntry& descendant : descendants)
    {
        if (!setExclude.count(descendant.GetTx().GetHash()))
        {
            modifySize += descendant.GetTxSize();
            modifyFee += descendant.GetModifiedFee();
            modifyCount++;
            cachedDescendants[updateIt].insert(mapTx.iterator_to(descendant));
            // Update ancestor state for each descendant
            mapTx.modify(mapTx.iterator_to(descendant), update_ancestor_state(updateIt->GetTxSize(), updateIt->GetModifiedFee(), 1, updateIt->GetSigOpCost()));
        }
    }
    mapTx.modify(updateIt, update_descendant_state(modifySize, modifyFee, modifyCount));
}

// vHashesToUpdate is the set of transaction hashes from a disconnected block
// which has been re-added to the mempool.
// for each entry, look for descendants that are outside vHashesToUpdate, and
// add fee/size information for such descendants to the parent.
// for each such descendant, also update the ancestor state to include the parent.
void CTxMemPool::UpdateTransactionsFromBlock(const std::vector<uint256>& vHashesToUpdate)
{
    AssertLockHeld(cs);
    // For each entry in vHashesToUpdate, store the set of in-mempool, but not
    // in-vHashesToUpdate transactions, so that we don't have to recalculate
    // descendants when we come across a previously seen entry.
    cacheMap mapMemPoolDescendantsToUpdate;

    // Use a set for lookups into vHashesToUpdate (these entries are already
    // accounted for in the state of their ancestors)
    std::set<uint256> setAlreadyIncluded(vHashesToUpdate.begin(), vHashesToUpdate.end());

    // Iterate in reverse, so that whenever we are looking at a transaction
    // we are sure that all in-mempool descendants have already been processed.
    // This maximizes the benefit of the descendant cache and guarantees that
    // CTxMemPool::m_children will be updated, an assumption made in
    // UpdateForDescendants.
    for (const uint256& hash : reverse_iterate(vHashesToUpdate))
    {
        // calculate children from mapNextTx
        txiter it = mapTx.find(hash);
        if (it == mapTx.end())
        {
            continue;
        }
        auto iter = mapNextTx.lower_bound(COutPoint(hash, 0));
        // First calculate the children, and update CTxMemPool::m_children to
        // include them, and update their CTxMemPoolEntry::m_parents to include this tx.
        // we cache the in-mempool children to avoid duplicate updates
        {
            const auto epoch = GetFreshEpoch();
            for (; iter != mapNextTx.end() && iter->first->hash == hash; ++iter) {
                const uint256 &childHash = iter->second->GetHash();
                txiter childIter = mapTx.find(childHash);
                assert(childIter != mapTx.end());
                // We can skip updating entries we've encountered before or that
                // are in the block (which are already accounted for).
                if (!visited(childIter) && !setAlreadyIncluded.count(childHash))
                {
                    UpdateChild(it, childIter, true);
                    UpdateParent(childIter, it, true);
                }
            }
        } // release epoch guard for UpdateForDescendants
        UpdateForDescendants(it, mapMemPoolDescendantsToUpdate, setAlreadyIncluded);
    }
}

bool CTxMemPool::CalculateMemPoolAncestors(const CTxMemPoolEntry& entry, setEntries& setAncestors,
                                           uint64_t limitAncestorCount, uint64_t limitAncestorSize,
                                           uint64_t limitDescendantCount, uint64_t limitDescendantSize,
                                           std::string& errString, bool fSearchForParents /* = true */) const
{
    CTxMemPoolEntry::Parents staged_ancestors;
    const CTransaction& tx = entry.GetTx();

    if (fSearchForParents)
    {
        // Get parents of this transaction that are in the mempool
        // GetMemPoolParents() is only valid for entries in the mempool, so we
        // iterate mapTx to find parents.
        for (unsigned int i = 0; i < tx.vin.size(); i++)
        {
            Optional<txiter> piter = GetIter(tx.vin[i].prevout.hash);
            if (piter)
            {
                staged_ancestors.insert(**piter);
                if (staged_ancestors.size() + 1 > limitAncestorCount)
                {
                    errString = strprintf("too many unconfirmed parents [limit: %u]", limitAncestorCount);
                    return false;
                }
            }
        }
    } else
    {
        // If we're not searching for parents, we require this to be an
        // entry in the mempool already.
        txiter it = mapTx.iterator_to(entry);
        staged_ancestors = it->GetMemPoolParentsConst();
    }

    size_t totalSizeWithAncestors = entry.GetTxSize();

    while (!staged_ancestors.empty())
    {
        const CTxMemPoolEntry& stage = staged_ancestors.begin()->get();
        txiter stageit = mapTx.iterator_to(stage);

        setAncestors.insert(stageit);
        staged_ancestors.erase(stage);
        totalSizeWithAncestors += stageit->GetTxSize();

        if (stageit->GetSizeWithDescendants() + entry.GetTxSize() > limitDescendantSize)
        {
            errString = strprintf("exceeds descendant size limit for tx %s [limit: %u]",
                stageit->GetTx().GetHash().ToString(), limitDescendantSize);
            return false;
        } else if (stageit->GetCountWithDescendants() + 1 > limitDescendantCount)
        {
            errString = strprintf("too many descendants for tx %s [limit: %u]", stageit->GetTx().GetHash().ToString(),
                limitDescendantCount);
            return false;
        } else if (totalSizeWithAncestors > limitAncestorSize)
        {
            errString = strprintf("exceeds ancestor size limit [limit: %u]", limitAncestorSize);
            return false;
        }

        const CTxMemPoolEntry::Parents& parents = stageit->GetMemPoolParentsConst();
        for (const CTxMemPoolEntry& parent : parents)
        {
            txiter parent_it = mapTx.iterator_to(parent);

            // If this is a new ancestor, add it.
            if (setAncestors.count(parent_it) == 0) 
            {
                staged_ancestors.insert(parent);
            }
            if (staged_ancestors.size() + setAncestors.size() + 1 > limitAncestorCount)
            {
                errString = strprintf("too many unconfirmed ancestors [limit: %u]", limitAncestorCount);
                return false;
            }
        }
    }

    return true;
}

void CTxMemPool::UpdateAncestorsOf(bool add, txiter it, setEntries& setAncestors)
{
    CTxMemPoolEntry::Parents parents = it->GetMemPoolParents();
    // add or remove this tx as a child of each parent
    for (const CTxMemPoolEntry& parent : parents)
    {
        UpdateChild(mapTx.iterator_to(parent), it, add);
    }
    const int64_t updateCount = (add ? 1 : -1);
    const int64_t updateSize = updateCount * it->GetTxSize();
    const CAmount updateFee = updateCount * it->GetModifiedFee();
    for (txiter ancestorIt : setAncestors)
    {
        mapTx.modify(ancestorIt, update_descendant_state(updateSize, updateFee, updateCount));
    }
}

void CTxMemPool::UpdateEntryForAncestors(txiter it, const setEntries& setAncestors)
{
    int64_t updateCount = setAncestors.size();
    int64_t updateSize = 0;
    CAmount updateFee = 0;
    int64_t updateSigOpsCost = 0;
    for (txiter ancestorIt : setAncestors)
    {
        updateSize += ancestorIt->GetTxSize();
        updateFee += ancestorIt->GetModifiedFee();
        updateSigOpsCost += ancestorIt->GetSigOpCost();
    }
    mapTx.modify(it, update_ancestor_state(updateSize, updateFee, updateCount, updateSigOpsCost));
}

void CTxMemPool::UpdateChildrenForRemoval(txiter it)
{
    const CTxMemPoolEntry::Children& children = it->GetMemPoolChildrenConst();
    for (const CTxMemPoolEntry& updateIt : children)
    {
        UpdateParent(mapTx.iterator_to(updateIt), it, false);
    }
}

void CTxMemPool::UpdateForRemoveFromMempool(const setEntries& entriesToRemove, bool updateDescendants)
{
    // For each entry, walk back all ancestors and decrement size associated with this
    // transaction
    const uint64_t nNoLimit = std::numeric_limits<uint64_t>::max();
    if (updateDescendants)
    {
        // updateDescendants should be true whenever we're not recursively
        // removing a tx and all its descendants, eg when a transaction is
        // confirmed in a block.
        // Here we only update statistics and not data in CTxMemPool::Parents
        // and CTxMemPoolEntry::Children (which we need to preserve until we're
        // finished with all operations that need to traverse the mempool).
        for (txiter removeIt : entriesToRemove)
        {
            setEntries setDescendants;
            CalculateDescendants(removeIt, setDescendants);
            setDescendants.erase(removeIt); // don't update state for self
            int64_t modifySize = -((int64_t) removeIt->GetTxSize());
            CAmount modifyFee = -removeIt->GetModifiedFee();
            int modifySigOps = -removeIt->GetSigOpCost();
            for (txiter dit : setDescendants)
            {
                mapTx.modify(dit, update_ancestor_state(modifySize, modifyFee, -1, modifySigOps));
            }
        }
    }
    for (txiter removeIt : entriesToRemove)
    {
        setEntries setAncestors;
        const CTxMemPoolEntry& entry = *removeIt;
        std::string dummy;
        // Since this is a tx that is already in the mempool, we can call CMPA
        // with fSearchForParents = false.  If the mempool is in a consistent
        // state, then using true or false should both be correct, though false
        // should be a bit faster.
        // However, if we happen to be in the middle of processing a reorg, then
        // the mempool can be in an inconsistent state.  In this case, the set
        // of ancestors reachable via GetMemPoolParents()/GetMemPoolChildren()
        // will be the same as the set of ancestors whose packages include this
        // transaction, because when we add a new transaction to the mempool in
        // addUnchecked(), we assume it has no children, and in the case of a
        // reorg where that assumption is false, the in-mempool children aren't
        // linked to the in-block tx's until UpdateTransactionsFromBlock() is
        // called.
        // So if we're being called during a reorg, ie before
        // UpdateTransactionsFromBlock() has been called, then
        // GetMemPoolParents()/GetMemPoolChildren() will differ from the set of
        // mempool parents we'd calculate by searching, and it's important that
        // we use the cached notion of ancestor transactions as the set of
        // things to update for removal.
        CalculateMemPoolAncestors(entry, setAncestors, nNoLimit, nNoLimit, nNoLimit, nNoLimit, dummy, false);
        // Note that UpdateAncestorsOf severs the child links that point to
        // removeIt in the entries for the parents of removeIt.
        UpdateAncestorsOf(false, removeIt, setAncestors);
    }
    // After updating all the ancestor sizes, we can now sever the link between each
    // transaction being removed and any mempool children (ie, update CTxMemPoolEntry::m_parents
    // for each direct child of a transaction being removed).
    for (txiter removeIt : entriesToRemove)
    {
        UpdateChildrenForRemoval(removeIt);
    }
}

void CTxMemPoolEntry::UpdateDescendantState(int64_t modifySize, CAmount modifyFee, int64_t modifyCount)
{
    nSizeWithDescendants += modifySize;
    assert(int64_t(nSizeWithDescendants) > 0);
    nModFeesWithDescendants += modifyFee;
    nCountWithDescendants += modifyCount;
    assert(int64_t(nCountWithDescendants) > 0);
}

void
CTxMemPoolEntry::UpdateAncestorState(int64_t modifySize, CAmount modifyFee, int64_t modifyCount, int64_t modifySigOps)
{
    nSizeWithAncestors += modifySize;
    assert(int64_t(nSizeWithAncestors) > 0);
    nModFeesWithAncestors += modifyFee;
    nCountWithAncestors += modifyCount;
    assert(int64_t(nCountWithAncestors) > 0);
    nSigOpCostWithAncestors += modifySigOps;
    assert(int(nSigOpCostWithAncestors) >= 0);
}

CTxMemPool::CTxMemPool(CBlockPolicyEstimator *estimator) :
    nTransactionsUpdated(0), minerPolicyEstimator(estimator), m_epoch(0), m_has_epoch_guard(false)
{
    _clear(); //lock free clear

    // Sanity checks off by default for performance, because otherwise
    // accepting transactions becomes O(N^2) where N is the number
    // of transactions in the pool
    nCheckFrequency = 0;
}

bool CTxMemPool::isSpent(const COutPoint& outpoint) const
{
    LOCK(cs);
    return mapNextTx.count(outpoint);
}

unsigned int CTxMemPool::GetTransactionsUpdated() const
{
    return nTransactionsUpdated;
}

void CTxMemPool::AddTransactionsUpdated(unsigned int n)
{
    nTransactionsUpdated += n;
}

void CTxMemPool::addUnchecked(const CTxMemPoolEntry& entry, setEntries& setAncestors, bool validFeeEstimate)
{
    // Add to memory pool without checking anything.
    // Used by AcceptToMemoryPool(), which DOES do
    // all the appropriate checks.
    indexed_transaction_set::iterator newit = mapTx.insert(entry).first;

    // Update transaction for any feeDelta created by PrioritiseTransaction
    // TODO: refactor so that the fee delta is calculated before inserting
    // into mapTx.
    CAmount delta{0};
    ApplyDelta(entry.GetTx().GetHash(), delta);
    if (delta)
    {
        mapTx.modify(newit, update_fee_delta(delta));
    }

    // Update cachedInnerUsage to include contained transaction's usage.
    // (When we update the entry for in-mempool parents, memory usage will be
    // further updated.)
    cachedInnerUsage += entry.DynamicMemoryUsage();

    const CTransaction& tx = newit->GetTx();
    std::set<uint256> setParentTransactions;
    for (unsigned int i = 0; i < tx.vin.size(); i++)
    {
        mapNextTx.insert(std::make_pair(&tx.vin[i].prevout, &tx));
        setParentTransactions.insert(tx.vin[i].prevout.hash);
    }
    // Don't bother worrying about child transactions of this one.
    // Normal case of a new transaction arriving is that there can't be any
    // children, because such children would be orphans.
    // An exception to that is if a transaction enters that used to be in a block.
    // In that case, our disconnect block logic will call UpdateTransactionsFromBlock
    // to clean up the mess we're leaving here.

    // Update ancestors with information about this tx
    for (const auto& pit : GetIterSet(setParentTransactions))
    {
        UpdateParent(newit, pit, true);
    }
    UpdateAncestorsOf(true, newit, setAncestors);
    UpdateEntryForAncestors(newit, setAncestors);

    nTransactionsUpdated++;
    totalTxSize += entry.GetTxSize();
    if (minerPolicyEstimator) { minerPolicyEstimator->processTransaction(entry, validFeeEstimate); }

    vTxHashes.emplace_back(tx.GetWitnessHash(), newit);
    newit->vTxHashesIdx = vTxHashes.size() - 1;
}

void CTxMemPool::removeUnchecked(txiter it, MemPoolRemovalReason reason)
{
    // We increment mempool sequence value no matter removal reason
    // even if not directly reported below.
    uint64_t mempool_sequence = GetAndIncrementSequence();

    if (reason != MemPoolRemovalReason::BLOCK)
    {
        // Notify clients that a transaction has been removed from the mempool
        // for any reason except being included in a block. Clients interested
        // in transactions included in blocks can subscribe to the BlockConnected
        // notification.
        GetMainSignals().TransactionRemovedFromMempool(it->GetSharedTx(), reason, mempool_sequence);
    }

    const uint256 hash = it->GetTx().GetHash();
    for (const CTxIn& txin : it->GetTx().vin)
    {
        mapNextTx.erase(txin.prevout);
    }

    RemoveUnbroadcastTx(hash, true /* add logging because unchecked */ );

    if (vTxHashes.size() > 1)
    {
        vTxHashes[it->vTxHashesIdx] = std::move(vTxHashes.back());
        vTxHashes[it->vTxHashesIdx].second->vTxHashesIdx = it->vTxHashesIdx;
        vTxHashes.pop_back();
        if (vTxHashes.size() * 2 < vTxHashes.capacity())
            vTxHashes.shrink_to_fit();
    } else
        vTxHashes.clear();

    totalTxSize -= it->GetTxSize();
    cachedInnerUsage -= it->DynamicMemoryUsage();
    cachedInnerUsage -= memusage::DynamicUsage(it->GetMemPoolParentsConst()) + memusage::DynamicUsage(it->GetMemPoolChildrenConst());
    mapTx.erase(it);
<<<<<<< HEAD
=======

    //LogPrintf("DEBUG removeUnchecked : %s (%d)\n", hash.GetHex(), (int)reason);

>>>>>>> 5b4b6cd7
    nTransactionsUpdated++;
    if (minerPolicyEstimator) { minerPolicyEstimator->removeTx(hash, false); }
}

// Calculates descendants of entry that are not already in setDescendants, and adds to
// setDescendants. Assumes entryit is already a tx in the mempool and CTxMemPoolEntry::m_children
// is correct for tx and all descendants.
// Also assumes that if an entry is in setDescendants already, then all
// in-mempool descendants of it are already in setDescendants as well, so that we
// can save time by not iterating over those entries.
void CTxMemPool::CalculateDescendants(txiter entryit, setEntries& setDescendants) const
{
    setEntries stage;
    if (setDescendants.count(entryit) == 0)
    {
        stage.insert(entryit);
    }
    // Traverse down the children of entry, only adding children that are not
    // accounted for in setDescendants already (because those children have either
    // already been walked, or will be walked in this iteration).
    while (!stage.empty())
    {
        txiter it = *stage.begin();
        setDescendants.insert(it);
        stage.erase(it);

        const CTxMemPoolEntry::Children& children = it->GetMemPoolChildrenConst();
        for (const CTxMemPoolEntry& child : children)
        {
            txiter childiter = mapTx.iterator_to(child);
            if (!setDescendants.count(childiter))
            {
                stage.insert(childiter);
            }
        }
    }
}

void CTxMemPool::removeRecursive(const CTransaction& origTx, MemPoolRemovalReason reason)
{
    // Remove transaction from memory pool
    AssertLockHeld(cs);
    std::unordered_set<std::string> removeHashes;
    setEntries txToRemove;
    txiter origit = mapTx.find(origTx.GetHash());
    if (origit != mapTx.end())
    {
        txToRemove.insert(origit);
    } else
    {
        removeHashes.emplace(origTx.GetHash().GetHex());
        // When recursively removing but origTx isn't in the mempool
        // be sure to remove any children that are in the pool. This can
        // happen during chain re-orgs if origTx isn't re-accepted into
        // the mempool for any reason.
        for (unsigned int i = 0; i < origTx.vout.size(); i++)
        {
            auto it = mapNextTx.find(COutPoint(origTx.GetHash(), i));
            if (it == mapNextTx.end())
                continue;
            txiter nextit = mapTx.find(it->second->GetHash());
            assert(nextit != mapTx.end());
            txToRemove.insert(nextit);
        }
    }
    setEntries setAllRemoves;
    for (txiter it : txToRemove)
    {
        CalculateDescendants(it, setAllRemoves);
    }
    
    // Build list of tx hashes
    for (const auto& iter : setAllRemoves)
    {
        auto hash = iter->GetTx().GetHash().GetHex();
        if (removeHashes.find(hash) == removeHashes.end())
            removeHashes.emplace(hash);
    }

    RemoveStaged(setAllRemoves, false, reason);

    // Also sqlite clean
    // TODO (brangr): !!!!
    //CleanSQLite(removeHashes, "removeRecursive", reason);
}

void CTxMemPool::removeForReorg(const CCoinsViewCache *pcoins, unsigned int nMemPoolHeight, int flags)
{
    // Remove transactions spending a coinbase which are now immature and no-longer-final transactions
    AssertLockHeld(cs);
    std::unordered_set<std::string> removeHashes;
    setEntries txToRemove;

    for (indexed_transaction_set::const_iterator it = mapTx.begin(); it != mapTx.end(); it++)
    {
        const CTransaction& tx = it->GetTx();
        LockPoints lp = it->GetLockPoints();
        bool validLP = TestLockPointValidity(&lp);
        if (!CheckFinalTx(tx, flags) || !CheckSequenceLocks(*this, tx, flags, &lp, validLP))
        {
            // Note if CheckSequenceLocks fails the LockPoints may still be invalid
            // So it's critical that we remove the tx and not depend on the LockPoints.
            txToRemove.insert(it);
        }
        else if (it->GetSpendsCoinbase())
        {
            for (const CTxIn& txin : tx.vin)
            {
                indexed_transaction_set::const_iterator it2 = mapTx.find(txin.prevout.hash);
                if (it2 != mapTx.end())
                    continue;

                const Coin& coin = pcoins->AccessCoin(txin.prevout);
                if (nCheckFrequency != 0) assert(!coin.IsSpent());
                if (coin.IsSpent() || ((coin.IsCoinBase() || coin.IsCoinStake()) &&
                                       ((signed long) nMemPoolHeight) - coin.nHeight < COINBASE_MATURITY))
                {
                    txToRemove.insert(it);
                    break;
                }
            }
        }

        if (!validLP)
            mapTx.modify(it, update_lock_points(lp));
    }

    setEntries setAllRemoves;
    for (txiter it : txToRemove)
        CalculateDescendants(it, setAllRemoves);

    // Build list of tx hashes
    for (const auto& iter : setAllRemoves)
        removeHashes.emplace(iter->GetTx().GetHash().GetHex());

    RemoveStaged(setAllRemoves, false, MemPoolRemovalReason::REORG);

    // Also sqlite clean
    // TODO (brangr): !!!!
    // CleanSQLite(removeHashes, "removeForReorg", MemPoolRemovalReason::REORG);
}

void CTxMemPool::removeConflicts(const CTransaction& tx)
{
    // Remove transactions which depend on inputs of tx, recursively
    AssertLockHeld(cs);
    for (const CTxIn &txin : tx.vin)
    {
        auto it = mapNextTx.find(txin.prevout);
        if (it != mapNextTx.end())
        {
            const CTransaction& txConflict = *it->second;
            if (txConflict != tx)
            {
                ClearPrioritisation(txConflict.GetHash());
                removeRecursive(txConflict, MemPoolRemovalReason::CONFLICT);
            }
        }
    }
}

/**
 * Called when a block is connected. Removes from mempool and updates the miner fee estimator.
 */
void CTxMemPool::removeForBlock(const std::vector<CTransactionRef>& vtx, unsigned int nBlockHeight)
{
    AssertLockHeld(cs);
    std::vector<const CTxMemPoolEntry *> entries;
    for (const auto& tx : vtx)
    {
        uint256 hash = tx->GetHash();

        indexed_transaction_set::iterator i = mapTx.find(hash);
        if (i != mapTx.end())
            entries.push_back(&*i);
    }
    // Before the txs in the new block have been removed from the mempool, update policy estimates
    if (minerPolicyEstimator) { minerPolicyEstimator->processBlock(nBlockHeight, entries); }
    for (const auto& tx : vtx)
    {
        txiter it = mapTx.find(tx->GetHash());
        if (it != mapTx.end())
        {
            setEntries stage;
            stage.insert(it);
            RemoveStaged(stage, true, MemPoolRemovalReason::BLOCK);
        }
        removeConflicts(*tx);
        ClearPrioritisation(tx->GetHash());
    }
    lastRollingFeeUpdate = GetTime();
    blockSinceLastRollingFeeBump = true;
}

void CTxMemPool::_clear()
{
    mapTx.clear();
    mapNextTx.clear();
    totalTxSize = 0;
    cachedInnerUsage = 0;
    lastRollingFeeUpdate = GetTime();
    blockSinceLastRollingFeeBump = false;
    rollingMinimumFeeRate = 0;
    ++nTransactionsUpdated;
}

void CTxMemPool::clear()
{
    LOCK(cs);
    _clear();
}

static void CheckInputsAndUpdateCoins(const CTransaction& tx, CCoinsViewCache& mempoolDuplicate, const int64_t spendheight)
{
    TxValidationState dummy_state; // Not used. CheckTxInputs() should always pass
    CAmount txfee = 0;
    bool fCheckResult = tx.IsCoinBase() ||
                        Consensus::CheckTxInputs(tx, dummy_state, mempoolDuplicate, spendheight, txfee, Params());
    assert(fCheckResult);
    UpdateCoins(tx, mempoolDuplicate, std::numeric_limits<int>::max());
}

void CTxMemPool::check(const CCoinsViewCache *pcoins) const
{
    LOCK(cs);
    if (nCheckFrequency == 0)
        return;

    if (GetRand(std::numeric_limits<uint32_t>::max()) >= nCheckFrequency)
        return;

    LogPrint(BCLog::MEMPOOL, "Checking mempool with %u transactions and %u inputs\n", (unsigned int) mapTx.size(),
        (unsigned int) mapNextTx.size());

    uint64_t checkTotal = 0;
    uint64_t innerUsage = 0;

    CCoinsViewCache mempoolDuplicate(const_cast<CCoinsViewCache *>(pcoins));
    const int64_t spendheight = GetSpendHeight(mempoolDuplicate);

    std::list<const CTxMemPoolEntry *> waitingOnDependants;
    for (indexed_transaction_set::const_iterator it = mapTx.begin(); it != mapTx.end(); it++)
    {
        unsigned int i = 0;
        checkTotal += it->GetTxSize();
        innerUsage += it->DynamicMemoryUsage();
        const CTransaction& tx = it->GetTx();
        innerUsage += memusage::DynamicUsage(it->GetMemPoolParentsConst()) + memusage::DynamicUsage(it->GetMemPoolChildrenConst());
        bool fDependsWait = false;
        CTxMemPoolEntry::Parents setParentCheck;
        for (const CTxIn& txin : tx.vin)
        {
            // Check that every mempool transaction's inputs refer to available coins, or other mempool tx's.
            indexed_transaction_set::const_iterator it2 = mapTx.find(txin.prevout.hash);
            if (it2 != mapTx.end())
            {
                const CTransaction& tx2 = it2->GetTx();
                assert(tx2.vout.size() > txin.prevout.n && !tx2.vout[txin.prevout.n].IsNull());
                fDependsWait = true;
                setParentCheck.insert(*it2);
            } else
            {
                assert(pcoins->HaveCoin(txin.prevout));
            }
            // Check whether its inputs are marked in mapNextTx.
            auto it3 = mapNextTx.find(txin.prevout);
            assert(it3 != mapNextTx.end());
            assert(it3->first == &txin.prevout);
            assert(it3->second == &tx);
            i++;
        }
        auto comp = [](const CTxMemPoolEntry& a, const CTxMemPoolEntry& b) -> bool {
            return a.GetTx().GetHash() == b.GetTx().GetHash();
        };
        assert(setParentCheck.size() == it->GetMemPoolParentsConst().size());
        assert(std::equal(setParentCheck.begin(), setParentCheck.end(), it->GetMemPoolParentsConst().begin(), comp));
        // Verify ancestor state is correct.
        setEntries setAncestors;
        uint64_t nNoLimit = std::numeric_limits<uint64_t>::max();
        std::string dummy;
        CalculateMemPoolAncestors(*it, setAncestors, nNoLimit, nNoLimit, nNoLimit, nNoLimit, dummy);
        uint64_t nCountCheck = setAncestors.size() + 1;
        uint64_t nSizeCheck = it->GetTxSize();
        CAmount nFeesCheck = it->GetModifiedFee();
        int64_t nSigOpCheck = it->GetSigOpCost();

        for (txiter ancestorIt : setAncestors)
        {
            nSizeCheck += ancestorIt->GetTxSize();
            nFeesCheck += ancestorIt->GetModifiedFee();
            nSigOpCheck += ancestorIt->GetSigOpCost();
        }

        assert(it->GetCountWithAncestors() == nCountCheck);
        assert(it->GetSizeWithAncestors() == nSizeCheck);
        assert(it->GetSigOpCostWithAncestors() == nSigOpCheck);
        assert(it->GetModFeesWithAncestors() == nFeesCheck);

        // Check children against mapNextTx
        CTxMemPoolEntry::Children setChildrenCheck;
        auto iter = mapNextTx.lower_bound(COutPoint(it->GetTx().GetHash(), 0));
        uint64_t child_sizes = 0;
        for (; iter != mapNextTx.end() && iter->first->hash == it->GetTx().GetHash(); ++iter)
        {
            txiter childit = mapTx.find(iter->second->GetHash());
            assert(childit != mapTx.end()); // mapNextTx points to in-mempool transactions
            if (setChildrenCheck.insert(*childit).second)
            {
                child_sizes += childit->GetTxSize();
            }
        }
        assert(setChildrenCheck.size() == it->GetMemPoolChildrenConst().size());
        assert(std::equal(setChildrenCheck.begin(), setChildrenCheck.end(), it->GetMemPoolChildrenConst().begin(), comp));
        // Also check to make sure size is greater than sum with immediate children.
        // just a sanity check, not definitive that this calc is correct...
        assert(it->GetSizeWithDescendants() >= child_sizes + it->GetTxSize());

        if (fDependsWait)
            waitingOnDependants.push_back(&(*it));
        else
        {
            CheckInputsAndUpdateCoins(tx, mempoolDuplicate, spendheight);
        }
    }
    unsigned int stepsSinceLastRemove = 0;
    while (!waitingOnDependants.empty())
    {
        const CTxMemPoolEntry *entry = waitingOnDependants.front();
        waitingOnDependants.pop_front();
        if (!mempoolDuplicate.HaveInputs(entry->GetTx()))
        {
            waitingOnDependants.push_back(entry);
            stepsSinceLastRemove++;
            assert(stepsSinceLastRemove < waitingOnDependants.size());
        } else
        {
            CheckInputsAndUpdateCoins(entry->GetTx(), mempoolDuplicate, spendheight);
            stepsSinceLastRemove = 0;
        }
    }
    for (auto it = mapNextTx.cbegin(); it != mapNextTx.cend(); it++)
    {
        uint256 hash = it->second->GetHash();
        indexed_transaction_set::const_iterator it2 = mapTx.find(hash);
        const CTransaction& tx = it2->GetTx();
        assert(it2 != mapTx.end());
        assert(&tx == it->second);
    }

    assert(totalTxSize == checkTotal);
    assert(innerUsage == cachedInnerUsage);
}

bool CTxMemPool::CompareDepthAndScore(const uint256& hasha, const uint256& hashb, bool wtxid)
{
    LOCK(cs);
    indexed_transaction_set::const_iterator i = wtxid ? get_iter_from_wtxid(hasha) : mapTx.find(hasha);
    if (i == mapTx.end()) return false;
    indexed_transaction_set::const_iterator j = wtxid ? get_iter_from_wtxid(hashb) : mapTx.find(hashb);
    if (j == mapTx.end()) return true;
    uint64_t counta = i->GetCountWithAncestors();
    uint64_t countb = j->GetCountWithAncestors();
    if (counta == countb)
    {
        return CompareTxMemPoolEntryByScore()(*i, *j);
    }
    return counta < countb;
}

namespace
{
    class DepthAndScoreComparator
    {
    public:
        bool operator()(const CTxMemPool::indexed_transaction_set::const_iterator& a,
                        const CTxMemPool::indexed_transaction_set::const_iterator& b)
        {
            uint64_t counta = a->GetCountWithAncestors();
            uint64_t countb = b->GetCountWithAncestors();
            if (counta == countb)
            {
                return CompareTxMemPoolEntryByScore()(*a, *b);
            }
            return counta < countb;
        }
    };
} // namespace

std::vector<CTxMemPool::indexed_transaction_set::const_iterator> CTxMemPool::GetSortedDepthAndScore() const
{
    std::vector<indexed_transaction_set::const_iterator> iters;
    AssertLockHeld(cs);

    iters.reserve(mapTx.size());

    for (indexed_transaction_set::iterator mi = mapTx.begin(); mi != mapTx.end(); ++mi)
    {
        iters.push_back(mi);
    }
    std::sort(iters.begin(), iters.end(), DepthAndScoreComparator());
    return iters;
}

void CTxMemPool::queryHashes(std::vector<uint256>& vtxid) const
{
    LOCK(cs);
    auto iters = GetSortedDepthAndScore();

    vtxid.clear();
    vtxid.reserve(mapTx.size());

    for (auto it : iters)
    {
        vtxid.push_back(it->GetTx().GetHash());
    }
}

static TxMempoolInfo GetInfo(CTxMemPool::indexed_transaction_set::const_iterator it)
{
    return TxMempoolInfo{
        it->GetSharedTx(), it->GetTime(), it->GetFee(), it->GetTxSize(), it->GetModifiedFee() - it->GetFee()
    };
}

std::vector<TxMempoolInfo> CTxMemPool::infoAll() const
{
    LOCK(cs);
    auto iters = GetSortedDepthAndScore();

    std::vector<TxMempoolInfo> ret;
    ret.reserve(mapTx.size());
    for (auto it : iters)
    {
        ret.push_back(GetInfo(it));
    }

    return ret;
}

CTransactionRef CTxMemPool::get(const uint256& hash) const
{
    LOCK(cs);
    indexed_transaction_set::const_iterator i = mapTx.find(hash);
    if (i == mapTx.end())
        return nullptr;
    return i->GetSharedTx();
}

TxMempoolInfo CTxMemPool::info(const GenTxid& gtxid) const
{
    LOCK(cs);
    indexed_transaction_set::const_iterator i = (gtxid.IsWtxid() ? get_iter_from_wtxid(gtxid.GetHash()) : mapTx.find(gtxid.GetHash()));
    if (i == mapTx.end())
        return TxMempoolInfo();
    return GetInfo(i);
}

TxMempoolInfo CTxMemPool::info(const uint256& txid) const { return info(GenTxid{false, txid}); }

void CTxMemPool::PrioritiseTransaction(const uint256& hash, const CAmount& nFeeDelta)
{
    {
        LOCK(cs);
        CAmount& delta = mapDeltas[hash];
        delta += nFeeDelta;
        txiter it = mapTx.find(hash);
        if (it != mapTx.end())
        {
            mapTx.modify(it, update_fee_delta(delta));
            // Now update all ancestors' modified fees with descendants
            setEntries setAncestors;
            uint64_t nNoLimit = std::numeric_limits<uint64_t>::max();
            std::string dummy;
            CalculateMemPoolAncestors(*it, setAncestors, nNoLimit, nNoLimit, nNoLimit, nNoLimit, dummy, false);
            for (txiter ancestorIt : setAncestors)
            {
                mapTx.modify(ancestorIt, update_descendant_state(0, nFeeDelta, 0));
            }
            // Now update all descendants' modified fees with ancestors
            setEntries setDescendants;
            CalculateDescendants(it, setDescendants);
            setDescendants.erase(it);
            for (txiter descendantIt : setDescendants)
            {
                mapTx.modify(descendantIt, update_ancestor_state(0, nFeeDelta, 0, 0));
            }
            ++nTransactionsUpdated;
        }
    }
    LogPrintf("PrioritiseTransaction: %s feerate += %s\n", hash.ToString(), FormatMoney(nFeeDelta));
}

void CTxMemPool::ApplyDelta(const uint256& hash, CAmount& nFeeDelta) const
{
    AssertLockHeld(cs);
    std::map<uint256, CAmount>::const_iterator pos = mapDeltas.find(hash);
    if (pos == mapDeltas.end())
        return;
    const CAmount& delta = pos->second;
    nFeeDelta += delta;
}

void CTxMemPool::ClearPrioritisation(const uint256& hash)
{
    AssertLockHeld(cs);
    mapDeltas.erase(hash);
}

const CTransaction *CTxMemPool::GetConflictTx(const COutPoint& prevout) const
{
    const auto it = mapNextTx.find(prevout);
    return it == mapNextTx.end() ? nullptr : it->second;
}

Optional<CTxMemPool::txiter> CTxMemPool::GetIter(const uint256& txid) const
{
    auto it = mapTx.find(txid);
    if (it != mapTx.end()) return it;
    return Optional<txiter>{};
}

CTxMemPool::setEntries CTxMemPool::GetIterSet(const std::set<uint256>& hashes) const
{
    CTxMemPool::setEntries ret;
    for (const auto& h : hashes)
    {
        const auto mi = GetIter(h);
        if (mi) ret.insert(*mi);
    }
    return ret;
}

bool CTxMemPool::HasNoInputsOf(const CTransaction& tx) const
{
    for (unsigned int i = 0; i < tx.vin.size(); i++)
        if (exists(tx.vin[i].prevout.hash))
            return false;
    return true;
}

CCoinsViewMemPool::CCoinsViewMemPool(CCoinsView *baseIn, const CTxMemPool& mempoolIn) : CCoinsViewBacked(baseIn),
                                                                                        mempool(mempoolIn) {}

bool CCoinsViewMemPool::GetCoin(const COutPoint& outpoint, Coin& coin) const
{
    // If an entry in the mempool exists, always return that one, as it's guaranteed to never
    // conflict with the underlying cache, and it cannot have pruned entries (as it contains full)
    // transactions. First checking the underlying cache risks returning a pruned entry instead.
    CTransactionRef ptx = mempool.get(outpoint.hash);
    if (ptx)
    {
        if (outpoint.n < ptx->vout.size())
        {
            coin = Coin(ptx->vout[outpoint.n], MEMPOOL_HEIGHT, false, false, PocketHelpers::TransactionHelper::IsPocketTransaction(ptx));
            return true;
        }
        else
        {
            return false;
        }
    }
    return base->GetCoin(outpoint, coin);
}

size_t CTxMemPool::DynamicMemoryUsage() const
{
    LOCK(cs);
    // Estimate the overhead of mapTx to be 15 pointers + an allocation, as no exact formula for boost::multi_index_contained is implemented.
    return memusage::MallocUsage(sizeof(CTxMemPoolEntry) + 15 * sizeof(void *)) * mapTx.size() +
           memusage::DynamicUsage(mapNextTx) + memusage::DynamicUsage(mapDeltas) +
           memusage::DynamicUsage(vTxHashes) + cachedInnerUsage;
}

void CTxMemPool::RemoveUnbroadcastTx(const uint256& txid, const bool unchecked) {
    LOCK(cs);

    if (m_unbroadcast_txids.erase(txid))
    {
        LogPrint(BCLog::MEMPOOL, "Removed %i from set of unbroadcast txns%s\n", txid.GetHex(), (unchecked ? " before confirmation that txn was sent out" : ""));
    }
}

void CTxMemPool::RemoveStaged(setEntries &stage, bool updateDescendants, MemPoolRemovalReason reason) {
    AssertLockHeld(cs);
    UpdateForRemoveFromMempool(stage, updateDescendants);
    for (txiter it : stage)
    {
        removeUnchecked(it, reason);
    }
}

void CTxMemPool::CleanSQLite(const std::unordered_set<std::string>& hashes, const std::string& func, MemPoolRemovalReason reason)
{
    for (const auto& hash : hashes)
    {
        PocketDb::TransRepoInst.CleanTransaction(hash);
        LogPrint(BCLog::SYNC, "%s: Clean SQLite mempool tx %s with reason %d\n", hash, func, (int)reason);
    }
}

int CTxMemPool::Expire(std::chrono::seconds time)
{
    AssertLockHeld(cs);
    indexed_transaction_set::index<entry_time>::type::iterator it = mapTx.get<entry_time>().begin();
    setEntries toremove;
    while (it != mapTx.get<entry_time>().end() && it->GetTime() < time)
    {
        toremove.insert(mapTx.project<0>(it));
        it++;
    }

    setEntries stage;
    for (txiter removeit : toremove)
        CalculateDescendants(removeit, stage);

    // Build list of tx hashes
    std::unordered_set<std::string> removeHashes;
    for (const auto& iter : stage)
        removeHashes.emplace(iter->GetTx().GetHash().GetHex());

    // Remove from memory mempool
    RemoveStaged(stage, false, MemPoolRemovalReason::EXPIRY);

    // Also remove from sqlite db
    CleanSQLite(removeHashes, "expire", MemPoolRemovalReason::EXPIRY);

    return stage.size();
}

void CTxMemPool::addUnchecked(const CTxMemPoolEntry& entry, bool validFeeEstimate)
{
    setEntries setAncestors;
    uint64_t nNoLimit = std::numeric_limits<uint64_t>::max();
    std::string dummy;
    CalculateMemPoolAncestors(entry, setAncestors, nNoLimit, nNoLimit, nNoLimit, nNoLimit, dummy);
    return addUnchecked(entry, setAncestors, validFeeEstimate);
}

void CTxMemPool::UpdateChild(txiter entry, txiter child, bool add)
{
    AssertLockHeld(cs);
    CTxMemPoolEntry::Children s;
    if (add && entry->GetMemPoolChildren().insert(*child).second)
    {
        cachedInnerUsage += memusage::IncrementalDynamicUsage(s);
    }
    else if (!add && entry->GetMemPoolChildren().erase(*child))
    {
        cachedInnerUsage -= memusage::IncrementalDynamicUsage(s);
    }
}

void CTxMemPool::UpdateParent(txiter entry, txiter parent, bool add)
{
    AssertLockHeld(cs);
    CTxMemPoolEntry::Parents s;
    if (add && entry->GetMemPoolParents().insert(*parent).second)
    {
        cachedInnerUsage += memusage::IncrementalDynamicUsage(s);
    } else if (!add && entry->GetMemPoolParents().erase(*parent))
    {
        cachedInnerUsage -= memusage::IncrementalDynamicUsage(s);
    }
}

CFeeRate CTxMemPool::GetMinFee(size_t sizelimit) const {
    LOCK(cs);
    if (!blockSinceLastRollingFeeBump || rollingMinimumFeeRate == 0)
        return CFeeRate(llround(rollingMinimumFeeRate));

    int64_t time = GetTime();
    if (time > lastRollingFeeUpdate + 10)
    {
        double halflife = ROLLING_FEE_HALFLIFE;
        if (DynamicMemoryUsage() < sizelimit / 4)
            halflife /= 4;
        else if (DynamicMemoryUsage() < sizelimit / 2)
            halflife /= 2;

        rollingMinimumFeeRate = rollingMinimumFeeRate / pow(2.0, (time - lastRollingFeeUpdate) / halflife);
        lastRollingFeeUpdate = time;

        if (rollingMinimumFeeRate < (double) incrementalRelayFee.GetFeePerK() / 2)
        {
            rollingMinimumFeeRate = 0;
            return CFeeRate(0);
        }
    }
    return std::max(CFeeRate(llround(rollingMinimumFeeRate)), incrementalRelayFee);
}

void CTxMemPool::trackPackageRemoved(const CFeeRate& rate)
{
    AssertLockHeld(cs);
    if (rate.GetFeePerK() > rollingMinimumFeeRate)
    {
        rollingMinimumFeeRate = rate.GetFeePerK();
        blockSinceLastRollingFeeBump = false;
    }
}

void CTxMemPool::TrimToSize(size_t sizelimit, std::vector<COutPoint> *pvNoSpendsRemaining)
{
    AssertLockHeld(cs);

    unsigned nTxnRemoved = 0;
    CFeeRate maxFeeRateRemoved(0);
    while (!mapTx.empty() && DynamicMemoryUsage() > sizelimit)
    {
        indexed_transaction_set::index<descendant_score>::type::iterator it = mapTx.get<descendant_score>().begin();

        // We set the new mempool min fee to the feerate of the removed set, plus the
        // "minimum reasonable fee rate" (ie some value under which we consider txn
        // to have 0 fee). This way, we don't allow txn to enter mempool with feerate
        // equal to txn which were removed with no block in between.
        CFeeRate removed(it->GetModFeesWithDescendants(), it->GetSizeWithDescendants());
        removed += incrementalRelayFee;
        trackPackageRemoved(removed);
        maxFeeRateRemoved = std::max(maxFeeRateRemoved, removed);

        setEntries stage;
        CalculateDescendants(mapTx.project<0>(it), stage);
        nTxnRemoved += stage.size();

        std::vector<CTransaction> txn;
        if (pvNoSpendsRemaining)
        {
            txn.reserve(stage.size());
            for (txiter iter : stage)
                txn.push_back(iter->GetTx());
        }
        RemoveStaged(stage, false, MemPoolRemovalReason::SIZELIMIT);
        if (pvNoSpendsRemaining)
        {
            for (const CTransaction& tx : txn)
            {
                for (const CTxIn& txin : tx.vin)
                {
                    if (exists(txin.prevout.hash)) continue;
                    pvNoSpendsRemaining->push_back(txin.prevout);
                }
            }
        }
    }

    if (maxFeeRateRemoved > CFeeRate(0))
    {
        LogPrint(BCLog::MEMPOOL, "Removed %u txn, rolling minimum fee bumped to %s\n", nTxnRemoved,
            maxFeeRateRemoved.ToString());
    }
}

uint64_t CTxMemPool::CalculateDescendantMaximum(txiter entry) const
{
    // find parent with highest descendant count
    std::vector<txiter> candidates;
    setEntries counted;
    candidates.push_back(entry);
    uint64_t maximum = 0;
    while (candidates.size())
    {
        txiter candidate = candidates.back();
        candidates.pop_back();
        if (!counted.insert(candidate).second) continue;
        const CTxMemPoolEntry::Parents& parents = candidate->GetMemPoolParentsConst();
        if (parents.size() == 0)
        {
            maximum = std::max(maximum, candidate->GetCountWithDescendants());
        } else
        {
            for (const CTxMemPoolEntry& i : parents)
            {
                candidates.push_back(mapTx.iterator_to(i));
            }
        }
    }
    return maximum;
}

void CTxMemPool::GetTransactionAncestry(const uint256& txid, size_t& ancestors, size_t& descendants) const
{
    LOCK(cs);
    auto it = mapTx.find(txid);
    ancestors = descendants = 0;
    if (it != mapTx.end())
    {
        ancestors = it->GetCountWithAncestors();
        descendants = CalculateDescendantMaximum(it);
    }
}

bool CTxMemPool::IsLoaded() const
{
    LOCK(cs);
    return m_is_loaded;
}

void CTxMemPool::SetIsLoaded(bool loaded)
{
    LOCK(cs);
    m_is_loaded = loaded;
}


CTxMemPool::EpochGuard CTxMemPool::GetFreshEpoch() const
{
    return EpochGuard(*this);
}
CTxMemPool::EpochGuard::EpochGuard(const CTxMemPool& in) : pool(in)
{
    assert(!pool.m_has_epoch_guard);
    ++pool.m_epoch;
    pool.m_has_epoch_guard = true;
}

CTxMemPool::EpochGuard::~EpochGuard()
{
    // prevents stale results being used
    ++pool.m_epoch;
    pool.m_has_epoch_guard = false;
}

SaltedTxidHasher::SaltedTxidHasher() : k0(GetRand(std::numeric_limits<uint64_t>::max())),
                                       k1(GetRand(std::numeric_limits<uint64_t>::max())) {}

void CTxMemPool::GetAllInputs(std::vector<std::pair<std::string, uint32_t>>& inputs)
{
    LOCK(cs);
    for (const auto& e: mapTx)
    {
        const auto& tx = e.GetTx();
        for (const auto& txin: tx.vin)
        {
            inputs.push_back({
                txin.prevout.hash.ToString(),
                txin.prevout.n
            });
        }
    }
}<|MERGE_RESOLUTION|>--- conflicted
+++ resolved
@@ -486,12 +486,9 @@
     cachedInnerUsage -= it->DynamicMemoryUsage();
     cachedInnerUsage -= memusage::DynamicUsage(it->GetMemPoolParentsConst()) + memusage::DynamicUsage(it->GetMemPoolChildrenConst());
     mapTx.erase(it);
-<<<<<<< HEAD
-=======
 
     //LogPrintf("DEBUG removeUnchecked : %s (%d)\n", hash.GetHex(), (int)reason);
 
->>>>>>> 5b4b6cd7
     nTransactionsUpdated++;
     if (minerPolicyEstimator) { minerPolicyEstimator->removeTx(hash, false); }
 }
