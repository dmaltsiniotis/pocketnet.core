--- conflicted
+++ resolved
@@ -1,10 +1,10 @@
 // Copyright (c) 2009-2010 Satoshi Nakamoto
-// Copyright (c) 2009-2019 The Bitcoin Core developers
+// Copyright (c) 2009-2018 The Pocketcoin Core developers
 // Distributed under the MIT software license, see the accompanying
 // file COPYING or http://www.opensource.org/licenses/mit-license.php.
 
-#ifndef BITCOIN_PRIMITIVES_TRANSACTION_H
-#define BITCOIN_PRIMITIVES_TRANSACTION_H
+#ifndef POCKETCOIN_PRIMITIVES_TRANSACTION_H
+#define POCKETCOIN_PRIMITIVES_TRANSACTION_H
 
 #include <stdint.h>
 #include <amount.h>
@@ -14,11 +14,6 @@
 
 #include <tuple>
 
-<<<<<<< HEAD
-=======
-#include <tuple>
-
->>>>>>> 8d446c9b
 /**
  * A flag that is ORed into the protocol version to designate that a transaction
  * should be (un)serialized without witness data.
@@ -34,27 +29,12 @@
     uint256 hash;
     uint32_t n;
 
-<<<<<<< HEAD
     static constexpr uint32_t NULL_INDEX = std::numeric_limits<uint32_t>::max();
 
     COutPoint(): n(NULL_INDEX) { }
     COutPoint(const uint256& hashIn, uint32_t nIn): hash(hashIn), n(nIn) { }
 
     SERIALIZE_METHODS(COutPoint, obj) { READWRITE(obj.hash, obj.n); }
-=======
-   static constexpr uint32_t NULL_INDEX = std::numeric_limits<uint32_t>::max();
-
-    COutPoint(): n((uint32_t) -1) { }
-    COutPoint(const uint256& hashIn, uint32_t nIn): hash(hashIn), n(nIn) { }
-
-    SERIALIZE_METHODS(COutPoint, obj) { READWRITE(obj.hash, obj.n); }
-
-    template <typename Stream, typename Operation>
-    inline void SerializationOp(Stream& s, Operation ser_action) {
-        READWRITE(hash);
-        READWRITE(n);
-    }
->>>>>>> 8d446c9b
 
     void SetNull() { hash.SetNull(); n = NULL_INDEX; }
     bool IsNull() const { return (hash.IsNull() && n == NULL_INDEX); }
@@ -122,8 +102,8 @@
         nSequence = SEQUENCE_FINAL;
     }
 
-    explicit CTxIn(COutPoint prevoutIn, CScript scriptSigIn=CScript(), uint32_t nSequenceIn=SEQUENCE_FINAL);
-    CTxIn(uint256 hashPrevTx, uint32_t nOut, CScript scriptSigIn=CScript(), uint32_t nSequenceIn=SEQUENCE_FINAL);
+    explicit CTxIn(COutPoint prevoutIn, CScript scriptSigIn = CScript(), uint32_t nSequenceIn = SEQUENCE_FINAL);
+    CTxIn(uint256 hashPrevTx, uint32_t nOut, CScript scriptSigIn = CScript(), uint32_t nSequenceIn = SEQUENCE_FINAL);
 
     SERIALIZE_METHODS(CTxIn, obj) { READWRITE(obj.prevout, obj.scriptSig, obj.nSequence); }
 
@@ -183,7 +163,8 @@
         while (pc < scriptPubKey.end())
         {
             opcodetype opcode;
-            if (!scriptPubKey.GetOp(pc, opcode)) {
+            if (!scriptPubKey.GetOp(pc, opcode))
+            {
                 winners = false;
                 break;
             }
@@ -239,7 +220,7 @@
     const bool fAllowWitness = !(s.GetVersion() & SERIALIZE_TRANSACTION_NO_WITNESS);
 
     s >> tx.nVersion;
-    s >> tx.nTime; // Pocketnet addition
+    s >> tx.nTime;
     unsigned char flags = 0;
     tx.vin.clear();
     tx.vout.clear();
@@ -287,7 +268,7 @@
     const bool fAllowWitness = !(s.GetVersion() & SERIALIZE_TRANSACTION_NO_WITNESS);
 
     s << tx.nVersion;
-    s << tx.nTime; // Pocketnet addition
+    s << tx.nTime;
     unsigned char flags = 0;
     // Consistency check
     if (fAllowWitness)
@@ -340,7 +321,7 @@
     const std::vector<CTxIn> vin;
     const std::vector<CTxOut> vout;
     const int32_t nVersion;
-    const uint32_t nTime; // Pocketnet addition
+    const uint32_t nTime;
     const uint32_t nLockTime;
 
 private:
@@ -393,7 +374,7 @@
         return (vin.size() == 1 && vin[0].prevout.IsNull());
     }
 
-    bool IsCoinStake() const // Pocketnet addition
+    bool IsCoinStake() const
     {
         return (vin.size() > 0 && (!vin[0].prevout.IsNull()) && vout.size() >= 2 && vout[0].IsEmptyOrWinners());
     }
@@ -429,7 +410,7 @@
     std::vector<CTxIn> vin;
     std::vector<CTxOut> vout;
     int32_t nVersion;
-    uint32_t nTime; // Pocketnet addition
+    uint32_t nTime;
     uint32_t nLockTime;
 
     CMutableTransaction();
@@ -471,7 +452,7 @@
         return false;
     }
 
-    void SetTime(uint32_t nTime) // Pocketnet addition
+    void SetTime(uint32_t nTime)
     {
         this->nTime = nTime;
     }
