// Copyright (c) 2009-2010 Satoshi Nakamoto
// Copyright (c) 2009-2022 The Bitcoin Core developers
// Copyright (c) 2018-2022 The Pocketnet developers
// Distributed under the MIT software license, see the accompanying
// file COPYING or http://www.opensource.org/licenses/mit-license.php.

#include "logging.h"
#include "pocketdb/pocketnet.h"
#include "txmempool.h"
#include <boost/range/adaptor/reversed.hpp>
#include <chain.h>
#include <chainparams.h>
#include <consensus/validation.h>
#include <pos.h>
#include <pow.h>
#include <primitives/block.h>
#include <util/time.h>
#include <validation.h>
#ifdef ENABLE_WALLET
#include <wallet/wallet.h>
#endif
#include "util/system.h"
#include "validationinterface.h"

double GetPosDifficulty(const CBlockIndex *blockindex)
{
    // Floating point number that is a multiple of the minimum difficulty,
    // minimum difficulty = 1.0.
    if (blockindex == nullptr)
    {
        if (ChainActive().Tip() == nullptr)
        {
            return 1.0;
        } else
        {
            blockindex = GetLastBlockIndex(ChainActive().Tip(), false);
        }
    }

    int nShift = (blockindex->nBits >> 24) & 0xff;

    double dDiff = (double) 0x0000ffff / (double) (blockindex->nBits & 0x00ffffff);

    while (nShift < 29)
    {
        dDiff *= 256.0;
        nShift++;
    }
    while (nShift > 29)
    {
        dDiff /= 256.0;
        nShift--;
    }

    return dDiff;
}

double GetPoWMHashPS()
{
    return 0;
}

double GetPoSKernelPS()
{
    int nPoSInterval = 72;
    double dStakeKernelsTriedAvg = 0;
    int nStakesHandled = 0, nStakesTime = 0;

    CBlockIndex *pindex = ChainActive().Tip();
    CBlockIndex *pindexPrevStake = NULL;

    while (pindex && nStakesHandled < nPoSInterval)
    {
        if (pindex->IsProofOfStake())
        {
            if (pindexPrevStake)
            {
                dStakeKernelsTriedAvg += GetPosDifficulty(pindexPrevStake) * 4294967296.0;
                nStakesTime += pindexPrevStake->nTime - pindex->nTime;
                nStakesHandled++;
            }
            pindexPrevStake = pindex;
        }

        pindex = pindex->pprev;
    }

    double result = 0;

    if (nStakesTime)
    {
        result = dStakeKernelsTriedAvg / nStakesTime;
    }

    result *= STAKE_TIMESTAMP_MASK + 1;

    return result;
}

int64_t GetProofOfStakeReward(int nHeight, int64_t nFees, const Consensus::Params &consensusParams)
{
    int halvings = nHeight / consensusParams.nSubsidyHalvingInterval;
    // Force block reward to zero when right shift is undefined.
    if (halvings >= 64)
    {
        return nFees;
    }

    CAmount nSubsidy = 5 * COIN;

    // Subsidy is cut in half every 210,000 blocks which will occur approximately every 4 years.
    nSubsidy >>= halvings;
    return nSubsidy + nFees;
}

int64_t GetWeight(int64_t nIntervalBeginning, int64_t nIntervalEnd)
{
    // Kernel hash weight starts from 0 at the min age
    // this change increases active coins participating the hash and helps
    // to secure the network when proof-of-stake difficulty is low
    return nIntervalEnd - nIntervalBeginning - Params().GetConsensus().nStakeMinAge;
}

#ifdef ENABLE_WALLET
bool CheckStake(const std::shared_ptr<CBlock> pblock, const PocketBlockRef& pocketBlock, std::shared_ptr<CWallet> wallet, CChainParams const &chainparams, ChainstateManager& chainman, CTxMemPool& mempool)
{
    arith_uint256 proofHash = arith_uint256(0), hashTarget = arith_uint256(0);
    uint256 hashBlock = pblock->GetHash();

    if (!pblock->IsProofOfStake())
    {
        return error("CheckStake() : %s is not a proof-of-stake block", hashBlock.GetHex());
    }

    // verify hash target and signature of coinstake tx
    CDataStream hashProofOfStakeSource(SER_GETHASH, 0);
    if (!CheckProofOfStake(chainman.BlockIndex()[pblock->hashPrevBlock], pblock->vtx[1], pblock->nBits, proofHash,
        hashProofOfStakeSource, hashTarget, NULL, mempool))
    {
        return error("CheckStake() : proof-of-stake checking failed (%s)", pblock->hashPrevBlock.GetHex());
    }

    //// debug print
    LogPrintf("=== Staking : new PoS block found hash: %d - %s\n", ChainActive().Height() + 1, hashBlock.GetHex());

    // Found a solution
    {
        LOCK(cs_main);
        auto hashBestChain = ChainActive().Tip()->GetBlockHash();
        if (pblock->hashPrevBlock != hashBestChain)
        {
            return error("CheckStake() : generated block is stale");
        }

        // TODO (losty-fur): idk what it is doing here because BlockFound signal is never connected to anything (see validationinterface.cpp)
        // GetMainSignals().BlockFound(pblock->GetHash());
    }

    // Process this block the same as if we had received it from another node
    BlockValidationState state;
    if (!chainman.ProcessNewBlock(state, chainparams, pblock, pocketBlock, true, nullptr))
    {
        return error("CoinStaker: ProcessNewBlock, block not accepted %s", state.GetRejectReason());
    }

    return true;
}
#endif

bool CheckProofOfStake(CBlockIndex *pindexPrev, CTransactionRef const &tx, unsigned int nBits,
    arith_uint256 &hashProofOfStake, CDataStream &hashProofOfStakeSource, arith_uint256 &targetProofOfStake,
    std::vector<CScriptCheck> *pvChecks, CTxMemPool& mempool, bool fCheckSignature)
{
    if (!tx->IsCoinStake())
    {
        return error("CheckProofOfStake() : called on non-coinstake %s", tx->GetHash().ToString());
    }

    // Kernel (input 0) must match the stake hash target per coin age (nBits)
    const CTxIn &txin = tx->vin[0];

    auto txPrev = PocketDb::TransRepoInst.Get(txin.prevout.hash.ToString(), false, false, true);
    if (!txPrev)
    {
        return error("CheckProofOfStake() : INFO: read txPrev failed %s",
            txin.prevout.hash.GetHex()); // previous transaction not in main chain, may occur during initial download
    }

    if (!txPrev->GetBlockHash()) {
        LogPrintf("CheckProofOfStake(): missing block hash for tx: %s", txin.prevout.hash.ToString());
        return false;
    }
    auto hashBlock = uint256S(*txPrev->GetBlockHash());

    if (pvChecks)
    {
        pvChecks->reserve(tx->vin.size());
    }

    if (fCheckSignature)
    {
        const CTransaction &txn = *tx;
        PrecomputedTransactionData txdata(txn);
        const COutPoint &prevout = tx->vin[0].prevout;
        // TODO (losty-fur): do we really need pointer here? Moreover below "assert" will never be triggered.
        const Coin *coins = &::ChainstateActive().CoinsTip().AccessCoin(prevout);
        assert(coins);

        // Verify signature
        CScriptCheck check(coins->out, *tx, 0, SCRIPT_VERIFY_NONE, false, &txdata);
        if (pvChecks)
        {
            pvChecks->push_back(CScriptCheck());
            check.swap(pvChecks->back());
        } else if (!check())
        {
            return error("CheckProofOfStake() : script-verify-failed %s", ScriptErrorString(check.GetScriptError()));
        }
    }

    if (g_chainman.BlockIndex().count(hashBlock) == 0)
    {
        return error("CheckProofOfStake() : read block failed"); // unable to read block of previous transaction
    }

    CBlockIndex *pblockindex = g_chainman.BlockIndex()[hashBlock];

    if (txin.prevout.hash.ToString() != *txPrev->GetHash())
    {
        return error("CheckProofOfStake(): Coinstake input does not match previous output %s",
            txin.prevout.hash.GetHex());
    }

    if (!CheckStakeKernelHash(pindexPrev, nBits, *pblockindex, *txPrev, txin.prevout, tx->nTime, hashProofOfStake,
        hashProofOfStakeSource, targetProofOfStake))
    {
        return error("CheckProofOfStake() : INFO: check kernel failed on coinstake %s, hashProof=%s",
            tx->GetHash().ToString(),
            hashProofOfStake.ToString()); // may occur during initial download or if behind on block chain sync
    }

    return true;
}

#ifdef ENABLE_WALLET
bool CheckKernel(CBlockIndex *pindexPrev, unsigned int nBits, int64_t nTime, const COutPoint &prevout,
    int64_t *pBlockTime, CWallet *wallet, CDataStream &hashProofOfStakeSource)
{
    arith_uint256 hashProofOfStake, targetProofOfStake;

    auto txPrev = PocketDb::TransRepoInst.Get(prevout.hash.ToString(), false, false, true);
    if (!txPrev)
    {
        LogPrintf("CheckKernel : Could not find previous transaction %s\n", prevout.hash.ToString());
        return false;
    }

    if (!txPrev->GetBlockHash()) {
        LogPrintf("CheckKernel(): missing block hash for tx: %s", prevout.hash.ToString());
        return false;
    }
    auto hashBlock = uint256S(*txPrev->GetBlockHash());

    if (g_chainman.BlockIndex().count(hashBlock) == 0)
    {
        LogPrintf("CheckKernel : Could not find block of previous transaction %s\n", hashBlock.ToString());
        return false;
    }

    CBlockIndex *pblockindex = g_chainman.BlockIndex()[hashBlock];

    if (pblockindex->GetBlockTime() + Params().GetConsensus().nStakeMinAge > nTime)
    {
        return false;
    }

    if (pBlockTime)
    {
        *pBlockTime = pblockindex->GetBlockTime();
    }

    if (!wallet->mapWallet.count(prevout.hash))
    {
        return ("CheckProofOfStake(): Couldn't get Tx Index");
    }

    return CheckStakeKernelHash(pindexPrev, nBits, *pblockindex, *txPrev,
        prevout, nTime, hashProofOfStake, hashProofOfStakeSource, targetProofOfStake);
}
#endif

bool CheckStakeKernelHash(CBlockIndex *pindexPrev, unsigned int nBits, CBlockIndex &blockFrom,
    PocketTx::Transaction const &txPrev, COutPoint const &prevout, unsigned int nTimeTx, arith_uint256 &hashProofOfStake,
    CDataStream &hashProofOfStakeSource, arith_uint256 &targetProofOfStake, bool fPrintProofOfStake)
{
    unsigned int nTimeBlockFrom = blockFrom.GetBlockTime();

    if (nTimeTx < *txPrev.GetTime())
    {
        LogPrintf(" === ERROR: CheckStakeKernelHash() : nTime violation");
        return error("CheckStakeKernelHash() : nTime violation");
    }


    if (nTimeBlockFrom + Params().GetConsensus().nStakeMinAge > nTimeTx)
    {
        LogPrintf(" === ERROR: CheckStakeKernelHash() : min age violation");
        return error("CheckStakeKernelHash() : min age violation");
    }

    // Base target
    arith_uint256 bnTarget;
    bnTarget.SetCompact(nBits);

    // Weighted target
<<<<<<< HEAD
    int64_t nValueIn = *txPrev.OutputsConst()[prevout.n]->GetValue();
    arith_uint256 bnWeight = std::min(
        nValueIn, Params().GetConsensus().nStakeMaximumThreshold);
=======
    int64_t nValueIn = txPrev->vout[prevout.n].nValue;
    arith_uint256 bnWeight = std::min(nValueIn, Params().GetConsensus().nStakeMaximumThreshold);
>>>>>>> 02696dc9
    bnTarget *= bnWeight;

    targetProofOfStake = bnTarget;

    uint64_t nStakeModifier = pindexPrev->nStakeModifier;
    int nStakeModifierHeight = pindexPrev->nHeight;
    int64_t nStakeModifierTime = pindexPrev->nTime;

    // Calculate hash
    CDataStream ss(SER_GETHASH, 0);
    ss << nStakeModifier << nTimeBlockFrom << uint32_t(*txPrev.GetTime()) << prevout.hash << prevout.n << nTimeTx;
    hashProofOfStakeSource = ss;
    hashProofOfStake = UintToArith256(Hash(ss));

    if (fPrintProofOfStake)
    {
        LogPrint(BCLog::WALLET, "CheckStakeKernelHash() : using modifier 0x%016x at height=%d timestamp=%s for block from timestamp=%s\n",
           nStakeModifier, nStakeModifierHeight,
           FormatISO8601DateTime(nStakeModifierTime),
           FormatISO8601DateTime(nTimeBlockFrom));

        LogPrint(BCLog::WALLET, "CheckStakeKernelHash() : check modifier=0x%016x nTimeBlockFrom=%u nTimeTxPrev=%u nPrevout=%u nTimeTx=%u hashProof=%s bnTarget=%s nBits=%08x nValueIn=%d bnWeight=%s\n",
           nStakeModifier,
           nTimeBlockFrom, txPrev->nTime, prevout.n, nTimeTx,
           hashProofOfStake.ToString(),bnTarget.ToString(), nBits, nValueIn,bnWeight.ToString());
    }

    // Now check if proof-of-stake hash meets target protocol
    if (hashProofOfStake > bnTarget)
    {
        return false;
    }

    if (!fPrintProofOfStake)
    {
        LogPrint(BCLog::WALLET,
            "CheckStakeKernelHash() : using modifier 0x%016x at height=%d timestamp=%s for block from timestamp=%s\n",
            nStakeModifier, nStakeModifierHeight,
            FormatISO8601DateTime(nStakeModifierTime),
            FormatISO8601DateTime(nTimeBlockFrom));

        LogPrint(BCLog::WALLET,
            "CheckStakeKernelHash() : pass modifier=0x%016x nTimeBlockFrom=%u nTimeTxPrev=%u nPrevout=%u nTimeTx=%u hashProof=%s\n",
            nStakeModifier,
            nTimeBlockFrom, txPrev.GetTime(), prevout.n, nTimeTx,
            hashProofOfStake.ToString());
    }

    return true;
}

// Check whether the coinstake timestamp meets protocol
bool CheckCoinStakeTimestamp(int nHeight, int64_t nTimeBlock, int64_t nTimeTx)
{
    if (nHeight > 0)
    {
        return (nTimeBlock == nTimeTx) && ((nTimeTx & STAKE_TIMESTAMP_MASK) == 0);
    } else
    {
        return (nTimeBlock == nTimeTx);
    }
}

// Stake Modifier (hash modifier of proof-of-stake):
// The purpose of stake modifier is to prevent a txout (coin) owner from
// computing future proof-of-stake generated by this txout at the time
// of transaction confirmation. To meet kernel protocol, the txout
// must hash with a future stake modifier to generate the proof.
// Stake modifier consists of bits each of which is contributed from a
// selected block of a given block group in the past.
// The selection of a block is based on a hash of the block's proof-hash and
// the previous stake modifier.
// Stake modifier is recomputed at a fixed time interval instead of every
// block. This is to make it difficult for an attacker to gain control of
// additional bits in the stake modifier, even after generating a chain of
// blocks.
bool ComputeNextStakeModifier(const CBlockIndex *pindexPrev, uint64_t &nStakeModifier, bool &fGeneratedStakeModifier)
{
    nStakeModifier = 0;
    fGeneratedStakeModifier = false;
    if (!pindexPrev)
    {
        fGeneratedStakeModifier = true;
        return error("ComputeNextStakeModifier(): Could not find pindexPrev"); // genesis block's modifier is 0
    }
    // First find current stake modifier and its generation block time
    // if it's not old enough, return the same stake modifier
    int64_t nModifierTime = 0;
    if (!GetLastStakeModifier(pindexPrev, nStakeModifier, nModifierTime))
    {
        return error("ComputeNextStakeModifier: unable to get last modifier");
    }
    //LogPrintf("ComputeNextStakeModifier: prev modifier=0x%016x time=%s\n", nStakeModifier, FormatISO8601DateTime(nModifierTime));
    if (nModifierTime / Params().GetConsensus().nModifierInterval >=
        pindexPrev->GetBlockTime() / Params().GetConsensus().nModifierInterval)
    {
        return true;
    }

    // Sort candidate blocks by timestamp
    std::vector<std::pair<int64_t, uint256>> vSortedByTimestamp;
    vSortedByTimestamp.reserve(64 * Params().GetConsensus().nModifierInterval / GetTargetSpacing(pindexPrev->nHeight));
    int64_t nSelectionInterval = GetStakeModifierSelectionInterval();
    int64_t nSelectionIntervalStart = (pindexPrev->GetBlockTime() / Params().GetConsensus().nModifierInterval) *
                                      Params().GetConsensus().nModifierInterval - nSelectionInterval;
    //LogPrintf("nSelectionInterval = %d nSelectionIntervalStart = %d\n",nSelectionInterval,nSelectionIntervalStart);

    const CBlockIndex *pindex = pindexPrev;
    while (pindex && pindex->GetBlockTime() >= nSelectionIntervalStart)
    {
        vSortedByTimestamp.push_back(std::make_pair(pindex->GetBlockTime(), pindex->GetBlockHash()));
        pindex = pindex->pprev;
    }
    int nHeightFirstCandidate = pindex ? (pindex->nHeight + 1) : 0;
    std::reverse(vSortedByTimestamp.begin(), vSortedByTimestamp.end());
    std::sort(vSortedByTimestamp.begin(), vSortedByTimestamp.end());

    // Select 64 blocks from candidate blocks to generate stake modifier
    uint64_t nStakeModifierNew = 0;
    int64_t nSelectionIntervalStop = nSelectionIntervalStart;
    std::map<uint256, const CBlockIndex *> mapSelectedBlocks;
    for (int nRound = 0; nRound < std::min(64, (int) vSortedByTimestamp.size()); nRound++)
    {
        // add an interval section to the current selection round
        nSelectionIntervalStop += GetStakeModifierSelectionIntervalSection(nRound);
        // select a block from the candidates of current round
        if (!SelectBlockFromCandidates(vSortedByTimestamp, mapSelectedBlocks, nSelectionIntervalStop, nStakeModifier,
            &pindex))
        {
            return error("ComputeNextStakeModifier: unable to select block at round %d", nRound);
        }
        // write the entropy bit of the selected block
        nStakeModifierNew |= (((uint64_t) pindex->GetStakeEntropyBit()) << nRound);
        // add the selected block from candidates to selected list
        mapSelectedBlocks.insert(std::make_pair(pindex->GetBlockHash(), pindex));
        //        LogPrint("stakemodifier", "ComputeNextStakeModifier: selected round %d stop=%s height=%d bit=%d\n", nRound, DateTimeStrFormat("%Y-%m-%d %H:%M:%S", nSelectionIntervalStop), pindex->nHeight, pindex->GetStakeEntropyBit());
    }

    // Print selection map for visualization of the selected blocks
    if (LogAcceptCategory(BCLog::STAKEMODIF))
    {
        std::string strSelectionMap = "";
        // '-' indicates proof-of-work blocks not selected
        strSelectionMap.insert(0, pindexPrev->nHeight - nHeightFirstCandidate + 1, '-');
        pindex = pindexPrev;
        while (pindex && pindex->nHeight >= nHeightFirstCandidate)
        {
            // '=' indicates proof-of-stake blocks not selected
            if (pindex->IsProofOfStake())
            {
                strSelectionMap.replace(pindex->nHeight - nHeightFirstCandidate, 1, "=");
            }
            pindex = pindex->pprev;
        }
        for (auto &item : mapSelectedBlocks)
        {
            // 'S' indicates selected proof-of-stake blocks
            // 'W' indicates selected proof-of-work blocks
            strSelectionMap.replace(item.second->nHeight - nHeightFirstCandidate, 1,
                item.second->IsProofOfStake() ? "S" : "W");
        }
    }

    nStakeModifier = nStakeModifierNew;
    fGeneratedStakeModifier = true;
    return true;
}

// Get the last stake modifier and its generation time from a given block
static bool GetLastStakeModifier(const CBlockIndex *pindex, uint64_t &nStakeModifier, int64_t &nModifierTime)
{
    if (!pindex)
        return error("GetLastStakeModifier: null pindex");
    while (pindex && pindex->pprev && !pindex->GeneratedStakeModifier())
        pindex = pindex->pprev;
    if (!pindex->GeneratedStakeModifier())
    {
        nStakeModifier = 1;
        nModifierTime = pindex->GetBlockTime();
        return true;
    }
    nStakeModifier = pindex->nStakeModifier;
    nModifierTime = pindex->GetBlockTime();
    return true;
}

// Get selection interval section (in seconds)
static int64_t GetStakeModifierSelectionIntervalSection(int nSection)
{
    assert(nSection >= 0 && nSection < 64);
    return (Params().GetConsensus().nModifierInterval * 63 / (63 + ((63 - nSection) * (MODIFIER_INTERVAL_RATIO - 1))));
}

// Get stake modifier selection interval (in seconds)
static int64_t GetStakeModifierSelectionInterval()
{
    int64_t nSelectionInterval = 0;
    for (int nSection = 0; nSection < 64; nSection++)
        nSelectionInterval += GetStakeModifierSelectionIntervalSection(nSection);
    return nSelectionInterval;
}

// select a block from the candidate blocks in vSortedByTimestamp, excluding
// already selected blocks in vSelectedBlocks, and with timestamp up to
// nSelectionIntervalStop.
static bool SelectBlockFromCandidates(std::vector<std::pair<int64_t, uint256>> &vSortedByTimestamp, std::map<uint256,
    const CBlockIndex *> &mapSelectedBlocks, int64_t nSelectionIntervalStop, uint64_t nStakeModifierPrev,
    const CBlockIndex **pindexSelected)
{
    bool fSelected = false;
    uint256 hashBest = uint256();
    *pindexSelected = (const CBlockIndex *) 0;
    for (auto &item : vSortedByTimestamp)
    {
        if (!g_chainman.BlockIndex().count(item.second))
            return error("SelectBlockFromCandidates: failed to find block index for candidate block %s",
                item.second.ToString());
        const CBlockIndex *pindex = g_chainman.BlockIndex()[item.second];
        if (fSelected && pindex->GetBlockTime() > nSelectionIntervalStop)
        {
            break;
        }

        if (mapSelectedBlocks.count(pindex->GetBlockHash()) > 0)
            continue;
        // compute the selection hash by hashing its proof-hash and the
        // previous proof-of-stake modifier
        CDataStream ss(SER_GETHASH, 0);
        ss << ArithToUint256(pindex->hashProof) << nStakeModifierPrev;
        uint256 hashSelection = Hash(ss);


        // the selection hash is divided by 2**32 so that proof-of-stake block
        // is always favored over proof-of-work block. this is to preserve
        // the energy efficiency property
        if (pindex->IsProofOfStake())
        {
            hashSelection = ArithToUint256(UintToArith256(hashSelection) >> 32);
        }

        if (fSelected && hashSelection < hashBest)
        {
            hashBest = hashSelection;
            *pindexSelected = (const CBlockIndex *) pindex;
        } else if (!fSelected)
        {
            fSelected = true;
            hashBest = hashSelection;
            *pindexSelected = (const CBlockIndex *) pindex;
        }
    }
    return fSelected;
}

bool TransactionGetCoinAge(CTransactionRef transaction, uint64_t &nCoinAge, ChainstateManager& chainman, CTxMemPool& mempool)
{
    CAmount bnCentSecond = 0; // coin age in the unit of cent-seconds
    nCoinAge = 0;

    if (transaction->IsCoinBase())
    {
        return true;
    }

    for (auto txin : transaction->vin)
    {
        // First try finding the previous transaction in database

        // TODO (losty-critical): can internal fields be null?
        LogPrintf("DEBUG: getting transaction from sqlite db");
        auto txPrev = PocketDb::TransRepoInst.Get(txin.prevout.hash.ToString(), false, false, true);

        if (!txPrev)
            continue; // previous transaction not in main chain

        if (!txPrev->GetBlockHash()) {
            LogPrintf("TransactionGetCoinAge(): missing block hash for tx: %s", txin.prevout.hash.ToString());
            return false;
        }
        auto hashBlock = uint256S(*txPrev->GetBlockHash());

        if (transaction->nTime < *txPrev->GetTime())
            return false; // Transaction timestamp violation

        if (chainman.BlockIndex().count(hashBlock) == 0)
            return false; //Block not found

        CBlockIndex *pblockindex = chainman.BlockIndex()[hashBlock];

        if (pblockindex->nTime + Params().GetConsensus().nStakeMinAge > transaction->nTime)
            continue; // only count coins meeting min age requirement

        int64_t nValueIn = *txPrev->OutputsConst()[txin.prevout.n]->GetValue();
        bnCentSecond += CAmount(nValueIn) * (transaction->nTime - *txPrev->GetTime()) / (COIN / 100);
    }


    CAmount bnCoinDay = ((bnCentSecond * (COIN / 100)) / COIN) / (24 * 60 * 60);
    nCoinAge = bnCoinDay;

    return true;
}

bool GetRatingRewards(CAmount nCredit, std::vector<CTxOut> &results, CAmount &totalAmount,
    const CBlockIndex *pindexPrev, CDataStream &hashProofOfStakeSource, std::vector<opcodetype> &winner_types,
    const CBlock *block)
{
    // Read previous block data from disk
    CBlock blockPrev;
    ReadBlockFromDisk(blockPrev, pindexPrev, Params().GetConsensus());

    // Get all winners from block
    // LotteryFactory get actual version of consensus service by current height
    auto lotteryConsensus = lotteryConsensusFactory.Instance(pindexPrev->nHeight);

    auto winners = lotteryConsensus->Winners(blockPrev, hashProofOfStakeSource);

    // Generate new outs in transaction for all winners
    auto result = true;
    result &= GenerateOuts(nCredit, results, winners.PostWinners, lotteryConsensus, OP_WINNER_POST, totalAmount, winner_types);
    result &= GenerateOuts(nCredit, results, winners.CommentWinners, lotteryConsensus, OP_WINNER_COMMENT, totalAmount, winner_types);
    result &= GenerateOuts(nCredit, results, winners.PostReferrerWinners, lotteryConsensus, OP_WINNER_POST_REFERRAL, totalAmount, winner_types);
    result &= GenerateOuts(nCredit, results, winners.CommentReferrerWinners, lotteryConsensus, OP_WINNER_COMMENT_REFERRAL, totalAmount, winner_types);

    return result;
}

bool GenerateOuts(CAmount nCredit,
    std::vector<CTxOut>& results, 
    std::vector<std::string>& winners,
    std::shared_ptr<PocketConsensus::LotteryConsensus>& lotteryInst,
    opcodetype type,
    CAmount& totalAmount,
    std::vector<opcodetype>& winner_types)
{
    if (winners.empty())
        return true;

    CAmount ratingReward = lotteryInst->RatingReward(nCredit, type);
    totalAmount += ratingReward;

    int current = 0;
    const int rewardsCount = (int)winners.size();
    CAmount rewardsPool = ratingReward;
    CAmount reward = ratingReward / rewardsCount;

    for (const auto &addr : boost::adaptors::reverse(winners))
    {
        CAmount re;
        if (++current == rewardsCount)
        {
            re = rewardsPool;
        }
        else
        {
            rewardsPool = rewardsPool - reward;
            re = reward;
        }

        CTxDestination dest = DecodeDestination(addr);
        CScript scriptPubKey = GetScriptForDestination(dest);
        results.emplace_back(re, scriptPubKey);

        lotteryInst->ExtendWinnerTypes(type, winner_types);
    }

    return true;
}<|MERGE_RESOLUTION|>--- conflicted
+++ resolved
@@ -313,14 +313,8 @@
     bnTarget.SetCompact(nBits);
 
     // Weighted target
-<<<<<<< HEAD
     int64_t nValueIn = *txPrev.OutputsConst()[prevout.n]->GetValue();
-    arith_uint256 bnWeight = std::min(
-        nValueIn, Params().GetConsensus().nStakeMaximumThreshold);
-=======
-    int64_t nValueIn = txPrev->vout[prevout.n].nValue;
     arith_uint256 bnWeight = std::min(nValueIn, Params().GetConsensus().nStakeMaximumThreshold);
->>>>>>> 02696dc9
     bnTarget *= bnWeight;
 
     targetProofOfStake = bnTarget;
