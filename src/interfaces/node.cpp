// Copyright (c) 2018-2020 The Bitcoin Core developers
// Distributed under the MIT software license, see the accompanying
// file COPYING or http://www.opensource.org/licenses/mit-license.php.

#include <interfaces/node.h>

#include <addrdb.h>
#include <banman.h>
#include <chain.h>
#include <chainparams.h>
#include <init.h>
#include <interfaces/chain.h>
#include <interfaces/handler.h>
#include <interfaces/wallet.h>
#include <net.h>
#include <net_processing.h>
#include <netaddress.h>
#include <netbase.h>
#include <node/context.h>
#include <node/ui_interface.h>
#include <policy/feerate.h>
#include <policy/fees.h>
#include <policy/settings.h>
#include <primitives/block.h>
#include <rpc/server.h>
#include <shutdown.h>
#include <support/allocators/secure.h>
#include <sync.h>
#include <txmempool.h>
#include <util/check.h>
#include <util/ref.h>
#include <util/system.h>
#include <util/translation.h>
#include <validation.h>
#include <warnings.h>

#if defined(HAVE_CONFIG_H)
#include <config/bitcoin-config.h>
#endif

#include <univalue.h>

#include <boost/signals2/signal.hpp>

namespace interfaces {
namespace {

class NodeImpl : public Node
{
public:
    NodeImpl(NodeContext* context) { setContext(context); }
    void initLogging() override { InitLogging(*Assert(m_context->args)); }
    void initParameterInteraction() override { InitParameterInteraction(*Assert(m_context->args)); }
    bilingual_str getWarnings() override { return GetWarnings(true); }
    uint32_t getLogCategories() override { return LogInstance().GetCategoryMask(); }
    bool baseInitialize() override
    {
        return AppInitBasicSetup(gArgs) && AppInitParameterInteraction(gArgs) && AppInitSanityChecks() &&
               AppInitLockDataDirectory() && AppInitInterfaces(*m_context);
    }
    bool appInitMain(interfaces::BlockAndHeaderTipInfo* tip_info) override
    {
        return AppInitMain(m_context_ref, *m_context, tip_info);
    }
    void appShutdown() override
    {
        Interrupt(*m_context);
        Shutdown(*m_context);
    }
    void startShutdown() override
    {
        StartShutdown();
        // Stop RPC for clean shutdown if any of waitfor* commands is executed.
        if (gArgs.GetBoolArg("-server", false)) {
            InterruptRPC();
            StopRPC();
        }
    }
    bool shutdownRequested() override { return ShutdownRequested(); }
    void mapPort(bool use_upnp) override
    {
        if (use_upnp) {
            StartMapPort();
        } else {
            InterruptMapPort();
            StopMapPort();
        }
    }
    bool getProxy(Network net, proxyType& proxy_info) override { return GetProxy(net, proxy_info); }
    size_t getNodeCount(CConnman::NumConnections flags) override
    {
        return m_context->connman ? m_context->connman->GetNodeCount(flags) : 0;
    }
    bool getNodesStats(NodesStats& stats) override
    {
        stats.clear();

        if (m_context->connman) {
            std::vector<CNodeStats> stats_temp;
            m_context->connman->GetNodeStats(stats_temp);

            stats.reserve(stats_temp.size());
            for (auto& node_stats_temp : stats_temp) {
                stats.emplace_back(std::move(node_stats_temp), false, CNodeStateStats());
            }

            // Try to retrieve the CNodeStateStats for each node.
            TRY_LOCK(::cs_main, lockMain);
            if (lockMain) {
                for (auto& node_stats : stats) {
                    std::get<1>(node_stats) =
                        GetNodeStateStats(std::get<0>(node_stats).nodeid, std::get<2>(node_stats));
                }
            }
            return true;
        }
        return false;
    }
    bool getBanned(banmap_t& banmap) override
    {
        if (m_context->banman) {
            m_context->banman->GetBanned(banmap);
            return true;
        }
        return false;
    }
    bool ban(const CNetAddr& net_addr, int64_t ban_time_offset) override
    {
        if (m_context->banman) {
            m_context->banman->Ban(net_addr, ban_time_offset);
            return true;
        }
        return false;
    }
    bool unban(const CSubNet& ip) override
    {
        if (m_context->banman) {
            m_context->banman->Unban(ip);
            return true;
        }
        return false;
    }
    bool disconnectByAddress(const CNetAddr& net_addr) override
    {
        if (m_context->connman) {
            return m_context->connman->DisconnectNode(net_addr);
        }
        return false;
    }
    bool disconnectById(NodeId id) override
    {
        if (m_context->connman) {
            return m_context->connman->DisconnectNode(id);
        }
        return false;
    }
    int64_t getTotalBytesRecv() override { return m_context->connman ? m_context->connman->GetTotalBytesRecv() : 0; }
    int64_t getTotalBytesSent() override { return m_context->connman ? m_context->connman->GetTotalBytesSent() : 0; }
    size_t getMempoolSize() override { return m_context->mempool ? m_context->mempool->size() : 0; }
    size_t getMempoolDynamicUsage() override { return m_context->mempool ? m_context->mempool->DynamicMemoryUsage() : 0; }
    bool getHeaderTip(int& height, int64_t& block_time) override
    {
        LOCK(::cs_main);
        if (::pindexBestHeader) {
            height = ::pindexBestHeader->nHeight;
            block_time = ::pindexBestHeader->GetBlockTime();
            return true;
        }
        return false;
    }
    int getNumBlocks() override
    {
        LOCK(::cs_main);
        return ::ChainActive().Height();
    }
    uint256 getBestBlockHash() override
    {
        const CBlockIndex* tip = WITH_LOCK(::cs_main, return ::ChainActive().Tip());
        return tip ? tip->GetBlockHash() : Params().GenesisBlock().GetHash();
    }
    int64_t getLastBlockTime() override
    {
        LOCK(::cs_main);
        if (::ChainActive().Tip()) {
            return ::ChainActive().Tip()->GetBlockTime();
        }
        return Params().GenesisBlock().GetBlockTime(); // Genesis block's time of current network
    }
    double getVerificationProgress() override
    {
        const CBlockIndex* tip;
        {
            LOCK(::cs_main);
            tip = ::ChainActive().Tip();
        }
        return GuessVerificationProgress(Params().TxData(), tip);
    }
<<<<<<< HEAD
    bool isInitialBlockDownload() override { return ::ChainstateActive().IsInitialBlockDownload(); }
    bool getReindex() override { return ::fReindex; }
=======
    bool isInitialBlockDownload() override { return IsInitialBlockDownload(); }
    bool getReindex() override { return ::fReindex > 0; }
>>>>>>> 22240c64
    bool getImporting() override { return ::fImporting; }
    void setNetworkActive(bool active) override
    {
        if (m_context->connman) {
            m_context->connman->SetNetworkActive(active);
        }
    }
    bool getNetworkActive() override { return m_context->connman && m_context->connman->GetNetworkActive(); }
    CFeeRate estimateSmartFee(int num_blocks, bool conservative, int* returned_target = nullptr) override
    {
        FeeCalculation fee_calc;
        CFeeRate result = ::feeEstimator.estimateSmartFee(num_blocks, &fee_calc, conservative);
        if (returned_target) {
            *returned_target = fee_calc.returnedTarget;
        }
        return result;
    }
    CFeeRate getDustRelayFee() override { return ::dustRelayFee; }
    UniValue executeRpc(const std::string& command, const UniValue& params, const std::string& uri) override
    {
        JSONRPCRequest req(m_context_ref);
        req.params = params;
        req.strMethod = command;
        req.URI = uri;
        return g_socket->m_table_rpc.execute(req);
    }
    std::vector<std::string> listRpcCommands() override { return g_socket->m_table_rpc.listCommands(); }
    void rpcSetTimerInterfaceIfUnset(RPCTimerInterface* iface) override { RPCSetTimerInterfaceIfUnset(iface); }
    void rpcUnsetTimerInterface(RPCTimerInterface* iface) override { RPCUnsetTimerInterface(iface); }
    bool getUnspentOutput(const COutPoint& output, Coin& coin) override
    {
        LOCK(::cs_main);
        return ::ChainstateActive().CoinsTip().GetCoin(output, coin);
    }
    WalletClient& walletClient() override
    {
        return *Assert(m_context->wallet_client);
    }
    std::unique_ptr<Handler> handleInitMessage(InitMessageFn fn) override
    {
        return MakeHandler(::uiInterface.InitMessage_connect(fn));
    }
    std::unique_ptr<Handler> handleMessageBox(MessageBoxFn fn) override
    {
        return MakeHandler(::uiInterface.ThreadSafeMessageBox_connect(fn));
    }
    std::unique_ptr<Handler> handleQuestion(QuestionFn fn) override
    {
        return MakeHandler(::uiInterface.ThreadSafeQuestion_connect(fn));
    }
    std::unique_ptr<Handler> handleShowProgress(ShowProgressFn fn) override
    {
        return MakeHandler(::uiInterface.ShowProgress_connect(fn));
    }
    std::unique_ptr<Handler> handleNotifyNumConnectionsChanged(NotifyNumConnectionsChangedFn fn) override
    {
        return MakeHandler(::uiInterface.NotifyNumConnectionsChanged_connect(fn));
    }
    std::unique_ptr<Handler> handleNotifyNetworkActiveChanged(NotifyNetworkActiveChangedFn fn) override
    {
        return MakeHandler(::uiInterface.NotifyNetworkActiveChanged_connect(fn));
    }
    std::unique_ptr<Handler> handleNotifyAlertChanged(NotifyAlertChangedFn fn) override
    {
        return MakeHandler(::uiInterface.NotifyAlertChanged_connect(fn));
    }
    std::unique_ptr<Handler> handleBannedListChanged(BannedListChangedFn fn) override
    {
        return MakeHandler(::uiInterface.BannedListChanged_connect(fn));
    }
    std::unique_ptr<Handler> handleNotifyBlockTip(NotifyBlockTipFn fn) override
    {
        return MakeHandler(::uiInterface.NotifyBlockTip_connect([fn](SynchronizationState sync_state, const CBlockIndex* block) {
            fn(sync_state, BlockTip{block->nHeight, block->GetBlockTime(), block->GetBlockHash()},
                GuessVerificationProgress(Params().TxData(), block));
        }));
    }
    std::unique_ptr<Handler> handleNotifyHeaderTip(NotifyHeaderTipFn fn) override
    {
        return MakeHandler(
            ::uiInterface.NotifyHeaderTip_connect([fn](SynchronizationState sync_state, const CBlockIndex* block) {
                fn(sync_state, BlockTip{block->nHeight, block->GetBlockTime(), block->GetBlockHash()},
                    /* verification progress is unused when a header was received */ 0);
            }));
    }
    NodeContext* context() override { return m_context; }
    void setContext(NodeContext* context) override
    {
        m_context = context;
        if (context) {
            m_context_ref.Set(*context);
        } else {
            m_context_ref.Clear();
        }
    }
    NodeContext* m_context{nullptr};
    util::Ref m_context_ref;
};

} // namespace

std::unique_ptr<Node> MakeNode(NodeContext* context) { return MakeUnique<NodeImpl>(context); }

} // namespace interfaces<|MERGE_RESOLUTION|>--- conflicted
+++ resolved
@@ -1,4 +1,4 @@
-// Copyright (c) 2018-2020 The Bitcoin Core developers
+// Copyright (c) 2018 The Pocketcoin Core developers
 // Distributed under the MIT software license, see the accompanying
 // file COPYING or http://www.opensource.org/licenses/mit-license.php.
 
@@ -35,7 +35,7 @@
 #include <warnings.h>
 
 #if defined(HAVE_CONFIG_H)
-#include <config/bitcoin-config.h>
+#include <config/pocketcoin-config.h>
 #endif
 
 #include <univalue.h>
@@ -195,13 +195,8 @@
         }
         return GuessVerificationProgress(Params().TxData(), tip);
     }
-<<<<<<< HEAD
     bool isInitialBlockDownload() override { return ::ChainstateActive().IsInitialBlockDownload(); }
-    bool getReindex() override { return ::fReindex; }
-=======
-    bool isInitialBlockDownload() override { return IsInitialBlockDownload(); }
     bool getReindex() override { return ::fReindex > 0; }
->>>>>>> 22240c64
     bool getImporting() override { return ::fImporting; }
     void setNetworkActive(bool active) override
     {
