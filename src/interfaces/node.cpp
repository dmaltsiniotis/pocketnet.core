// Copyright (c) 2018 The Pocketcoin Core developers
// Distributed under the MIT software license, see the accompanying
// file COPYING or http://www.opensource.org/licenses/mit-license.php.

#include <interfaces/node.h>

#include <addrdb.h>
#include <banman.h>
#include <chain.h>
#include <chainparams.h>
#include <init.h>
#include <interfaces/chain.h>
#include <interfaces/handler.h>
#include <interfaces/wallet.h>
#include <net.h>
#include <httpserver.h>
#include <net_processing.h>
#include <netaddress.h>
#include <netbase.h>
#include <node/context.h>
#include <node/ui_interface.h>
#include <policy/feerate.h>
#include <policy/fees.h>
#include <policy/settings.h>
#include <primitives/block.h>
#include <rpc/server.h>
#include <shutdown.h>
#include <support/allocators/secure.h>
#include <sync.h>
#include <txmempool.h>
#include <util/check.h>
#include <util/ref.h>
#include <util/system.h>
#include <util/translation.h>
#include <validation.h>
#include <warnings.h>

#if defined(HAVE_CONFIG_H)
#include <config/pocketcoin-config.h>
#endif

#include <univalue.h>

#include <boost/signals2/signal.hpp>

namespace interfaces {
namespace {

class NodeImpl : public Node
{
public:
    NodeImpl(NodeContext* context) { setContext(context); }
    void initLogging() override { InitLogging(*Assert(m_context->args)); }
    void initParameterInteraction() override { InitParameterInteraction(*Assert(m_context->args)); }
    bilingual_str getWarnings() override { return GetWarnings(true); }
    uint32_t getLogCategories() override { return LogInstance().GetCategoryMask(); }
    bool baseInitialize() override
    {
        return AppInitBasicSetup(gArgs) && AppInitParameterInteraction(gArgs) && AppInitSanityChecks() &&
               AppInitLockDataDirectory() && AppInitInterfaces(*m_context);
    }
    bool appInitMain(interfaces::BlockAndHeaderTipInfo* tip_info) override
    {
        return AppInitMain(m_context_ref, *m_context, tip_info);
    }
    void appShutdown() override
    {
        Interrupt(*m_context);
        Shutdown(*m_context);
    }
    void startShutdown() override
    {
        StartShutdown();
        // Stop RPC for clean shutdown if any of waitfor* commands is executed.
        if (gArgs.GetBoolArg("-server", false)) {
            InterruptRPC();
            StopRPC();
        }
    }
    bool shutdownRequested() override { return ShutdownRequested(); }
    void mapPort(bool use_upnp) override
    {
        if (use_upnp) {
            StartMapPort();
        } else {
            InterruptMapPort();
            StopMapPort();
        }
    }
    bool getProxy(Network net, proxyType& proxy_info) override { return GetProxy(net, proxy_info); }
    size_t getNodeCount(CConnman::NumConnections flags) override
    {
        return m_context->connman ? m_context->connman->GetNodeCount(flags) : 0;
    }
    bool getNodesStats(NodesStats& stats) override
    {
        stats.clear();

        if (m_context->connman) {
            std::vector<CNodeStats> stats_temp;
            m_context->connman->GetNodeStats(stats_temp);

            stats.reserve(stats_temp.size());
            for (auto& node_stats_temp : stats_temp) {
                stats.emplace_back(std::move(node_stats_temp), false, CNodeStateStats());
            }

            // Try to retrieve the CNodeStateStats for each node.
            TRY_LOCK(::cs_main, lockMain);
            if (lockMain) {
                for (auto& node_stats : stats) {
                    std::get<1>(node_stats) =
                        GetNodeStateStats(std::get<0>(node_stats).nodeid, std::get<2>(node_stats));
                }
            }
            return true;
        }
        return false;
    }
    bool getBanned(banmap_t& banmap) override
    {
        if (m_context->banman) {
            m_context->banman->GetBanned(banmap);
            return true;
        }
        return false;
    }
    bool ban(const CNetAddr& net_addr, int64_t ban_time_offset) override
    {
        if (m_context->banman) {
            m_context->banman->Ban(net_addr, ban_time_offset);
            return true;
        }
        return false;
    }
    bool unban(const CSubNet& ip) override
    {
        if (m_context->banman) {
            m_context->banman->Unban(ip);
            return true;
        }
        return false;
    }
    bool disconnectByAddress(const CNetAddr& net_addr) override
    {
        if (m_context->connman) {
            return m_context->connman->DisconnectNode(net_addr);
        }
        return false;
    }
    bool disconnectById(NodeId id) override
    {
        if (m_context->connman) {
            return m_context->connman->DisconnectNode(id);
        }
        return false;
    }
    int64_t getTotalBytesRecv() override { return m_context->connman ? m_context->connman->GetTotalBytesRecv() : 0; }
    int64_t getTotalBytesSent() override { return m_context->connman ? m_context->connman->GetTotalBytesSent() : 0; }
    size_t getMempoolSize() override { return m_context->mempool ? m_context->mempool->size() : 0; }
    size_t getMempoolDynamicUsage() override { return m_context->mempool ? m_context->mempool->DynamicMemoryUsage() : 0; }
    bool getHeaderTip(int& height, int64_t& block_time) override
    {
        LOCK(::cs_main);
        if (::pindexBestHeader) {
            height = ::pindexBestHeader->nHeight;
            block_time = ::pindexBestHeader->GetBlockTime();
            return true;
        }
        return false;
    }
    int getNumBlocks() override
    {
        LOCK(::cs_main);
        return ::ChainActive().Height();
    }
    uint256 getBestBlockHash() override
    {
        const CBlockIndex* tip = WITH_LOCK(::cs_main, return ::ChainActive().Tip());
        return tip ? tip->GetBlockHash() : Params().GenesisBlock().GetHash();
    }
    int64_t getLastBlockTime() override
    {
        LOCK(::cs_main);
        if (::ChainActive().Tip()) {
            return ::ChainActive().Tip()->GetBlockTime();
        }
        return Params().GenesisBlock().GetBlockTime(); // Genesis block's time of current network
    }
    double getVerificationProgress() override
    {
        const CBlockIndex* tip;
        {
            LOCK(::cs_main);
            tip = ::ChainActive().Tip();
        }
        return GuessVerificationProgress(Params().TxData(), tip);
    }
<<<<<<< HEAD
    bool isInitialBlockDownload() override { return ::ChainstateActive().IsInitialBlockDownload(); }
    bool getReindex() override { return ::fReindex > 0; }
=======
    bool isInitialBlockDownload() override { return IsInitialBlockDownload(); }
    bool getReindex() override { return ::IsChainReindex(); }
>>>>>>> 10ad344c
    bool getImporting() override { return ::fImporting; }
    void setNetworkActive(bool active) override
    {
        if (m_context->connman) {
            m_context->connman->SetNetworkActive(active);
        }
    }
    bool getNetworkActive() override { return m_context->connman && m_context->connman->GetNetworkActive(); }
    CFeeRate estimateSmartFee(int num_blocks, bool conservative, int* returned_target = nullptr) override
    {
        FeeCalculation fee_calc;
        CFeeRate result = ::feeEstimator.estimateSmartFee(num_blocks, &fee_calc, conservative);
        if (returned_target) {
            *returned_target = fee_calc.returnedTarget;
        }
        return result;
    }
    CFeeRate getDustRelayFee() override { return ::dustRelayFee; }
    UniValue executeRpc(const std::string& command, const UniValue& params, const std::string& uri) override
    {
        JSONRPCRequest req(m_context_ref);
        req.params = params;
        req.strMethod = command;
        req.URI = uri;
        return g_socket->m_table_rpc.execute(req);
    }
    std::vector<std::string> listRpcCommands() override { return g_socket->m_table_rpc.listCommands(); }
    void rpcSetTimerInterfaceIfUnset(RPCTimerInterface* iface) override { RPCSetTimerInterfaceIfUnset(iface); }
    void rpcUnsetTimerInterface(RPCTimerInterface* iface) override { RPCUnsetTimerInterface(iface); }
    bool getUnspentOutput(const COutPoint& output, Coin& coin) override
    {
        LOCK(::cs_main);
        return ::ChainstateActive().CoinsTip().GetCoin(output, coin);
    }
    WalletClient& walletClient() override
    {
        return *Assert(m_context->wallet_client);
    }
    std::unique_ptr<Handler> handleInitMessage(InitMessageFn fn) override
    {
        return MakeHandler(::uiInterface.InitMessage_connect(fn));
    }
    std::unique_ptr<Handler> handleMessageBox(MessageBoxFn fn) override
    {
        return MakeHandler(::uiInterface.ThreadSafeMessageBox_connect(fn));
    }
    std::unique_ptr<Handler> handleQuestion(QuestionFn fn) override
    {
        return MakeHandler(::uiInterface.ThreadSafeQuestion_connect(fn));
    }
    std::unique_ptr<Handler> handleShowProgress(ShowProgressFn fn) override
    {
        return MakeHandler(::uiInterface.ShowProgress_connect(fn));
    }
    std::unique_ptr<Handler> handleNotifyNumConnectionsChanged(NotifyNumConnectionsChangedFn fn) override
    {
        return MakeHandler(::uiInterface.NotifyNumConnectionsChanged_connect(fn));
    }
    std::unique_ptr<Handler> handleNotifyNetworkActiveChanged(NotifyNetworkActiveChangedFn fn) override
    {
        return MakeHandler(::uiInterface.NotifyNetworkActiveChanged_connect(fn));
    }
    std::unique_ptr<Handler> handleNotifyAlertChanged(NotifyAlertChangedFn fn) override
    {
        return MakeHandler(::uiInterface.NotifyAlertChanged_connect(fn));
    }
    std::unique_ptr<Handler> handleBannedListChanged(BannedListChangedFn fn) override
    {
        return MakeHandler(::uiInterface.BannedListChanged_connect(fn));
    }
    std::unique_ptr<Handler> handleNotifyBlockTip(NotifyBlockTipFn fn) override
    {
        return MakeHandler(::uiInterface.NotifyBlockTip_connect([fn](SynchronizationState sync_state, const CBlockIndex* block) {
            fn(sync_state, BlockTip{block->nHeight, block->GetBlockTime(), block->GetBlockHash()},
                GuessVerificationProgress(Params().TxData(), block));
        }));
    }
    std::unique_ptr<Handler> handleNotifyHeaderTip(NotifyHeaderTipFn fn) override
    {
        return MakeHandler(
            ::uiInterface.NotifyHeaderTip_connect([fn](SynchronizationState sync_state, const CBlockIndex* block) {
                fn(sync_state, BlockTip{block->nHeight, block->GetBlockTime(), block->GetBlockHash()},
                    /* verification progress is unused when a header was received */ 0);
            }));
    }
    NodeContext* context() override { return m_context; }
    void setContext(NodeContext* context) override
    {
        m_context = context;
        if (context) {
            m_context_ref.Set(*context);
        } else {
            m_context_ref.Clear();
        }
    }
    NodeContext* m_context{nullptr};
    util::Ref m_context_ref;
};

} // namespace

std::unique_ptr<Node> MakeNode(NodeContext* context) { return MakeUnique<NodeImpl>(context); }

} // namespace interfaces<|MERGE_RESOLUTION|>--- conflicted
+++ resolved
@@ -196,13 +196,8 @@
         }
         return GuessVerificationProgress(Params().TxData(), tip);
     }
-<<<<<<< HEAD
     bool isInitialBlockDownload() override { return ::ChainstateActive().IsInitialBlockDownload(); }
-    bool getReindex() override { return ::fReindex > 0; }
-=======
-    bool isInitialBlockDownload() override { return IsInitialBlockDownload(); }
     bool getReindex() override { return ::IsChainReindex(); }
->>>>>>> 10ad344c
     bool getImporting() override { return ::fImporting; }
     void setNetworkActive(bool active) override
     {
