--- conflicted
+++ resolved
@@ -24,13 +24,7 @@
 
 public:
     explicit AmountSpinBox(QWidget *parent):
-<<<<<<< HEAD
         QAbstractSpinBox(parent)
-=======
-        QAbstractSpinBox(parent),
-        currentUnit(PocketcoinUnits::PKOIN),
-        singleStep(100000) // satoshis
->>>>>>> f9b7afe1
     {
         setAlignment(Qt::AlignRight);
 
@@ -128,11 +122,7 @@
 
             const QFontMetrics fm(fontMetrics());
             int h = lineEdit()->minimumSizeHint().height();
-<<<<<<< HEAD
-            int w = GUIUtil::TextWidth(fm, PocketcoinUnits::format(PocketcoinUnits::POC, PocketcoinUnits::maxMoney(), false, PocketcoinUnits::SeparatorStyle::ALWAYS));
-=======
-            int w = fm.width(PocketcoinUnits::format(PocketcoinUnits::PKOIN, PocketcoinUnits::maxMoney(), false, PocketcoinUnits::separatorAlways));
->>>>>>> f9b7afe1
+            int w = GUIUtil::TextWidth(fm, PocketcoinUnits::format(PocketcoinUnits::PKOIN, PocketcoinUnits::maxMoney(), false, PocketcoinUnits::SeparatorStyle::ALWAYS));
             w += 2; // cursor blinking space
 
             QStyleOptionSpinBox opt;
@@ -158,7 +148,7 @@
     }
 
 private:
-    int currentUnit{PocketcoinUnits::POC};
+    int currentUnit{PocketcoinUnits::PKOIN};
     CAmount singleStep{CAmount(100000)}; // satoshis
     mutable QSize cachedMinimumSizeHint;
     bool m_allow_empty{true};
