// Copyright (c) 2016-2022 The Bitcoin Core developers
// Distributed under the MIT software license, see the accompanying
// file COPYING or http://www.opensource.org/licenses/mit-license.php.

#include <bench/bench.h>
#include <key.h>
#if defined(HAVE_CONSENSUS_LIB)
#include <script/pocketcoinconsensus.h>
#endif
#include <validation.h>
#include <script/script.h>
#include <script/standard.h>
#include <streams.h>
#include <test/util/transaction_utils.h>

#include <array>

// Microbenchmark for verification of a basic P2WPKH script. Can be easily
// modified to measure performance of other types of scripts.
static void VerifyScriptBench(benchmark::Bench& bench)
{
    const ECCVerifyHandle verify_handle;
    ECC_Start();

    const int flags = SCRIPT_VERIFY_WITNESS | SCRIPT_VERIFY_P2SH;
    const int witnessversion = 0;

    // Keypair.
    CKey key;
    static const std::array<unsigned char, 32> vchKey = {
        {
            0, 0, 0, 0, 0, 0, 0, 0, 0, 0, 0, 0, 0, 0, 0, 0, 0, 0, 0, 0, 0, 0, 0, 0, 0, 0, 0, 0, 0, 0, 0, 1
        }
    };
    key.Set(vchKey.begin(), vchKey.end(), false);
    CPubKey pubkey = key.GetPubKey();
    uint160 pubkeyHash;
    CHash160().Write(pubkey).Finalize(pubkeyHash);

    // Script.
    CScript scriptPubKey = CScript() << witnessversion << ToByteVector(pubkeyHash);
    CScript scriptSig;
    CScript witScriptPubkey = CScript() << OP_DUP << OP_HASH160 << ToByteVector(pubkeyHash) << OP_EQUALVERIFY << OP_CHECKSIG;
    const CMutableTransaction& txCredit = BuildCreditingTransaction(scriptPubKey, 1);
    CMutableTransaction txSpend = BuildSpendingTransaction(scriptSig, CScriptWitness(), CTransaction(txCredit));
    CScriptWitness& witness = txSpend.vin[0].scriptWitness;
    witness.stack.emplace_back();
    key.Sign(SignatureHash(witScriptPubkey, txSpend, 0, SIGHASH_ALL, txCredit.vout[0].nValue, SigVersion::WITNESS_V0), witness.stack.back());
    witness.stack.back().push_back(static_cast<unsigned char>(SIGHASH_ALL));
    witness.stack.push_back(ToByteVector(pubkey));

    // Benchmark.
    bench.run([&] {
        ScriptError err;
        bool success = VerifyScript(
            txSpend.vin[0].scriptSig,
            txCredit.vout[0].scriptPubKey,
            &txSpend.vin[0].scriptWitness,
            flags,
            MutableTransactionSignatureChecker(&txSpend, 0, txCredit.vout[0].nValue),
            &err);
        assert(err == SCRIPT_ERR_OK);
        assert(success);

#if defined(HAVE_CONSENSUS_LIB)
        CDataStream stream(SER_NETWORK, PROTOCOL_VERSION);
        stream << txSpend;
        int csuccess = pocketcoinconsensus_verify_script_with_amount(
            txCredit.vout[0].scriptPubKey.data(),
            txCredit.vout[0].scriptPubKey.size(),
            txCredit.vout[0].nValue,
            (const unsigned char*)stream.data(), stream.size(), 0, flags, nullptr);
        assert(csuccess == 1);
#endif
    });
<<<<<<< HEAD
    ECC_Stop();
}

static void VerifyNestedIfScript(benchmark::Bench& bench)
{
    std::vector<std::vector<unsigned char>> stack;
    CScript script;
    for (int i = 0; i < 100; ++i) {
        script << OP_1 << OP_IF;
    }
    for (int i = 0; i < 1000; ++i) {
        script << OP_1;
    }
    for (int i = 0; i < 100; ++i) {
        script << OP_ENDIF;
    }
    bench.run([&] {
        auto stack_copy = stack;
        ScriptError error;
        bool ret = EvalScript(stack_copy, script, 0, BaseSignatureChecker(), SigVersion::BASE, &error);
        assert(ret);
    });
}

BENCHMARK(VerifyScriptBench);
BENCHMARK(VerifyNestedIfScript);
=======
}

BENCHMARK(VerifyScriptBench);
>>>>>>> a447394a
<|MERGE_RESOLUTION|>--- conflicted
+++ resolved
@@ -73,7 +73,6 @@
         assert(csuccess == 1);
 #endif
     });
-<<<<<<< HEAD
     ECC_Stop();
 }
 
@@ -99,9 +98,4 @@
 }
 
 BENCHMARK(VerifyScriptBench);
-BENCHMARK(VerifyNestedIfScript);
-=======
-}
-
-BENCHMARK(VerifyScriptBench);
->>>>>>> a447394a
+BENCHMARK(VerifyNestedIfScript);