--- conflicted
+++ resolved
@@ -4,18 +4,6 @@
 
 #include <bench/bench.h>
 
-<<<<<<< HEAD
-#include <chainparams.h>
-#include <test/util/setup_common.h>
-#include <validation.h>
-
-#include <regex>
-
-const std::function<void(const std::string&)> G_TEST_LOG_FUN{};
-
-namespace {
-
-=======
 #include <chrono>
 #include <fstream>
 #include <functional>
@@ -24,6 +12,7 @@
 #include <regex>
 #include <string>
 #include <vector>
+#include <test/util/setup_common.h>
 
 using namespace std::chrono_literals;
 
@@ -31,7 +20,6 @@
 
 namespace {
 
->>>>>>> a447394a
 void GenerateTemplateResults(const std::vector<ankerl::nanobench::Result>& benchmarkResults, const std::string& filename, const char* tpl)
 {
     if (benchmarkResults.empty() || filename.empty()) {
@@ -79,15 +67,12 @@
 
         Bench bench;
         bench.name(p.first);
-<<<<<<< HEAD
-=======
         if (args.min_time > 0ms) {
             // convert to nanos before dividing to reduce rounding errors
             std::chrono::nanoseconds min_time_ns = args.min_time;
             bench.minEpochTime(min_time_ns / bench.epochs());
         }
 
->>>>>>> a447394a
         if (args.asymptote.empty()) {
             p.second(bench);
         } else {
