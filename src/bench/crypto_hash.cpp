// Copyright (c) 2016-2022 The Bitcoin Core developers
// Distributed under the MIT software license, see the accompanying
// file COPYING or http://www.opensource.org/licenses/mit-license.php.

<<<<<<< HEAD

#include <bench/bench.h>
=======
//#include <iostream>

#include <bench/bench.h>
#include <validation.h>
#include <bloom.h>
#include <hash.h>
#include <random.h>
#include <uint256.h>
#include <utiltime.h>
>>>>>>> a447394a
#include <crypto/ripemd160.h>
#include <crypto/sha1.h>
#include <crypto/sha256.h>
#include <crypto/sha3.h>
#include <crypto/sha512.h>
#include <crypto/siphash.h>
#include <hash.h>
#include <random.h>
#include <uint256.h>

/* Number of bytes to hash per iteration */
static const uint64_t BUFFER_SIZE = 1000*1000;

static void RIPEMD160(benchmark::Bench& bench)
{
    uint8_t hash[CRIPEMD160::OUTPUT_SIZE];
    std::vector<uint8_t> in(BUFFER_SIZE,0);
    bench.batch(in.size()).unit("byte").run([&] {
        CRIPEMD160().Write(in.data(), in.size()).Finalize(hash);
    });
}

<<<<<<< HEAD
static void SHA1(benchmark::Bench& bench)
=======
static void SHA1_test(benchmark::Bench& bench)
>>>>>>> a447394a
{
    uint8_t hash[CSHA1::OUTPUT_SIZE];
    std::vector<uint8_t> in(BUFFER_SIZE,0);
    bench.batch(in.size()).unit("byte").run([&] {
        CSHA1().Write(in.data(), in.size()).Finalize(hash);
    });
}

<<<<<<< HEAD
static void SHA256(benchmark::Bench& bench)
=======
static void SHA256_test(benchmark::Bench& bench)
>>>>>>> a447394a
{
    uint8_t hash[CSHA256::OUTPUT_SIZE];
    std::vector<uint8_t> in(BUFFER_SIZE,0);
    bench.batch(in.size()).unit("byte").run([&] {
        CSHA256().Write(in.data(), in.size()).Finalize(hash);
    });
<<<<<<< HEAD
}

static void SHA3_256_1M(benchmark::Bench& bench)
{
    uint8_t hash[SHA3_256::OUTPUT_SIZE];
    std::vector<uint8_t> in(BUFFER_SIZE,0);
    bench.batch(in.size()).unit("byte").run([&] {
        SHA3_256().Write(in).Finalize(hash);
    });
=======
>>>>>>> a447394a
}

static void SHA256_32b(benchmark::Bench& bench)
{
    std::vector<uint8_t> in(32,0);
    bench.batch(in.size()).unit("byte").run([&] {
        CSHA256()
            .Write(in.data(), in.size())
            .Finalize(in.data());
    });
}

static void SHA256D64_1024(benchmark::Bench& bench)
{
    std::vector<uint8_t> in(64 * 1024, 0);
    bench.batch(in.size()).unit("byte").run([&] {
        SHA256D64(in.data(), in.data(), 1024);
    });
}

<<<<<<< HEAD
static void SHA512(benchmark::Bench& bench)
=======
static void SHA512_test(benchmark::Bench& bench)
>>>>>>> a447394a
{
    uint8_t hash[CSHA512::OUTPUT_SIZE];
    std::vector<uint8_t> in(BUFFER_SIZE,0);
    bench.batch(in.size()).unit("byte").run([&] {
        CSHA512().Write(in.data(), in.size()).Finalize(hash);
    });
}

static void SipHash_32b(benchmark::Bench& bench)
{
    uint256 x;
    uint64_t k1 = 0;
    bench.run([&] {
        *((uint64_t*)x.begin()) = SipHashUint256(0, ++k1, x);
    });
}

static void FastRandom_32bit(benchmark::Bench& bench)
{
    FastRandomContext rng(true);
    bench.run([&] {
        rng.rand32();
    });
}

static void FastRandom_1bit(benchmark::Bench& bench)
{
    FastRandomContext rng(true);
    bench.run([&] {
        rng.randbool();
    });
}

<<<<<<< HEAD
BENCHMARK(RIPEMD160);
BENCHMARK(SHA1);
BENCHMARK(SHA256);
BENCHMARK(SHA512);
BENCHMARK(SHA3_256_1M);

=======

BENCHMARK(RIPEMD160);
BENCHMARK(SHA1_test);
BENCHMARK(SHA256_test);
BENCHMARK(SHA512_test);
>>>>>>> a447394a
BENCHMARK(SHA256_32b);
BENCHMARK(SipHash_32b);
BENCHMARK(SHA256D64_1024);
BENCHMARK(FastRandom_32bit);
BENCHMARK(FastRandom_1bit);<|MERGE_RESOLUTION|>--- conflicted
+++ resolved
@@ -2,20 +2,8 @@
 // Distributed under the MIT software license, see the accompanying
 // file COPYING or http://www.opensource.org/licenses/mit-license.php.
 
-<<<<<<< HEAD
 
 #include <bench/bench.h>
-=======
-//#include <iostream>
-
-#include <bench/bench.h>
-#include <validation.h>
-#include <bloom.h>
-#include <hash.h>
-#include <random.h>
-#include <uint256.h>
-#include <utiltime.h>
->>>>>>> a447394a
 #include <crypto/ripemd160.h>
 #include <crypto/sha1.h>
 #include <crypto/sha256.h>
@@ -38,11 +26,7 @@
     });
 }
 
-<<<<<<< HEAD
-static void SHA1(benchmark::Bench& bench)
-=======
 static void SHA1_test(benchmark::Bench& bench)
->>>>>>> a447394a
 {
     uint8_t hash[CSHA1::OUTPUT_SIZE];
     std::vector<uint8_t> in(BUFFER_SIZE,0);
@@ -51,18 +35,13 @@
     });
 }
 
-<<<<<<< HEAD
-static void SHA256(benchmark::Bench& bench)
-=======
 static void SHA256_test(benchmark::Bench& bench)
->>>>>>> a447394a
 {
     uint8_t hash[CSHA256::OUTPUT_SIZE];
     std::vector<uint8_t> in(BUFFER_SIZE,0);
     bench.batch(in.size()).unit("byte").run([&] {
         CSHA256().Write(in.data(), in.size()).Finalize(hash);
     });
-<<<<<<< HEAD
 }
 
 static void SHA3_256_1M(benchmark::Bench& bench)
@@ -72,8 +51,6 @@
     bench.batch(in.size()).unit("byte").run([&] {
         SHA3_256().Write(in).Finalize(hash);
     });
-=======
->>>>>>> a447394a
 }
 
 static void SHA256_32b(benchmark::Bench& bench)
@@ -94,11 +71,7 @@
     });
 }
 
-<<<<<<< HEAD
-static void SHA512(benchmark::Bench& bench)
-=======
 static void SHA512_test(benchmark::Bench& bench)
->>>>>>> a447394a
 {
     uint8_t hash[CSHA512::OUTPUT_SIZE];
     std::vector<uint8_t> in(BUFFER_SIZE,0);
@@ -132,20 +105,11 @@
     });
 }
 
-<<<<<<< HEAD
-BENCHMARK(RIPEMD160);
-BENCHMARK(SHA1);
-BENCHMARK(SHA256);
-BENCHMARK(SHA512);
-BENCHMARK(SHA3_256_1M);
-
-=======
-
 BENCHMARK(RIPEMD160);
 BENCHMARK(SHA1_test);
 BENCHMARK(SHA256_test);
 BENCHMARK(SHA512_test);
->>>>>>> a447394a
+BENCHMARK(SHA3_256_1M);
 BENCHMARK(SHA256_32b);
 BENCHMARK(SipHash_32b);
 BENCHMARK(SHA256D64_1024);
