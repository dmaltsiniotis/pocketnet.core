// Copyright (c) 2017-2019 The Bitcoin Core developers
// Distributed under the MIT software license, see the accompanying
// file COPYING or http://www.opensource.org/licenses/mit-license.php.

#include <consensus/tx_verify.h>

#include <consensus/consensus.h>
#include <primitives/transaction.h>
#include <script/interpreter.h>
#include <consensus/validation.h>

// TODO remove the following dependencies
#include <chain.h>
#include <coins.h>
<<<<<<< HEAD
#include <util/moneystr.h>
=======
#include <utilmoneystr.h>
#include "logging.h"
>>>>>>> 8d446c9b

bool IsFinalTx(const CTransaction &tx, int nBlockHeight, int64_t nBlockTime)
{
    if (tx.nLockTime == 0)
        return true;
    if ((int64_t)tx.nLockTime < ((int64_t)tx.nLockTime < LOCKTIME_THRESHOLD ? (int64_t)nBlockHeight : nBlockTime))
        return true;
    for (const auto& txin : tx.vin) {
        if (!(txin.nSequence == CTxIn::SEQUENCE_FINAL))
            return false;
    }
    return true;
}

std::pair<int, int64_t> CalculateSequenceLocks(const CTransaction &tx, int flags, std::vector<int>& prevHeights, const CBlockIndex& block)
{
    assert(prevHeights.size() == tx.vin.size());

    // Will be set to the equivalent height- and time-based nLockTime
    // values that would be necessary to satisfy all relative lock-
    // time constraints given our view of block chain history.
    // The semantics of nLockTime are the last invalid height/time, so
    // use -1 to have the effect of any height or time being valid.
    int nMinHeight = -1;
    int64_t nMinTime = -1;

    // tx.nVersion is signed integer so requires cast to unsigned otherwise
    // we would be doing a signed comparison and half the range of nVersion
    // wouldn't support BIP 68.
    bool fEnforceBIP68 = static_cast<uint32_t>(tx.nVersion) >= 2
                      && flags & LOCKTIME_VERIFY_SEQUENCE;

    // Do not enforce sequence numbers as a relative lock time
    // unless we have been instructed to
    if (!fEnforceBIP68) {
        return std::make_pair(nMinHeight, nMinTime);
    }

    for (size_t txinIndex = 0; txinIndex < tx.vin.size(); txinIndex++) {
        const CTxIn& txin = tx.vin[txinIndex];

        // Sequence numbers with the most significant bit set are not
        // treated as relative lock-times, nor are they given any
        // consensus-enforced meaning at this point.
        if (txin.nSequence & CTxIn::SEQUENCE_LOCKTIME_DISABLE_FLAG) {
            // The height of this input is not relevant for sequence locks
            prevHeights[txinIndex] = 0;
            continue;
        }

        int nCoinHeight = prevHeights[txinIndex];

        if (txin.nSequence & CTxIn::SEQUENCE_LOCKTIME_TYPE_FLAG) {
            int64_t nCoinTime = block.GetAncestor(std::max(nCoinHeight-1, 0))->GetMedianTimePast();
            // NOTE: Subtract 1 to maintain nLockTime semantics
            // BIP 68 relative lock times have the semantics of calculating
            // the first block or time at which the transaction would be
            // valid. When calculating the effective block time or height
            // for the entire transaction, we switch to using the
            // semantics of nLockTime which is the last invalid block
            // time or height.  Thus we subtract 1 from the calculated
            // time or height.

            // Time-based relative lock-times are measured from the
            // smallest allowed timestamp of the block containing the
            // txout being spent, which is the median time past of the
            // block prior.
            nMinTime = std::max(nMinTime, nCoinTime + (int64_t)((txin.nSequence & CTxIn::SEQUENCE_LOCKTIME_MASK) << CTxIn::SEQUENCE_LOCKTIME_GRANULARITY) - 1);
        } else {
            nMinHeight = std::max(nMinHeight, nCoinHeight + (int)(txin.nSequence & CTxIn::SEQUENCE_LOCKTIME_MASK) - 1);
        }
    }

    return std::make_pair(nMinHeight, nMinTime);
}

bool EvaluateSequenceLocks(const CBlockIndex& block, std::pair<int, int64_t> lockPair)
{
    assert(block.pprev);
    int64_t nBlockTime = block.pprev->GetMedianTimePast();
    if (lockPair.first >= block.nHeight || lockPair.second >= nBlockTime)
        return false;

    return true;
}

bool SequenceLocks(const CTransaction &tx, int flags, std::vector<int>& prevHeights, const CBlockIndex& block)
{
    return EvaluateSequenceLocks(block, CalculateSequenceLocks(tx, flags, prevHeights, block));
}

unsigned int GetLegacySigOpCount(const CTransaction& tx)
{
    unsigned int nSigOps = 0;
    for (const auto& txin : tx.vin)
    {
        nSigOps += txin.scriptSig.GetSigOpCount(false);
    }
    for (const auto& txout : tx.vout)
    {
        nSigOps += txout.scriptPubKey.GetSigOpCount(false);
    }
    return nSigOps;
}

unsigned int GetP2SHSigOpCount(const CTransaction& tx, const CCoinsViewCache& inputs)
{
    if (tx.IsCoinBase())
        return 0;

    unsigned int nSigOps = 0;
    for (unsigned int i = 0; i < tx.vin.size(); i++)
    {
        const Coin& coin = inputs.AccessCoin(tx.vin[i].prevout);
        assert(!coin.IsSpent());
        const CTxOut &prevout = coin.out;
        if (prevout.scriptPubKey.IsPayToScriptHash())
            nSigOps += prevout.scriptPubKey.GetSigOpCount(tx.vin[i].scriptSig);
    }
    return nSigOps;
}

int64_t GetTransactionSigOpCost(const CTransaction& tx, const CCoinsViewCache& inputs, int flags)
{
    int64_t nSigOps = GetLegacySigOpCount(tx) * WITNESS_SCALE_FACTOR;

    if (tx.IsCoinBase())
        return nSigOps;

    if (flags & SCRIPT_VERIFY_P2SH) {
        nSigOps += GetP2SHSigOpCount(tx, inputs) * WITNESS_SCALE_FACTOR;
    }

    for (unsigned int i = 0; i < tx.vin.size(); i++)
    {
        const Coin& coin = inputs.AccessCoin(tx.vin[i].prevout);
        assert(!coin.IsSpent());
        const CTxOut &prevout = coin.out;
        nSigOps += CountWitnessSigOps(tx.vin[i].scriptSig, prevout.scriptPubKey, &tx.vin[i].scriptWitness, flags);
    }
    return nSigOps;
}

bool Consensus::CheckTxInputs(const CTransaction& tx, TxValidationState& state, const CCoinsViewCache& inputs, int nSpendHeight, CAmount& txfee)
{
    // are the actual inputs available?
    if (!inputs.HaveInputs(tx)) {
        return state.Invalid(TxValidationResult::TX_MISSING_INPUTS, "bad-txns-inputs-missingorspent",
                         strprintf("%s: inputs missing/spent", __func__));
    }

    CAmount nValueIn = 0;
    for (unsigned int i = 0; i < tx.vin.size(); ++i) {
        const COutPoint &prevout = tx.vin[i].prevout;
        const Coin& coin = inputs.AccessCoin(prevout);
        assert(!coin.IsSpent());

        // If prev is pocketnet, check that it's matured
        if (nSpendHeight > chainparams.GetConsensus().nHeight_version_1_0_0 && coin.IsPocketTX() && nSpendHeight - coin.nHeight < POCKETNET_MATURITY) {
            // TODO probably change TX_PREMATURE_SPEND to something else
            return state.Invalid(TxValidationResult::TX_PREMATURE_SPEND, "bad-txns-premature-spend-of-pocketnet",
                strprintf("tried to spend %s at depth %d - %d = %d", "pocketnet", nSpendHeight, coin.nHeight, nSpendHeight - coin.nHeight));
        }
        // If prev is coinbase, check that it's matured
        else if (coin.IsCoinBase() && nSpendHeight - coin.nHeight < COINBASE_MATURITY) {
            return state.Invalid(TxValidationResult::TX_PREMATURE_SPEND, "bad-txns-premature-spend-of-coinbase",
                strprintf("tried to spend coinbase at depth %d", nSpendHeight - coin.nHeight));
        }

        // Check for negative or overflow input values
        nValueIn += coin.out.nValue;
        if (!MoneyRange(coin.out.nValue) || !MoneyRange(nValueIn)) {
            return state.Invalid(TxValidationResult::TX_CONSENSUS, "bad-txns-inputvalues-outofrange");
        }
    }

    const CAmount value_out = tx.GetValueOut();
        if (!tx.IsCoinBase() && !tx.IsCoinStake()) {
        if (nValueIn < value_out) {
            return state.Invalid(TxValidationResult::TX_CONSENSUS, "bad-txns-in-belowout",
                strprintf("value in (%s) < value out (%s)", FormatMoney(nValueIn), FormatMoney(value_out)));
        }

        // Tally transaction fees
        const CAmount txfee_aux = nValueIn - value_out;
        if (!MoneyRange(txfee_aux)) {
            return state.Invalid(TxValidationResult::TX_CONSENSUS, "bad-txns-fee-outofrange");
        }
        txfee = txfee_aux;
    }

    return true;
}<|MERGE_RESOLUTION|>--- conflicted
+++ resolved
@@ -1,4 +1,4 @@
-// Copyright (c) 2017-2019 The Bitcoin Core developers
+// Copyright (c) 2017-2017 The Pocketcoin Core developers
 // Distributed under the MIT software license, see the accompanying
 // file COPYING or http://www.opensource.org/licenses/mit-license.php.
 
@@ -12,12 +12,7 @@
 // TODO remove the following dependencies
 #include <chain.h>
 #include <coins.h>
-<<<<<<< HEAD
 #include <util/moneystr.h>
-=======
-#include <utilmoneystr.h>
-#include "logging.h"
->>>>>>> 8d446c9b
 
 bool IsFinalTx(const CTransaction &tx, int nBlockHeight, int64_t nBlockTime)
 {
@@ -177,7 +172,7 @@
 
         // If prev is pocketnet, check that it's matured
         if (nSpendHeight > chainparams.GetConsensus().nHeight_version_1_0_0 && coin.IsPocketTX() && nSpendHeight - coin.nHeight < POCKETNET_MATURITY) {
-            // TODO probably change TX_PREMATURE_SPEND to something else
+            // TODO (team): probably change TX_PREMATURE_SPEND to something else
             return state.Invalid(TxValidationResult::TX_PREMATURE_SPEND, "bad-txns-premature-spend-of-pocketnet",
                 strprintf("tried to spend %s at depth %d - %d = %d", "pocketnet", nSpendHeight, coin.nHeight, nSpendHeight - coin.nHeight));
         }
