--- conflicted
+++ resolved
@@ -24,12 +24,8 @@
 #include <txmempool.h> // For CTxMemPool::cs
 #include <txdb.h>
 #include <versionbits.h>
-<<<<<<< HEAD
 #include <serialize.h>
-=======
-#include <streams.h>
 #include <protectedmap.h>
->>>>>>> 41a3d6fe
 
 #include <atomic>
 #include <map>
