--- conflicted
+++ resolved
@@ -1,4 +1,4 @@
-// Copyright (c) 2017-2019 The Bitcoin Core developers
+// Copyright (c) 2017-2018 The Pocketcoin Core developers
 // Distributed under the MIT software license, see the accompanying
 // file COPYING or http://www.opensource.org/licenses/mit-license.php.
 
@@ -16,18 +16,7 @@
 
 std::unique_ptr<TxIndex> g_txindex;
 
-<<<<<<< HEAD
-
-=======
-struct CDiskTxPos : public CDiskBlockPos
-{
-    unsigned int nTxOffset; // after header
-
-    SERIALIZE_METHODS(CDiskTxPos, obj) {
-        READWRITEAS(CDiskBlockPos, obj);
-        READWRITE(VARINT(obj.nTxOffset));
-    }
->>>>>>> 8d446c9b
+
 
 /** Access to the txindex database (indexes/txindex/) */
 class TxIndex::DB : public BaseIndex::DB
