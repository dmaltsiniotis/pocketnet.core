--- conflicted
+++ resolved
@@ -11,12 +11,8 @@
 #include <wallet/wallet.h>
 #include <script/sign.h>
 #include <consensus/merkle.h>
-<<<<<<< HEAD
 #include <rpc/blockchain.h>
 #include <node/context.h>
-=======
-#include "shutdown.h"
->>>>>>> bb11a492
 
 #include "logging.h"
 #include "pocketdb/services/Serializer.h"
@@ -123,21 +119,10 @@
     int nLastCoinStakeSearchInterval = 0;
 
     auto wallet = GetWallet(walletName);
-<<<<<<< HEAD
-    if (!wallet) { return; }
+    if (!wallet) return;
 
     try
     {
-=======
-    if (!wallet) return;
-    wallet->GetScriptForMining(coinbaseScript);
-
-    try
-    {
-        if (!coinbaseScript || coinbaseScript->reserveScript.empty())
-            throw std::runtime_error("No coinbase script available (staking requires a wallet)");
-
->>>>>>> bb11a492
         while (running && !ShutdownRequested())
         {
             auto wallet = GetWallet(walletName);
@@ -158,52 +143,32 @@
             {
                 do
                 {
-<<<<<<< HEAD
-                    bool fvNodesEmpty;
-                    {
-                        fvNodesEmpty = !node.connman || node.connman->GetNodeCount(
-                            CConnman::CONNECTIONS_ALL
-                        ) == 0;
-                    }
+                    if (ShutdownRequested())
+                        break;
+
+                    bool fvNodesEmpty = !node.connman || node.connman->GetNodeCount(CConnman::CONNECTIONS_ALL) == 0;
+
                     if (!fvNodesEmpty && !::ChainstateActive().IsInitialBlockDownload())
                         break;
+
                     UninterruptibleSleep(std::chrono::milliseconds{1000});
-=======
-                    if (ShutdownRequested())
-                        break;
-
-                    bool fvNodesEmpty = !g_connman || g_connman->GetNodeCount(CConnman::CONNECTIONS_ALL) == 0;
-
-                    if (!fvNodesEmpty && !IsInitialBlockDownload())
-                        break;
-
-                    MilliSleep(1000);
->>>>>>> bb11a492
                 } while (true);
             }
 
             while (!isStaking)
             {
-<<<<<<< HEAD
-                UninterruptibleSleep(std::chrono::milliseconds{1000});
-=======
                 if (ShutdownRequested())
                     break;
 
-                MilliSleep(1000);
->>>>>>> bb11a492
+                UninterruptibleSleep(std::chrono::milliseconds{1000});
             }
 
             while (chainparams.GetConsensus().nPosFirstBlock > ::ChainActive().Tip()->nHeight)
             {
-<<<<<<< HEAD
-                UninterruptibleSleep(std::chrono::milliseconds{30000});
-=======
                 if (ShutdownRequested())
                     break;
 
-                MilliSleep(30000);
->>>>>>> bb11a492
+                UninterruptibleSleep(std::chrono::milliseconds{30000});
             }
 
             uint64_t nFees = 0;
