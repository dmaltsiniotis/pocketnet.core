--- conflicted
+++ resolved
@@ -3,54 +3,19 @@
 // https://www.apache.org/licenses/LICENSE-2.0
 
 #include "pocketdb/repositories/TransactionRepository.h"
-#include "pocketdb/helpers/TransactionHelper.h"
 
 namespace PocketDb
 {
     class TransactionReconstructor : public RowAccessor
     {
     public:
-<<<<<<< HEAD
-        TransactionReconstructor(bool includePayload, bool includeOutputs, bool includeInputs)
-            : m_includePayload(includePayload), m_includeOutputs(includeOutputs), m_includeInputs(includeInputs)
-        {}
-        TransactionReconstructor() = delete;
-=======
         TransactionReconstructor() {};
->>>>>>> 41a3d6fe
 
         /**
          * Pass a new row for reconstructor to collect all necessary data from it.
          * @param stmt - sqlite stmt. Null is not allowed and will potentially cause a segfault
          * Returns boolean result of collecting data. If false is returned - all data inside reconstructor is possibly corrupted due to bad input (missing columns, etc)
          * and it should not be used anymore
-<<<<<<< HEAD
-         */
-        bool FeedRow(sqlite3_stmt* stmt)
-        {
-            auto[ok0, txHash] = TryGetColumnString(stmt, 1);
-            if (!ok0) {
-                return false;
-            }
-
-            // Using columns counter because other columns numbers depend on include* flags
-            // It is controlled inside below methods
-            int currentColumn = 0;
-
-            auto [ok1, txEntry] = ProcessTransaction(stmt, txHash, currentColumn);
-            if (!ok1 || txEntry == nullptr) {
-                return false;
-            }
-
-            // The order of below functions is necessary. It should correspond to order of joins in query.
-            if (m_includeOutputs && !ParseOutput(stmt, *txEntry, currentColumn)) {
-                return false;
-            }
-            if (m_includeInputs && !ParseInput(stmt, *txEntry, currentColumn)) {
-                return false;
-            }
-            
-=======
          * 
          * Columns: PartType (0), TxHash (1), ...
          * PartTypes: 0 Tx, 1 Payload, 2 Input, 3 Output
@@ -95,211 +60,10 @@
                 return false;
             }
 
->>>>>>> 41a3d6fe
             return true;
         }
 
         /**
-<<<<<<< HEAD
-         * Constructs all collected data to PocketBlock format.
-         * blockHashes is filled with block hashes corresponding to all collected transactions, where key is tx hash
-         * and value is blockhash.
-         * 
-         */
-        PocketBlock GetResult(std::map<std::string, std::string>& blockHashes)
-        {
-            PocketBlock result;
-            std::map<std::string, std::string> blockHashesRes;
-            for (auto& txEntryPair: m_constructed) {
-                auto& txEntry = *txEntryPair.second;
-
-                auto tx = txEntry.tx;
-                if (txEntry.payload.has_value()) {
-                    tx->SetPayload(txEntry.payload.value());
-                }
-
-                auto& outputs = tx->Outputs();
-                outputs.clear();
-                outputs.reserve(txEntry.outputs.size());
-                for (const auto& outputPair: txEntry.outputs) {
-                    outputs.emplace_back(outputPair.second);
-                }
-
-                result.emplace_back(tx);
-                blockHashesRes.insert({*tx->GetHash(), txEntry.blockHash});
-            }
-            blockHashes = std::move(blockHashesRes);
-            return result;
-        }
-    private:
-        /**
-         * Used to collect all data for constructing transaction.
-         * It is needed to avoid duplicates of payload and outputs in case of multiple joins because it uses optional and map
-         * instead of object and vector in Transaction.
-         */
-        class ConstructEntry
-        {
-        public:
-            /**
-             * Transaction is going to be filled only with data from "Transactions" table
-             */
-            PTransactionRef tx;
-            /**
-             * Will be null and not included to transaction during constructing if includePayload == false.
-             * Otherwise, will be included even if there is no payload for transaction
-             */
-            std::optional<Payload> payload;
-            /**
-             * Map for outputs where key is "Number" from TxOutputs table
-             */
-            std::map<int64_t, std::shared_ptr<TransactionOutput>> outputs;
-            /**
-             * Block hash for current transaction
-             */
-            std::string blockHash; 
-
-            // TODO (team): Inputs here too
-        };
-        /**
-         * Map that is filled on every FeedRow(). TxHash is used as a key.
-         */
-        std::map<std::string, std::shared_ptr<ConstructEntry>> m_constructed;
-
-        bool m_includePayload = false;
-        bool m_includeOutputs = false;
-        bool m_includeInputs = false;
-
-        /**
-         * This will bi filled by ProcessTransaction method to allow scip all already parsed single-row columns
-         */
-        int m_skipSingleRowColumnsOffset = 0;
-
-        /**
-         * This method parses transaction data, constructs if needed and return construct entry to fill
-         */
-        tuple<bool, std::shared_ptr<ConstructEntry>> ProcessTransaction(sqlite3_stmt* stmt, const std::string& txHash, int& currentColumn)
-        {
-            auto tx = m_constructed.find(txHash);
-            if (tx == m_constructed.end()) {
-                // Transaction's columns are hardcoded because they are always the same and should always be presented.
-                // Probably this can be generalized in future
-                auto[ok1, _txType] = TryGetColumnInt(stmt, 0);
-                auto[ok2, nTime] = TryGetColumnInt64(stmt, 2);
-
-                if (!ok1 || !ok2)
-                    return {false, nullptr};
-
-                auto txType = static_cast<TxType>(_txType);
-                auto ptx = PocketHelpers::TransactionHelper::CreateInstance(txType);
-                if (ptx == nullptr)
-                    return {false, nullptr};
-                
-                ptx->SetTime(nTime);
-                ptx->SetHash(txHash);
-
-                // Creating construct entry that will be associated with current transaction and filled with payload, outputs, inputs, etc inside
-                auto txEntry = std::make_shared<ConstructEntry>();
-
-                if (auto[ok, value] = TryGetColumnInt(stmt, 3); ok) ptx->SetLast(value == 1);
-                if (auto[ok, value] = TryGetColumnInt64(stmt, 4); ok) ptx->SetId(value);
-                if (auto[ok, value] = TryGetColumnString(stmt, 5); ok) ptx->SetString1(value);
-                if (auto[ok, value] = TryGetColumnString(stmt, 6); ok) ptx->SetString2(value);
-                if (auto[ok, value] = TryGetColumnString(stmt, 7); ok) ptx->SetString3(value);
-                if (auto[ok, value] = TryGetColumnString(stmt, 8); ok) ptx->SetString4(value);
-                if (auto[ok, value] = TryGetColumnString(stmt, 9); ok) ptx->SetString5(value);
-                if (auto[ok, value] = TryGetColumnInt64(stmt, 10); ok) ptx->SetInt1(value);
-                if (auto[ok, value] = TryGetColumnString(stmt, 11); ok) txEntry->blockHash = value;
-
-                txEntry->tx = std::move(ptx);
-                m_constructed.insert({txHash, txEntry});
-
-                currentColumn = 12;
-                // Parsing single joins here results in some optimizing because we will not try to parse them later
-                // only after one check if transaction has already parsed
-                auto singleJoinsRes = ParseSingleJoins(stmt, *txEntry, currentColumn);
-                m_skipSingleRowColumnsOffset = currentColumn;
-                return {singleJoinsRes, txEntry};
-            } else {
-                currentColumn = m_skipSingleRowColumnsOffset;
-                return {true, tx->second};
-            }
-        }
-
-        /**
-         * This method is used inside ProcessTransaction to optimize and collect all one-row joins
-         * only once at time collecting transaction data.
-         */
-        bool ParseSingleJoins(sqlite3_stmt* stmt, ConstructEntry& result, int& currentColumn)
-        {
-            if (m_includePayload && !ParsePayload(stmt, result, currentColumn)) {
-                return false;
-            }
-
-            return true;
-        }
-
-        bool ParsePayload(sqlite3_stmt* stmt, ConstructEntry& result, int& currentColumn)
-        {
-            auto skip = [&]() { currentColumn += 8; return true; };
-            if (result.payload.has_value()) {
-                // Already have parse this payload, skip
-                return skip();
-            }
-
-            bool ok0;
-            std::string txHash;
-            if (std::tie(ok0, txHash) = TryGetColumnString(stmt, currentColumn); !ok0) {
-                // Assuming missing hash is missing payload that is a legal situation even if we request it.
-                return skip();
-            }
-
-            auto payload = Payload();
-
-            payload.SetTxHash(txHash); currentColumn++;
-            if (auto[ok, value] = TryGetColumnString(stmt, currentColumn); ok) payload.SetString1(value); currentColumn++;
-            if (auto[ok, value] = TryGetColumnString(stmt, currentColumn); ok) payload.SetString2(value); currentColumn++;
-            if (auto[ok, value] = TryGetColumnString(stmt, currentColumn); ok) payload.SetString3(value); currentColumn++;
-            if (auto[ok, value] = TryGetColumnString(stmt, currentColumn); ok) payload.SetString4(value); currentColumn++;
-            if (auto[ok, value] = TryGetColumnString(stmt, currentColumn); ok) payload.SetString5(value); currentColumn++;
-            if (auto[ok, value] = TryGetColumnString(stmt, currentColumn); ok) payload.SetString6(value); currentColumn++;
-            if (auto[ok, value] = TryGetColumnString(stmt, currentColumn); ok) payload.SetString7(value); currentColumn++;
-
-            result.payload = std::move(payload);
-
-            return true;
-        }
-
-        bool ParseOutput(sqlite3_stmt* stmt, ConstructEntry& result, int& currentColumn)
-        {
-            auto[ok0, number] = TryGetColumnInt64(stmt, currentColumn); currentColumn++;
-            if (!ok0) {
-                return false;
-            }
-
-            if (result.outputs.find(number) != result.outputs.end()) {
-                // Skipping output's columns because they have been already parsed
-                currentColumn+=4;
-                return true;
-            }
-
-            auto output = std::make_shared<TransactionOutput>();
-            output->SetNumber(number);
-
-            if (auto[ok, value] = TryGetColumnString(stmt, currentColumn); ok) output->SetTxHash(value); currentColumn++;
-            if (auto[ok, value] = TryGetColumnString(stmt, currentColumn); ok) output->SetAddressHash(value); currentColumn++;
-            if (auto[ok, value] = TryGetColumnInt64(stmt, currentColumn); ok) output->SetValue(value); currentColumn++;
-            if (auto[ok, value] = TryGetColumnString(stmt, currentColumn); ok) output->SetScriptPubKey(value); currentColumn++;
-
-            result.outputs.insert({number, std::move(output)});
-
-            return true;
-        }
-        
-        bool ParseInput(sqlite3_stmt* stmt, ConstructEntry& result, int& currentColumn)
-        {
-            // TODO (team): Implement this
-            return true;
-=======
          * Return contructed block.
          */
         PocketBlockRef GetResult()
@@ -426,7 +190,6 @@
 
             ptx->Outputs().push_back(output);
             return !incomplete;
->>>>>>> 41a3d6fe
         }
     };
 
@@ -454,70 +217,6 @@
         });
     }
 
-<<<<<<< HEAD
-    shared_ptr<PocketBlock> TransactionRepository::List(const vector<string>& txHashes, bool includePayload, bool includeInputs, bool includeOutputs)
-    {
-        map<string, string> pulp;
-        return List(txHashes, pulp, includePayload, includeInputs, includeOutputs);
-    }
-    shared_ptr<PocketBlock> TransactionRepository::List(const vector<string>& txHashes, map<string, string>& blockHashes, bool includePayload, bool includeInputs, bool includeOutputs)
-    {
-        // TODO (brangr): implement variable inputs
-        auto sql = R"sql(
-            SELECT
-                t.Type,
-                t.Hash,
-                t.Time,
-                t.Last,
-                t.Id,
-                t.String1,
-                t.String2,
-                t.String3,
-                t.String4,
-                t.String5,
-                t.Int1,
-                t.BlockHash
-        )sql" +
-        // Payload part
-        (includePayload ? std::string(R"sql(,
-                p.TxHash pHash,
-                p.String1 pString1,
-                p.String2 pString2,
-                p.String3 pString3,
-                p.String4 pString4,
-                p.String5 pString5,
-                p.String6 pString6,
-                p.String7 pString7
-        )sql") : "") +
-        // 
-        // Outputs part
-        (includeOutputs ? std::string(R"sql(,
-                o.Number,
-                o.TxHash,
-                o.AddressHash,
-                o.Value,
-                o.ScriptPubKey
-        )sql") : "") +
-        // 
-        R"sql(
-            FROM Transactions t
-        )sql" +
-        // Payload part
-        (includePayload ? std::string(R"sql(
-            LEFT JOIN Payload p on t.Hash = p.TxHash
-        )sql") : "") +
-        //
-        // Outputs part
-        (includeOutputs ? std::string(R"sql(
-            CROSS JOIN TxOutputs o on t.Hash = o.TxHash
-        )sql") : "") +
-        //
-        R"sql(
-            WHERE t.Hash in ( )sql" + join(vector<string>(txHashes.size(), "?"), ",") + R"sql( )
-        )sql";
-
-        PocketBlockRef result;
-=======
     PocketBlockRef TransactionRepository::List(const vector<string>& txHashes, bool includePayload, bool includeInputs, bool includeOutputs)
     {
         string txReplacers = join(vector<string>(txHashes.size(), "?"), ",");
@@ -554,7 +253,6 @@
         
         TransactionReconstructor reconstructor;
 
->>>>>>> 41a3d6fe
         TryTransactionStep(__func__, [&]()
         {
             auto stmt = SetupSqlStatement(sql);
@@ -575,65 +273,29 @@
                 for (auto& txHash : txHashes)
                     TryBindStatementText(stmt, i++, txHash);
 
-            TransactionReconstructor constructor(includePayload, includeOutputs, includeInputs);
-            bool res = true;
             while (sqlite3_step(*stmt) == SQLITE_ROW)
             {
-<<<<<<< HEAD
-                if (!constructor.FeedRow(*stmt)) {
-                    // TODO (losty): error here
-                    res = false;
-                    break;
-                }
-=======
                 // TODO (brangr): maybe throw exception if errors?
                 if (!reconstructor.FeedRow(*stmt))
                     break;
->>>>>>> 41a3d6fe
             }
 
             FinalizeSqlStatement(*stmt);
-
-            if (res) {
-                result = std::make_shared<PocketBlock>(std::move(constructor.GetResult(blockHashes)));
-            }
         });
 
         return reconstructor.GetResult();
     }
 
-<<<<<<< HEAD
-    shared_ptr<Transaction> TransactionRepository::Get(const string& hash, string& blockHash, bool includePayload, bool includeInputs, bool includeOutputs)
-    {
-        map<string, string> blockHashes;
-        auto lst = List({hash}, blockHashes, includePayload, includeInputs, includeOutputs);
-        auto blockHashItr = blockHashes.find(hash);
-        if (lst && !lst->empty() && blockHashItr != blockHashes.end()) {
-            blockHash = blockHashItr->second;
-=======
     PTransactionRef TransactionRepository::Get(const string& hash, bool includePayload, bool includeInputs, bool includeOutputs)
     {
         auto lst = List({ hash }, includePayload, includeInputs, includeOutputs);
         if (lst && !lst->empty())
->>>>>>> 41a3d6fe
             return lst->front();
-        }
 
         return nullptr;
     }
 
-<<<<<<< HEAD
-    shared_ptr<Transaction> TransactionRepository::Get(const string& hash, bool includePayload, bool includeInputs, bool includeOutputs)
-    {
-        // Here List overload without block hashes can be used directly if we want to pedantically improve performance due to parasitic single-element map access.
-        string pulp;
-        return Get(hash, pulp, includePayload, includeInputs, includeOutputs);
-    }
-
-    shared_ptr<TransactionOutput> TransactionRepository::GetTxOutput(const string& txHash, int number)
-=======
     PTransactionOutputRef TransactionRepository::GetTxOutput(const string& txHash, int number)
->>>>>>> 41a3d6fe
     {
         auto sql = R"sql(
             SELECT
@@ -960,7 +622,6 @@
         TryStepStatement(stmt);
     }
 
-    // TODO (losty): below code it fully duplicated with some nuances in TransactionReconstructor::ProcessTransaction method
     tuple<bool, PTransactionRef> TransactionRepository::CreateTransactionFromListRow(
         const shared_ptr<sqlite3_stmt*>& stmt, bool includedPayload)
     {
