// Copyright (c) 2018-2021 Pocketnet developers
// Distributed under the Apache 2.0 software license, see the accompanying
// https://www.apache.org/licenses/LICENSE-2.0

#ifndef POCKETDB_TRANSACTIONREPOSITORY_H
#define POCKETDB_TRANSACTIONREPOSITORY_H

#include <boost/algorithm/string/join.hpp>
#include <boost/range/adaptor/transformed.hpp>

#include "pocketdb/helpers/TransactionHelper.h"
#include "pocketdb/repositories/BaseRepository.h"
#include "pocketdb/models/base/Transaction.h"
#include "pocketdb/models/base/TransactionOutput.h"
#include "pocketdb/models/base/Rating.h"
#include "pocketdb/models/base/ReturnDtoModels.h"
#include "pocketdb/models/dto/User.h"
#include "pocketdb/models/dto/ScoreContent.h"
#include "pocketdb/models/dto/ScoreComment.h"

namespace PocketDb
{
    using std::runtime_error;
    using boost::algorithm::join;
    using boost::adaptors::transformed;

    using namespace PocketTx;
    using namespace PocketHelpers;

    class TransactionRepository : public BaseRepository
    {
    public:
        explicit TransactionRepository(SQLiteDatabase& db) : BaseRepository(db) {}
        void Init() override {}
        void Destroy() override {}

        //  Base transaction operations
        void InsertTransactions(PocketBlock& pocketBlock);
<<<<<<< HEAD

        shared_ptr<PocketBlock> List(const vector<string>& txHashes, bool includePayload = false);
        shared_ptr<Transaction> Get(const string& hash, bool includePayload = false);

=======
        shared_ptr<PocketBlock> List(const vector<string>& txHashes, bool includePayload = false, bool includeInputs = false, bool includeOutputs = false);
        shared_ptr<Transaction> Get(const string& hash, bool includePayload = false, bool includeInputs = false, bool includeOutputs = false);
>>>>>>> 076edd41
        shared_ptr<TransactionOutput> GetTxOutput(const string& txHash, int number);

        bool Exists(const string& hash);
        bool ExistsInChain(const string& hash);
        int MempoolCount();

        void CleanTransaction(const string& hash);
        void CleanMempool();
        void Clean();

    private:
        void InsertTransactionOutputs(const PTransactionRef& ptx);
        void InsertTransactionPayload(const PTransactionRef& ptx);
        void InsertTransactionModel(const PTransactionRef& ptx);

    protected:
        tuple<bool, PTransactionRef> CreateTransactionFromListRow(
            const shared_ptr<sqlite3_stmt*>& stmt, bool includedPayload);

    };

    typedef std::shared_ptr<TransactionRepository> TransactionRepositoryRef;

} // namespace PocketDb

#endif // POCKETDB_TRANSACTIONREPOSITORY_H
<|MERGE_RESOLUTION|>--- conflicted
+++ resolved
@@ -36,15 +36,8 @@
 
         //  Base transaction operations
         void InsertTransactions(PocketBlock& pocketBlock);
-<<<<<<< HEAD
-
-        shared_ptr<PocketBlock> List(const vector<string>& txHashes, bool includePayload = false);
-        shared_ptr<Transaction> Get(const string& hash, bool includePayload = false);
-
-=======
         shared_ptr<PocketBlock> List(const vector<string>& txHashes, bool includePayload = false, bool includeInputs = false, bool includeOutputs = false);
         shared_ptr<Transaction> Get(const string& hash, bool includePayload = false, bool includeInputs = false, bool includeOutputs = false);
->>>>>>> 076edd41
         shared_ptr<TransactionOutput> GetTxOutput(const string& txHash, int number);
 
         bool Exists(const string& hash);
