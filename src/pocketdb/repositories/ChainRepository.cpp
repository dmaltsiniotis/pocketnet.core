--- conflicted
+++ resolved
@@ -41,71 +41,8 @@
                 }
             }
 
-
-        });
-
-        TryTransactionStep(__func__, [&]()
-        {
-<<<<<<< HEAD
-            //int64_t nTime1 = GetTimeMicros();
-=======
             // After set height and mark inputs as spent we need recalculcate balances
             IndexBalances(height);
->>>>>>> 64da80a7
-
-            // TODO (brangr): FOR DEBUG balances
-            // Generate new balance records
-            auto stmt = SetupSqlStatement(R"sql(
-                select
-                    b.AddressHash,
-                    b.Value,
-                    (select sum(o.Value) from TxOutputs o where o.TxHeight is not null and o.AddressHash = b.AddressHash and SpentHeight is null)outsBal
-                from Balances b
-                where b.Height = ?
-                group by b.AddressHash
-            )sql");
-            TryBindStatementInt(stmt, 1, height);
-
-<<<<<<< HEAD
-            //int64_t nTime2 = GetTimeMicros();
-            //LogPrint(BCLog::BENCH, "      - IndexBalances (Insert): %.2fms _ %d\n", 0.001 * (double)(nTime2 - nTime1), height);
-
-            // Remove old Last records
-            auto stmtOld = SetupSqlStatement(R"sql(
-                update Balances indexed by Balances_AddressHash_Height_Last
-                    set Last = 0
-                from (
-                    select b.AddressHash, b.Height
-                    from Balances b indexed by Balances_Height
-                    where b.Height = ?
-                ) b
-                where Balances.AddressHash = b.AddressHash
-                  and Balances.Height < b.Height
-                  and Balances.Last = 1
-            )sql");
-            TryBindStatementInt(stmtOld, 1, height);
-            TryStepStatement(stmtOld);
-
-            //int64_t nTime3 = GetTimeMicros();
-            //LogPrint(BCLog::BENCH, "      - IndexBalances (Update): %.2fms _ %d\n", 0.001 * (double)(nTime3 - nTime2), height);
-=======
-            while (sqlite3_step(*stmt) == SQLITE_ROW)
-            {
-                auto[ok0, address] = TryGetColumnString(*stmt, 0);
-                auto[ok1, balance] = TryGetColumnInt64(*stmt, 1);
-                auto[ok2, balanceOuts] = TryGetColumnInt64(*stmt, 2);
-                if (balance != balanceOuts)
-                {
-                    check = false;
-                    LogPrintf("--- Inconsistence balance for %s %d != %d at height %d\n", address, balance, balanceOuts, height);
-                }
-            }
-
-            FinalizeSqlStatement(*stmt);
-
-            if (!check)
-                StartShutdown();
->>>>>>> 64da80a7
         });
     }
 
