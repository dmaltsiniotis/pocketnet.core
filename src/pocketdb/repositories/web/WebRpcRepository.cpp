// Copyright (c) 2018-2022 The Pocketnet developers
// Distributed under the Apache 2.0 software license, see the accompanying
// https://www.apache.org/licenses/LICENSE-2.0

#include "pocketdb/repositories/web/WebRpcRepository.h"

#include "pocketdb/helpers/ShortFormHelper.h"

namespace PocketDb
{
    class EventsReconstructor : public RowAccessor
    {
    public:
        bool FeedRow(sqlite3_stmt* stmt)
        {
            auto [ok, type] = TryGetColumnString(stmt, 0);
            if (!ok) {
                throw std::runtime_error("Missing row type");
            }

            int currentIndex = 1;
            auto txData = ProcessTxData(stmt, currentIndex);
            if (!txData) {
                throw std::runtime_error("Missing required fields for tx data in a row");
            }

            auto relatedContent = ProcessTxData(stmt, currentIndex);
            PocketDb::ShortForm form(PocketHelpers::ShortTxTypeConvertor::strToType(type), *txData, relatedContent);
            m_result.emplace_back(PocketHelpers::ShortTxTypeConvertor::strToType(type), *txData, relatedContent);

            return true;
        }

        std::vector<ShortForm> GetResult() const
        {
            return m_result;
        }

    protected:
        std::optional<ShortTxData> ProcessTxData(sqlite3_stmt* stmt, int& index)
        {
            const auto i = index;

            static const auto stmtOffset = 11;
            index += stmtOffset;

            auto [ok1, hash] = TryGetColumnString(stmt, i);
            auto [ok2, txType] = TryGetColumnInt(stmt, i+1);

            if (ok1 && ok2) {
                ShortTxData txData(hash, (PocketTx::TxType)txType);
                if (auto [ok, val] = TryGetColumnString(stmt, i+2); ok) txData.SetAddress(val);
                if (auto [ok, val] = TryGetColumnInt64(stmt, i+3); ok) txData.SetHeight(val);
                if (auto [ok, val] = TryGetColumnInt64(stmt, i+4); ok) txData.SetBlockNum(val);
                if (auto [ok, val] = TryGetColumnInt64(stmt, i+5); ok) txData.SetVal(val);
                if (auto [ok, val] = TryGetColumnString(stmt, i+6); ok) txData.SetDescription(val);
                txData.SetAccount(_processAccount(stmt, i+7));
                return txData;
            }

            return std::nullopt;
        }

        std::optional<ShortAccount> _processAccount(sqlite3_stmt* stmt, const int& index)
        {
            auto [ok1, name] = TryGetColumnString(stmt, index);
            auto [ok2, avatar] = TryGetColumnString(stmt, index+1);
            auto [ok3, badge] = TryGetColumnString(stmt, index+2);
            auto [ok4, reputation] = TryGetColumnInt64(stmt, index+3);
            if (ok1 && ok2 && ok3 && ok4) {
                return ShortAccount(name, avatar, badge, reputation);
            }
            return std::nullopt;
        }

    private:
        std::vector<ShortForm> m_result;
    };


    void WebRpcRepository::Init() {}

    void WebRpcRepository::Destroy() {}

    UniValue WebRpcRepository::GetAddressId(const string& address)
    {
        UniValue result(UniValue::VOBJ);

        string sql = R"sql(
            SELECT String1, Id
            FROM Transactions
            WHERE Type in (100, 101, 102)
              and Height is not null
              and Last = 1
              and String1 = ?
        )sql";

        TryTransactionStep(__func__, [&]()
        {
            auto stmt = SetupSqlStatement(sql);

            TryBindStatementText(stmt, 1, address);

            if (sqlite3_step(*stmt) == SQLITE_ROW)
            {
                if (auto[ok, value] = TryGetColumnString(*stmt, 0); ok) result.pushKV("address", value);
                if (auto[ok, value] = TryGetColumnInt64(*stmt, 1); ok) result.pushKV("id", value);
            }

            FinalizeSqlStatement(*stmt);
        });

        return result;
    }

    UniValue WebRpcRepository::GetAddressId(int64_t id)
    {
        UniValue result(UniValue::VOBJ);

        string sql = R"sql(
            SELECT String1, Id
            FROM Transactions
            WHERE Type in (100, 101, 102)
              and Height is not null
              and Last = 1
              and Id = ?
        )sql";

        TryTransactionStep(__func__, [&]()
        {
            auto stmt = SetupSqlStatement(sql);

            TryBindStatementInt64(stmt, 1, id);

            if (sqlite3_step(*stmt) == SQLITE_ROW)
            {
                if (auto[ok, value] = TryGetColumnString(*stmt, 0); ok) result.pushKV("address", value);
                if (auto[ok, value] = TryGetColumnInt64(*stmt, 1); ok) result.pushKV("id", value);
            }

            FinalizeSqlStatement(*stmt);
        });

        return result;
    }

    UniValue WebRpcRepository::GetUserAddress(const string& name)
    {
        UniValue result(UniValue::VARR);

        auto _name = EscapeValue(name);

        string sql = R"sql(
            select p.String2, u.String1
            from Payload p indexed by Payload_String2_nocase_TxHash
            cross join Transactions u indexed by Transactions_Hash_Height
                on u.Type in (100, 101, 102) and u.Height > 0 and u.Hash = p.TxHash and u.Last = 1
            where p.String2 like ? escape '\'
            limit 1
        )sql";

        TryTransactionStep(__func__, [&]()
        {
            auto stmt = SetupSqlStatement(sql);

            TryBindStatementText(stmt, 1, _name);

            while (sqlite3_step(*stmt) == SQLITE_ROW)
            {
                UniValue record(UniValue::VOBJ);

                if (auto[ok, valueStr] = TryGetColumnString(*stmt, 0); ok) record.pushKV("name", valueStr);
                if (auto[ok, valueStr] = TryGetColumnString(*stmt, 1); ok) record.pushKV("address", valueStr);

                result.push_back(record);
            }

            FinalizeSqlStatement(*stmt);
        });

        return result;
    }

    UniValue WebRpcRepository::GetAddressesRegistrationDates(const vector<string>& addresses)
    {
        auto result = UniValue(UniValue::VARR);

        if (addresses.empty())
            return result;

        string sql = R"sql(
            select u.String1, u.Time, u.Hash
            from Transactions u indexed by Transactions_Type_Last_String1_Height_Id
            where u.Type in (100, 101, 102)
            and u.Last in (0,1)
            and u.String1 in ( )sql" + join(vector<string>(addresses.size(), "?"), ",") + R"sql( )
            and u.Height = (
                select min(uf.Height)
                from Transactions uf indexed by Transactions_Id
                where uf.Id = u.Id
            )
        )sql";

        TryTransactionStep(__func__, [&]()
        {
            auto stmt = SetupSqlStatement(sql);

            for (size_t i = 0; i < addresses.size(); i++)
                TryBindStatementText(stmt, (int) i + 1, addresses[i]);

            while (sqlite3_step(*stmt) == SQLITE_ROW)
            {
                UniValue record(UniValue::VOBJ);

                if (auto[ok, valueStr] = TryGetColumnString(*stmt, 0); ok) record.pushKV("address", valueStr);
                if (auto[ok, valueStr] = TryGetColumnString(*stmt, 1); ok) record.pushKV("time", valueStr);
                if (auto[ok, valueStr] = TryGetColumnString(*stmt, 2); ok) record.pushKV("txid", valueStr);

                result.push_back(record);
            }

            FinalizeSqlStatement(*stmt);
        });

        return result;
    }

    UniValue WebRpcRepository::GetTopAddresses(int count)
    {
        UniValue result(UniValue::VARR);

        auto sql = R"sql(
            select AddressHash, Value
            from Balances indexed by Balances_Last_Value
            where Last = 1
            order by Value desc
            limit ?
        )sql";

        TryTransactionStep(__func__, [&]()
        {
            auto stmt = SetupSqlStatement(sql);
            TryBindStatementInt(stmt, 1, count);

            while (sqlite3_step(*stmt) == SQLITE_ROW)
            {
                UniValue addr(UniValue::VOBJ);
                if (auto[ok, value] = TryGetColumnString(*stmt, 0); ok) addr.pushKV("address", value);
                if (auto[ok, value] = TryGetColumnInt64(*stmt, 1); ok) addr.pushKV("balance", value);
                result.push_back(addr);
            }

            FinalizeSqlStatement(*stmt);
        });

        return result;
    }

    UniValue WebRpcRepository::GetAccountState(const string& address, int heightWindow)
    {
        UniValue result(UniValue::VOBJ);

        string sql = R"sql(
            select
                u.Id as AddressId,
                u.String1 as Address,

<<<<<<< HEAD
                reg.Time as RegistrationDate,
                reg.Height as RegistrationHeight,

                ifnull((select r.Value from Ratings r indexed by Ratings_Type_Id_Last_Height
                    where r.Type=0 and r.Id=u.Id and r.Last=1),0) as Reputation,

                ifnull((select b.Value from Balances b indexed by Balances_AddressHash_Last
                    where b.AddressHash=u.String1 and b.Last=1),0) as Balance,

                (select count() from Ratings r indexed by Ratings_Type_Id_Last_Height
                    where r.Type=1 and r.Id=u.Id) as Likers,

=======
>>>>>>> 67a8917f
                (select count() from Transactions p indexed by Transactions_Type_String1_Height_Time_Int1
                    where p.Type in (200) and p.Hash=p.String2 and p.String1=u.String1 and (p.Height>=? or p.Height isnull)) as PostSpent,

                (select count() from Transactions p indexed by Transactions_Type_String1_Height_Time_Int1
                    where p.Type in (201) and p.Hash=p.String2 and p.String1=u.String1 and (p.Height>=? or p.Height isnull)) as VideoSpent,

                (select count() from Transactions p indexed by Transactions_Type_String1_Height_Time_Int1
                    where p.Type in (202) and p.Hash=p.String2 and p.String1=u.String1 and (p.Height>=? or p.Height isnull)) as ArticleSpent,

                (select count() from Transactions p indexed by Transactions_Type_String1_Height_Time_Int1
                    where p.Type in (204) and p.String1=u.String1 and (p.Height>=? or p.Height isnull)) as CommentSpent,

                (select count() from Transactions p indexed by Transactions_Type_String1_Height_Time_Int1
                    where p.Type in (300) and p.String1=u.String1 and (p.Height>=? or p.Height isnull)) as ScoreSpent,

                (select count() from Transactions p indexed by Transactions_Type_String1_Height_Time_Int1
                    where p.Type in (301) and p.String1=u.String1 and (p.Height>=? or p.Height isnull)) as ScoreCommentSpent,

                (select count() from Transactions p indexed by Transactions_Type_String1_Height_Time_Int1
                    where p.Type in (307) and p.String1=u.String1 and (p.Height>=? or p.Height isnull)) as ComplainSpent,

                (select count() from Transactions p indexed by Transactions_Type_String1_Height_Time_Int1
                    where p.Type in (410) and p.String1=u.String1 and (p.Height>=? or p.Height isnull)) as FlagsSpent

            from Transactions u indexed by Transactions_Type_Last_String1_Height_Id

            where u.Type in (100, 101, 102)
            and u.Height is not null
            and u.String1 = ?
            and u.Last = 1
        )sql";

        TryTransactionStep(__func__, [&]()
        {
            auto stmt = SetupSqlStatement(sql);

            TryBindStatementInt(stmt, 1, heightWindow);
            TryBindStatementInt(stmt, 2, heightWindow);
            TryBindStatementInt(stmt, 3, heightWindow);
            TryBindStatementInt(stmt, 4, heightWindow);
            TryBindStatementInt(stmt, 5, heightWindow);
            TryBindStatementInt(stmt, 6, heightWindow);
            TryBindStatementInt(stmt, 7, heightWindow);
            TryBindStatementInt(stmt, 8, heightWindow);
            TryBindStatementText(stmt, 9, address);

            if (sqlite3_step(*stmt) == SQLITE_ROW)
            {
                int i = 0;
                if (auto[ok, value] = TryGetColumnInt64(*stmt, i++); ok) result.pushKV("address_id", value);
                if (auto[ok, value] = TryGetColumnString(*stmt, i++); ok) result.pushKV("address", value);

                if (auto[ok, value] = TryGetColumnInt64(*stmt, i++); ok) result.pushKV("post_spent", value);
                if (auto[ok, value] = TryGetColumnInt64(*stmt, i++); ok) result.pushKV("video_spent", value);
                if (auto[ok, value] = TryGetColumnInt64(*stmt, i++); ok) result.pushKV("article_spent", value);
                if (auto[ok, value] = TryGetColumnInt64(*stmt, i++); ok) result.pushKV("comment_spent", value);
                if (auto[ok, value] = TryGetColumnInt64(*stmt, i++); ok) result.pushKV("score_spent", value);
                if (auto[ok, value] = TryGetColumnInt64(*stmt, i++); ok) result.pushKV("comment_score_spent", value);
                if (auto[ok, value] = TryGetColumnInt64(*stmt, i++); ok) result.pushKV("complain_spent", value);
                
                if (auto[ok, value] = TryGetColumnInt64(*stmt, i++); ok) result.pushKV("mod_flag_spent", value);
            }

            FinalizeSqlStatement(*stmt);
        });

        return result;
    }

    UniValue WebRpcRepository::GetAccountSetting(const string& address)
    {
        string result;

        string sql = R"sql(
            select p.String1
            from Transactions t indexed by Transactions_Type_Last_String1_Height_Id
            join Payload p on p.TxHash = t.Hash
            where t.Type in (103)
              and t.Last = 1
              and t.Height is not null
              and t.String1 = ?
            limit 1
        )sql";

        TryTransactionStep(__func__, [&]()
        {
            auto stmt = SetupSqlStatement(sql);

            TryBindStatementText(stmt, 1, address);

            while (sqlite3_step(*stmt) == SQLITE_ROW)
            {
                if (auto[ok, value] = TryGetColumnString(*stmt, 0); ok)
                    result = value;
            }

            FinalizeSqlStatement(*stmt);
        });

        return result;
    }

    UniValue WebRpcRepository::GetUserStatistic(const vector<string>& addresses, const int nHeight, const int depth)
    {
        UniValue result(UniValue::VARR);

        if (addresses.empty())
            return  result;

        string addressesWhere = join(vector<string>(addresses.size(), "?"), ",");

        string sql = R"sql(
            select
                u.String1 as Address,

                ifnull((
                  select count(1)
                  from Transactions ru indexed by Transactions_Type_Last_String2_Height
                  where ru.Type in (100)
                    and ru.Last in (0,1)
                    and ru.Height <= ?
                    and ru.Height > ?
                    and ru.String2 = u.String1
                    and ru.ROWID = (
                      select min(ru1.ROWID)
                      from Transactions ru1 indexed by Transactions_Id
                      where ru1.Id = ru.Id
                      limit 1
                    )
                  ),0) as ReferralsCountHist

            from Transactions u indexed by Transactions_Type_Last_String1_Height_Id
            where u.Type in (100)
            and u.Height is not null
            and u.String1 in ( )sql" + addressesWhere + R"sql( )
            and u.Last = 1
        )sql";

        TryTransactionStep(__func__, [&]()
        {
            auto stmt = SetupSqlStatement(sql);

            int i = 1;
            TryBindStatementInt(stmt, i++, nHeight);
            TryBindStatementInt(stmt, i++, nHeight - depth);
            for (const auto& address: addresses)
                TryBindStatementText(stmt, i++, address);

            if (sqlite3_step(*stmt) == SQLITE_ROW)
            {
                UniValue record(UniValue::VOBJ);
                auto[ok0, address] = TryGetColumnString(*stmt, 0);
                auto[ok1, ReferralsCountHist] = TryGetColumnInt(*stmt, 1);

                record.pushKV("address", address);
                record.pushKV("histreferals", ReferralsCountHist);
                result.push_back(record);
            }

            FinalizeSqlStatement(*stmt);
        });

        return result;
    }

    vector<tuple<string, int64_t, UniValue>> WebRpcRepository::GetAccountProfiles(
        const vector<string>& addresses,
        const vector<int64_t>& ids,
        bool shortForm,
        int firstFlagsDepth)
    {
        vector<tuple<string, int64_t, UniValue>> result{};

        if (addresses.empty() && ids.empty())
            return result;
        
        string where;
        if (!addresses.empty())
            where += " and u.String1 in (" + join(vector<string>(addresses.size(), "?"), ",") + ") ";
        if (!ids.empty())
            where += " and u.Id in (" + join(vector<string>(ids.size(), "?"), ",") + ") ";

        string fullProfileSql = "";
        if (!shortForm)
        {
            fullProfileSql = R"sql(

                , (
                    select json_group_array(json_object('adddress', subs.String2, 'private', case when subs.Type == 303 then 'true' else 'false' end))
                    from Transactions subs indexed by Transactions_Type_Last_String1_Height_Id
                    where subs.Type in (302,303) and subs.Height is not null and subs.Last = 1 and subs.String1 = u.String1
                ) as Subscribes
                
                , (
                    select json_group_array(subs.String1)
                    from Transactions subs indexed by Transactions_Type_Last_String2_Height
                    where subs.Type in (302,303) and subs.Height is not null and subs.Last = 1 and subs.String2 = u.String1
                ) as Subscribers

                , (
                    select json_group_array(blck.String2)
                    from Transactions blck indexed by Transactions_Type_Last_String1_Height_Id
                    where blck.Type in (305) and blck.Height is not null and blck.Last = 1 and blck.String1 = u.String1
                ) as Blockings

                , ifnull((
                  select count(1)
                  from Transactions ru indexed by Transactions_Type_Last_String2_Height
                  where ru.Type in (100)
                    and ru.Last in (0,1)
                    and ru.String2 = u.String1
                    and ru.Height > 0
                    and ru.ROWID = (
                      select min(ru1.ROWID)
                      from Transactions ru1 indexed by Transactions_Id
                      where ru1.Id = ru.Id
                      limit 1
                    )
                ),0) as ReferralsCount

            )sql";
        }

        string sql = R"sql(
            select
                  u.Hash as AccountHash
                , u.String1 as Address
                , u.Id
                , p.String2 as Name
                , p.String3 as Avatar
                , p.String7 as Donations
                , ifnull(u.String2,'') as Referrer

                , ifnull((
                    select count()
                    from Transactions po indexed by Transactions_Type_Last_String1_Height_Id
                    where po.Type in (200,201,202) and po.Last = 1 and po.Height > 0 and po.String1 = u.String1)
                ,0) as PostsCount

                , ifnull((
                    select count()
                    from Transactions po indexed by Transactions_Type_Last_String1_Height_Id
                    where po.Type in (207) and po.Last = 1 and po.Height > 0 and po.String1 = u.String1)
                ,0) as DelCount

                , ifnull((
                    select r.Value
                    from Ratings r indexed by Ratings_Type_Id_Last_Height
                    where r.Type=0 and r.Id=u.Id and r.Last=1)
                ,0) as Reputation

                , (
                    select count()
                    from Transactions subs indexed by Transactions_Type_Last_String1_Height_Id
                    where subs.Type in (302,303) and subs.Height > 0 and subs.Last = 1 and subs.String1 = u.String1
                ) as SubscribesCount

                , (
                    select count()
                    from Transactions subs indexed by Transactions_Type_Last_String2_Height
                    where subs.Type in (302,303) and subs.Height > 0 and subs.Last = 1 and subs.String2 = u.String1
                ) as SubscribersCount

                , (
                    select count()
                    from Transactions subs indexed by Transactions_Type_Last_String1_Height_Id
                    where subs.Type in (305) and subs.Height > 0 and subs.Last = 1 and subs.String1 = u.String1
                ) as BlockingsCount

                , ifnull((
                    select sum(lkr.Value)
                    from Ratings lkr indexed by Ratings_Type_Id_Last_Height
                    where lkr.Type in (111,112,113) and lkr.Id = u.Id and lkr.Last = 1
                ),0) as Likers

                , p.String6 as Pubkey
                , p.String4 as About
                , p.String1 as Lang
                , p.String5 as Url
                , u.Time

                , (
                    select reg.Time
                    from Transactions reg indexed by Transactions_Id
                    where reg.Id=u.Id and reg.Height is not null order by reg.Height asc limit 1
                ) as RegistrationDate

                , (
                    select json_group_object(gr.Type, gr.Cnt)
                    from (
                      select (f.Int1)Type, (count())Cnt
                      from Transactions f indexed by Transactions_Type_Last_String3_Height
                      where f.Type in ( 410 )
                        and f.Last = 0
                        and f.String3 = u.String1
                        and f.Height > 0
                      group by f.Int1
                    )gr
                ) as FlagsJson

                , (
                    select json_group_object(gr.Type, gr.Cnt)
                    from (
                      select (f.Int1)Type, (count())Cnt
                      from Transactions f indexed by Transactions_Type_Last_String3_Height
                      cross join (
                        select min(fp.Height)minHeight
                        from Transactions fp
                        where fp.Type in (200,201,202)
                          and fp.String1 = u.String1
                          and fp.Hash = fp.String2
                          and fp.Last in (0, 1)
                          and fp.Height > 0
                      )fp
                      where f.Type in (410)
                        and f.Last = 0
                        and f.String3 = u.String1
                        and f.Height >= fp.minHeight
                        and f.Height <= (fp.minHeight + ?)
                        group by f.Int1
                    )gr
                ) as FirstFlagsCount

                )sql" + fullProfileSql + R"sql(

            from Transactions u indexed by Transactions_Type_Last_String1_Height_Id
            cross join Payload p on p.TxHash=u.Hash

            where u.Type in (100,101,102)
              and u.Last = 1
              and u.Height is not null
              )sql" + where + R"sql(
        )sql";

        TryTransactionStep(__func__, [&]()
        {
            auto stmt = SetupSqlStatement(sql);

            // Bind parameters
            int i = 1;
            TryBindStatementInt(stmt, i++, firstFlagsDepth * 1440);
            for (const string& address : addresses)
                TryBindStatementText(stmt, i++, address);
            for (int64_t id : ids)
                TryBindStatementInt64(stmt, i++, id);

            // Fetch data
            while (sqlite3_step(*stmt) == SQLITE_ROW)
            {
                UniValue record(UniValue::VOBJ);

                int i = 0;
                auto[ok0, hash] = TryGetColumnString(*stmt, i++);
                auto[ok1, address] = TryGetColumnString(*stmt, i++);
                auto[ok2, id] = TryGetColumnInt64(*stmt, i++);

                record.pushKV("hash", hash);
                record.pushKV("address", address);
                record.pushKV("id", id);
                if (IsDeveloper(address)) record.pushKV("dev", true);

                if (auto[ok, value] = TryGetColumnString(*stmt, i++); ok) record.pushKV("name", value);
                if (auto[ok, value] = TryGetColumnString(*stmt, i++); ok) record.pushKV("i", value);
                if (auto[ok, value] = TryGetColumnString(*stmt, i++); ok) record.pushKV("b", value);
                if (auto[ok, value] = TryGetColumnString(*stmt, i++); ok) record.pushKV("r", value);
                if (auto[ok, value] = TryGetColumnInt(*stmt, i++); ok) record.pushKV("postcnt", value);
                if (auto[ok, value] = TryGetColumnInt(*stmt, i++); ok) record.pushKV("dltdcnt", value);
                if (auto[ok, value] = TryGetColumnInt(*stmt, i++); ok) record.pushKV("reputation", value / 10.0);
                if (auto[ok, value] = TryGetColumnInt(*stmt, i++); ok) record.pushKV("subscribes_count", value);
                if (auto[ok, value] = TryGetColumnInt(*stmt, i++); ok) record.pushKV("subscribers_count", value);
                if (auto[ok, value] = TryGetColumnInt(*stmt, i++); ok) record.pushKV("blockings_count", value);
                if (auto[ok, value] = TryGetColumnInt(*stmt, i++); ok) record.pushKV("likers_count", value);
                if (auto[ok, value] = TryGetColumnString(*stmt, i++); ok) record.pushKV("k", value);
                if (auto[ok, value] = TryGetColumnString(*stmt, i++); ok) record.pushKV("a", value);
                if (auto[ok, value] = TryGetColumnString(*stmt, i++); ok) record.pushKV("l", value);
                if (auto[ok, value] = TryGetColumnString(*stmt, i++); ok) record.pushKV("s", value);
                if (auto[ok, value] = TryGetColumnInt64(*stmt, i++); ok) record.pushKV("update", value);
                if (auto[ok, value] = TryGetColumnInt64(*stmt, i++); ok) record.pushKV("regdate", value);

                if (auto[ok, value] = TryGetColumnString(*stmt, i++); ok)
                {
                    UniValue flags(UniValue::VOBJ);
                    flags.read(value);
                    record.pushKV("flags", flags);
                }

                if (auto[ok, value] = TryGetColumnString(*stmt, i++); ok)
                {
                    UniValue flags(UniValue::VOBJ);
                    flags.read(value);
                    record.pushKV("firstFlags", flags);
                }

                if (!shortForm)
                {
                    
                    if (auto[ok, value] = TryGetColumnString(*stmt, i++); ok)
                    {
                        UniValue subscribes(UniValue::VARR);
                        subscribes.read(value);
                        record.pushKV("subscribes", subscribes);
                    }

                    if (auto[ok, value] = TryGetColumnString(*stmt, i++); ok)
                    {
                        UniValue subscribes(UniValue::VARR);
                        subscribes.read(value);
                        record.pushKV("subscribers", subscribes);
                    }

                    if (auto[ok, value] = TryGetColumnString(*stmt, i++); ok)
                    {
                        UniValue subscribes(UniValue::VARR);
                        subscribes.read(value);
                        record.pushKV("blocking", subscribes);
                    }
                    
                    if (auto[ok, value] = TryGetColumnInt(*stmt, i++); ok) record.pushKV("rc", value);
                }

                result.emplace_back(address, id, record);
            }

            FinalizeSqlStatement(*stmt);
        });

        return result;
    }

    map<string, UniValue> WebRpcRepository::GetAccountProfiles(const vector<string>& addresses, bool shortForm, int firstFlagsDepth)
    {
        map<string, UniValue> result{};

        auto _result = GetAccountProfiles(addresses, {}, shortForm, firstFlagsDepth);
        for (const auto[address, id, record] : _result)
            result.insert_or_assign(address, record);

        return result;
    }

    map<int64_t, UniValue> WebRpcRepository::GetAccountProfiles(const vector<int64_t>& ids, bool shortForm, int firstFlagsDepth)
    {
        map<int64_t, UniValue> result{};

        auto _result = GetAccountProfiles({}, ids, shortForm, firstFlagsDepth);
        for (const auto[address, id, record] : _result)
            result.insert_or_assign(id, record);

        return result;
    }

    UniValue WebRpcRepository::GetLastComments(int count, int height, const string& lang)
    {
        auto func = __func__;
        auto result = UniValue(UniValue::VARR);

        auto sql = R"sql(
            select
              c.String2   as CommentTxHash,
              p.String2   as ContentTxHash,
              c.String1   as CommentAddress,
              c.Time      as CommentTime,
              c.Height    as CommentHeight,
              pc.String1  as CommentMessage,
              c.String4   as CommentParent,
              c.String5   as CommentAnswer,

              (
                select count(1)
                from Transactions sc indexed by Transactions_Type_Last_String2_Height
                where sc.Type = 301 and sc.Last in (0,1) and sc.Height > 0 and sc.String2 = c.String2 and sc.Int1 = 1
              ) as ScoreUp,

              (
                select count(1)
                from Transactions sc indexed by Transactions_Type_Last_String2_Height
                where sc.Type = 301 and sc.Last in (0,1) and sc.Height > 0 and sc.String2 = c.String2 and sc.Int1 = -1
              ) as ScoreDown,

              rc.Value    as CommentRating,

              (case when c.Hash != c.String2 then 1 else 0 end) as CommentEdit,

              (
                  select o.Value
                  from TxOutputs o indexed by TxOutputs_TxHash_AddressHash_Value
                  where o.TxHash = c.Hash and o.AddressHash = p.String1 and o.AddressHash != c.String1
              ) as Donate

            from Transactions c indexed by Transactions_Height_Id

            cross join Transactions p indexed by Transactions_Type_Last_String2_Height
              on p.Type in (200,201,202) and p.Last = 1 and p.Height > 0 and p.String2 = c.String3

            cross join Payload pp indexed by Payload_String1_TxHash
              on pp.TxHash = p.Hash and pp.String1 = ?

            cross join Payload pc
              on pc.TxHash = c.Hash

            cross join Ratings rc indexed by Ratings_Type_Id_Last_Value
              on rc.Type = 3 and rc.Last = 1 and rc.Id = c.Id and rc.Value >= 0

            where c.Type in (204,205)
              and c.Last = 1
              and c.Height > (? - 600)

              and not exists (
                select 1
                from Transactions b indexed by Transactions_Type_Last_String1_Height_Id
                where b.Type in (305)
                  and b.Last = 1
                  and b.Height > 0
                  and b.String1 = p.String1
                  and b.String2 = c.String1
              )

            order by c.Height desc
            limit ?
        )sql";

        TryTransactionStep(func, [&]()
        {
            int i = 1;
            auto stmt = SetupSqlStatement(sql);

            TryBindStatementText(stmt, i++, lang);
            TryBindStatementInt(stmt, i++, height);
            TryBindStatementInt(stmt, i++, count);

            while (sqlite3_step(*stmt) == SQLITE_ROW)
            {
                UniValue record(UniValue::VOBJ);

                if (auto[ok, value] = TryGetColumnString(*stmt, 0); ok) record.pushKV("id", value);
                if (auto[ok, value] = TryGetColumnString(*stmt, 1); ok) record.pushKV("postid", value);
                if (auto[ok, value] = TryGetColumnString(*stmt, 2); ok) record.pushKV("address", value);
                if (auto[ok, value] = TryGetColumnString(*stmt, 3); ok)
                {
                    record.pushKV("time", value);
                    record.pushKV("timeUpd", value);
                }
                if (auto[ok, value] = TryGetColumnString(*stmt, 4); ok) record.pushKV("block", value);
                if (auto[ok, value] = TryGetColumnString(*stmt, 5); ok) record.pushKV("msg", value);
                if (auto[ok, value] = TryGetColumnString(*stmt, 6); ok) record.pushKV("parentid", value);
                if (auto[ok, value] = TryGetColumnString(*stmt, 7); ok) record.pushKV("answerid", value);
                if (auto[ok, value] = TryGetColumnString(*stmt, 8); ok) record.pushKV("scoreUp", value);
                if (auto[ok, value] = TryGetColumnString(*stmt, 9); ok) record.pushKV("scoreDown", value);
                if (auto[ok, value] = TryGetColumnString(*stmt, 10); ok) record.pushKV("reputation", value);
                if (auto[ok, value] = TryGetColumnInt(*stmt, 11); ok) record.pushKV("edit", value == 1);
                if (auto[ok, value] = TryGetColumnString(*stmt, 12); ok)
                {
                    record.pushKV("donation", "true");
                    record.pushKV("amount", value);
                }

                result.push_back(record);
            }

            FinalizeSqlStatement(*stmt);
        });

        return result;
    }

    map<int64_t, UniValue> WebRpcRepository::GetLastComments(const vector<int64_t>& ids, const string& address)
    {
        auto func = __func__;
        map<int64_t, UniValue> result;

        string sql = R"sql(
            select
                cmnt.contentId,
                cmnt.commentId,
                c.Type,
                c.String2 as RootTxHash,
                c.String3 as PostTxHash,
                c.String1 as AddressHash,
                (select corig.Time from Transactions corig where corig.Hash = c.String2)Time,
                c.Time as TimeUpdate,
                c.Height,
                (select p.String1 from Payload p where p.TxHash = c.Hash)Message,
                c.String4 as ParentTxHash,
                c.String5 as AnswerTxHash,

                (select count(1) from Transactions sc indexed by Transactions_Type_Last_String2_Height
                    where sc.Type=301 and sc.Last in (0,1) and sc.Height is not null and sc.String2 = c.Hash and sc.Int1 = 1) as ScoreUp,

                (select count(1) from Transactions sc indexed by Transactions_Type_Last_String2_Height
                    where sc.Type=301 and sc.Last in (0,1) and sc.Height is not null and sc.String2 = c.Hash and sc.Int1 = -1) as ScoreDown,

                (select r.Value from Ratings r indexed by Ratings_Type_Id_Last_Height
                    where r.Id = c.Id AND r.Type=3 and r.Last=1) as Reputation,

                (select count(*) from Transactions ch indexed by Transactions_Type_Last_String4_Height
                    where ch.Type in (204,205,206) and ch.Last = 1 and ch.Height is not null and ch.String4 = c.String2) as ChildrensCount,

                ifnull((select scr.Int1 from Transactions scr indexed by Transactions_Type_Last_String1_String2_Height
                    where scr.Type = 301 and scr.Last in (0,1) and scr.Height is not null and scr.String1 = ? and scr.String2 = c.String2),0) as MyScore,

                (
                    select o.Value
                    from TxOutputs o indexed by TxOutputs_TxHash_AddressHash_Value
                    where o.TxHash = c.Hash and o.AddressHash = cmnt.ContentAddressHash and o.AddressHash != c.String1
                ) as Donate

            from (
                select

                    (t.Id)contentId,
                    (t.String1)ContentAddressHash,

                    -- Last comment for content record
                    (
                        select c1.Id
                        
                        from Transactions c1 indexed by Transactions_Type_Last_String3_Height

                        left join TxOutputs o indexed by TxOutputs_TxHash_AddressHash_Value
                            on o.TxHash = c1.Hash and o.AddressHash = t.String1 and o.AddressHash != c1.String1 and o.Value > ?

                        where c1.Type in (204, 205)
                          and c1.Last = 1
                          and c1.Height is not null
                          and c1.String3 = t.String2
                          and c1.String4 is null

                          -- exclude commenters blocked by the author of the post 
                          and not exists (
                            select 1
                            from Transactions b indexed by Transactions_Type_Last_String1_Height_Id
                            where b.Type in (305)
                              and b.Last = 1
                              and b.Height > 0
                              and b.String1 = t.String1
                              and b.String2 = c1.String1
                          )

                        order by o.Value desc, c1.Id desc
                        limit 1
                    )commentId

                from Transactions t indexed by Transactions_Last_Id_Height

                where t.Type in (200,201,202,207)
                    and t.Last = 1
                    and t.Height is not null
                    and t.Id in ( )sql" + join(vector<string>(ids.size(), "?"), ",") + R"sql( )

            ) cmnt

            join Transactions c indexed by Transactions_Last_Id_Height
                on c.Type in (204,205) and c.Last = 1 and c.Height is not null and c.Id = cmnt.commentId
        )sql";

        TryTransactionStep(func, [&]()
        {
            auto stmt = SetupSqlStatement(sql);
            int i = 1;

            TryBindStatementText(stmt, i++, address);
            TryBindStatementInt64(stmt, i++, (int64_t)(0.5 * COIN));
            for (int64_t id : ids)
                TryBindStatementInt64(stmt, i++, id);

            // ---------------------------
            while (sqlite3_step(*stmt) == SQLITE_ROW)
            {
                UniValue record(UniValue::VOBJ);

                auto[okContentId, contentId] = TryGetColumnInt(*stmt, 0);
                auto[okCommentId, commentId] = TryGetColumnInt(*stmt, 1);
                auto[okType, txType] = TryGetColumnInt(*stmt, 2);
                auto[okRoot, rootTxHash] = TryGetColumnString(*stmt, 3);

                record.pushKV("id", rootTxHash);
                record.pushKV("cid", commentId);
                record.pushKV("edit", (TxType)txType == CONTENT_COMMENT_EDIT);
                record.pushKV("deleted", (TxType)txType == CONTENT_COMMENT_DELETE);

                if (auto[ok, value] = TryGetColumnString(*stmt, 4); ok) record.pushKV("postid", value);
                if (auto[ok, value] = TryGetColumnString(*stmt, 5); ok) record.pushKV("address", value);
                if (auto[ok, value] = TryGetColumnString(*stmt, 6); ok) record.pushKV("time", value);
                if (auto[ok, value] = TryGetColumnString(*stmt, 7); ok) record.pushKV("timeUpd", value);
                if (auto[ok, value] = TryGetColumnString(*stmt, 8); ok) record.pushKV("block", value);
                if (auto[ok, value] = TryGetColumnString(*stmt, 9); ok) record.pushKV("msg", value);
                if (auto[ok, value] = TryGetColumnString(*stmt, 10); ok) record.pushKV("parentid", value);
                if (auto[ok, value] = TryGetColumnString(*stmt, 11); ok) record.pushKV("answerid", value);
                if (auto[ok, value] = TryGetColumnString(*stmt, 12); ok) record.pushKV("scoreUp", value);
                if (auto[ok, value] = TryGetColumnString(*stmt, 13); ok) record.pushKV("scoreDown", value);
                if (auto[ok, value] = TryGetColumnString(*stmt, 14); ok) record.pushKV("reputation", value);
                if (auto[ok, value] = TryGetColumnString(*stmt, 15); ok) record.pushKV("children", value);
                if (auto[ok, value] = TryGetColumnInt(*stmt, 16); ok) record.pushKV("myScore", value);
                if (auto[ok, value] = TryGetColumnString(*stmt, 17); ok)
                {
                    record.pushKV("donation", "true");
                    record.pushKV("amount", value);
                }
                                
                result.emplace(contentId, record);
            }

            FinalizeSqlStatement(*stmt);
        });

        return result;
    }

    UniValue WebRpcRepository::GetCommentsByPost(const string& postHash, const string& parentHash, const string& addressHash)
    {
        auto func = __func__;
        auto result = UniValue(UniValue::VARR);

        string parentWhere = " and c.String4 is null ";
        if (!parentHash.empty())
            parentWhere = " and c.String4 = ? ";

        auto sql = R"sql(
            select

                c.Type,
                c.Hash,
                c.String2 as RootTxHash,
                c.String3 as PostTxHash,
                c.String1 as AddressHash,
                r.Time AS RootTime,
                c.Time,
                c.Height,
                pl.String1 AS Msg,
                c.String4 as ParentTxHash,
                c.String5 as AnswerTxHash,

                (select count(1) from Transactions sc indexed by Transactions_Type_Last_String2_Height
                    where sc.Type=301 and sc.Height is not null and sc.String2 = c.String2 and sc.Int1 = 1 and sc.Last in (0,1)) as ScoreUp,

                (select count(1) from Transactions sc indexed by Transactions_Type_Last_String2_Height
                    where sc.Type=301 and sc.Height is not null and sc.String2 = c.String2 and sc.Int1 = -1 and sc.Last in (0,1)) as ScoreDown,

                (select r.Value from Ratings r indexed by Ratings_Type_Id_Last_Height
                    where r.Id=c.Id and r.Type=3 and r.Last=1) as Reputation,

                sc.Int1 as MyScore,

                (
                    select count(1)
                    from Transactions s indexed by Transactions_Type_Last_String4_Height
                    where s.Type in (204, 205)
                      and s.Height is not null
                      and s.String4 = c.String2
                      and s.Last = 1
                      -- exclude commenters blocked by the author of the post
                      and not exists (
                        select 1
                        from Transactions b indexed by Transactions_Type_Last_String1_Height_Id
                        where b.Type in (305)
                            and b.Last = 1
                            and b.Height > 0
                            and b.String1 = t.String1
                            and b.String2 = s.String1
                      )
                ) AS ChildrenCount,

                o.Value as Donate

            from Transactions c indexed by Transactions_Type_Last_String3_Height

            join Transactions r ON c.String2 = r.Hash

            join Payload pl ON pl.TxHash = c.Hash

            join Transactions t indexed by Transactions_Type_Last_String2_Height
                on t.Type in (200,201,202) and t.Last = 1 and t.Height is not null and t.String2 = c.String3

            left join Transactions sc indexed by Transactions_Type_String1_String2_Height
                on sc.Type in (301) and sc.Height is not null and sc.String2 = c.String2 and sc.String1 = ?

            left join TxOutputs o indexed by TxOutputs_TxHash_AddressHash_Value
                on o.TxHash = c.Hash and o.AddressHash = t.String1 and o.AddressHash != c.String1

            where c.Type in (204, 205, 206)
                and c.Height is not null
                and c.Last = 1
                and c.String3 = ?
                -- exclude commenters blocked by the author of the post
                and not exists (
                  select 1
                  from Transactions b indexed by Transactions_Type_Last_String1_Height_Id
                  where b.Type in (305)
                    and b.Last = 1
                    and b.Height > 0
                    and b.String1 = t.String1
                    and b.String2 = c.String1
                )
                )sql" + parentWhere + R"sql(
        )sql";

        TryTransactionStep(func, [&]()
        {
            auto stmt = SetupSqlStatement(sql);
            int i = 1;
            TryBindStatementText(stmt, i++, addressHash);
            TryBindStatementText(stmt, i++, postHash);
            if (!parentHash.empty())
                TryBindStatementText(stmt, i++, parentHash);

            while (sqlite3_step(*stmt) == SQLITE_ROW)
            {
                UniValue record(UniValue::VOBJ);

                //auto[ok0, txHash] = TryGetColumnString(stmt, 1);
                auto[ok1, rootTxHash] = TryGetColumnString(*stmt, 2);
                record.pushKV("id", rootTxHash);

                if (auto[ok, value] = TryGetColumnString(*stmt, 3); ok)
                    record.pushKV("postid", value);

                if (auto[ok, value] = TryGetColumnString(*stmt, 4); ok) record.pushKV("address", value);
                if (auto[ok, value] = TryGetColumnString(*stmt, 5); ok) record.pushKV("time", value);
                if (auto[ok, value] = TryGetColumnString(*stmt, 6); ok) record.pushKV("timeUpd", value);
                if (auto[ok, value] = TryGetColumnString(*stmt, 7); ok) record.pushKV("block", value);
                if (auto[ok, value] = TryGetColumnString(*stmt, 8); ok) record.pushKV("msg", value);
                if (auto[ok, value] = TryGetColumnString(*stmt, 9); ok) record.pushKV("parentid", value);
                if (auto[ok, value] = TryGetColumnString(*stmt, 10); ok) record.pushKV("answerid", value);
                if (auto[ok, value] = TryGetColumnString(*stmt, 11); ok) record.pushKV("scoreUp", value);
                if (auto[ok, value] = TryGetColumnString(*stmt, 12); ok) record.pushKV("scoreDown", value);
                if (auto[ok, value] = TryGetColumnString(*stmt, 13); ok) record.pushKV("reputation", value);
                if (auto[ok, value] = TryGetColumnString(*stmt, 14); ok) record.pushKV("myScore", value);
                if (auto[ok, value] = TryGetColumnString(*stmt, 15); ok) record.pushKV("children", value);

                if (auto[ok, value] = TryGetColumnString(*stmt, 16); ok)
                {
                    record.pushKV("amount", value);
                    record.pushKV("donation", "true");
                }

                if (auto[ok, value] = TryGetColumnInt(*stmt, 0); ok)
                {
                    switch (static_cast<TxType>(value))
                    {
                        case PocketTx::CONTENT_COMMENT:
                            record.pushKV("deleted", false);
                            record.pushKV("edit", false);
                            break;
                        case PocketTx::CONTENT_COMMENT_EDIT:
                            record.pushKV("deleted", false);
                            record.pushKV("edit", true);
                            break;
                        case PocketTx::CONTENT_COMMENT_DELETE:
                            record.pushKV("deleted", true);
                            record.pushKV("edit", true);
                            break;
                        default:
                            break;
                    }
                }

                result.push_back(record);
            }

            FinalizeSqlStatement(*stmt);
        });

        return result;
    }

    UniValue WebRpcRepository::GetCommentsByHashes(const vector<string>& cmntHashes, const string& addressHash)
    {
        auto result = UniValue(UniValue::VARR);

        if (cmntHashes.empty())
            return result;

        auto sql = R"sql(
            select

                c.Type,
                c.Hash,
                c.String2 as RootTxHash,
                c.String3 as PostTxHash,
                c.String1 as AddressHash,
                r.Time AS RootTime,
                c.Time,
                c.Height,
                pl.String1 AS Msg,
                c.String4 as ParentTxHash,
                c.String5 as AnswerTxHash,

                (select count(1) from Transactions sc indexed by Transactions_Type_Last_String2_Height
                    where sc.Type=301 and sc.Height is not null and sc.String2 = c.String2 and sc.Int1 = 1 and sc.Last in (0,1)) as ScoreUp,

                (select count(1) from Transactions sc indexed by Transactions_Type_Last_String2_Height
                    where sc.Type=301 and sc.Height is not null and sc.String2 = c.String2 and sc.Int1 = -1 and sc.Last in (0,1)) as ScoreDown,

                (select r.Value from Ratings r indexed by Ratings_Type_Id_Last_Height
                    where r.Id=c.Id and r.Type=3 and r.Last=1) as Reputation,

                sc.Int1 as MyScore,

                (
                    select count(1)
                    from Transactions s indexed by Transactions_Type_Last_String4_Height
                    where s.Type in (204, 205)
                      and s.Height is not null
                      and s.String4 = c.String2
                      and s.Last = 1
                      -- exclude commenters blocked by the author of the post
                      and not exists (
                        select 1
                        from Transactions b indexed by Transactions_Type_Last_String1_Height_Id
                        where b.Type in (305)
                            and b.Last = 1
                            and b.Height > 0
                            and b.String1 = t.String1
                            and b.String2 = s.String1
                      )
                ) AS ChildrenCount,

                o.Value as Donate,

                (
                    select 1 from Transactions b  indexed by Transactions_Type_Last_String1_Height_Id
                    where b.Type in (305) and b.Last = 1 and b.Height is not null and b.String1 = t.String1 and b.String2 = c.String1
                    limit 1
                )Blocked

            from Transactions c indexed by Transactions_Type_Last_String2_Height

            join Transactions r ON c.String2 = r.Hash

            join Payload pl ON pl.TxHash = c.Hash

            join Transactions t indexed by Transactions_Type_Last_String2_Height
                on t.Type in (200,201,202) and t.Last = 1 and t.Height is not null and t.String2 = c.String3

            left join Transactions sc indexed by Transactions_Type_String1_String2_Height
                on sc.Type in (301) and sc.Height is not null and sc.String2 = c.String2 and sc.String1 = ?

            left join TxOutputs o indexed by TxOutputs_TxHash_AddressHash_Value
                on o.TxHash = c.Hash and o.AddressHash = t.String1 and o.AddressHash != c.String1

            where c.Type in (204, 205, 206)
                and c.Height is not null
                and c.Last = 1
                and c.String2 in ( )sql" + join(vector<string>(cmntHashes.size(), "?"), ",") + R"sql( )

        )sql";

        TryTransactionStep(__func__, [&]()
        {
            auto stmt = SetupSqlStatement(sql);
            int i = 1;
            TryBindStatementText(stmt, i++, addressHash);
            for (const string& cmntHash : cmntHashes)
                TryBindStatementText(stmt, i++, cmntHash);

            while (sqlite3_step(*stmt) == SQLITE_ROW)
            {
                UniValue record(UniValue::VOBJ);

                //auto[ok0, txHash] = TryGetColumnString(stmt, 1);
                auto[ok1, rootTxHash] = TryGetColumnString(*stmt, 2);
                record.pushKV("id", rootTxHash);

                if (auto[ok, value] = TryGetColumnString(*stmt, 3); ok)
                    record.pushKV("postid", value);

                if (auto[ok, value] = TryGetColumnString(*stmt, 4); ok) record.pushKV("address", value);
                if (auto[ok, value] = TryGetColumnString(*stmt, 5); ok) record.pushKV("time", value);
                if (auto[ok, value] = TryGetColumnString(*stmt, 6); ok) record.pushKV("timeUpd", value);
                if (auto[ok, value] = TryGetColumnString(*stmt, 7); ok) record.pushKV("block", value);
                if (auto[ok, value] = TryGetColumnString(*stmt, 8); ok) record.pushKV("msg", value);
                if (auto[ok, value] = TryGetColumnString(*stmt, 9); ok) record.pushKV("parentid", value);
                if (auto[ok, value] = TryGetColumnString(*stmt, 10); ok) record.pushKV("answerid", value);
                if (auto[ok, value] = TryGetColumnString(*stmt, 11); ok) record.pushKV("scoreUp", value);
                if (auto[ok, value] = TryGetColumnString(*stmt, 12); ok) record.pushKV("scoreDown", value);
                if (auto[ok, value] = TryGetColumnString(*stmt, 13); ok) record.pushKV("reputation", value);
                if (auto[ok, value] = TryGetColumnString(*stmt, 14); ok) record.pushKV("myScore", value);
                if (auto[ok, value] = TryGetColumnString(*stmt, 15); ok) record.pushKV("children", value);

                if (auto[ok, value] = TryGetColumnString(*stmt, 16); ok)
                {
                    record.pushKV("amount", value);
                    record.pushKV("donation", "true");
                }

                if (auto[ok, value] = TryGetColumnInt(*stmt, 17); ok && value > 0) record.pushKV("blck", 1);

                if (auto[ok, value] = TryGetColumnInt(*stmt, 0); ok)
                {
                    switch (static_cast<TxType>(value))
                    {
                        case PocketTx::CONTENT_COMMENT:
                            record.pushKV("deleted", false);
                            record.pushKV("edit", false);
                            break;
                        case PocketTx::CONTENT_COMMENT_EDIT:
                            record.pushKV("deleted", false);
                            record.pushKV("edit", true);
                            break;
                        case PocketTx::CONTENT_COMMENT_DELETE:
                            record.pushKV("deleted", true);
                            record.pushKV("edit", true);
                            break;
                        default:
                            break;
                    }
                }

                result.push_back(record);
            }

            FinalizeSqlStatement(*stmt);
        });

        return result;
    }

    UniValue WebRpcRepository::GetPagesScores(const vector<string>& postHashes, const vector<string>& commentHashes, const string& addressHash)
    {
        auto func = __func__;
        UniValue result(UniValue::VARR);

        if (!postHashes.empty())
        {
            string sql = R"sql(
                select
                    sc.String2 as ContentTxHash,
                    sc.Int1 as MyScoreValue

                from Transactions sc indexed by Transactions_Type_Last_String1_String2_Height

                where sc.Type in (300)
                  and sc.Last in (0,1)
                  and sc.Height is not null
                  and sc.String1 = ?
                  and sc.String2 in ( )sql" + join(vector<string>(postHashes.size(), "?"), ",") + R"sql( )
            )sql";

            TryTransactionStep(func, [&]()
            {
                auto stmt = SetupSqlStatement(sql);

                int i = 1;
                TryBindStatementText(stmt, i++, addressHash);
                for (const auto& postHash: postHashes)
                    TryBindStatementText(stmt, i++, postHash);

                while (sqlite3_step(*stmt) == SQLITE_ROW)
                {
                    UniValue record(UniValue::VOBJ);

                    if (auto[ok, value] = TryGetColumnString(*stmt, 0); ok) record.pushKV("posttxid", value);
                    if (auto[ok, value] = TryGetColumnString(*stmt, 1); ok) record.pushKV("value", value);

                    result.push_back(record);
                }

                FinalizeSqlStatement(*stmt);
            });
        }

        if (!commentHashes.empty())
        {
            string sql = R"sql(
                select
                    c.String2 as RootTxHash,

                    (select count(1) from Transactions sc indexed by Transactions_Type_Last_String2_Height
                        where sc.Type in (301) and sc.Last in (0,1) and sc.Height is not null and sc.String2 = c.Hash and sc.Int1 = 1) as ScoreUp,

                    (select count(1) from Transactions sc indexed by Transactions_Type_Last_String2_Height
                        where sc.Type in (301) and sc.Last in (0,1) and sc.Height is not null and sc.String2 = c.Hash and sc.Int1 = -1) as ScoreDown,

                    (select r.Value from Ratings r indexed by Ratings_Type_Id_Last_Value where r.Id=c.Id and r.Type=3 and r.Last=1) as Reputation,

                    msc.Int1 AS MyScore

                from Transactions c indexed by Transactions_Type_Last_String2_Height

                left join Transactions msc indexed by Transactions_Type_String1_String2_Height
                    on msc.Type in (301) and msc.Height is not null and msc.String2 = c.String2 and msc.String1 = ?

                where c.Type in (204, 205)
                    and c.Last = 1
                    and c.Height is not null
                    and c.String2 in ( )sql" + join(vector<string>(commentHashes.size(), "?"), ",") + R"sql( )
            )sql";

            TryTransactionStep(func, [&]()
            {
                auto stmt = SetupSqlStatement(sql);

                int i = 1;
                TryBindStatementText(stmt, i++, addressHash);
                for (const auto& commentHash: commentHashes)
                    TryBindStatementText(stmt, i++, commentHash);

                while (sqlite3_step(*stmt) == SQLITE_ROW)
                {
                    UniValue record(UniValue::VOBJ);

                    if (auto[ok, value] = TryGetColumnString(*stmt, 0); ok) record.pushKV("cmntid", value);
                    if (auto[ok, value] = TryGetColumnString(*stmt, 1); ok) record.pushKV("scoreUp", value);
                    if (auto[ok, value] = TryGetColumnString(*stmt, 2); ok) record.pushKV("scoreDown", value);
                    if (auto[ok, value] = TryGetColumnString(*stmt, 3); ok) record.pushKV("reputation", value);
                    if (auto[ok, value] = TryGetColumnString(*stmt, 4); ok) record.pushKV("myScore", value);

                    result.push_back(record);
                }

                FinalizeSqlStatement(*stmt);
            });
        }

        return result;
    }

    UniValue WebRpcRepository::GetPostScores(const string& postTxHash)
    {
        auto func = __func__;
        UniValue result(UniValue::VARR);

        string sql = R"sql(
            select
                s.String2 as ContentTxHash,
                s.String1 as ScoreAddressHash,
                p.String2 as AccountName,
                p.String3 as AccountAvatar,
                r.Value as AccountReputation,
                s.Int1 as ScoreValue

            from Transactions s indexed by Transactions_Type_Last_String2_Height

            cross join Transactions u indexed by Transactions_Type_Last_String1_Height_Id
                on u.Type in (100) and u.Last = 1 and u.Height > 0 and u.String1 = s.String1
            
            left join Ratings r indexed by Ratings_Type_Id_Last_Value
                on r.Type = 0 and r.Last = 1 and r.Id = u.Id

            cross join Payload p on p.TxHash = u.Hash

            where s.Type in (300)
              and s.Last in (0,1)
              and s.Height > 0
              and s.String2 = ?
        )sql";

        TryTransactionStep(func, [&]()
        {
            auto stmt = SetupSqlStatement(sql);

            TryBindStatementText(stmt, 1, postTxHash);

            // ---------------------------------------------

            while (sqlite3_step(*stmt) == SQLITE_ROW)
            {
                UniValue record(UniValue::VOBJ);

                if (auto[ok, value] = TryGetColumnString(*stmt, 0); ok) record.pushKV("posttxid", value);
                if (auto[ok, value] = TryGetColumnString(*stmt, 1); ok) record.pushKV("address", value);
                if (auto[ok, value] = TryGetColumnString(*stmt, 2); ok) record.pushKV("name", value);
                if (auto[ok, value] = TryGetColumnString(*stmt, 3); ok) record.pushKV("avatar", value);
                if (auto[ok, value] = TryGetColumnString(*stmt, 4); ok) record.pushKV("reputation", value);
                if (auto[ok, value] = TryGetColumnString(*stmt, 5); ok) record.pushKV("value", value);

                result.push_back(record);
            }

            FinalizeSqlStatement(*stmt);
        });

        return result;
    }

    UniValue WebRpcRepository::GetAddressScores(const vector<string>& postHashes, const string& address)
    {
        UniValue result(UniValue::VARR);

        string postWhere;
        if (!postHashes.empty())
        {
            postWhere += " and s.String2 in ( ";
            postWhere += join(vector<string>(postHashes.size(), "?"), ",");
            postWhere += " ) ";
        }

        string sql = R"sql(
            select
                s.String2 as posttxid,
                s.String1 as address,
                up.String2 as name,
                up.String3 as avatar,
                ur.Value as reputation,
                s.Int1 as value
            from Transactions s
            join Transactions u on u.Type in (100) and u.Height is not null and u.String1 = s.String1 and u.Last = 1
            join Payload up on up.TxHash = u.Hash
            left join (select ur.* from Ratings ur where ur.Type=0 and ur.Last=1) ur on ur.Id = u.Id
            where s.Type in (300)
                and s.String1 = ?
                and s.Height is not null
                )sql" + postWhere + R"sql()
            order by s.Time desc
        )sql";

        TryTransactionStep(__func__, [&]()
        {
            auto stmt = SetupSqlStatement(sql);

            TryBindStatementText(stmt, 1, address);

            int i = 2;
            for (const auto& postHash: postHashes)
                TryBindStatementText(stmt, i++, postHash);

            while (sqlite3_step(*stmt) == SQLITE_ROW)
            {
                UniValue record(UniValue::VOBJ);

                if (auto[ok, value] = TryGetColumnString(*stmt, 0); ok) record.pushKV("posttxid", value);
                if (auto[ok, value] = TryGetColumnString(*stmt, 1); ok) record.pushKV("address", value);
                if (auto[ok, value] = TryGetColumnString(*stmt, 2); ok) record.pushKV("name", value);
                if (auto[ok, value] = TryGetColumnString(*stmt, 3); ok) record.pushKV("avatar", value);
                if (auto[ok, value] = TryGetColumnInt64(*stmt, 4); ok) record.pushKV("reputation", value);
                if (auto[ok, value] = TryGetColumnInt64(*stmt, 5); ok) record.pushKV("value", value);

                result.push_back(record);
            }

            FinalizeSqlStatement(*stmt);
        });

        return result;
    }

    UniValue WebRpcRepository::GetSubscribesAddresses(const string& address, const vector<TxType>& types)
    {
        UniValue result(UniValue::VARR);

        // TODO (brangr) (v0.21): implement
        // Should return pagination list of account profiles

        // string sql = R"sql(
        //     select
        //         String1 as AddressHash,
        //         String2 as AddressToHash,
        //         case
        //             when Type = 303 then 1
        //             else 0
        //         end as Private
        //     from Transactions indexed by Transactions_Type_Last_String1_String2_Height
        //     where Type in ( )sql" + join(types | transformed(static_cast<string(*)(int)>(to_string)), ",") + R"sql( )
        //       and Last = 1
        //       and Height > 0
        //       and String1 = ?
        // )sql";
        //
        // TryTransactionStep(__func__, [&]()
        // {
        //     auto stmt = SetupSqlStatement(sql);
        //
        //     int i = 1;
        //     TryBindStatementText(stmt, i++, address);
        //
        //     while (sqlite3_step(*stmt) == SQLITE_ROW)
        //     {
        //         UniValue record(UniValue::VOBJ);
        //         auto[ok, address] = TryGetColumnString(*stmt, 0);
        //
        //         if (auto[ok1, value] = TryGetColumnString(*stmt, 1); ok1) record.pushKV("adddress", value);
        //         if (auto[ok2, value] = TryGetColumnString(*stmt, 2); ok2) record.pushKV("private", value);
        //
        //         result[address].push_back(record);
        //     }
        //
        //     FinalizeSqlStatement(*stmt);
        // });

        return result;
    }

    UniValue WebRpcRepository::GetSubscribersAddresses(const string& address, const vector<TxType>& types)
    {
        // TODO (brangr) (v0.21): implement
        // Should return pagination list of account profiles
        return UniValue(UniValue::VARR);
    }

    UniValue WebRpcRepository::GetBlockingToAddresses(const string& address)
    {
        // TODO (brangr) (v0.21): implement
        // Should return pagination list of account profiles
        return UniValue(UniValue::VARR);
    }

    vector<string> WebRpcRepository::GetTopAccounts(int topHeight, int countOut, const string& lang,
        const vector<string>& tags, const vector<int>& contentTypes,
        const vector<string>& adrsExcluded, const vector<string>& tagsExcluded, int depth,
        int badReputationLimit)
    {
        auto func = __func__;
        vector<string> result;

        if (contentTypes.empty())
            return result;

        // --------------------------------------------

        string contentTypesWhere = " ( " + join(vector<string>(contentTypes.size(), "?"), ",") + " ) ";

        string langFilter;
        if (!lang.empty())
            langFilter += " cross join Payload p indexed by Payload_String1_TxHash on p.TxHash = u.Hash and p.String1 = ? ";

        string sql = R"sql(
            select t.String1

            from Transactions t indexed by Transactions_Last_Id_Height

            cross join Ratings cr indexed by Ratings_Type_Id_Last_Value
                on cr.Type = 2 and cr.Last = 1 and cr.Id = t.Id and cr.Value > 0

            cross join Transactions u indexed by Transactions_Type_Last_String1_Height_Id
                on u.Type in (100) and u.Last = 1 and u.Height > 0 and u.String1 = t.String1

            )sql" + langFilter + R"sql(

            left join Ratings ur indexed by Ratings_Type_Id_Last_Height
                on ur.Type = 0 and ur.Last = 1 and ur.Id = u.Id

            where t.Type in )sql" + contentTypesWhere + R"sql(
                and t.Last = 1
                and t.String3 is null
                and t.Height > ?
                and t.Height <= ?

                -- Do not show posts from users with low reputation
                and ifnull(ur.Value,0) > ?
        )sql";

        if (!tags.empty())
        {
            sql += R"sql(
                and t.id in (
                    select tm.ContentId
                    from web.Tags tag indexed by Tags_Lang_Value_Id
                    join web.TagsMap tm indexed by TagsMap_TagId_ContentId
                        on tag.Id = tm.TagId
                    where tag.Value in ( )sql" + join(vector<string>(tags.size(), "?"), ",") + R"sql( )
                        )sql" + (!lang.empty() ? " and tag.Lang = ? " : "") + R"sql(
                )
            )sql";
        }

        if (!adrsExcluded.empty()) sql += " and t.String1 not in ( " + join(vector<string>(adrsExcluded.size(), "?"), ",") + " ) ";
        if (!tagsExcluded.empty())
        {
            sql += R"sql( and t.Id not in (
                select tmEx.ContentId
                from web.Tags tagEx indexed by Tags_Lang_Value_Id
                join web.TagsMap tmEx indexed by TagsMap_TagId_ContentId
                    on tagEx.Id=tmEx.TagId
                where tagEx.Value in ( )sql" + join(vector<string>(tagsExcluded.size(), "?"), ",") + R"sql( )
                    )sql" + (!lang.empty() ? " and tagEx.Lang = ? " : "") + R"sql(
             ) )sql";
        }

        sql += " group by t.String1 ";
        sql += " order by count(*) desc ";
        sql += " limit ? ";

        // ---------------------------------------------

        TryTransactionStep(func, [&]()
        {
            int i = 1;
            auto stmt = SetupSqlStatement(sql);

            if (!lang.empty()) TryBindStatementText(stmt, i++, lang);

            for (const auto& contenttype: contentTypes)
                TryBindStatementInt(stmt, i++, contenttype);

            TryBindStatementInt(stmt, i++, topHeight - depth);
            TryBindStatementInt(stmt, i++, topHeight);

            TryBindStatementInt(stmt, i++, badReputationLimit);

            if (!tags.empty())
            {
                for (const auto& tag: tags)
                    TryBindStatementText(stmt, i++, tag);

                if (!lang.empty())
                    TryBindStatementText(stmt, i++, lang);
            }

            if (!adrsExcluded.empty())
                for (const auto& exadr: adrsExcluded)
                    TryBindStatementText(stmt, i++, exadr);

            if (!tagsExcluded.empty())
            {
                for (const auto& extag: tagsExcluded)
                    TryBindStatementText(stmt, i++, extag);

                if (!lang.empty())
                    TryBindStatementText(stmt, i++, lang);
            }

            TryBindStatementInt(stmt, i++, countOut);

            // ---------------------------------------------
            while (sqlite3_step(*stmt) == SQLITE_ROW)
            {
                if (auto[ok, value] = TryGetColumnString(*stmt, 0); ok) result.push_back(value);
            }

            FinalizeSqlStatement(*stmt);
        });

        // Complete!
        return result;
    }

    UniValue WebRpcRepository::GetTags(const string& lang, int pageSize, int pageStart)
    {
        UniValue result(UniValue::VARR);

        string sql = R"sql(
            select q.Lang, q.Value, q.cnt
            from (
                select t.Lang, t.Value, (select count(1) from web.TagsMap tm where tm.TagId = t.Id)cnt
                from web.Tags t indexed by Tags_Lang_Id
                where t.Lang = ?
            )q
            order by cnt desc
            limit ?
            offset ?
        )sql";

        TryTransactionStep(__func__, [&]()
        {
            auto stmt = SetupSqlStatement(sql);

            int i = 1;
            TryBindStatementText(stmt, i++, lang);
            TryBindStatementInt(stmt, i++, pageSize);
            TryBindStatementInt(stmt, i++, pageStart);
                

            while (sqlite3_step(*stmt) == SQLITE_ROW)
            {
                auto[ok0, vLang] = TryGetColumnString(*stmt, 0);
                auto[ok1, vValue] = TryGetColumnString(*stmt, 1);
                auto[ok2, vCount] = TryGetColumnInt(*stmt, 2);

                UniValue record(UniValue::VOBJ);
                record.pushKV("tag", vValue);
                record.pushKV("count", vCount);

                result.push_back(record);
            }

            FinalizeSqlStatement(*stmt);
        });

        return result;
    }

    vector<int64_t> WebRpcRepository::GetContentIds(const vector<string>& txHashes)
    {
        vector<int64_t> result;

        if (txHashes.empty())
            return result;

        string sql = R"sql(
            select Id
            from Transactions indexed by Transactions_Hash_Height
            where Hash in ( )sql" + join(vector<string>(txHashes.size(), "?"), ",") + R"sql( )
              and Height is not null
        )sql";

        TryTransactionStep(__func__, [&]()
        {
            auto stmt = SetupSqlStatement(sql);
            
            int i = 1;
            for (const string& txHash : txHashes)
                TryBindStatementText(stmt, i++, txHash);

            while (sqlite3_step(*stmt) == SQLITE_ROW)
            {
                if (auto[ok, value] = TryGetColumnInt64(*stmt, 0); ok)
                    result.push_back(value);
            }

            FinalizeSqlStatement(*stmt);
        });

        return result;
    }

    map<string,string> WebRpcRepository::GetContentsAddresses(const vector<string>& txHashes)
    {
        map<string, string> result;

        if (txHashes.empty())
            return result;

        string sql = R"sql(
            select Hash, String1
            from Transactions
            where Hash in ( )sql" + join(vector<string>(txHashes.size(), "?"), ",") + R"sql( )
              and Height is not null
        )sql";

        TryTransactionStep(__func__, [&]()
        {
            auto stmt = SetupSqlStatement(sql);

            int i = 1;
            for (const string& txHash : txHashes)
                TryBindStatementText(stmt, i++, txHash);

            while (sqlite3_step(*stmt) == SQLITE_ROW)
            {
                auto[ok0, contenthash] = TryGetColumnString(*stmt, 0);
                auto[ok1, contentaddress] = TryGetColumnString(*stmt, 1);
                if(ok0 && ok1)
                    result.emplace(contenthash,contentaddress);
            }

            FinalizeSqlStatement(*stmt);
        });

        return result;
    }

    UniValue WebRpcRepository::GetUnspents(const vector<string>& addresses, int height,
        vector<pair<string, uint32_t>>& mempoolInputs)
    {
        UniValue result(UniValue::VARR);

        string sql = R"sql(
            select
                o.TxHash,
                o.Number,
                o.AddressHash,
                o.Value,
                o.ScriptPubKey,
                t.Type,
                o.TxHeight
            from TxOutputs o indexed by TxOutputs_SpentHeight_AddressHash
            join Transactions t on t.Hash=o.TxHash
            where o.AddressHash in ( )sql" + join(vector<string>(addresses.size(), "?"), ",") + R"sql( )
              and o.TxHeight is not null
              and o.SpentHeight is null
            order by o.TxHeight asc
        )sql";

        TryTransactionStep(__func__, [&]()
        {
            auto stmt = SetupSqlStatement(sql);

            int i = 1;
            for (const auto& address: addresses)
                TryBindStatementText(stmt, i++, address);

            while (sqlite3_step(*stmt) == SQLITE_ROW)
            {
                UniValue record(UniValue::VOBJ);

                auto[ok0, txHash] = TryGetColumnString(*stmt, 0);
                auto[ok1, txOut] = TryGetColumnInt(*stmt, 1);

                string _txHash = txHash;
                int _txOut = txOut;
                // Exclude outputs already used as inputs in mempool
                if (!ok0 || !ok1 || find_if(
                    mempoolInputs.begin(),
                    mempoolInputs.end(),
                    [&](const pair<string, uint32_t>& itm)
                    {
                        return itm.first == _txHash && itm.second == _txOut;
                    })  != mempoolInputs.end())
                    continue;

                record.pushKV("txid", txHash);
                record.pushKV("vout", txOut);

                if (auto[ok, value] = TryGetColumnString(*stmt, 2); ok) record.pushKV("address", value);
                if (auto[ok, value] = TryGetColumnInt64(*stmt, 3); ok)
                {
                    record.pushKV("amount", ValueFromAmount(value));
                    record.pushKV("amountSat", value);
                }
                if (auto[ok, value] = TryGetColumnString(*stmt, 4); ok) record.pushKV("scriptPubKey", value);
                if (auto[ok, value] = TryGetColumnInt(*stmt, 5); ok)
                {
                    record.pushKV("coinbase", value == 2 || value == 3);
                    record.pushKV("pockettx", value > 3);
                }
                if (auto[ok, value] = TryGetColumnInt(*stmt, 6); ok)
                {
                    record.pushKV("confirmations", height - value);
                    record.pushKV("height", value);
                }

                result.push_back(record);
            }

            FinalizeSqlStatement(*stmt);
        });

        return result;
    }

    tuple<int, UniValue> WebRpcRepository::GetContentLanguages(int height)
    {
        int resultCount = 0;
        UniValue resultData(UniValue::VOBJ);

        string sql = R"sql(
            select c.Type,
                   p.String1 as lang,
                   count(*) as cnt
            from Transactions c
            join Payload p on p.TxHash = c.Hash
            where c.Type in (200, 201, 202)
              and c.Last = 1
              and c.Height is not null
              and c.Height > ?
            group by c.Type, p.String1
        )sql";

        TryTransactionStep(__func__, [&]()
        {
            auto stmt = SetupSqlStatement(sql);
            TryBindStatementInt(stmt, 1, height);

            while (sqlite3_step(*stmt) == SQLITE_ROW)
            {
                auto[okType, typeInt] = TryGetColumnInt(*stmt, 0);
                auto[okLang, lang] = TryGetColumnString(*stmt, 1);
                auto[okCount, count] = TryGetColumnInt(*stmt, 2);
                if (!okType || !okLang || !okCount)
                    continue;

                auto type = TransactionHelper::TxStringType((TxType) typeInt);

                if (resultData.At(type).isNull())
                    resultData.pushKV(type, UniValue(UniValue::VOBJ));

                resultData.At(type).pushKV(lang, count);
                resultCount += count;
            }

            FinalizeSqlStatement(*stmt);
        });

        return {resultCount, resultData};
    }

    tuple<int, UniValue> WebRpcRepository::GetLastAddressContent(const string& address, int height, int count)
    {
        int resultCount = 0;
        UniValue resultData(UniValue::VARR);

        // Get count
        string sqlCount = R"sql(
            select count(*)
            from Transactions
            where Type in (200, 201, 202)
              and Last = 1
              and Height is not null
              and Height > ?
              and String1 = ?
        )sql";

        TryTransactionStep(__func__, [&]()
        {
            auto stmt = SetupSqlStatement(sqlCount);
            TryBindStatementInt(stmt, 1, height);
            TryBindStatementText(stmt, 2, address);

            if (sqlite3_step(*stmt) == SQLITE_ROW)
                if (auto[ok, value] = TryGetColumnInt(*stmt, 0); ok)
                    resultCount = value;

            FinalizeSqlStatement(*stmt);
        });

        // Try get last N records
        if (resultCount > 0)
        {
            string sql = R"sql(
                select t.String2 as txHash,
                    t.Time,
                    t.Height,
                    t.String1 as addrFrom,
                    p.String2 as nameFrom,
                    p.String3 as avatarFrom
                from Transactions t
                cross join Transactions u indexed by Transactions_Type_Last_String1_Height_Id
                    on u.String1 = t.String1 and u.Type in (100, 101, 102) and u.Last = 1 and u.Height > 0
                cross join Payload p on p.TxHash = u.Hash
                where t.Type in (200, 201, 202)
                    and t.Last = 1
                    and t.Height is not null
                    and t.Height > ?
                    and t.String1 = ?
                order by t.Height desc
                limit ?
            )sql";

            TryTransactionStep(__func__, [&]()
            {
                auto stmt = SetupSqlStatement(sql);
                TryBindStatementInt(stmt, 1, height);
                TryBindStatementText(stmt, 2, address);
                TryBindStatementInt(stmt, 3, count);

                while (sqlite3_step(*stmt) == SQLITE_ROW)
                {
                    auto[okHash, hash] = TryGetColumnString(*stmt, 0);
                    auto[okTime, time] = TryGetColumnInt64(*stmt, 1);
                    auto[okHeight, block] = TryGetColumnInt(*stmt, 2);
                    if (!okHash || !okTime || !okHeight)
                        continue;

                    UniValue record(UniValue::VOBJ);
                    record.pushKV("txid", hash);
                    record.pushKV("time", time);
                    record.pushKV("nblock", block);
                    if (auto[ok, value] = TryGetColumnString(*stmt, 3); ok) record.pushKV("addrFrom", value);
                    if (auto[ok, value] = TryGetColumnString(*stmt, 4); ok) record.pushKV("nameFrom", value);
                    if (auto[ok, value] = TryGetColumnString(*stmt, 5); ok) record.pushKV("avatarFrom", value);
                    resultData.push_back(record);
                }

                FinalizeSqlStatement(*stmt);
            });
        }

        return {resultCount, resultData};
    }
    
    UniValue WebRpcRepository::GetContentsForAddress(const string& address)
    {
        auto func = __func__;
        UniValue result(UniValue::VARR);

        if (address.empty())
            return result;

        string sql = R"sql(
            select

                t.Id,
                t.String2 as RootTxHash,
                t.Time,
                p.String2 as Caption,
                p.String3 as Message,
                p.String6 as Settings,
                ifnull(r.Value,0) as Reputation,

                (select count(*) from Transactions scr indexed by Transactions_Type_Last_String2_Height
                    where scr.Type = 300 and scr.Last in (0,1) and scr.Height is not null and scr.String2 = t.String2) as ScoresCount,

                ifnull((select sum(scr.Int1) from Transactions scr indexed by Transactions_Type_Last_String2_Height
                    where scr.Type = 300 and scr.Last in (0,1) and scr.Height is not null and scr.String2 = t.String2),0) as ScoresSum

            from Transactions t indexed by Transactions_Type_Last_String1_Height_Id
            left join Payload p on t.Hash = p.TxHash
            left join Ratings r indexed by Ratings_Type_Id_Last_Height
                on r.Type = 2 and r.Last = 1 and r.Id = t.Id

            where t.Type in (200, 201, 202)
                and t.Last = 1
                and t.String1 = ?
            order by t.Height desc
            limit 50
        )sql";

        TryTransactionStep(func, [&]()
        {
            auto stmt = SetupSqlStatement(sql);
            TryBindStatementText(stmt, 1, address);

            while (sqlite3_step(*stmt) == SQLITE_ROW)
            {
                UniValue record(UniValue::VOBJ);

                auto[ok0, id] = TryGetColumnInt64(*stmt, 0);
                auto[ok1, hash] = TryGetColumnString(*stmt, 1);
                auto[ok2, time] = TryGetColumnString(*stmt, 2);
                auto[ok3, caption] = TryGetColumnString(*stmt, 3);
                auto[ok4, message] = TryGetColumnString(*stmt, 4);
                auto[ok5, settings] = TryGetColumnString(*stmt, 5);
                auto[ok6, reputation] = TryGetColumnString(*stmt, 6);
                auto[ok7, scoreCnt] = TryGetColumnString(*stmt, 7);
                auto[ok8, scoreSum] = TryGetColumnString(*stmt, 8);
                
                if (ok3) record.pushKV("content", HtmlUtils::UrlDecode(caption));
                else record.pushKV("content", HtmlUtils::UrlDecode(message).substr(0, 100));

                record.pushKV("txid", hash);
                record.pushKV("time", time);
                record.pushKV("reputation", reputation);
                record.pushKV("settings", settings);
                record.pushKV("scoreSum", scoreSum);
                record.pushKV("scoreCnt", scoreCnt);

                result.push_back(record);
            }

            FinalizeSqlStatement(*stmt);
        });

        return result;
    }

    vector<UniValue> WebRpcRepository::GetMissedRelayedContent(const string& address, int height)
    {
        vector<UniValue> result;

        string sql = R"sql(
            select
                r.String2 as RootTxHash,
                r.String3 as RelayTxHash,
                r.String1 as AddressHash,
                r.Time,
                r.Height
            from Transactions r
            join Transactions p on p.Hash = r.String3 and p.String1 = ?
            where r.Type in (200, 201, 202)
              and r.Last = 1
              and r.Height is not null
              and r.Height > ?
              and r.String3 is not null
        )sql";

        TryTransactionStep(__func__, [&]()
        {
            auto stmt = SetupSqlStatement(sql);
            TryBindStatementInt(stmt, 1, height);
            TryBindStatementText(stmt, 2, address);

            while (sqlite3_step(*stmt) == SQLITE_ROW)
            {
                UniValue record(UniValue::VOBJ);

                record.pushKV("msg", "reshare");
                if (auto[ok, val] = TryGetColumnString(*stmt, 0); ok) record.pushKV("txid", val);
                if (auto[ok, val] = TryGetColumnString(*stmt, 1); ok) record.pushKV("txidRepost", val);
                if (auto[ok, val] = TryGetColumnString(*stmt, 2); ok) record.pushKV("addrFrom", val);
                if (auto[ok, val] = TryGetColumnInt64(*stmt, 3); ok) record.pushKV("time", val);
                if (auto[ok, val] = TryGetColumnInt(*stmt, 4); ok) record.pushKV("nblock", val);

                result.push_back(record);
            }

            FinalizeSqlStatement(*stmt);
        });

        return result;
    }

    vector<UniValue> WebRpcRepository::GetMissedContentsScores(const string& address, int height, int limit)
    {
        vector<UniValue> result;

        string sql = R"sql(
            select
                s.String1 as address,
                s.Hash,
                s.Time,
                s.String2 as posttxid,
                s.Int1 as value,
                s.Height
            from Transactions c indexed by Transactions_Type_Last_String1_Height_Id
            join Transactions s indexed by Transactions_Type_Last_String2_Height
                on s.Type in (300) and s.Last in (0,1) and s.String2 = c.String2 and s.Height is not null and s.Height > ?
            where c.Type in (200, 201, 202)
              and c.Last = 1
              and c.Height is not null
              and c.String1 = ?
            order by s.Time desc
            limit ?
        )sql";

        TryTransactionStep(__func__, [&]()
        {
            auto stmt = SetupSqlStatement(sql);

            TryBindStatementInt(stmt, 1, height);
            TryBindStatementText(stmt, 2, address);
            TryBindStatementInt(stmt, 3, limit);

            while (sqlite3_step(*stmt) == SQLITE_ROW)
            {
                UniValue record(UniValue::VOBJ);

                record.pushKV("addr", address);
                record.pushKV("msg", "event");
                record.pushKV("mesType", "upvoteShare");
                if (auto[ok, value] = TryGetColumnString(*stmt, 0); ok) record.pushKV("addrFrom", value);
                if (auto[ok, value] = TryGetColumnString(*stmt, 1); ok) record.pushKV("txid", value);
                if (auto[ok, value] = TryGetColumnInt64(*stmt, 2); ok) record.pushKV("time", value);
                if (auto[ok, value] = TryGetColumnString(*stmt, 3); ok) record.pushKV("posttxid", value);
                if (auto[ok, value] = TryGetColumnInt(*stmt, 4); ok) record.pushKV("upvoteVal", value);
                if (auto[ok, value] = TryGetColumnInt(*stmt, 5); ok) record.pushKV("nblock", value);

                result.push_back(record);
            }

            FinalizeSqlStatement(*stmt);
        });

        return result;
    }

    vector<UniValue> WebRpcRepository::GetMissedCommentsScores(const string& address, int height, int limit)
    {
        vector<UniValue> result;

        string sql = R"sql(
            select
                s.String1 as address,
                s.Hash,
                s.Time,
                s.String2 as commenttxid,
                s.Int1 as value,
                s.Height
            from Transactions c indexed by Transactions_Type_Last_String1_Height_Id
            join Transactions s indexed by Transactions_Type_Last_String2_Height
                on s.Type in (301) and s.String2 = c.String2 and s.Height is not null and s.Height > ?
            where c.Type in (204, 205)
              and c.Last = 1
              and c.Height is not null
              and c.String1 = ?
            order by s.Time desc
            limit ?
        )sql";

        TryTransactionStep(__func__, [&]()
        {
            auto stmt = SetupSqlStatement(sql);

            TryBindStatementText(stmt, 1, address);
            TryBindStatementInt(stmt, 2, height);
            TryBindStatementInt(stmt, 3, limit);

            while (sqlite3_step(*stmt) == SQLITE_ROW)
            {
                UniValue record(UniValue::VOBJ);

                record.pushKV("addr", address);
                record.pushKV("msg", "event");
                record.pushKV("mesType", "cScore");
                if (auto[ok, value] = TryGetColumnString(*stmt, 0); ok) record.pushKV("addrFrom", value);
                if (auto[ok, value] = TryGetColumnString(*stmt, 1); ok) record.pushKV("txid", value);
                if (auto[ok, value] = TryGetColumnInt64(*stmt, 2); ok) record.pushKV("time", value);
                if (auto[ok, value] = TryGetColumnString(*stmt, 3); ok) record.pushKV("commentid", value);
                if (auto[ok, value] = TryGetColumnInt(*stmt, 4); ok) record.pushKV("upvoteVal", value);
                if (auto[ok, value] = TryGetColumnInt(*stmt, 5); ok) record.pushKV("nblock", value);

                result.push_back(record);
            }

            FinalizeSqlStatement(*stmt);
        });

        return result;
    }

    map<string, UniValue> WebRpcRepository::GetMissedTransactions(const string& address, int height, int count)
    {
        map<string, UniValue> result;

        string sql = R"sql(
            select
                o.TxHash,
                t.Time,
                o.Value,
                o.TxHeight,
                t.Type
            from TxOutputs o indexed by TxOutputs_TxHeight_AddressHash
            join Transactions t on t.Hash = o.TxHash
            where o.AddressHash = ?
              and o.TxHeight > ?
            order by o.TxHeight desc
            limit ?
         )sql";

        TryTransactionStep(__func__, [&]()
        {
            auto stmt = SetupSqlStatement(sql);

            TryBindStatementText(stmt, 1, address);
            TryBindStatementInt(stmt, 2, height);
            TryBindStatementInt(stmt, 3, count);

            while (sqlite3_step(*stmt) == SQLITE_ROW)
            {
                auto[okTxHash, txHash] = TryGetColumnString(*stmt, 0);
                if (!okTxHash) continue;

                UniValue record(UniValue::VOBJ);
                record.pushKV("txid", txHash);
                record.pushKV("addr", address);
                record.pushKV("msg", "transaction");
                if (auto[ok, value] = TryGetColumnInt64(*stmt, 1); ok) record.pushKV("time", value);
                if (auto[ok, value] = TryGetColumnInt64(*stmt, 2); ok) record.pushKV("amount", value);
                if (auto[ok, value] = TryGetColumnInt(*stmt, 3); ok) record.pushKV("nblock", value);

                if (auto[ok, value] = TryGetColumnInt(*stmt, 4); ok)
                {
                    auto stringType = TransactionHelper::TxStringType((TxType) value);
                    if (!stringType.empty())
                        record.pushKV("type", stringType);
                }

                result.emplace(txHash, record);
            }

            FinalizeSqlStatement(*stmt);
        });

        return result;
    }

    vector<UniValue> WebRpcRepository::GetMissedCommentAnswers(const string& address, int height, int count)
    {
        vector<UniValue> result;

        string sql = R"sql(
            select
                a.String2 as RootTxHash,
                a.Time,
                a.Height,
                a.String1 as addrFrom,
                a.String3 as posttxid,
                a.String4 as parentid,
                a.String5 as answerid
            from Transactions c indexed by Transactions_Type_Last_String1_String2_Height
            join Transactions a indexed by Transactions_Type_Last_Height_String5_String1
                on a.Type in (204, 205) and a.Height > ? and a.Last = 1 and a.String5 = c.String2 and a.String1 != c.String1
            where c.Type in (204, 205)
              and c.Last = 1
              and c.Height is not null
              and c.String1 = ?
            order by a.Height desc
            limit ?
        )sql";

        TryTransactionStep(__func__, [&]()
        {
            auto stmt = SetupSqlStatement(sql);

            TryBindStatementInt(stmt, 1, height);
            TryBindStatementText(stmt, 2, address);
            TryBindStatementInt(stmt, 3, count);

            while (sqlite3_step(*stmt) == SQLITE_ROW)
            {
                UniValue record(UniValue::VOBJ);

                record.pushKV("addr", address);
                record.pushKV("msg", "comment");
                record.pushKV("mesType", "answer");
                record.pushKV("reason", "answer");
                if (auto[ok, value] = TryGetColumnString(*stmt, 0); ok) record.pushKV("txid", value);
                if (auto[ok, value] = TryGetColumnInt64(*stmt, 1); ok) record.pushKV("time", value);
                if (auto[ok, value] = TryGetColumnInt(*stmt, 2); ok) record.pushKV("nblock", value);
                if (auto[ok, value] = TryGetColumnString(*stmt, 3); ok) record.pushKV("addrFrom", value);
                if (auto[ok, value] = TryGetColumnString(*stmt, 4); ok) record.pushKV("posttxid", value);
                if (auto[ok, value] = TryGetColumnString(*stmt, 5); ok) record.pushKV("parentid", value);
                if (auto[ok, value] = TryGetColumnString(*stmt, 6); ok) record.pushKV("answerid", value);

                result.push_back(record);
            }

            FinalizeSqlStatement(*stmt);
        });

        return result;
    }

    vector<UniValue> WebRpcRepository::GetMissedPostComments(const string& address, const vector<string>& excludePosts,
        int height, int count)
    {
        vector<UniValue> result;

        string sql = R"sql(
            select
                c.String2 as RootTxHash,
                c.Time,
                c.Height,
                c.String1 as addrFrom,
                c.String3 as posttxid,
                c.String4 as  parentid,
                c.String5 as  answerid,
                (
                    select o.Value
                    from TxOutputs o indexed by TxOutputs_TxHash_AddressHash_Value
                    where o.TxHash = c.Hash and o.AddressHash = p.String1 and o.AddressHash != c.String1
                ) as Donate
            from Transactions p indexed by Transactions_Type_Last_String1_String2_Height
            join Transactions c indexed by Transactions_Type_Last_String3_Height
                on c.Type in (204, 205) and c.Height > ? and c.Last = 1 and c.String3 = p.String2 and c.String1 != p.String1
            where p.Type in (200, 201, 202)
              and p.Last = 1
              and p.Height is not null
              and p.String1 = ?
              and p.String2 not in ( )sql" + join(vector<string>(excludePosts.size(), "?"), ",") + R"sql( )
            order by c.Height desc
            limit ?
        )sql";

        TryTransactionStep(__func__, [&]()
        {
            auto stmt = SetupSqlStatement(sql);

            int i = 1;
            TryBindStatementInt(stmt, i++, height);
            TryBindStatementText(stmt, i++, address);
            for (const auto& excludePost: excludePosts)
                TryBindStatementText(stmt, i++, excludePost);
            TryBindStatementInt(stmt, i, count);

            while (sqlite3_step(*stmt) == SQLITE_ROW)
            {
                UniValue record(UniValue::VOBJ);

                record.pushKV("addr", address);
                record.pushKV("msg", "comment");
                record.pushKV("mesType", "post");
                record.pushKV("reason", "post");
                if (auto[ok, value] = TryGetColumnString(*stmt, 0); ok) record.pushKV("txid", value);
                if (auto[ok, value] = TryGetColumnInt64(*stmt, 1); ok) record.pushKV("time", value);
                if (auto[ok, value] = TryGetColumnInt(*stmt, 2); ok) record.pushKV("nblock", value);
                if (auto[ok, value] = TryGetColumnString(*stmt, 3); ok) record.pushKV("addrFrom", value);
                if (auto[ok, value] = TryGetColumnString(*stmt, 4); ok) record.pushKV("posttxid", value);
                if (auto[ok, value] = TryGetColumnString(*stmt, 5); ok) record.pushKV("parentid", value);
                if (auto[ok, value] = TryGetColumnString(*stmt, 6); ok) record.pushKV("answerid", value);
                if (auto[ok, value] = TryGetColumnString(*stmt, 7); ok)
                {
                    record.pushKV("donation", "true");
                    record.pushKV("amount", value);
                }

                result.push_back(record);
            }

            FinalizeSqlStatement(*stmt);
        });

        return result;
    }

    vector<UniValue> WebRpcRepository::GetMissedSubscribers(const string& address, int height, int count)
    {
        vector<UniValue> result;

        string sql = R"sql(
            select
                subs.Type,
                subs.Hash,
                subs.Time,
                subs.Height,
                subs.String1 as addrFrom,
                p.String2 as nameFrom,
                p.String3 as avatarFrom
            from Transactions subs indexed by Transactions_Type_Last_String2_Height
             cross join Transactions u indexed by Transactions_Type_Last_String1_Height_Id
                on subs.String1 = u.String1 and u.Type in (100)
                    and u.Height is not null
                    and u.Last = 1
             cross join Payload p on p.TxHash = u.Hash
            where subs.Type in (302, 303, 304)
                and subs.Height > ?
                and subs.Last = 1
                and subs.String2 = ?
            order by subs.Height desc
            limit ?
        )sql";

        TryTransactionStep(__func__, [&]()
        {
            auto stmt = SetupSqlStatement(sql);

            TryBindStatementInt(stmt, 1, height);
            TryBindStatementText(stmt, 2, address);
            TryBindStatementInt(stmt, 3, count);

            while (sqlite3_step(*stmt) == SQLITE_ROW)
            {
                UniValue record(UniValue::VOBJ);

                record.pushKV("addr", address);
                record.pushKV("msg", "event");
                if (auto[ok, value] = TryGetColumnInt(*stmt, 0); ok)
                {
                    switch (value)
                    {
                        case 302: record.pushKV("mesType", "subscribe"); break;
                        case 303: record.pushKV("mesType", "subscribePrivate"); break;
                        case 304: record.pushKV("mesType", "unsubscribe"); break;
                        default: record.pushKV("mesType", "unknown"); break;
                    }
                }
                if (auto[ok, value] = TryGetColumnString(*stmt, 1); ok) record.pushKV("txid", value);
                if (auto[ok, value] = TryGetColumnInt64(*stmt, 2); ok) record.pushKV("time", value);
                if (auto[ok, value] = TryGetColumnInt(*stmt, 3); ok) record.pushKV("nblock", value);
                if (auto[ok, value] = TryGetColumnString(*stmt, 4); ok) record.pushKV("addrFrom", value);
                if (auto[ok, value] = TryGetColumnString(*stmt, 5); ok) record.pushKV("nameFrom", value);
                if (auto[ok, value] = TryGetColumnString(*stmt, 6); ok) record.pushKV("avatarFrom", value);

                result.push_back(record);
            }

            FinalizeSqlStatement(*stmt);
        });

        return result;
    }

    vector<UniValue> WebRpcRepository::GetMissedBoosts(const string& address, int height, int count)
    {
        vector<UniValue> result;

        string sql = R"sql(
            select
                tBoost.String1 as boostAddress,
                tBoost.Hash,
                tBoost.Time,
                tBoost.Height,
                tBoost.String2 as contenttxid,
                tBoost.Int1 as boostAmount,
                p.String2 as boostName,
                p.String3 as boostAvatar
            from Transactions tBoost indexed by Transactions_Type_Last_Height_Id
            join Transactions tContent indexed by Transactions_Type_Last_String1_String2_Height
                on tContent.String2=tBoost.String2 and tContent.Last = 1 and tContent.Height > 0 and tContent.Type in (200, 201, 202)
            join Transactions u indexed by Transactions_Type_Last_String1_Height_Id
                on u.String1 = tBoost.String1 and u.Type in (100) and u.Last = 1 and u.Height > 0
            join Payload p
                on p.TxHash = u.Hash
            where tBoost.Type in (208)
              and tBoost.Last in (0, 1)
              and tBoost.Height > ?
              and tContent.String1 = ?
            order by tBoost.Time desc
            limit ?
        )sql";

        TryTransactionStep(__func__, [&]()
        {
            auto stmt = SetupSqlStatement(sql);

            TryBindStatementInt(stmt, 1, height);
            TryBindStatementText(stmt, 2, address);
            TryBindStatementInt(stmt, 3, count);

            while (sqlite3_step(*stmt) == SQLITE_ROW)
            {
                UniValue record(UniValue::VOBJ);

                record.pushKV("addr", address);
                record.pushKV("msg", "event");
                record.pushKV("mesType", "contentBoost");
                if (auto[ok, value] = TryGetColumnString(*stmt, 0); ok) record.pushKV("addrFrom", value);
                if (auto[ok, value] = TryGetColumnString(*stmt, 1); ok) record.pushKV("txid", value);
                if (auto[ok, value] = TryGetColumnInt64(*stmt, 2); ok) record.pushKV("time", value);
                if (auto[ok, value] = TryGetColumnInt(*stmt, 3); ok) record.pushKV("nblock", value);
                if (auto[ok, value] = TryGetColumnString(*stmt, 4); ok) record.pushKV("posttxid", value);
                if (auto[ok, value] = TryGetColumnInt64(*stmt, 5); ok) record.pushKV("boostAmount", value);
                if (auto[ok, value] = TryGetColumnString(*stmt, 6); ok) record.pushKV("nameFrom", value);
                if (auto[ok, value] = TryGetColumnString(*stmt, 7); ok) record.pushKV("avatarFrom", value);

                result.push_back(record);
            }

            FinalizeSqlStatement(*stmt);
        });

        return result;
    }

    UniValue WebRpcRepository::SearchLinks(const vector<string>& links, const vector<int>& contentTypes,
        const int nHeight, const int countOut)
    {
        UniValue result(UniValue::VARR);

        if (links.empty())
            return result;

        string contentTypesWhere = join(vector<string>(contentTypes.size(), "?"), ",");
        string  linksWhere = join(vector<string>(links.size(), "?"), ",");

        string sql = R"sql(
            select t.Id
            from Transactions t indexed by Transactions_Hash_Height
            join Payload p indexed by Payload_String7 on p.TxHash = t.Hash
            where t.Type in ( )sql" + contentTypesWhere + R"sql( )
                and t.Height <= ?
                and t.Last = 1
                and p.String7 in ( )sql" + linksWhere + R"sql( )
            limit ?
        )sql";

        vector<int64_t> ids;
        TryTransactionStep(__func__, [&]()
        {
            auto stmt = SetupSqlStatement(sql);

            int i = 1;
            for (const auto& contenttype: contentTypes)
                TryBindStatementInt(stmt, i++, contenttype);

            TryBindStatementInt(stmt, i++, nHeight);

            for (const auto& link: links)
                TryBindStatementText(stmt, i++, link);

            TryBindStatementInt(stmt, i++, countOut);

            while (sqlite3_step(*stmt) == SQLITE_ROW)
            {
                if (auto[ok, value] = TryGetColumnInt64(*stmt, 0); ok)
                    ids.push_back(value);
            }

            FinalizeSqlStatement(*stmt);
        });

        if (ids.empty())
            return result;

        auto contents = GetContentsData(ids, "");
        result.push_backV(contents);

        return result;
    }

    UniValue WebRpcRepository::GetContentsStatistic(const vector<string>& addresses, const vector<int>& contentTypes)
    {
        UniValue result(UniValue::VARR);

        if (addresses.empty())
            return result;

        string sql = R"sql(
            select

              sum(s.Int1) as scrSum,
              count(1) as scrCnt,
              count(distinct s.String1) as countLikers

            from Transactions v indexed by Transactions_Type_Last_String1_Height_Id

            join Transactions s indexed by Transactions_Type_Last_String2_Height
              on s.Type in ( 300 ) and s.Last in (0,1) and s.Height > 0 and s.String2 = v.String2

            where v.Type in ( )sql" + join(vector<string>(contentTypes.size(), "?"), ",") + R"sql( )
              and v.Last = 1
              and v.Height > 0
              and v.String1 = ?
        )sql";

        TryTransactionStep(__func__, [&]()
        {
            int i = 1;
            auto stmt = SetupSqlStatement(sql);

            for (const auto& contenttype: contentTypes)
                TryBindStatementInt(stmt, i++, contenttype);
            TryBindStatementText(stmt, i++, addresses[0]);

            while (sqlite3_step(*stmt) == SQLITE_ROW)
            {
                UniValue record(UniValue::VOBJ);

                record.pushKV("address", addresses[0]);
                if (auto[ok, value] = TryGetColumnInt(*stmt, 0); ok) record.pushKV("scoreSum", value);
                if (auto[ok, value] = TryGetColumnInt(*stmt, 1); ok) record.pushKV("scoreCnt", value);
                if (auto[ok, value] = TryGetColumnInt(*stmt, 2); ok) record.pushKV("countLikers", value);

                result.push_back(record);
            }

            FinalizeSqlStatement(*stmt);
        });

        return result;
    }

    // ------------------------------------------------------
    // Feeds

    UniValue WebRpcRepository::GetHotPosts(int countOut, const int depth, const int nHeight, const string& lang,
        const vector<int>& contentTypes, const string& address, int badReputationLimit)
    {
        auto func = __func__;
        UniValue result(UniValue::VARR);

        string sql = R"sql(
            select t.Id

            from Transactions t indexed by Transactions_Type_Last_String3_Height

            join Payload p indexed by Payload_String1_TxHash
                on p.String1 = ? and t.Hash = p.TxHash

            join Ratings r indexed by Ratings_Type_Id_Last_Value
                on r.Type = 2 and r.Last = 1 and r.Id = t.Id and r.Value > 0

            join Transactions u indexed by Transactions_Type_Last_String1_Height_Id
                on u.Type in (100) and u.Last = 1 and u.Height > 0 and u.String1 = t.String1

            left join Ratings ur indexed by Ratings_Type_Id_Last_Height
                on ur.Type = 0 and ur.Last = 1 and ur.Id = u.Id

            where t.Type in ( )sql" + join(vector<string>(contentTypes.size(), "?"), ",") + R"sql( )
                and t.Last = 1
                and t.Height is not null
                and t.Height <= ?
                and t.Height > ?
                and t.String3 is null

                -- Do not show posts from users with low reputation
                and ifnull(ur.Value,0) > ?

            order by r.Value desc
            limit ?
        )sql";

        vector<int64_t> ids;
        TryTransactionStep(func, [&]()
        {
            auto stmt = SetupSqlStatement(sql);

            int i = 1;
            TryBindStatementText(stmt, i++, lang);
            for (const auto& contenttype: contentTypes)
                TryBindStatementInt(stmt, i++, contenttype);
            TryBindStatementInt(stmt, i++, nHeight);
            TryBindStatementInt(stmt, i++, nHeight - depth);
            TryBindStatementInt(stmt, i++, badReputationLimit);
            TryBindStatementInt(stmt, i++, countOut);

            while (sqlite3_step(*stmt) == SQLITE_ROW)
            {
                if (auto[ok, value] = TryGetColumnInt(*stmt, 0); ok)
                    ids.push_back(value);
            }

            FinalizeSqlStatement(*stmt);
        });

        if (ids.empty())
            return result;

        auto contents = GetContentsData(ids, address);
        result.push_backV(contents);

        return result;
    }

    vector<UniValue> WebRpcRepository::GetContentsData(const vector<int64_t>& ids, const string& address)
    {
        auto func = __func__;
        vector<UniValue> result{};

        if (ids.empty())
            return result;

        string sql = R"sql(
            select
                t.String2 as RootTxHash,
                t.Id,
                case when t.Hash != t.String2 then 'true' else null end edit,
                t.String3 as RelayTxHash,
                t.String1 as AddressHash,
                t.Time,
                p.String1 as Lang,
                t.Type,
                p.String2 as Caption,
                p.String3 as Message,
                p.String7 as Url,
                p.String4 as Tags,
                p.String5 as Images,
                p.String6 as Settings,

                (select count() from Transactions scr indexed by Transactions_Type_Last_String2_Height
                    where scr.Type = 300 and scr.Last in (0,1) and scr.Height is not null and scr.String2 = t.String2) as ScoresCount,

                ifnull((select sum(scr.Int1) from Transactions scr indexed by Transactions_Type_Last_String2_Height
                    where scr.Type = 300 and scr.Last in (0,1) and scr.Height is not null and scr.String2 = t.String2),0) as ScoresSum,

                (select count() from Transactions rep indexed by Transactions_Type_Last_String3_Height
                    where rep.Type in (200,201,202) and rep.Last = 1 and rep.Height is not null and rep.String3 = t.String2) as Reposted,

                (
                    select count()
                    from Transactions s indexed by Transactions_Type_Last_String3_Height
                    where s.Type in (204, 205)
                      and s.Height is not null
                      and s.String3 = t.String2
                      and s.Last = 1
                      -- exclude commenters blocked by the author of the post
                      and not exists (
                        select 1
                        from Transactions b indexed by Transactions_Type_Last_String1_Height_Id
                        where b.Type in (305)
                            and b.Last = 1
                            and b.Height > 0
                            and b.String1 = t.String1
                            and b.String2 = s.String1
                      )
                ) AS CommentsCount,
                
                ifnull((select scr.Int1 from Transactions scr indexed by Transactions_Type_Last_String1_String2_Height
                    where scr.Type = 300 and scr.Last in (0,1) and scr.Height is not null and scr.String1 = ? and scr.String2 = t.String2),0) as MyScore

            from Transactions t indexed by Transactions_Last_Id_Height
            left join Payload p on t.Hash = p.TxHash
            where t.Height is not null
              and t.Last = 1
              and t.Id in ( )sql" + join(vector<string>(ids.size(), "?"), ",") + R"sql( )
        )sql";

        // Get posts
        unordered_map<int64_t, UniValue> tmpResult{};
        vector<string> authors;
        TryTransactionStep(func, [&]()
        {
            auto stmt = SetupSqlStatement(sql);
            int i = 1;

            TryBindStatementText(stmt, i++, address);

            for (int64_t id : ids)
                TryBindStatementInt64(stmt, i++, id);

            // ---------------------------
            while (sqlite3_step(*stmt) == SQLITE_ROW)
            {
                UniValue record(UniValue::VOBJ);

                auto[okHash, txHash] = TryGetColumnString(*stmt, 0);
                auto[okId, txId] = TryGetColumnInt64(*stmt, 1);
                record.pushKV("txid", txHash);
                record.pushKV("id", txId);

                if (auto[ok, value] = TryGetColumnString(*stmt, 2); ok) record.pushKV("edit", value);
                if (auto[ok, value] = TryGetColumnString(*stmt, 3); ok) record.pushKV("repost", value);
                if (auto[ok, value] = TryGetColumnString(*stmt, 4); ok)
                {
                    authors.emplace_back(value);
                    record.pushKV("address", value);
                }
                if (auto[ok, value] = TryGetColumnString(*stmt, 5); ok) record.pushKV("time", value);
                if (auto[ok, value] = TryGetColumnString(*stmt, 6); ok) record.pushKV("l", value); // lang
                if (auto[ok, value] = TryGetColumnString(*stmt, 8); ok) record.pushKV("c", value); // caption
                if (auto[ok, value] = TryGetColumnString(*stmt, 9); ok) record.pushKV("m", value); // message
                if (auto[ok, value] = TryGetColumnString(*stmt, 10); ok) record.pushKV("u", value); // url
                
                if (auto[ok, value] = TryGetColumnInt(*stmt, 7); ok)
                {
                    record.pushKV("type", TransactionHelper::TxStringType((TxType) value));
                    if ((TxType)value == CONTENT_DELETE)
                        record.pushKV("deleted", "true");
                }

                if (auto[ok, value] = TryGetColumnString(*stmt, 11); ok)
                {
                    UniValue t(UniValue::VARR);
                    t.read(value);
                    record.pushKV("t", t);
                }

                if (auto[ok, value] = TryGetColumnString(*stmt, 12); ok)
                {
                    UniValue ii(UniValue::VARR);
                    ii.read(value);
                    record.pushKV("i", ii);
                }

                if (auto[ok, value] = TryGetColumnString(*stmt, 13); ok)
                {
                    UniValue s(UniValue::VOBJ);
                    s.read(value);
                    record.pushKV("s", s);
                }

                if (auto [ok, value] = TryGetColumnString(*stmt, 14); ok) record.pushKV("scoreCnt", value);
                if (auto [ok, value] = TryGetColumnString(*stmt, 15); ok) record.pushKV("scoreSum", value);
                if (auto [ok, value] = TryGetColumnInt(*stmt, 16); ok && value > 0) record.pushKV("reposted", value);
                if (auto [ok, value] = TryGetColumnInt(*stmt, 17); ok) record.pushKV("comments", value);

                if (!address.empty())
                {
                    if (auto [ok, value] = TryGetColumnString(*stmt, 18); ok)
                        record.pushKV("myVal", value);
                }

                tmpResult[txId] = record;                
            }

            FinalizeSqlStatement(*stmt);
        });

        // ---------------------------------------------
        // Get last comments for all posts
        auto lastComments = GetLastComments(ids, address);
        for (auto& record : tmpResult)
            record.second.pushKV("lastComment", lastComments[record.first]);

        // ---------------------------------------------
        // Get profiles for posts
        auto profiles = GetAccountProfiles(authors);
        for (auto& record : tmpResult)
            record.second.pushKV("userprofile", profiles[record.second["address"].get_str()]);

        // ---------------------------------------------
        // Place in result data with source sorting
        for (auto& id : ids)
            result.push_back(tmpResult[id]);

        return result;
    }

    UniValue WebRpcRepository::GetTopFeed(int countOut, const int64_t& topContentId, int topHeight,
        const string& lang, const vector<string>& tags, const vector<int>& contentTypes,
        const vector<string>& txidsExcluded, const vector<string>& adrsExcluded, const vector<string>& tagsExcluded,
        const string& address, int depth, int badReputationLimit)
    {
        auto func = __func__;
        UniValue result(UniValue::VARR);

        if (contentTypes.empty())
            return result;

        // --------------------------------------------

        string contentTypesWhere = " ( " + join(vector<string>(contentTypes.size(), "?"), ",") + " ) ";

        string contentIdWhere;
        if (topContentId > 0)
            contentIdWhere = " and t.Id < ? ";

        string langFilter;
        if (!lang.empty())
            langFilter += " cross join Payload p indexed by Payload_String1_TxHash on p.TxHash = t.Hash and p.String1 = ? ";

        string sql = R"sql(
            select t.Id

            from Transactions t indexed by Transactions_Type_Last_Height_Id

            cross join Ratings cr indexed by Ratings_Type_Id_Last_Value
                on cr.Type = 2 and cr.Last = 1 and cr.Id = t.Id and cr.Value > 0

            )sql" + langFilter + R"sql(

            cross join Transactions u indexed by Transactions_Type_Last_String1_Height_Id
                on u.Type in (100) and u.Last = 1 and u.Height > 0 and u.String1 = t.String1

            left join Ratings ur indexed by Ratings_Type_Id_Last_Height
                on ur.Type = 0 and ur.Last = 1 and ur.Id = u.Id

            where t.Type in )sql" + contentTypesWhere + R"sql(
                and t.Last = 1
                --and t.String3 is null
                and t.Height > ?
                and t.Height <= ?

                -- Do not show posts from users with low reputation
                and ifnull(ur.Value,0) > ?

                )sql" + contentIdWhere + R"sql(
        )sql";

        if (!tags.empty())
        {
            sql += R"sql(
                and t.id in (
                    select tm.ContentId
                    from web.Tags tag indexed by Tags_Lang_Value_Id
                    join web.TagsMap tm indexed by TagsMap_TagId_ContentId
                        on tag.Id = tm.TagId
                    where tag.Value in ( )sql" + join(vector<string>(tags.size(), "?"), ",") + R"sql( )
                        )sql" + (!lang.empty() ? " and tag.Lang = ? " : "") + R"sql(
                )
            )sql";
        }

        if (!txidsExcluded.empty()) sql += " and t.String2 not in ( " + join(vector<string>(txidsExcluded.size(), "?"), ",") + " ) ";
        if (!adrsExcluded.empty()) sql += " and t.String1 not in ( " + join(vector<string>(adrsExcluded.size(), "?"), ",") + " ) ";
        if (!tagsExcluded.empty())
        {
            sql += R"sql( and t.Id not in (
                select tmEx.ContentId
                from web.Tags tagEx indexed by Tags_Lang_Value_Id
                join web.TagsMap tmEx indexed by TagsMap_TagId_ContentId
                    on tagEx.Id=tmEx.TagId
                where tagEx.Value in ( )sql" + join(vector<string>(tagsExcluded.size(), "?"), ",") + R"sql( )
                    )sql" + (!lang.empty() ? " and tagEx.Lang = ? " : "") + R"sql(
             ) )sql";
        }

        sql += " order by cr.Value desc ";
        sql += " limit ? ";

        // ---------------------------------------------

        vector<int64_t> ids;

        TryTransactionStep(func, [&]()
        {
            int i = 1;
            auto stmt = SetupSqlStatement(sql);

            if (!lang.empty()) TryBindStatementText(stmt, i++, lang);

            for (const auto& contenttype: contentTypes)
                TryBindStatementInt(stmt, i++, contenttype);

            TryBindStatementInt(stmt, i++, topHeight - depth);
            TryBindStatementInt(stmt, i++, topHeight);

            TryBindStatementInt(stmt, i++, badReputationLimit);

            if (topContentId > 0)
                TryBindStatementInt64(stmt, i++, topContentId);

            if (!tags.empty())
            {
                for (const auto& tag: tags)
                    TryBindStatementText(stmt, i++, tag);

                if (!lang.empty())
                    TryBindStatementText(stmt, i++, lang);
            }

            if (!txidsExcluded.empty())
                for (const auto& extxid: txidsExcluded)
                    TryBindStatementText(stmt, i++, extxid);

            if (!adrsExcluded.empty())
                for (const auto& exadr: adrsExcluded)
                    TryBindStatementText(stmt, i++, exadr);

            if (!tagsExcluded.empty())
            {
                for (const auto& extag: tagsExcluded)
                    TryBindStatementText(stmt, i++, extag);

                if (!lang.empty())
                    TryBindStatementText(stmt, i++, lang);
            }

            TryBindStatementInt(stmt, i++, countOut);

            // ---------------------------------------------

            while (sqlite3_step(*stmt) == SQLITE_ROW)
            {
                auto[ok0, contentId] = TryGetColumnInt64(*stmt, 0);
                ids.push_back(contentId);
            }

            FinalizeSqlStatement(*stmt);
        });

        // Get content data
        if (!ids.empty())
        {
            auto contents = GetContentsData(ids, address);
            result.push_backV(contents);
        }

        // Complete!
        return result;
    }

    UniValue WebRpcRepository::GetProfileFeed(const string& addressFeed, int countOut, const int64_t& topContentId, int topHeight,
        const string& lang, const vector<string>& tags, const vector<int>& contentTypes,
        const vector<string>& txidsExcluded, const vector<string>& adrsExcluded, const vector<string>& tagsExcluded,
        const string& address)
    {
        auto func = __func__;
        UniValue result(UniValue::VARR);

        if (addressFeed.empty())
            return result;

        // ---------------------------------------------

        string contentTypesWhere = " ( " + join(vector<string>(contentTypes.size(), "?"), ",") + " ) ";

        string contentIdWhere;
        if (topContentId > 0)
            contentIdWhere = " and t.Id < ? ";

        string langFilter;
        if (!lang.empty())
            langFilter += " join Payload p indexed by Payload_String1_TxHash on p.TxHash = t.Hash and p.String1 = ? ";

        string sql = R"sql(
            select t.Id
            from Transactions t indexed by Transactions_Type_Last_String1_Height_Id
            )sql" + langFilter + R"sql(
            where t.Type in )sql" + contentTypesWhere + R"sql(
                and t.Height > 0
                and t.Height <= ?
                and t.Last = 1
                and t.String1 = ?
                )sql" + contentIdWhere   + R"sql(
        )sql";

        if (!tags.empty())
        {
            sql += R"sql(
                and t.id in (
                    select tm.ContentId
                    from web.Tags tag indexed by Tags_Lang_Value_Id
                    join web.TagsMap tm indexed by TagsMap_TagId_ContentId
                        on tag.Id = tm.TagId
                    where tag.Value in ( )sql" + join(vector<string>(tags.size(), "?"), ",") + R"sql( )
                        )sql" + (!lang.empty() ? " and tag.Lang = ? " : "") + R"sql(
                )
            )sql";
        }

        if (!txidsExcluded.empty()) sql += " and t.String2 not in ( " + join(vector<string>(txidsExcluded.size(), "?"), ",") + " ) ";
        if (!adrsExcluded.empty()) sql += " and t.String1 not in ( " + join(vector<string>(adrsExcluded.size(), "?"), ",") + " ) ";
        if (!tagsExcluded.empty())
        {
            sql += R"sql( and t.Id not in (
                select tmEx.ContentId
                from web.Tags tagEx indexed by Tags_Lang_Value_Id
                join web.TagsMap tmEx indexed by TagsMap_TagId_ContentId
                    on tagEx.Id=tmEx.TagId
                where tagEx.Value in ( )sql" + join(vector<string>(tagsExcluded.size(), "?"), ",") + R"sql( )
                    )sql" + (!lang.empty() ? " and tagEx.Lang = ? " : "") + R"sql(
             ) )sql";
        }

        sql += " order by t.Id desc ";
        sql += " limit ? ";

        // ---------------------------------------------

        vector<int64_t> ids;
        TryTransactionStep(func, [&]()
        {
            int i = 1;
            auto stmt = SetupSqlStatement(sql);

            if (!lang.empty()) TryBindStatementText(stmt, i++, lang);

            for (const auto& contenttype: contentTypes)
                TryBindStatementInt(stmt, i++, contenttype);

            TryBindStatementInt(stmt, i++, topHeight);
            
            TryBindStatementText(stmt, i++, addressFeed);

            if (topContentId > 0)
                TryBindStatementInt64(stmt, i++, topContentId);

            if (!tags.empty())
            {
                for (const auto& tag: tags)
                    TryBindStatementText(stmt, i++, tag);

                if (!lang.empty())
                    TryBindStatementText(stmt, i++, lang);
            }

            if (!txidsExcluded.empty())
                for (const auto& extxid: txidsExcluded)
                    TryBindStatementText(stmt, i++, extxid);

            if (!adrsExcluded.empty())
                for (const auto& exadr: adrsExcluded)
                    TryBindStatementText(stmt, i++, exadr);

            if (!tagsExcluded.empty())
            {
                for (const auto& extag: tagsExcluded)
                    TryBindStatementText(stmt, i++, extag);

                if (!lang.empty())
                    TryBindStatementText(stmt, i++, lang);
            }

            TryBindStatementInt(stmt, i++, countOut);

            // ---------------------------------------------

            while (sqlite3_step(*stmt) == SQLITE_ROW)
            {
                if (auto[ok, value] = TryGetColumnInt64(*stmt, 0); ok)
                    ids.push_back(value);
            }

            FinalizeSqlStatement(*stmt);
        });

        // Get content data
        if (!ids.empty())
        {
            auto contents = GetContentsData(ids, address);
            result.push_backV(contents);
        }

        // Complete!
        return result;
    }

    UniValue WebRpcRepository::GetSubscribesFeed(const string& addressFeed, int countOut, const int64_t& topContentId, int topHeight,
        const string& lang, const vector<string>& tags, const vector<int>& contentTypes,
        const vector<string>& txidsExcluded, const vector<string>& adrsExcluded, const vector<string>& tagsExcluded,
        const string& address)
    {
        auto func = __func__;
        UniValue result(UniValue::VARR);

        if (addressFeed.empty())
            return result;

        // ---------------------------------------------------

        string contentTypesWhere = " ( " + join(vector<string>(contentTypes.size(), "?"), ",") + " ) ";

        string contentIdWhere;
        if (topContentId > 0)
            contentIdWhere = " and cnt.Id < ? ";

        string langFilter;
        if (!lang.empty())
            langFilter += " join Payload p indexed by Payload_String1_TxHash on p.TxHash = cnt.Hash and p.String1 = ? ";

        string sql = R"sql(
            select cnt.Id

            from Transactions cnt indexed by Transactions_Type_Last_String1_Height_Id

            )sql" + langFilter + R"sql(

            join Transactions subs indexed by Transactions_Type_Last_String1_String2_Height
                on subs.Type in (302,303)
               and subs.Last = 1
               and subs.Height > 0
               and subs.String1 = ?
               and subs.String2 = cnt.String1

            where cnt.Type in )sql" + contentTypesWhere + R"sql(
              and cnt.Last = 1
              and cnt.Height > 0
              and cnt.Height <= ?
            
            )sql" + contentIdWhere + R"sql(

        )sql";

        if (!tags.empty())
        {
            sql += R"sql(
                and cnt.id in (
                    select tm.ContentId
                    from web.Tags tag indexed by Tags_Lang_Value_Id
                    join web.TagsMap tm indexed by TagsMap_TagId_ContentId
                        on tag.Id = tm.TagId
                    where tag.Value in ( )sql" + join(vector<string>(tags.size(), "?"), ",") + R"sql( )
                        )sql" + (!lang.empty() ? " and tag.Lang = ? " : "") + R"sql(
                )
            )sql";
        }

        if (!txidsExcluded.empty()) sql += " and cnt.String2 not in ( " + join(vector<string>(txidsExcluded.size(), "?"), ",") + " ) ";
        if (!adrsExcluded.empty()) sql += " and cnt.String1 not in ( " + join(vector<string>(adrsExcluded.size(), "?"), ",") + " ) ";
        if (!tagsExcluded.empty())
        {
            sql += R"sql( and cnt.Id not in (
                select tmEx.ContentId
                from web.Tags tagEx indexed by Tags_Lang_Value_Id
                join web.TagsMap tmEx indexed by TagsMap_TagId_ContentId
                    on tagEx.Id=tmEx.TagId
                where tagEx.Value in ( )sql" + join(vector<string>(tagsExcluded.size(), "?"), ",") + R"sql( )
                    )sql" + (!lang.empty() ? " and tagEx.Lang = ? " : "") + R"sql(
             ) )sql";
        }

        sql += " order by cnt.Id desc ";
        sql += " limit ? ";

        // ---------------------------------------------------

        vector<int64_t> ids;
        TryTransactionStep(func, [&]()
        {
            int i = 1;
            auto stmt = SetupSqlStatement(sql);

            if (!lang.empty()) TryBindStatementText(stmt, i++, lang);

            TryBindStatementText(stmt, i++, addressFeed);

            for (const auto& contenttype: contentTypes)
                TryBindStatementInt(stmt, i++, contenttype);

            TryBindStatementInt(stmt, i++, topHeight);

            if (topContentId > 0)
                TryBindStatementInt64(stmt, i++, topContentId);

            if (!tags.empty())
            {
                for (const auto& tag: tags)
                    TryBindStatementText(stmt, i++, tag);

                if (!lang.empty())
                    TryBindStatementText(stmt, i++, lang);
            }

            if (!txidsExcluded.empty())
                for (const auto& extxid: txidsExcluded)
                    TryBindStatementText(stmt, i++, extxid);

            if (!adrsExcluded.empty())
                for (const auto& exadr: adrsExcluded)
                    TryBindStatementText(stmt, i++, exadr);

            if (!tagsExcluded.empty())
            {
                for (const auto& extag: tagsExcluded)
                    TryBindStatementText(stmt, i++, extag);

                if (!lang.empty())
                    TryBindStatementText(stmt, i++, lang);
            }

            TryBindStatementInt(stmt, i++, countOut);

            // ---------------------------------------------

            while (sqlite3_step(*stmt) == SQLITE_ROW)
            {
                if (auto[ok, value] = TryGetColumnInt64(*stmt, 0); ok)
                    ids.push_back(value);
            }

            FinalizeSqlStatement(*stmt);
        });

        // Get content data
        if (!ids.empty())
        {
            auto contents = GetContentsData(ids, address);
            result.push_backV(contents);
        }

        // Complete!
        return result;
    }

    UniValue WebRpcRepository::GetHistoricalFeed(int countOut, const int64_t& topContentId, int topHeight,
        const string& lang, const vector<string>& tags, const vector<int>& contentTypes,
        const vector<string>& txidsExcluded, const vector<string>& adrsExcluded, const vector<string>& tagsExcluded,
        const string& address, int badReputationLimit)
    {
        auto func = __func__;
        UniValue result(UniValue::VARR);

        if (contentTypes.empty())
            return result;

        // --------------------------------------------

        string contentTypesWhere = " ( " + join(vector<string>(contentTypes.size(), "?"), ",") + " ) ";

        string contentIdWhere;
        if (topContentId > 0)
            contentIdWhere = " and t.Id < ? ";

        string langFilter;
        if (!lang.empty())
            langFilter += " join Payload p indexed by Payload_String1_TxHash on p.TxHash = t.Hash and p.String1 = ? ";

        string sql = R"sql(
            select t.Id

            from Transactions t indexed by Transactions_Last_Id_Height

            )sql" + langFilter + R"sql(

            join Transactions u indexed by Transactions_Type_Last_String1_Height_Id
                on u.Type in (100) and u.Last = 1 and u.Height > 0 and u.String1 = t.String1

            left join Ratings ur indexed by Ratings_Type_Id_Last_Height
                on ur.Type = 0 and ur.Last = 1 and ur.Id = u.Id

            where t.Type in )sql" + contentTypesWhere + R"sql(
                and t.Last = 1
                and t.String3 is null
                and t.Height > 0
                and t.Height <= ?

                -- Do not show posts from users with low reputation
                and ifnull(ur.Value,0) > ?

                )sql" + contentIdWhere + R"sql(
        )sql";

        if (!tags.empty())
        {
            sql += R"sql(
                and t.id in (
                    select tm.ContentId
                    from web.Tags tag indexed by Tags_Lang_Value_Id
                    join web.TagsMap tm indexed by TagsMap_TagId_ContentId
                        on tag.Id = tm.TagId
                    where tag.Value in ( )sql" + join(vector<string>(tags.size(), "?"), ",") + R"sql( )
                        )sql" + (!lang.empty() ? " and tag.Lang = ? " : "") + R"sql(
                )
            )sql";
        }

        if (!txidsExcluded.empty()) sql += " and t.String2 not in ( " + join(vector<string>(txidsExcluded.size(), "?"), ",") + " ) ";
        if (!adrsExcluded.empty()) sql += " and t.String1 not in ( " + join(vector<string>(adrsExcluded.size(), "?"), ",") + " ) ";
        if (!tagsExcluded.empty())
        {
            sql += R"sql( and t.Id not in (
                select tmEx.ContentId
                from web.Tags tagEx indexed by Tags_Lang_Value_Id
                join web.TagsMap tmEx indexed by TagsMap_TagId_ContentId
                    on tagEx.Id=tmEx.TagId
                where tagEx.Value in ( )sql" + join(vector<string>(tagsExcluded.size(), "?"), ",") + R"sql( )
                    )sql" + (!lang.empty() ? " and tagEx.Lang = ? " : "") + R"sql(
             ) )sql";
        }

        sql += " order by t.Id desc ";
        sql += " limit ? ";

        // ---------------------------------------------

        vector<int64_t> ids;

        TryTransactionStep(func, [&]()
        {
            int i = 1;
            auto stmt = SetupSqlStatement(sql);

            if (!lang.empty()) TryBindStatementText(stmt, i++, lang);

            for (const auto& contenttype: contentTypes)
                TryBindStatementInt(stmt, i++, contenttype);

            TryBindStatementInt(stmt, i++, topHeight);

            TryBindStatementInt(stmt, i++, badReputationLimit);

            if (topContentId > 0)
                TryBindStatementInt64(stmt, i++, topContentId);

            if (!tags.empty())
            {
                for (const auto& tag: tags)
                    TryBindStatementText(stmt, i++, tag);

                if (!lang.empty())
                    TryBindStatementText(stmt, i++, lang);
            }

            if (!txidsExcluded.empty())
                for (const auto& extxid: txidsExcluded)
                    TryBindStatementText(stmt, i++, extxid);
            
            if (!adrsExcluded.empty())
                for (const auto& exadr: adrsExcluded)
                    TryBindStatementText(stmt, i++, exadr);
            
            if (!tagsExcluded.empty())
            {
                for (const auto& extag: tagsExcluded)
                    TryBindStatementText(stmt, i++, extag);

                if (!lang.empty())
                    TryBindStatementText(stmt, i++, lang);
            }
                    
            TryBindStatementInt(stmt, i++, countOut);

            // ---------------------------------------------
            
            while (sqlite3_step(*stmt) == SQLITE_ROW)
            {
                auto[ok0, contentId] = TryGetColumnInt64(*stmt, 0);
                ids.push_back(contentId);
            }

            FinalizeSqlStatement(*stmt);
        });

        // Get content data
        if (!ids.empty())
        {
            auto contents = GetContentsData(ids, address);
            result.push_backV(contents);
        }

        // Complete!
        return result;
    }

    UniValue WebRpcRepository::GetHierarchicalFeed(int countOut, const int64_t& topContentId, int topHeight,
        const string& lang, const vector<string>& tags, const vector<int>& contentTypes,
        const vector<string>& txidsExcluded, const vector<string>& adrsExcluded, const vector<string>& tagsExcluded,
        const string& address, int badReputationLimit)
    {
        auto func = __func__;
        UniValue result(UniValue::VARR);

        // ---------------------------------------------

        string contentTypesFilter = join(vector<string>(contentTypes.size(), "?"), ",");

        string langFilter;
        if (!lang.empty())
            langFilter += " join Payload p indexed by Payload_String1_TxHash on p.TxHash = t.Hash and p.String1 = ? ";

        string sql = R"sql(
            select
                (t.Id)ContentId,
                ifnull(pr.Value,0)ContentRating,
                ifnull(ur.Value,0)AccountRating,
                torig.Height,
                
                ifnull((
                    select sum(ifnull(pr.Value,0))
                    from (
                        select p.Id
                        from Transactions p indexed by Transactions_Type_Last_String1_Height_Id
                        where p.Type in ( )sql" + contentTypesFilter + R"sql( )
                            and p.Last = 1
                            and p.String1 = t.String1
                            and p.Height < torig.Height
                            and p.Height > (torig.Height - ?)
                        order by p.Height desc
                        limit ?
                    )q
                    left join Ratings pr indexed by Ratings_Type_Id_Last_Height
                        on pr.Type = 2 and pr.Id = q.Id and pr.Last = 1
                ), 0)SumRating

            from Transactions t indexed by Transactions_Type_Last_String3_Height

            )sql" + langFilter + R"sql(

            join Transactions torig indexed by Transactions_Id on torig.Height > 0 and torig.Id = t.Id and torig.Hash = torig.String2

            left join Ratings pr indexed by Ratings_Type_Id_Last_Height
                on pr.Type = 2 and pr.Last = 1 and pr.Id = t.Id

            join Transactions u indexed by Transactions_Type_Last_String1_Height_Id
                on u.Type in (100) and u.Last = 1 and u.Height > 0 and u.String1 = t.String1

            left join Ratings ur indexed by Ratings_Type_Id_Last_Height
                on ur.Type = 0 and ur.Last = 1 and ur.Id = u.Id

            where t.Type in ( )sql" + contentTypesFilter + R"sql( )
                and t.Last = 1
                and t.String3 is null
                and t.Height <= ?
                and t.Height > ?

                -- Do not show posts from users with low reputation
                and ifnull(ur.Value,0) > ?
        )sql";

        if (!tags.empty())
        {
            sql += R"sql( and t.id in (
                select tm.ContentId
                from web.Tags tag indexed by Tags_Lang_Value_Id
                join web.TagsMap tm indexed by TagsMap_TagId_ContentId
                    on tag.Id = tm.TagId
                where tag.Value in ( )sql" + join(vector<string>(tags.size(), "?"), ",") + R"sql( )
                    )sql" + (!lang.empty() ? " and tag.Lang = ? " : "") + R"sql(
            ) )sql";
        }

        if (!txidsExcluded.empty()) sql += " and t.String2 not in ( " + join(vector<string>(txidsExcluded.size(), "?"), ",") + " ) ";
        if (!adrsExcluded.empty()) sql += " and t.String1 not in ( " + join(vector<string>(adrsExcluded.size(), "?"), ",") + " ) ";
        if (!tagsExcluded.empty())
        {
            sql += R"sql( and t.Id not in (
                select tmEx.ContentId
                from web.Tags tagEx indexed by Tags_Lang_Value_Id
                join web.TagsMap tmEx indexed by TagsMap_TagId_ContentId
                    on tagEx.Id=tmEx.TagId
                where tagEx.Value in ( )sql" + join(vector<string>(tagsExcluded.size(), "?"), ",") + R"sql( )
                    )sql" + (!lang.empty() ? " and tagEx.Lang = ? " : "") + R"sql(
             ) )sql";
        }

        // ---------------------------------------------
        vector<HierarchicalRecord> postsRanks;
        double dekay = (contentTypes.size() == 1 && contentTypes[0] == CONTENT_VIDEO) ? dekayVideo : dekayContent;

        TryTransactionStep(func, [&]()
        {
            auto stmt = SetupSqlStatement(sql);
            int i = 1;

            for (const auto& contenttype: contentTypes)
                TryBindStatementInt(stmt, i++, contenttype);

            TryBindStatementInt(stmt, i++, durationBlocksForPrevPosts);

            TryBindStatementInt(stmt, i++, cntPrevPosts);
            
            if (!lang.empty()) TryBindStatementText(stmt, i++, lang);

            for (const auto& contenttype: contentTypes)
                TryBindStatementInt(stmt, i++, contenttype);

            TryBindStatementInt(stmt, i++, topHeight);
            TryBindStatementInt(stmt, i++, topHeight - cntBlocksForResult);

            TryBindStatementInt(stmt, i++, badReputationLimit);
            
            if (!tags.empty())
            {
                for (const auto& tag: tags)
                    TryBindStatementText(stmt, i++, tag);

                if (!lang.empty())
                    TryBindStatementText(stmt, i++, lang);
            }

            if (!txidsExcluded.empty())
                for (const auto& extxid: txidsExcluded)
                    TryBindStatementText(stmt, i++, extxid);
            
            if (!adrsExcluded.empty())
                for (const auto& exadr: adrsExcluded)
                    TryBindStatementText(stmt, i++, exadr);
            
            if (!tagsExcluded.empty())
            {
                for (const auto& extag: tagsExcluded)
                    TryBindStatementText(stmt, i++, extag);

                if (!lang.empty())
                    TryBindStatementText(stmt, i++, lang);
            }

            // ---------------------------------------------
            
            while (sqlite3_step(*stmt) == SQLITE_ROW)
            {
                HierarchicalRecord record{};

                auto[ok0, contentId] = TryGetColumnInt64(*stmt, 0);
                auto[ok1, contentRating] = TryGetColumnInt(*stmt, 1);
                auto[ok2, accountRating] = TryGetColumnInt(*stmt, 2);
                auto[ok3, contentOrigHeight] = TryGetColumnInt(*stmt, 3);
                auto[ok4, contentScores] = TryGetColumnInt(*stmt, 4);

                record.Id = contentId;
                record.LAST5 = 1.0 * contentScores;
                record.UREP = accountRating;
                record.PREP = contentRating;
                record.DREP = pow(dekayRep, (topHeight - contentOrigHeight));
                record.DPOST = pow(dekay, (topHeight - contentOrigHeight));

                postsRanks.push_back(record);
            }

            FinalizeSqlStatement(*stmt);
        });

        // ---------------------------------------------
        // Calculate content ratings
        int nElements = postsRanks.size();
        for (auto& iPostRank : postsRanks)
        {
            double _LAST5R = 0;
            double _UREPR = 0;
            double _PREPR = 0;

            double boost = 0;
            if (nElements > 1)
            {
                for (auto jPostRank : postsRanks)
                {
                    if (iPostRank.LAST5 > jPostRank.LAST5)
                        _LAST5R += 1;
                    if (iPostRank.UREP > jPostRank.UREP)
                        _UREPR += 1;
                    if (iPostRank.PREP > jPostRank.PREP)
                        _PREPR += 1;
                }

                iPostRank.LAST5R = 1.0 * (_LAST5R * 100) / (nElements - 1);
                iPostRank.UREPR = min(iPostRank.UREP, 1.0 * (_UREPR * 100) / (nElements - 1)) * (iPostRank.UREP < 0 ? 2.0 : 1.0);
                iPostRank.PREPR = min(iPostRank.PREP, 1.0 * (_PREPR * 100) / (nElements - 1)) * (iPostRank.PREP < 0 ? 2.0 : 1.0);
            }
            else
            {
                iPostRank.LAST5R = 100;
                iPostRank.UREPR = 100;
                iPostRank.PREPR = 100;
            }

            iPostRank.POSTRF = 0.4 * (0.75 * (iPostRank.LAST5R + boost) + 0.25 * iPostRank.UREPR) * iPostRank.DREP + 0.6 * iPostRank.PREPR * iPostRank.DPOST;
        }

        // Sort results
        sort(postsRanks.begin(), postsRanks.end(), greater<HierarchicalRecord>());

        // Build result list
        bool found = false;
        int64_t minPostRank = topContentId;
        vector<int64_t> resultIds;
        for(auto iter = postsRanks.begin(); iter < postsRanks.end() && (int)resultIds.size() < countOut; iter++)
        {
            if (iter->Id < minPostRank || minPostRank == 0)
                minPostRank = iter->Id;

            // Find start position
            if (!found && topContentId > 0)
            {
                if (iter->Id == topContentId)
                    found = true;

                continue;
            }

            // Save id for get data
            resultIds.push_back(iter->Id);
        }

        // Get content data
        if (!resultIds.empty())
        {
            auto contents = GetContentsData(resultIds, address);
            result.push_backV(contents);
        }

        // ---------------------------------------------
        // If not completed - request historical data
        int lack = countOut - (int)resultIds.size();
        if (lack > 0)
        {
            UniValue histContents = GetHistoricalFeed(lack, minPostRank, topHeight, lang, tags, contentTypes,
                txidsExcluded, adrsExcluded, tagsExcluded, address, badReputationLimit);

            result.push_backV(histContents.getValues());
        }

        // Complete!
        return result;
    }

    UniValue WebRpcRepository::GetBoostFeed(int topHeight,
        const string& lang, const vector<string>& tags, const vector<int>& contentTypes,
        const vector<string>& txidsExcluded, const vector<string>& adrsExcluded, const vector<string>& tagsExcluded,
        int badReputationLimit)
    {
        auto func = __func__;
        UniValue result(UniValue::VARR);

        // --------------------------------------------

        string contentTypesWhere = " ( " + join(vector<string>(contentTypes.size(), "?"), ",") + " ) ";

        string langFilter;
        if (!lang.empty())
            langFilter += " join Payload p indexed by Payload_String1_TxHash on p.TxHash = tc.Hash and p.String1 = ? ";

        string sql = R"sql(
            select
                tc.Id contentId,
                tb.String2 contentHash,
                sum(tb.Int1) as sumBoost

            from Transactions tb indexed by Transactions_Type_Last_String2_Height
            join Transactions tc indexed by Transactions_Type_Last_String2_Height
                on tc.String2 = tb.String2 and tc.Last = 1 and tc.Type in )sql" + contentTypesWhere + R"sql( and tc.Height > 0
                --and tc.String3 is null--?????

            )sql" + langFilter + R"sql(

            join Transactions u indexed by Transactions_Type_Last_String1_Height_Id
                on u.Type in (100) and u.Last = 1 and u.Height > 0 and u.String1 = tc.String1

            left join Ratings ur indexed by Ratings_Type_Id_Last_Height
                on ur.Type = 0 and ur.Last = 1 and ur.Id = u.Id

            where tb.Type = 208
                and tb.Last in (0, 1)
                and tb.Height <= ?
                and tb.Height > ?

                -- Do not show posts from users with low reputation
                and ifnull(ur.Value,0) > ?

                )sql";

        if (!tags.empty())
        {
            sql += R"sql(
                and tc.id in (
                    select tm.ContentId
                    from web.Tags tag indexed by Tags_Lang_Value_Id
                    join web.TagsMap tm indexed by TagsMap_TagId_ContentId
                        on tag.Id = tm.TagId
                    where tag.Value in ( )sql" + join(vector<string>(tags.size(), "?"), ",") + R"sql( )
                        )sql" + (!lang.empty() ? " and tag.Lang = ? " : "") + R"sql(
                )
            )sql";
        }

        if (!txidsExcluded.empty()) sql += " and tc.String2 not in ( " + join(vector<string>(txidsExcluded.size(), "?"), ",") + " ) ";
        if (!adrsExcluded.empty()) sql += " and tc.String1 not in ( " + join(vector<string>(adrsExcluded.size(), "?"), ",") + " ) ";
        if (!tagsExcluded.empty())
        {
            sql += R"sql( and tc.Id not in (
                select tmEx.ContentId
                from web.Tags tagEx indexed by Tags_Lang_Value_Id
                join web.TagsMap tmEx indexed by TagsMap_TagId_ContentId
                    on tagEx.Id=tmEx.TagId
                where tagEx.Value in ( )sql" + join(vector<string>(tagsExcluded.size(), "?"), ",") + R"sql( )
                    )sql" + (!lang.empty() ? " and tagEx.Lang = ? " : "") + R"sql(
             ) )sql";
        }

        sql += " group by tc.Id, tb.String2";
        sql += " order by sum(tb.Int1) desc";

        // ---------------------------------------------

        vector<int64_t> ids;

        TryTransactionStep(func, [&]()
        {
            int i = 1;
            auto stmt = SetupSqlStatement(sql);

            for (const auto& contenttype: contentTypes)
                TryBindStatementInt(stmt, i++, contenttype);

            if (!lang.empty()) TryBindStatementText(stmt, i++, lang);

            TryBindStatementInt(stmt, i++, topHeight);
            TryBindStatementInt(stmt, i++, topHeight - cntBlocksForResult);

            TryBindStatementInt(stmt, i++, badReputationLimit);

            if (!tags.empty())
            {
                for (const auto& tag: tags)
                    TryBindStatementText(stmt, i++, tag);

                if (!lang.empty())
                    TryBindStatementText(stmt, i++, lang);
            }

            if (!txidsExcluded.empty())
                for (const auto& extxid: txidsExcluded)
                    TryBindStatementText(stmt, i++, extxid);

            if (!adrsExcluded.empty())
                for (const auto& exadr: adrsExcluded)
                    TryBindStatementText(stmt, i++, exadr);

            if (!tagsExcluded.empty())
            {
                for (const auto& extag: tagsExcluded)
                    TryBindStatementText(stmt, i++, extag);

                if (!lang.empty())
                    TryBindStatementText(stmt, i++, lang);
            }

            // ---------------------------------------------

            while (sqlite3_step(*stmt) == SQLITE_ROW)
            {
                auto[ok0, contentId] = TryGetColumnInt64(*stmt, 0);
                auto[ok1, contentHash] = TryGetColumnString(*stmt, 1);
                auto[ok2, sumBoost] = TryGetColumnInt64(*stmt, 2);
                UniValue boost(UniValue::VOBJ);
                boost.pushKV("id", contentId);
                boost.pushKV("txid", contentHash);
                boost.pushKV("boost", sumBoost);
                result.push_back(boost);
            }

            FinalizeSqlStatement(*stmt);
        });

        // Complete!
        return result;
    }

    // TODO (o1q): Remove this method when the client gui switches to new methods
    UniValue WebRpcRepository::GetProfileFeedOld(const string& addressFrom, const string& addressTo, int64_t topContentId,
        int count, const string& lang, const vector<string>& tags, const vector<int>& contentTypes)
    {
        auto func = __func__;
        UniValue result(UniValue::VARR);

        if (addressTo.empty())
            return result;

        // ---------------------------------------------

        string contentTypesFilter = join(vector<string>(contentTypes.size(), "?"), ",");

        string topContentIdFilter;
        if (topContentId > 0)
            topContentIdFilter = " and t.Id < ? ";

        string sql = R"sql(
            select t.Id
            from Transactions t indexed by Transactions_Type_Last_String1_Height_Id
            where t.Type in ( )sql" + contentTypesFilter + R"sql( )
                and t.Height > 0
                and t.Last = 1
                and t.String1 = ?
                )sql" + topContentIdFilter + R"sql(
        )sql";

        if (!tags.empty())
        {
            sql += R"sql(
                and t.id in (
                    select tm.ContentId
                    from web.Tags tag indexed by Tags_Lang_Value_Id
                    join web.TagsMap tm indexed by TagsMap_TagId_ContentId
                        on tag.Id = tm.TagId
                    where tag.Value in ( )sql" + join(vector<string>(tags.size(), "?"), ",") + R"sql( )
                )
            )sql";
        }

        sql += " order by t.Id desc ";
        sql += " limit ? ";

        // ---------------------------------------------

        vector<int64_t> ids;
        TryTransactionStep(func, [&]()
        {
            auto stmt = SetupSqlStatement(sql);

            int i = 1;
            for (const auto& contenttype: contentTypes)
                TryBindStatementInt(stmt, i++, contenttype);

            TryBindStatementText(stmt, i++, addressTo);

            if (topContentId > 0)
                TryBindStatementInt64(stmt, i++, topContentId);

            if (!tags.empty())
                for (const auto& tag: tags)
                    TryBindStatementText(stmt, i++, tag);

            TryBindStatementInt(stmt, i++, count);

            // ---------------------------------------------

            while (sqlite3_step(*stmt) == SQLITE_ROW)
            {
                if (auto[ok, value] = TryGetColumnInt64(*stmt, 0); ok)
                    ids.push_back(value);
            }

            FinalizeSqlStatement(*stmt);
        });

        if (ids.empty())
            return result;

        auto contents = GetContentsData(ids, addressFrom);
        result.push_backV(contents);

        return result;
    }

    // TODO (o1q): Remove this method when the client gui switches to new methods
    UniValue WebRpcRepository::GetSubscribesFeedOld(const string& addressFrom, int64_t topContentId, int count,
        const string& lang, const vector<string>& tags, const vector<int>& contentTypes)
    {
        auto func = __func__;
        UniValue result(UniValue::VARR);

        if (addressFrom.empty())
            return result;

        // ---------------------------------------------------

        string contentTypesFilter = join(vector<string>(contentTypes.size(), "?"), ",");

        string topContentIdFilter;
        if (topContentId > 0)
            topContentIdFilter = " and cnt.Id < ? ";

        string sql = R"sql(
            select cnt.Id

            from Transactions cnt indexed by Transactions_Type_Last_String1_Height_Id

            join Transactions subs indexed by Transactions_Type_Last_String1_String2_Height
                on subs.Type in (302,303)
               and subs.Last = 1
               and subs.Height > 0
               and subs.String1 = ?
               and subs.String2 = cnt.String1

            where cnt.Type in ( )sql" + contentTypesFilter + R"sql( )
              and cnt.Last = 1
              and cnt.Height > 0

            )sql" + topContentIdFilter + R"sql(

        )sql";

        if (!tags.empty())
        {
            sql += R"sql(
                and cnt.id in (
                    select tm.ContentId
                    from web.Tags tag indexed by Tags_Lang_Value_Id
                    join web.TagsMap tm indexed by TagsMap_TagId_ContentId
                        on tag.Id = tm.TagId
                    where tag.Value in ( )sql" + join(vector<string>(tags.size(), "?"), ",") + R"sql( )
                )
            )sql";
        }

        sql += " order by cnt.Id desc ";
        sql += " limit ? ";

        // ---------------------------------------------------

        vector<int64_t> ids;
        TryTransactionStep(func, [&]()
        {
            int i = 1;
            auto stmt = SetupSqlStatement(sql);

            TryBindStatementText(stmt, i++, addressFrom);

            for (const auto& contenttype: contentTypes)
                TryBindStatementInt(stmt, i++, contenttype);

            if (topContentId > 0)
                TryBindStatementInt(stmt, i++, topContentId);

            if (!tags.empty())
                for (const auto& tag: tags)
                    TryBindStatementText(stmt, i++, tag);

            TryBindStatementInt(stmt, i++, count);

            // ---------------------------------------------

            while (sqlite3_step(*stmt) == SQLITE_ROW)
            {
                if (auto[ok, value] = TryGetColumnInt64(*stmt, 0); ok)
                    ids.push_back(value);
            }

            FinalizeSqlStatement(*stmt);
        });

        if (ids.empty())
            return result;

        auto contents = GetContentsData(ids, addressFrom);
        result.push_backV(contents);

        return result;
    }

    // ------------------------------------------------------

    vector<int64_t> WebRpcRepository::GetRandomContentIds(const string& lang, int count, int height)
    {
        vector<int64_t> result;

        auto sql = R"sql(
            select t.Id, t.String1, r.Value, p.String1

            from Transactions t indexed by Transactions_Last_Id_Height

            cross join Transactions u indexed by Transactions_Type_Last_String1_Height_Id
                on u.Type = 100 and u.Last = 1 and u.Height > 0 and u.String1 = t.String1

            cross join Ratings r indexed by Ratings_Type_Id_Last_Value
                on r.Type = 0 and r.Last = 1 and r.Id = u.Id and r.Value > 0

            cross join Payload p indexed by Payload_String1_TxHash
                on p.TxHash = t.Hash and p.String1 = ?

            where t.Last = 1
              and t.Height > 0
              and t.Id in (
                select tr.Id
                from Transactions tr indexed by Transactions_Type_Last_Height_Id
                where tr.Type in (200,201,202)
                  and tr.Last = 1
                  and tr.Height > ?
                order by random()
                limit ?
              )

            order by random()
            limit ?
        )sql";

        TryTransactionStep(__func__, [&]()
        {
            int i = 1;
            auto stmt = SetupSqlStatement(sql);

            TryBindStatementText(stmt, i++, lang);
            TryBindStatementInt(stmt, i++, height);
            TryBindStatementInt(stmt, i++, count * 100);
            TryBindStatementInt(stmt, i++, count);

            while (sqlite3_step(*stmt) == SQLITE_ROW)
            {
                if (auto[ok, value] = TryGetColumnInt64(*stmt, 0); ok) result.push_back(value);
            }

            FinalizeSqlStatement(*stmt);
        });

        return result;
    }

    UniValue WebRpcRepository::GetContentActions(const string& postTxHash)
    {
        auto func = __func__;
        UniValue resultScores(UniValue::VARR);
        UniValue resultBoosts(UniValue::VARR);
        UniValue resultDonations(UniValue::VARR);
        UniValue result(UniValue::VOBJ);

        string sql = R"sql(
            --scores
            select
                s.String2 as ContentTxHash,
                s.String1 as AddressHash,
                p.String2 as AccountName,
                p.String3 as AccountAvatar,
                r.Value as AccountReputation,
                s.Int1 as ScoreValue,
                0 as sumBoost,
                0 as sumDonation
            from Transactions s indexed by Transactions_Type_Last_String2_Height
            cross join Transactions u indexed by Transactions_Type_Last_String1_Height_Id
                on  u.String1 = s.String1 and u.Type in (100) and u.Last = 1 and u.Height > 0
            left join Ratings r indexed by Ratings_Type_Id_Last_Value
                on r.Id = u.Id and r.Type = 0 and r.Last = 1
            cross join Payload p on p.TxHash = u.Hash
            where s.Type in (300)
              and s.Last in (0,1)
              and s.Height > 0
              and s.String2 = ?

            --boosts
            union

            select
                tb.String2 as ContentTxHash,
                tb.String1 as AddressHash,
                p.String2 as AccountName,
                p.String3 as AccountAvatar,
                r.Value as AccountReputation,
                0 as ScoreValue,
                tb.sumBoost as sumBoost,
                0 as sumDonation
            from
            (
            select
                b.String1,
                b.String2,
                sum(b.Int1) as sumBoost
            from Transactions b indexed by Transactions_Type_Last_String2_Height
            where b.Type in (208)
              and b.Last in (0,1)
              and b.Height > 0
              and b.String2 = ?
            group by
                b.String1,
                b.String2
            )tb
            cross join Transactions u indexed by Transactions_Type_Last_String1_Height_Id
                on u.String1 = tb.String1 and u.Type in (100) and u.Last = 1 and u.Height > 0
            left join Ratings r indexed by Ratings_Type_Id_Last_Value
                on r.Id = u.Id and r.Type = 0 and r.Last = 1
            cross join Payload p on p.TxHash = u.Hash

            --donations
            union

            select
                td.String3 as ContentTxHash,
                td.String1 as AddressHash,
                p.String2 as AccountName,
                p.String3 as AccountAvatar,
                r.Value as AccountReputation,
                0 as ScoreValue,
                0 as sumBoost,
                td.sumDonation as sumDonation
            from
            (
            select
                comment.String1,
                comment.String3,
                sum(o.Value) as sumDonation
            from Transactions comment indexed by Transactions_Type_Last_String3_Height
            join Transactions content indexed by Transactions_Type_Last_String2_Height
                on content.String2 = comment.String3
                    and content.Type in (200,201,202)
                    and content.Last = 1
                    and content.Height is not null
            join TxOutputs o indexed by TxOutputs_TxHash_AddressHash_Value
                on o.TxHash = comment.Hash
                    and o.AddressHash = content.String1
                    and o.AddressHash != comment.String1
                    and o.Value > 0
            where comment.Type in (204, 205, 206)
                and comment.Height is not null
                and comment.Last = 1
                and comment.String3 = ?
            group by
                comment.String1,
                comment.String3
            )td
            cross join Transactions u indexed by Transactions_Type_Last_String1_Height_Id
                on u.String1 = td.String1 and u.Type in (100) and u.Last = 1 and u.Height > 0
            left join Ratings r indexed by Ratings_Type_Id_Last_Value
                on r.Id = u.Id and r.Type = 0 and r.Last = 1
            cross join Payload p on p.TxHash = u.Hash
        )sql";

        TryTransactionStep(func, [&]()
        {
            auto stmt = SetupSqlStatement(sql);

            int i = 1;
            TryBindStatementText(stmt, i++, postTxHash);
            TryBindStatementText(stmt, i++, postTxHash);
            TryBindStatementText(stmt, i++, postTxHash);

            // ---------------------------------------------

            while (sqlite3_step(*stmt) == SQLITE_ROW)
            {
                UniValue record(UniValue::VOBJ);
                if (auto[ok, value] = TryGetColumnString(*stmt, 0); ok) record.pushKV("posttxid", value);
                if (auto[ok, value] = TryGetColumnString(*stmt, 1); ok) record.pushKV("address", value);
                if (auto[ok, value] = TryGetColumnString(*stmt, 2); ok) record.pushKV("name", value);
                if (auto[ok, value] = TryGetColumnString(*stmt, 3); ok) record.pushKV("avatar", value);
                if (auto[ok, value] = TryGetColumnString(*stmt, 4); ok) record.pushKV("reputation", value);
                if (auto[ok, value] = TryGetColumnInt(*stmt, 5); ok && value > 0) {
                    record.pushKV("value", value);
                    resultScores.push_back(record);
                }
                if (auto[ok, value] = TryGetColumnInt(*stmt, 6); ok && value > 0) {
                    record.pushKV("value", value);
                    resultBoosts.push_back(record);
                }
                if (auto[ok, value] = TryGetColumnInt(*stmt, 7); ok && value > 0) {
                    record.pushKV("value", value);
                    resultDonations.push_back(record);
                }
            }

            FinalizeSqlStatement(*stmt);
        });

        result.pushKV("scores",resultScores);
        result.pushKV("boosts",resultBoosts);
        result.pushKV("donations",resultDonations);

        return result;
    };
    
    UniValue WebRpcRepository::GetEventsForBlock(int64_t height, const std::set<std::string>& filters)
    {
        static const auto pocketnetteam = R"sql(
            -- Pocket posts
            select
                ('pocketnetteam')TP,
                t.BlockNum as BlockNum,
                t.Hash,
                t.String1

            from Transactions t indexed by Transactions_Height_Type

            where t.Type in (200,201,202)
            and t.Height = ?

        )sql";
        static const auto money = R"sql(
            -- Incoming money
            select
                ('money')TP,
                t.BlockNum as BlockNum,
                t.Hash,
                o.AddressHash

            from TxOutputs o indexed by TxOutputs_AddressHash_TxHeight_TxHash

            join Transactions t indexed by Transactions_Hash_Type_Height
                on t.Hash = o.TxHash
                and t.Type in (1,2,3) -- 1 default money transfer, 2 coinbase, 3 coinstake
                and t.Height = ?

            join TxOutputs i indexed by TxOutputs_SpentTxHash
                on i.SpentTxHash = o.TxHash
                and i.AddressHash != o.AddressHash

            where o.TxHeight = ?
        )sql";
        static const auto referals =  R"sql(
            -- referals
            select
                ('referals')TP,
                t.BlockNum as BlockNum,
                t.Hash,
                t.String2 = ?

            from Transactions t --indexed by Transactions_Type_Last_String2_Height

            where t.Type = 100
                and t.Height = ?

        )sql";
        static const auto answers = R"sql(
            -- Comment answers
            select
                'answers',
                c.String1 as AddressOrd,
                orig.Height as HeightOrd,
                a.Hash,
                a.Type,
                a.String1 as addrFrom,
                a.String2 as RootTxHash,
                a.String3 as posttxid,
                a.String4 as parentid,
                a.String5 as answerid,
                a.Time,
                null
            from Transactions c indexed by Transactions_Type_Last_String1_String2_Height -- My comments
            join Transactions a indexed by Transactions_Type_Last_Height_String5_String1
                on a.Type in (204, 205) and a.Last = 1 and a.String5 = c.String2 and a.String1 != c.String1
            join Transactions orig indexed by Transactions_Hash_Height -- TODO (losty): very slow here. However, even slow without it
            -- TODO: creating Transactions_Type_Last_Height_String5_String1_String2 for c speed it up a lot
                on orig.Hash = a.String2
            where c.Type in (204, 205)
            and c.Last = 1
            and c.Height is not null
            and c.String1 = ?
        )sql";
        static const auto comments = R"sql(
            -- Comments for my content
            select
                ('comments')TP,
                c.BlockNum as BlockNum,
                c.Hash,
                p.String1
            from Transactions c indexed by Transactions_Hash_Type_Height
            join Transactions p indexed by Transactions_Type_Last_String1_String2_Height
                on p.Type in (200,201,202)
                and p.String2 = c.String3
                and p.Last = 1
                and c.String1 != p.String1
            where c.Type in (204,205)
                and c.Height = ?
        )sql";
        static const auto subscribers = R"sql(
            -- Subscribers
            select
                ('subscribers')TP,
                subs.BlockNum as BlockNum,
                subs.Hash,
                subs.String2

            from Transactions subs --indexed by Transactions_Type_Last_String2_Height

            join Transactions u --indexed by Transactions_Type_Last_String1_Height_Id
                on u.Type in (100)
                and u.Last = 1
                and u.String1 = subs.String1
                and u.Height is not null

            where subs.Type in (302, 303) -- Ignoring unsubscribers?
                and subs.Height = ?
        )sql";
        static const auto commentscores = R"sql(
            -- Comment scores
            select
                ('commentscores')TP,
                s.BlockNum as BlockNum,
                s.Hash,
                c.String1

            from Transactions s indexed by Transactions_Height_Type

            join Transactions c indexed by Transactions_Type_Last_String2_Height
                on c.Type in (204,205)
                and c.Last = 1
                and s.String2 = c.String2
                and c.Height is not null

            where s.Type in (301)
                and s.Height = ?
        )sql";
        static const auto contentscores = R"sql(
            -- Content scores
            select
                ('contentscores')TP,
                s.BlockNum as BlockNum,
                s.Hash,
                c.String1

            from Transactions s indexed by Transactions_Height_Type

            join Transactions c indexed by Transactions_Type_Last_String2_Height
                on c.Type in (200, 201, 202)
                and c.Last = 1
                and s.String2 = c.String2

            where s.Type in (300)
                and s.Height = ?
        )sql";
        static const auto privatecontent = R"sql(
            -- Content from private subscribers
            select
                ('privatecontent')TP,
                cps.BlockNum as BlockNum,
                cps.Hash,
                subs.String1

            from Transactions cps indexed by Transactions_Height_Type -- TODO (losty): change index? -- content for private subscribers

            join Transactions subs indexed by Transactions_Type_Last_String2_Height -- Subscribers private
                on subs.Type = 303
                and subs.Last = 1
                and subs.String2 = cps.String1

            left join Payload p
                on p.TxHash = cps.Hash

            where cps.Type in (200,201,202)
                and cps.Height = ?
        )sql";
        static const auto boost = R"sql(
            -- Boosts for my content
            select
                ('boost')TP,
                tBoost.BlockNum as BlockNum,
                tBoost.Hash,
                tContent.String1

            from Transactions tBoost indexed by Transactions_Type_Last_Height_Id

            join Transactions tContent indexed by Transactions_Type_Last_String2_Height
                on tContent.Type in (200,201,202)
                and tContent.Last in (0,1)
                and tContent.String2 = tBoost.String2

            where tBoost.Type in (208)
                and tBoost.Last in (0,1)
                and tBoost.Height = ?
        )sql";
        static const auto reposts = R"sql(

            -- Reposts
            select
                ('reposts')TP,
                r.BlockNum as BlockNum,
                r.Hash,
                p.String1

            from Transactions r indexed by Transactions_Height_Type

            join Transactions p indexed by Transactions_Type_Last_String1_Height_Id
                on p.Type in (200,201,202)
                and p.Last = 1
                and p.Hash = r.String3

            where r.Type in (200,201,202)
                and r.Height = ?
        )sql";

        return UniValue(UniValue::VOBJ);
    }
    
    std::vector<ShortForm> WebRpcRepository::GetEventsForAddresses(const std::string& address, int64_t heightMax, int64_t heightMin, int64_t blockNumMax, const std::set<std::string>& filters)
    {
        static const auto pocketnetteam = R"sql(

            -- Pocket posts
            select
                ('pocketnetteam')TP,
                t.Hash,
                t.Type,
                null,
                t.Height as Height,
                t.BlockNum as BlockNum,
                null, -- Address, not required here because we already know it
                p.String2, -- Caption
                null,
                null,
                null,
                null,
                null, -- TODO (losty): related content? If repost etc
                null,
                null,
                null,
                null,
                null,
                null,
                null,
                null,
                null,
                null

            from Transactions t indexed by Transactions_Type_Last_String1_Height_Id

            left join Payload p
                on p.TxHash = t.Hash

            where t.Type in (200,201,202)
                and t.String1 = ?
                and t.Last = 1
                and t.Height > ?
                and (t.Height < ? or (t.Height = ? and t.BlockNum < ?))

        )sql";

        static const auto money = R"sql(

            -- Incoming money
            select
                ('money')TP,
                t.Hash,
                t.Type,
                i.AddressHash,
                t.Height as Height,
                t.BlockNum as BlockNum,
                o.Value,
                null,
                null,
                null,
                null,
                null,
                null,
                null,
                null,
                null,
                null,
                null,
                null,
                null,
                null,
                null,
                null

            from TxOutputs o indexed by TxOutputs_AddressHash_TxHeight_TxHash

            join Transactions t indexed by Transactions_Hash_Type_Height
                on t.Hash = o.TxHash
                and t.Type in (1,2,3) -- 1 default money transfer, 2 coinbase, 3 coinstake
                and t.Height > ?
                and (t.Height < ? or (t.Height = ? and t.BlockNum < ?))

            join TxOutputs i indexed by TxOutputs_SpentTxHash
                on i.SpentTxHash = o.TxHash
                and i.Number = (select min(ii.Number) from TxOutputs ii where ii.SpentTxHash = o.TxHash)
                and i.AddressHash != o.AddressHash  -- TODO (brangr, lostystyg): exclude coinstake first transaction

            where o.AddressHash = ?
                and o.TxHeight > ?
                and o.TxHeight < ?

        )sql";

        static const auto referals =  R"sql(

            -- referals
            select
                ('referal')TP,
                t.Hash,
                t.Type,
                t.String1,
                t.Height as Height,
                t.BlockNum as BlockNum,
                null,
                null,
                p.String2,
                p.String3,
                p.String4,
                r.Value,
                null,
                null,
                null,
                null,
                null,
                null,
                null,
                null,
                null,
                null,
                null

            from Transactions t --indexed by Transactions_Type_Last_String2_Height

            left join Payload p
                on p.TxHash = t.Hash

            left join Ratings r indexed by Ratings_Type_Id_Last_Height
                on r.Type = 0
                and r.Id = t.Id
                and r.Last = 1

            where t.Type = 100
                and t.Last = 1
                and t.String2 = ?
                and t.Height > ?
                and (t.Height < ? or (t.Height = ? and t.BlockNum < ?))
                and t.ROWID = (select min(tt.ROWID) from Transactions tt where tt.Id = t.Id)

        )sql";

        static const auto answers = R"sql(

            -- Comment answers
            select
                'answer',
                a.Hash,
                a.Type,
                a.String1,
                orig.Height as Height,
                a.BlockNum as BlockNum,
                null,
                pa.String1,
                paa.String2,
                paa.String3,
                paa.String4,
                ra.Value,
                c.Hash,
                c.Type,
                null,
                c.Height,
                c.BlockNum,
                null,
                pc.String1,
                null,
                null,
                null,
                null

            from Transactions c indexed by Transactions_Type_Last_String1_String2_Height -- My comments

            left join Payload pc
                on pc.TxHash = c.Hash

            join Transactions a indexed by Transactions_Type_Last_String5_Height -- Other answers
                on a.Type in (204, 205) and a.Last = 1
                and a.Height > ?
                and (a.Height < ? or (a.Height = ? and a.BlockNum < ?))
                and a.String5 = c.String2
                and a.String1 != c.String1

            join Transactions orig indexed by Transactions_Hash_Height
                on orig.Hash = a.String2

            left join Payload pa
                on pa.TxHash = a.Hash

            left join Transactions aa
                on aa.Type = 100
                and aa.Last = 1
                and aa.String1 = a.String1
                and aa.Height > 0

            left join Payload paa
                on paa.TxHash = aa.Hash

            left join Ratings ra indexed by Ratings_Type_Id_Last_Height
                on ra.Type = 0
                and ra.Id = aa.Id
                and ra.Last = 1

            where c.Type in (204, 205)
              and c.Last = 1
              and c.String1 = ?
              and c.Height > 0

        )sql";

        static const auto comments = R"sql(

            -- Comments for my content
            select
                ('comment')TP,
                c.Hash,
                c.Type,
                c.String1,
                c.Height as Height,
                c.BlockNum as BlockNum,
                oc.Value,
                substr(pc.String1, 0, 100),
                pac.String2,
                pac.String3,
                pac.String4,
                null, -- TODO rep
                p.Hash,
                p.Type,
                null,
                p.Height,
                p.BlockNum,
                null,
                null,
                null,
                null,
                null,
                null

            from Transactions p indexed by Transactions_String1_Last_Height

            cross join Transactions c indexed by Transactions_Type_Last_String3_Height
                on c.Type in (204,205)
                and c.Last = 1
                and c.String3 = p.String2
                and c.String1 != p.String1
                and c.Hash = c.String2
                and c.Height > ?
                and (c.Height < ? or (c.Height = ? and c.BlockNum < ?))

            left join TxOutputs oc indexed by TxOutputs_TxHash_AddressHash_Value
                on oc.TxHash = c.Hash and oc.AddressHash = p.String1 and oc.AddressHash != c.String1 

            left join Payload pc
                on pC.TxHash = c.Hash

            join Transactions ac -- accounts of commentators
                on ac.String1 = c.String1
                and ac.Last = 1
                and ac.Type = 100
                and ac.Height > 0

            left join Payload pac
                on pac.TxHash = ac.Hash

            where p.Type in (200,201,202)
                and p.Last = 1
                and p.Height > 0
                and p.String1 = ?

        )sql";

        static const auto subscribers = R"sql(

            -- Subscribers
            select
                ('subscriber')TP,
                subs.Hash,
                subs.Type,
                subs.String1,
                subs.Height as Height,
                subs.BlockNum as BlockNum,
                null,
                null,
                pu.String2,
                pu.String3,
                pu.String4,
                ru.Value,
                null,
                null,
                null,
                null,
                null,
                null,
                null,
                null,
                null,
                null,
                null

            from Transactions subs --indexed by Transactions_Type_Last_String2_Height

            join Transactions u --indexed by Transactions_Type_Last_String1_Height_Id
                on u.Type in (100)
                and u.Last = 1
                and u.String1 = subs.String1
                and u.Height > 0

            left join Payload pu
                on pu.TxHash = u.Hash

            left join Ratings ru indexed by Ratings_Type_Id_Last_Height
                on ru.Type = 0
                and ru.Id = u.Id
                and ru.Last = 1

            where subs.Type in (302, 303) -- Ignoring unsubscribers?
                and subs.Last = 1
                and subs.String2 = ?
                and subs.Height > ?
                and (subs.Height < ? or (subs.Height = ? and subs.BlockNum < ?))

        )sql";

        static const auto commentscores = R"sql(

            -- Comment scores
            select
                ('commentscore')TP,
                s.Hash,
                s.Type,
                s.String1,
                s.Height as Height,
                s.BlockNum as BlockNum,
                s.Int1,
                null,
                pacs.String2,
                pacs.String3,
                pacs.String4,
                racs.Value,
                c.Hash,
                c.Type,
                null,
                c.Height, -- TODO (losty): original?
                c.BlockNum,
                null,
                ps.String1,
                null,
                null,
                null,
                null

            from Transactions c indexed by Transactions_Type_Last_String1_Height_Id

            join Transactions s indexed by Transactions_Type_Last_String2_Height
                on s.Type = 301
                and s.Last = 0
                and s.String2 = c.String2
                and s.Height > ?
                and (s.Height < ? or (s.Height = ? and s.BlockNum < ?))

            left join Payload ps
                on ps.TxHash = c.Hash

            join Transactions acs
                on acs.Type = 100
                and acs.Last = 1
                and acs.String1 = s.String1
                and acs.Height > 0

            left join Payload pacs
                on pacs.TxHash = acs.Hash

            left join Ratings racs indexed by Ratings_Type_Id_Last_Height
                on racs.Type = 0
                and racs.Id = acs.Id
                and racs.Last = 1

            where c.Type in (204,205)
                and c.Last = 1
                and c.Height > 0
                and c.String1 = ?

        )sql";

        static const auto contentscores = R"sql(

            -- Content scores
            select
                ('contentscore')TP,
                s.Hash,
                s.Type,
                s.String1,
                s.Height as Height,
                s.BlockNum as BlockNum,
                s.Int1,
                null,
                pacs.String2,
                pacs.String3,
                pacs.String4,
                racs.Value,
                c.Hash,
                c.Type,
                null,
                c.Height, -- TODO (losty): original?
                c.BlockNum,
                null,
                ps.String2,
                null,
                null,
                null,
                null

            from Transactions c indexed by Transactions_Type_Last_String1_Height_Id

            join Transactions s indexed by Transactions_Type_Last_String2_Height
                on s.Type = 300
                and s.Last = 0
                and s.String2 = c.String2
                and s.Height > ?
                and (s.Height < ? or (s.Height = ? and s.BlockNum < ?))

            left join Payload ps
                on ps.TxHash = c.Hash

            join Transactions acs
                on acs.Type = 100
                and acs.Last = 1
                and acs.String1 = s.String1
                and acs.Height > 0

            left join Payload pacs
                on pacs.TxHash = acs.Hash

            left join Ratings racs indexed by Ratings_Type_Id_Last_Height
                on racs.Type = 0
                and racs.Id = acs.Id
                and racs.Last = 1

            where c.Type in (200, 201, 202)
                and c.Last = 1
                and c.Height > 0
                and c.String1 = ?

        )sql";

        static const auto privatecontent = R"sql(

            -- Content from private subscribers
            select
                ('privatecontent')TP,
                c.Hash,
                c.Type,
                c.String1,
                c.Height as Height,
                c.BlockNum as BlockNum,
                null,
                p.String2,
                pac.String2,
                pac.String3,
                pac.String4,
                rac.Value,
                null, -- TODO (losty): probably reposts here?
                null,
                null,
                null,
                null,
                null,
                null,
                null,
                null,
                null,
                null

            from Transactions subs indexed by Transactions_Type_Last_String1_Height_Id -- Subscribers private

            cross join Transactions c indexed by Transactions_Type_Last_String1_Height_Id -- content for private subscribers
                on c.Type in (200,201,202)
                and c.Last = 1 -- TODO (losty): last = 1 and c.Hash = c.String2 ?????
                and c.String1 = subs.String2
                -- and c.Hash = c.String2 --  TODO (losty): Only first content record
                and c.Height > ?
                and (c.Height < ? or (c.Height = ? and c.BlockNum < ?))

            left join Payload p
                on p.TxHash = c.Hash
            
            join Transactions ac
                on ac.Type = 100
                and ac.Last = 1
                and ac.String1 = c.String1
                and ac.Height > 0

            left join Payload pac
                on pac.TxHash = ac.Hash

            left join Ratings rac indexed by Ratings_Type_Id_Last_Height
                on rac.Type = 0
                and rac.Id = ac.Id
                and rac.Last = 1
                
            where subs.Type = 303
                and subs.Last = 1
                and subs.Height > 0
                and subs.String1 = ?

        )sql";

        static const auto boost = R"sql(

            -- Boosts for my content
            select
                ('boost')TP,
                tBoost.Hash,
                tboost.Type,
                tBoost.String1,
                tBoost.Height as Height,
                tBoost.BlockNum as BlockNum,
                tBoost.Int1,
                null,
                pac.String2,
                pac.String3,
                pac.String4,
                rac.Value,
                tContent.Hash,
                tContent.Type,
                null,
                tContent.Height,
                tContent.BlockNum,
                null,
                pContent.String2,
                null,
                null,
                null,
                null

            from Transactions tBoost indexed by Transactions_Type_Last_Height_Id

            join Transactions tContent indexed by Transactions_Type_Last_String1_String2_Height
                on tContent.Type in (200,201,202)
                and tContent.Last in (0,1)
                and tContent.Height > 0
                and tContent.String1 = ?
                and tContent.String2 = tBoost.String2
            left join Payload pContent
                on pContent.TxHash = tContent.Hash
            
            join Transactions ac
                on ac.String1 = tBoost.String1
                and ac.Type = 100
                and ac.Last = 1
                and ac.Height > 0

            left join Payload pac
                on pac.TxHash = ac.Hash

            left join Ratings rac indexed by Ratings_Type_Id_Last_Height
                on rac.Type = 0
                and rac.Id = ac.Id
                and rac.Last = 1

            where tBoost.Type in (208)
                and tBoost.Last in (0,1)
                and tBoost.Height > ?
                and (tBoost.Height < ? or (tBoost.Height = ? and tBoost.BlockNum < ?))

        )sql";

        static const auto reposts = R"sql(

            -- Reposts
            select
                ('repost')TP,
                r.Hash,
                r.Type,
                r.String1,
                r.Height as Height,
                r.BlockNum as BlockNum,
                null,
                pr.String2,
                par.String2,
                par.String3,
                par.String4,
                rar.Value,
                p.Hash,
                p.Type,
                null,
                p.Height,
                p.BlockNum,
                null,
                pp.String2,
                null,
                null,
                null,
                null

            from Transactions p indexed by Transactions_Type_Last_String1_Height_Id

            join Payload pp
                on pp.TxHash = p.Hash 

            join Transactions r indexed by Transactions_Type_Last_String3_Height
                on r.Type in (200,201,202)
                and r.Last = 1
                and r.String3 = p.Hash
                and r.Height > ?
                and (r.Height < ? or (r.Height = ? and r.BlockNum < ?))

            left join Payload pr
                on pr.TxHash = r.Hash

            join Transactions ar
                on ar.Type = 100
                and ar.Last = 1
                and ar.String1 = r.String1
                and ar.Height > 0

            left join Payload par
                on par.TxHash = ar.Hash

            left join Ratings rar indexed by Ratings_Type_Id_Last_Height
                on rar.Type = 0
                and rar.Id = ar.Id
                and rar.Last = 1

            where p.Type in (200,201,202)
                and p.Last = 1
                and p.Height > 0
                and p.String1 = ?

        )sql";

        static const auto footer = R"sql(

            -- Global order and limit for pagination
            order by Height desc, BlockNum desc
            limit 10

        )sql";

        static const std::vector<std::pair<std::string, std::string>> selects = {
                {"pocketnetteam", pocketnetteam},
                {"money", money},
                {"referal", referals},
                {"answer", answers},
                {"comment", comments},
                {"subscriber", subscribers},
                {"commentscore", commentscores}, // TODO (losty): slow
                {"contentscore", contentscores}, // TODO (losty): slow
                {"privatecontent", privatecontent},
                {"boost", boost},
                {"repost", reposts}
         };

        // TODO (losty): simplify this logic
        std::vector<std::string> sqlConstructable;
        if (filters.empty()) {
            sqlConstructable.reserve(selects.size() * 2 /* "union" after*/ - 1 /* without union after last */);
            for (const auto& select: selects) {
                sqlConstructable.emplace_back(select.second);
                sqlConstructable.emplace_back("union");
            }
            sqlConstructable.pop_back(); // Remove last union
        } else {
            for (const auto& select: selects) {
                if (filters.find(select.first) != filters.end()) {
                    sqlConstructable.emplace_back(select.second);
                    sqlConstructable.emplace_back("union");
                }
            }
            if (sqlConstructable.empty()) {
                // TODO (losty): error
                return {};
            }
            sqlConstructable.pop_back(); // Remove last union
        }
        std::stringstream ss;
        for (const auto& select: sqlConstructable) {
            ss << select;
        }
        ss << footer;
        std::string sql = ss.str();

        std::string pocketnetteamAddress = GetPocketnetteamAddress();

        EventsReconstructor reconstructor;
        TryTransactionStep(__func__, [&]()
        {
            auto stmt = SetupSqlStatement(sql);
            int i = 1;

            // Pocket posts
            if (filters.empty() || filters.find("pocketnetteam") != filters.end()) {
                TryBindStatementText(stmt, i++, pocketnetteamAddress);
                TryBindStatementInt64(stmt, i++, heightMin);
                TryBindStatementInt64(stmt, i++, heightMax);
                TryBindStatementInt64(stmt, i++, heightMax);
                TryBindStatementInt64(stmt, i++, blockNumMax);
            }

            // Incoming money
            if (filters.empty() || filters.find("money") != filters.end()) {
                TryBindStatementInt64(stmt, i++, heightMin);
                TryBindStatementInt64(stmt, i++, heightMax);
                TryBindStatementInt64(stmt, i++, heightMax);
                TryBindStatementInt64(stmt, i++, blockNumMax);
                TryBindStatementText(stmt, i++, address);
                TryBindStatementInt64(stmt, i++, heightMin);
                TryBindStatementInt64(stmt, i++, heightMax);
            }

            // Referals
            if (filters.empty() || filters.find("referal") != filters.end()) {
                TryBindStatementText(stmt, i++, address);
                TryBindStatementInt64(stmt, i++, heightMin);
                TryBindStatementInt64(stmt, i++, heightMax);
                TryBindStatementInt64(stmt, i++, heightMax);
                TryBindStatementInt64(stmt, i++, blockNumMax);
            }

            // Comment answers
            if (filters.empty() || filters.find("answer") != filters.end()) {
                TryBindStatementInt64(stmt, i++, heightMin);
                TryBindStatementInt64(stmt, i++, heightMax);
                TryBindStatementInt64(stmt, i++, heightMax);
                TryBindStatementInt64(stmt, i++, blockNumMax);
                TryBindStatementText(stmt, i++, address);
            }

            // Comments for my content
            if (filters.empty() || filters.find("comment") != filters.end()) {
                TryBindStatementInt64(stmt, i++, heightMin);
                TryBindStatementInt64(stmt, i++, heightMax);
                TryBindStatementInt64(stmt, i++, heightMax);
                TryBindStatementInt64(stmt, i++, blockNumMax);
                TryBindStatementText(stmt, i++, address);
            }
            // Subscribers and unsubscribers
            if (filters.empty() || filters.find("subscriber") != filters.end()) {
                TryBindStatementText(stmt, i++, address);
                TryBindStatementInt64(stmt, i++, heightMin);
                TryBindStatementInt64(stmt, i++, heightMax);
                TryBindStatementInt64(stmt, i++, heightMax);
                TryBindStatementInt64(stmt, i++, blockNumMax);
            }
            // Comment scores
            if (filters.empty() || filters.find("commentscore") != filters.end()) {
                TryBindStatementInt64(stmt, i++, heightMin);
                TryBindStatementInt64(stmt, i++, heightMax);
                TryBindStatementInt64(stmt, i++, heightMax);
                TryBindStatementInt64(stmt, i++, blockNumMax);
                TryBindStatementText(stmt, i++, address);
            }
            // Content scores
            if (filters.empty() || filters.find("contentscore") != filters.end()) {
                TryBindStatementInt64(stmt, i++, heightMin);
                TryBindStatementInt64(stmt, i++, heightMax);
                TryBindStatementInt64(stmt, i++, heightMax);
                TryBindStatementInt64(stmt, i++, blockNumMax);
                TryBindStatementText(stmt, i++, address);
            }
            // Content from private subscribers
            if (filters.empty() || filters.find("privatecontent") != filters.end()) {
                TryBindStatementInt64(stmt, i++, heightMin);
                TryBindStatementInt64(stmt, i++, heightMax);
                TryBindStatementInt64(stmt, i++, heightMax);
                TryBindStatementInt64(stmt, i++, blockNumMax);
                TryBindStatementText(stmt, i++, address);
            }

            // Boosts
            if (filters.empty() || filters.find("boost") != filters.end()) {
                TryBindStatementText(stmt, i++, address);
                TryBindStatementInt64(stmt, i++, heightMin);
                TryBindStatementInt64(stmt, i++, heightMax);
                TryBindStatementInt64(stmt, i++, heightMax);
                TryBindStatementInt64(stmt, i++, blockNumMax);
            }
            // Reposts
            if (filters.empty() || filters.find("repost") != filters.end()) {
                TryBindStatementInt64(stmt, i++, heightMin);
                TryBindStatementInt64(stmt, i++, heightMax);
                TryBindStatementInt64(stmt, i++, heightMax);
                TryBindStatementInt64(stmt, i++, blockNumMax);
                TryBindStatementText(stmt, i++, address);
            }

            while (sqlite3_step(*stmt) == SQLITE_ROW)
            {
                if (!reconstructor.FeedRow(*stmt)) {
                    break;
                }
            }

            FinalizeSqlStatement(*stmt);
        });
        return reconstructor.GetResult();
    }

}<|MERGE_RESOLUTION|>--- conflicted
+++ resolved
@@ -265,21 +265,6 @@
                 u.Id as AddressId,
                 u.String1 as Address,
 
-<<<<<<< HEAD
-                reg.Time as RegistrationDate,
-                reg.Height as RegistrationHeight,
-
-                ifnull((select r.Value from Ratings r indexed by Ratings_Type_Id_Last_Height
-                    where r.Type=0 and r.Id=u.Id and r.Last=1),0) as Reputation,
-
-                ifnull((select b.Value from Balances b indexed by Balances_AddressHash_Last
-                    where b.AddressHash=u.String1 and b.Last=1),0) as Balance,
-
-                (select count() from Ratings r indexed by Ratings_Type_Id_Last_Height
-                    where r.Type=1 and r.Id=u.Id) as Likers,
-
-=======
->>>>>>> 67a8917f
                 (select count() from Transactions p indexed by Transactions_Type_String1_Height_Time_Int1
                     where p.Type in (200) and p.Hash=p.String2 and p.String1=u.String1 and (p.Height>=? or p.Height isnull)) as PostSpent,
 
