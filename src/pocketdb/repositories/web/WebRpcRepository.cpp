// Copyright (c) 2018-2022 The Pocketnet developers
// Distributed under the Apache 2.0 software license, see the accompanying
// https://www.apache.org/licenses/LICENSE-2.0

#include "pocketdb/repositories/web/WebRpcRepository.h"

#include "pocketdb/helpers/ShortFormHelper.h"

<<<<<<< HEAD
#include <functional>

=======
>>>>>>> cc77fdcb
namespace PocketDb
{
    class ShortFormParser : public RowAccessor
    {
    public:
        PocketDb::ShortForm ParseRow(sqlite3_stmt* stmt, const int& startIndex)
        {
            int index = startIndex;
            auto [ok, type] = TryGetColumnString(stmt, index++);
            if (!ok) {
                throw std::runtime_error("Missing row type");
            }

            auto txData = ProcessTxData(stmt, index);
            if (!txData) {
                throw std::runtime_error("Missing required fields for tx data in a row");
            }

            auto relatedContent = ProcessTxData(stmt, index);

            return {PocketHelpers::ShortTxTypeConvertor::strToType(type), *txData, relatedContent};
        }

    protected:
        std::optional<ShortTxData> ProcessTxData(sqlite3_stmt* stmt, int& index)
        {
            const auto i = index;

<<<<<<< HEAD
            static const auto stmtOffset = 11;
=======
            static const auto stmtOffset = 13;
>>>>>>> cc77fdcb
            index += stmtOffset;

            auto [ok1, hash] = TryGetColumnString(stmt, i);
            auto [ok2, txType] = TryGetColumnInt(stmt, i+1);

            if (ok1 && ok2) {
                ShortTxData txData(hash, (PocketTx::TxType)txType);
                if (auto [ok, val] = TryGetColumnString(stmt, i+2); ok) txData.SetAddress(val);
                if (auto [ok, val] = TryGetColumnInt64(stmt, i+3); ok) txData.SetHeight(val);
                if (auto [ok, val] = TryGetColumnInt64(stmt, i+4); ok) txData.SetBlockNum(val);
                if (auto [ok, val] = TryGetColumnInt64(stmt, i+5); ok) txData.SetVal(val);
                if (auto [ok, val] = TryGetColumnString(stmt, i+6); ok) txData.SetDescription(val);
<<<<<<< HEAD
                txData.SetAccount(_processAccount(stmt, i+7));
=======
                if (auto [ok, val] = TryGetColumnString(stmt, i+7); ok) txData.SetCommentParentId(val);
                if (auto [ok, val] = TryGetColumnString(stmt, i+8); ok) txData.SetCommentAnswerId(val);
                txData.SetAccount(_processAccount(stmt, i+9));
>>>>>>> cc77fdcb
                return txData;
            }

            return std::nullopt;
        }

        std::optional<ShortAccount> _processAccount(sqlite3_stmt* stmt, const int& index)
        {
            auto [ok1, name] = TryGetColumnString(stmt, index);
            auto [ok2, avatar] = TryGetColumnString(stmt, index+1);
            auto [ok3, badge] = TryGetColumnString(stmt, index+2);
            auto [ok4, reputation] = TryGetColumnInt64(stmt, index+3);
            if (ok1 && ok4) { // TODO (losty): can there be no avatar?
                return ShortAccount(name, avatar, badge, reputation);
            }
            return std::nullopt;
        }
    };

    class EventsReconstructor : public RowAccessor
    {
    public:
        void FeedRow(sqlite3_stmt* stmt)
        {
            m_result.emplace_back(std::move(m_parser.ParseRow(stmt, 0)));
        }

        std::vector<PocketDb::ShortForm> GetResult() const
        {
            return m_result;
        }
    private:
        ShortFormParser m_parser;
        std::vector<PocketDb::ShortForm> m_result;
    };

    class NotificationsReconstructor : public RowAccessor
    {
    public:
        void FeedRow(sqlite3_stmt* stmt)
        {
            auto shortForm = m_parser.ParseRow(stmt, 1);
            if (shortForm.GetType() == ShortTxType::PocketnetTeam) {
                // Pocketnetteam posts are special case because everyone need to be notified about them
                m_pocketnetteamPosts.emplace_back(std::move(shortForm));
            } else {
                auto [ok, address] = TryGetColumnString(stmt, 0);
                if (!ok) throw std::runtime_error("Missing address of notifier");
                m_result[address].emplace_back(std::move(shortForm));
            }
        }
        WebRpcRepository::NotificationsResult GetResult() const
        {
            return { m_result, m_pocketnetteamPosts };
        }
    private:
        ShortFormParser m_parser;
        std::map<std::string, std::vector<PocketDb::ShortForm>> m_result;
        std::vector<ShortForm> m_pocketnetteamPosts;
    };


    void WebRpcRepository::Init() {}

    void WebRpcRepository::Destroy() {}

    UniValue WebRpcRepository::GetAddressId(const string& address)
    {
        UniValue result(UniValue::VOBJ);

        string sql = R"sql(
            SELECT String1, Id
            FROM Transactions
            WHERE Type in (100, 101, 102)
              and Height is not null
              and Last = 1
              and String1 = ?
        )sql";

        TryTransactionStep(__func__, [&]()
        {
            auto stmt = SetupSqlStatement(sql);

            TryBindStatementText(stmt, 1, address);

            if (sqlite3_step(*stmt) == SQLITE_ROW)
            {
                if (auto[ok, value] = TryGetColumnString(*stmt, 0); ok) result.pushKV("address", value);
                if (auto[ok, value] = TryGetColumnInt64(*stmt, 1); ok) result.pushKV("id", value);
            }

            FinalizeSqlStatement(*stmt);
        });

        return result;
    }

    UniValue WebRpcRepository::GetAddressId(int64_t id)
    {
        UniValue result(UniValue::VOBJ);

        string sql = R"sql(
            SELECT String1, Id
            FROM Transactions
            WHERE Type in (100, 101, 102)
              and Height is not null
              and Last = 1
              and Id = ?
        )sql";

        TryTransactionStep(__func__, [&]()
        {
            auto stmt = SetupSqlStatement(sql);

            TryBindStatementInt64(stmt, 1, id);

            if (sqlite3_step(*stmt) == SQLITE_ROW)
            {
                if (auto[ok, value] = TryGetColumnString(*stmt, 0); ok) result.pushKV("address", value);
                if (auto[ok, value] = TryGetColumnInt64(*stmt, 1); ok) result.pushKV("id", value);
            }

            FinalizeSqlStatement(*stmt);
        });

        return result;
    }

    UniValue WebRpcRepository::GetUserAddress(const string& name)
    {
        UniValue result(UniValue::VARR);

        auto _name = EscapeValue(name);

        string sql = R"sql(
            select p.String2, u.String1
            from Payload p indexed by Payload_String2_nocase_TxHash
            cross join Transactions u indexed by Transactions_Hash_Height
                on u.Type in (100, 101, 102) and u.Height > 0 and u.Hash = p.TxHash and u.Last = 1
            where p.String2 like ? escape '\'
            limit 1
        )sql";

        TryTransactionStep(__func__, [&]()
        {
            auto stmt = SetupSqlStatement(sql);

            TryBindStatementText(stmt, 1, _name);

            while (sqlite3_step(*stmt) == SQLITE_ROW)
            {
                UniValue record(UniValue::VOBJ);

                if (auto[ok, valueStr] = TryGetColumnString(*stmt, 0); ok) record.pushKV("name", valueStr);
                if (auto[ok, valueStr] = TryGetColumnString(*stmt, 1); ok) record.pushKV("address", valueStr);

                result.push_back(record);
            }

            FinalizeSqlStatement(*stmt);
        });

        return result;
    }

    UniValue WebRpcRepository::GetAddressesRegistrationDates(const vector<string>& addresses)
    {
        auto result = UniValue(UniValue::VARR);

        if (addresses.empty())
            return result;

        string sql = R"sql(
            select u.String1, u.Time, u.Hash
            from Transactions u indexed by Transactions_Type_Last_String1_Height_Id
            where u.Type in (100, 101, 102)
            and u.Last in (0,1)
            and u.String1 in ( )sql" + join(vector<string>(addresses.size(), "?"), ",") + R"sql( )
            and u.Height = (
                select min(uf.Height)
                from Transactions uf indexed by Transactions_Id
                where uf.Id = u.Id
            )
        )sql";

        TryTransactionStep(__func__, [&]()
        {
            auto stmt = SetupSqlStatement(sql);

            for (size_t i = 0; i < addresses.size(); i++)
                TryBindStatementText(stmt, (int) i + 1, addresses[i]);

            while (sqlite3_step(*stmt) == SQLITE_ROW)
            {
                UniValue record(UniValue::VOBJ);

                if (auto[ok, valueStr] = TryGetColumnString(*stmt, 0); ok) record.pushKV("address", valueStr);
                if (auto[ok, valueStr] = TryGetColumnString(*stmt, 1); ok) record.pushKV("time", valueStr);
                if (auto[ok, valueStr] = TryGetColumnString(*stmt, 2); ok) record.pushKV("txid", valueStr);

                result.push_back(record);
            }

            FinalizeSqlStatement(*stmt);
        });

        return result;
    }

    UniValue WebRpcRepository::GetTopAddresses(int count)
    {
        UniValue result(UniValue::VARR);

        auto sql = R"sql(
            select AddressHash, Value
            from Balances indexed by Balances_Last_Value
            where Last = 1
            order by Value desc
            limit ?
        )sql";

        TryTransactionStep(__func__, [&]()
        {
            auto stmt = SetupSqlStatement(sql);
            TryBindStatementInt(stmt, 1, count);

            while (sqlite3_step(*stmt) == SQLITE_ROW)
            {
                UniValue addr(UniValue::VOBJ);
                if (auto[ok, value] = TryGetColumnString(*stmt, 0); ok) addr.pushKV("address", value);
                if (auto[ok, value] = TryGetColumnInt64(*stmt, 1); ok) addr.pushKV("balance", value);
                result.push_back(addr);
            }

            FinalizeSqlStatement(*stmt);
        });

        return result;
    }

    UniValue WebRpcRepository::GetAccountState(const string& address, int heightWindow)
    {
        UniValue result(UniValue::VOBJ);

        string sql = R"sql(
            select
                u.Id as AddressId,
                u.String1 as Address,

                (select count() from Transactions p indexed by Transactions_Type_String1_Height_Time_Int1
                    where p.Type in (200) and p.Hash=p.String2 and p.String1=u.String1 and (p.Height>=? or p.Height isnull)) as PostSpent,

                (select count() from Transactions p indexed by Transactions_Type_String1_Height_Time_Int1
                    where p.Type in (201) and p.Hash=p.String2 and p.String1=u.String1 and (p.Height>=? or p.Height isnull)) as VideoSpent,

                (select count() from Transactions p indexed by Transactions_Type_String1_Height_Time_Int1
                    where p.Type in (202) and p.Hash=p.String2 and p.String1=u.String1 and (p.Height>=? or p.Height isnull)) as ArticleSpent,

                (select count() from Transactions p indexed by Transactions_Type_String1_Height_Time_Int1
                    where p.Type in (204) and p.String1=u.String1 and (p.Height>=? or p.Height isnull)) as CommentSpent,

                (select count() from Transactions p indexed by Transactions_Type_String1_Height_Time_Int1
                    where p.Type in (300) and p.String1=u.String1 and (p.Height>=? or p.Height isnull)) as ScoreSpent,

                (select count() from Transactions p indexed by Transactions_Type_String1_Height_Time_Int1
                    where p.Type in (301) and p.String1=u.String1 and (p.Height>=? or p.Height isnull)) as ScoreCommentSpent,

                (select count() from Transactions p indexed by Transactions_Type_String1_Height_Time_Int1
                    where p.Type in (307) and p.String1=u.String1 and (p.Height>=? or p.Height isnull)) as ComplainSpent,

                (select count() from Transactions p indexed by Transactions_Type_String1_Height_Time_Int1
                    where p.Type in (410) and p.String1=u.String1 and (p.Height>=? or p.Height isnull)) as FlagsSpent

            from Transactions u indexed by Transactions_Type_Last_String1_Height_Id

            where u.Type in (100, 101, 102)
            and u.Height is not null
            and u.String1 = ?
            and u.Last = 1
        )sql";

        TryTransactionStep(__func__, [&]()
        {
            auto stmt = SetupSqlStatement(sql);

            TryBindStatementInt(stmt, 1, heightWindow);
            TryBindStatementInt(stmt, 2, heightWindow);
            TryBindStatementInt(stmt, 3, heightWindow);
            TryBindStatementInt(stmt, 4, heightWindow);
            TryBindStatementInt(stmt, 5, heightWindow);
            TryBindStatementInt(stmt, 6, heightWindow);
            TryBindStatementInt(stmt, 7, heightWindow);
            TryBindStatementInt(stmt, 8, heightWindow);
            TryBindStatementText(stmt, 9, address);

            if (sqlite3_step(*stmt) == SQLITE_ROW)
            {
                int i = 0;
                if (auto[ok, value] = TryGetColumnInt64(*stmt, i++); ok) result.pushKV("address_id", value);
                if (auto[ok, value] = TryGetColumnString(*stmt, i++); ok) result.pushKV("address", value);

                if (auto[ok, value] = TryGetColumnInt64(*stmt, i++); ok) result.pushKV("post_spent", value);
                if (auto[ok, value] = TryGetColumnInt64(*stmt, i++); ok) result.pushKV("video_spent", value);
                if (auto[ok, value] = TryGetColumnInt64(*stmt, i++); ok) result.pushKV("article_spent", value);
                if (auto[ok, value] = TryGetColumnInt64(*stmt, i++); ok) result.pushKV("comment_spent", value);
                if (auto[ok, value] = TryGetColumnInt64(*stmt, i++); ok) result.pushKV("score_spent", value);
                if (auto[ok, value] = TryGetColumnInt64(*stmt, i++); ok) result.pushKV("comment_score_spent", value);
                if (auto[ok, value] = TryGetColumnInt64(*stmt, i++); ok) result.pushKV("complain_spent", value);
                
                if (auto[ok, value] = TryGetColumnInt64(*stmt, i++); ok) result.pushKV("mod_flag_spent", value);
            }

            FinalizeSqlStatement(*stmt);
        });

        return result;
    }

    UniValue WebRpcRepository::GetAccountSetting(const string& address)
    {
        string result;

        string sql = R"sql(
            select p.String1
            from Transactions t indexed by Transactions_Type_Last_String1_Height_Id
            join Payload p on p.TxHash = t.Hash
            where t.Type in (103)
              and t.Last = 1
              and t.Height is not null
              and t.String1 = ?
            limit 1
        )sql";

        TryTransactionStep(__func__, [&]()
        {
            auto stmt = SetupSqlStatement(sql);

            TryBindStatementText(stmt, 1, address);

            while (sqlite3_step(*stmt) == SQLITE_ROW)
            {
                if (auto[ok, value] = TryGetColumnString(*stmt, 0); ok)
                    result = value;
            }

            FinalizeSqlStatement(*stmt);
        });

        return result;
    }

    UniValue WebRpcRepository::GetUserStatistic(const vector<string>& addresses, const int nHeight, const int depthR, const int depthC, const int cntC)
    {
        UniValue result(UniValue::VARR);

        if (addresses.empty())
            return  result;

        string addressesWhere = join(vector<string>(addresses.size(), "?"), ",");

        string sql = R"sql(
            select
                u.String1 as Address,

                ifnull((
                  select count(1)
                  from Transactions ru indexed by Transactions_Type_Last_String2_Height
                  where ru.Type in (100)
                    and ru.Last in (0,1)
                    and ru.Height <= ?
                    and ru.Height > ?
                    and ru.String2 = u.String1
                    and ru.ROWID = (
                      select min(ru1.ROWID)
                      from Transactions ru1 indexed by Transactions_Id
                      where ru1.Id = ru.Id
                      limit 1
                    )
                  ),0) as ReferralsCountHist,

                (
                  select count(1)
                  from (
                         select c.String1
                         from Transactions p indexed by Transactions_String1_Last_Height
                         join Transactions c indexed by Transactions_Type_Last_String3_Height
                            on c.Type in (204)
                            and c.Last in (0,1)
                            and c.String3 = p.String2
                            and c.Height <= ?
                            and c.Height > ?
                            and c.Hash = c.String2
                            and c.String1 != u.String1
                         where p.Type in (200,201,202)
                            and p.Last = 1
                            and p.String1 = u.String1
                            and p.Height > 0
                         group by c.String1
                         having count(*) > ?)
                ) as CommentatorsCountHist

            from Transactions u indexed by Transactions_Type_Last_String1_Height_Id
            where u.Type in (100)
              and u.Last = 1
              and u.String1 in ( )sql" + addressesWhere + R"sql( )
              and u.Height is not null
        )sql";

        TryTransactionStep(__func__, [&]()
        {
            auto stmt = SetupSqlStatement(sql);

            int i = 1;
            // Referrals
            TryBindStatementInt(stmt, i++, nHeight);
            TryBindStatementInt(stmt, i++, nHeight - depthR);
            // Commentators
            TryBindStatementInt(stmt, i++, nHeight);
            TryBindStatementInt(stmt, i++, nHeight - depthC);
            TryBindStatementInt(stmt, i++, cntC);
            // Addresses
            for (const auto& address: addresses)
                TryBindStatementText(stmt, i++, address);

            if (sqlite3_step(*stmt) == SQLITE_ROW)
            {
                UniValue record(UniValue::VOBJ);
                auto[ok0, address] = TryGetColumnString(*stmt, 0);
                auto[ok1, ReferralsCountHist] = TryGetColumnInt(*stmt, 1);
                auto[ok2, CommentatorsCountHist] = TryGetColumnInt(*stmt, 2);

                record.pushKV("address", address);
                record.pushKV("histreferals", ReferralsCountHist);
                record.pushKV("commentators", CommentatorsCountHist);
                result.push_back(record);
            }

            FinalizeSqlStatement(*stmt);
        });

        return result;
    }

    vector<tuple<string, int64_t, UniValue>> WebRpcRepository::GetAccountProfiles(
        const vector<string>& addresses,
        const vector<int64_t>& ids,
        bool shortForm,
        int firstFlagsDepth)
    {
        vector<tuple<string, int64_t, UniValue>> result{};

        if (addresses.empty() && ids.empty())
            return result;
        
        string where;
        if (!addresses.empty())
            where += " and u.String1 in (" + join(vector<string>(addresses.size(), "?"), ",") + ") ";
        if (!ids.empty())
            where += " and u.Id in (" + join(vector<string>(ids.size(), "?"), ",") + ") ";

        string fullProfileSql = "";
        if (!shortForm)
        {
            fullProfileSql = R"sql(

                , (
                    select json_group_array(json_object('adddress', subs.String2, 'private', case when subs.Type == 303 then 'true' else 'false' end))
                    from Transactions subs indexed by Transactions_Type_Last_String1_Height_Id
                    where subs.Type in (302,303) and subs.Height is not null and subs.Last = 1 and subs.String1 = u.String1
                ) as Subscribes
                
                , (
                    select json_group_array(subs.String1)
                    from Transactions subs indexed by Transactions_Type_Last_String2_Height
                    where subs.Type in (302,303) and subs.Height is not null and subs.Last = 1 and subs.String2 = u.String1
                ) as Subscribers

                , (
                    select json_group_array(ub.String1)
                    from BlockingLists bl
                    join Transactions ub indexed by Transactions_Type_Last_Height_Id
                    on ub.Id = bl.IdTarget and ub.Type = 100 and ub.Last = 1 and ub.Height is not null
                    where bl.IdSource = u.id
                ) as Blockings

                , ifnull((
                  select count(1)
                  from Transactions ru indexed by Transactions_Type_Last_String2_Height
                  where ru.Type in (100)
                    and ru.Last in (0,1)
                    and ru.String2 = u.String1
                    and ru.Height > 0
                    and ru.ROWID = (
                      select min(ru1.ROWID)
                      from Transactions ru1 indexed by Transactions_Id
                      where ru1.Id = ru.Id
                      limit 1
                    )
                ),0) as ReferralsCount

            )sql";
        }

        string sql = R"sql(
            select
                  u.Hash as AccountHash
                , u.String1 as Address
                , u.Id
                , p.String2 as Name
                , p.String3 as Avatar
                , p.String7 as Donations
                , ifnull(u.String2,'') as Referrer

                , ifnull((
                    select count()
                    from Transactions po indexed by Transactions_Type_Last_String1_Height_Id
                    where po.Type in (200,201,202) and po.Last = 1 and po.Height > 0 and po.String1 = u.String1)
                ,0) as PostsCount

                , ifnull((
                    select count()
                    from Transactions po indexed by Transactions_Type_Last_String1_Height_Id
                    where po.Type in (207) and po.Last = 1 and po.Height > 0 and po.String1 = u.String1)
                ,0) as DelCount

                , ifnull((
                    select r.Value
                    from Ratings r indexed by Ratings_Type_Id_Last_Height
                    where r.Type=0 and r.Id=u.Id and r.Last=1)
                ,0) as Reputation

                , (
                    select count()
                    from Transactions subs indexed by Transactions_Type_Last_String1_Height_Id
                    where subs.Type in (302,303) and subs.Height > 0 and subs.Last = 1 and subs.String1 = u.String1
                ) as SubscribesCount

                , (
                    select count()
                    from Transactions subs indexed by Transactions_Type_Last_String2_Height
                    where subs.Type in (302,303) and subs.Height > 0 and subs.Last = 1 and subs.String2 = u.String1
                ) as SubscribersCount

                , (
                    select count()
                    from BlockingLists bl
                    where bl.IdSource = u.id
                ) as BlockingsCount

                , ifnull((
                    select sum(lkr.Value)
                    from Ratings lkr indexed by Ratings_Type_Id_Last_Height
                    where lkr.Type in (111,112,113) and lkr.Id = u.Id and lkr.Last = 1
                ),0) as Likers

                , p.String6 as Pubkey
                , p.String4 as About
                , p.String1 as Lang
                , p.String5 as Url
                , u.Time

                , (
                    select reg.Time
                    from Transactions reg indexed by Transactions_Id
                    where reg.Id=u.Id and reg.Height is not null order by reg.Height asc limit 1
                ) as RegistrationDate

                , (
                    select json_group_object(gr.Type, gr.Cnt)
                    from (
                      select (f.Int1)Type, (count())Cnt
                      from Transactions f indexed by Transactions_Type_Last_String3_Height
                      where f.Type in ( 410 )
                        and f.Last = 0
                        and f.String3 = u.String1
                        and f.Height > 0
                      group by f.Int1
                    )gr
                ) as FlagsJson

                , (
                    select json_group_object(gr.Type, gr.Cnt)
                    from (
                      select (f.Int1)Type, (count())Cnt
                      from Transactions f indexed by Transactions_Type_Last_String3_Height
                      cross join (
                        select min(fp.Height)minHeight
                        from Transactions fp
                        where fp.Type in (200,201,202)
                          and fp.String1 = u.String1
                          and fp.Hash = fp.String2
                          and fp.Last in (0, 1)
                          and fp.Height > 0
                      )fp
                      where f.Type in (410)
                        and f.Last = 0
                        and f.String3 = u.String1
                        and f.Height >= fp.minHeight
                        and f.Height <= (fp.minHeight + ?)
                        group by f.Int1
                    )gr
                ) as FirstFlagsCount

                )sql" + fullProfileSql + R"sql(

            from Transactions u indexed by Transactions_Type_Last_String1_Height_Id
            cross join Payload p on p.TxHash=u.Hash

            where u.Type in (100,101,102)
              and u.Last = 1
              and u.Height is not null
              )sql" + where + R"sql(
        )sql";

        TryTransactionStep(__func__, [&]()
        {
            auto stmt = SetupSqlStatement(sql);

            // Bind parameters
            int i = 1;
            TryBindStatementInt(stmt, i++, firstFlagsDepth * 1440);
            for (const string& address : addresses)
                TryBindStatementText(stmt, i++, address);
            for (int64_t id : ids)
                TryBindStatementInt64(stmt, i++, id);

            // Fetch data
            while (sqlite3_step(*stmt) == SQLITE_ROW)
            {
                UniValue record(UniValue::VOBJ);

                int i = 0;
                auto[ok0, hash] = TryGetColumnString(*stmt, i++);
                auto[ok1, address] = TryGetColumnString(*stmt, i++);
                auto[ok2, id] = TryGetColumnInt64(*stmt, i++);

                record.pushKV("hash", hash);
                record.pushKV("address", address);
                record.pushKV("id", id);
                if (IsDeveloper(address)) record.pushKV("dev", true);

                if (auto[ok, value] = TryGetColumnString(*stmt, i++); ok) record.pushKV("name", value);
                if (auto[ok, value] = TryGetColumnString(*stmt, i++); ok) record.pushKV("i", value);
                if (auto[ok, value] = TryGetColumnString(*stmt, i++); ok) record.pushKV("b", value);
                if (auto[ok, value] = TryGetColumnString(*stmt, i++); ok) record.pushKV("r", value);
                if (auto[ok, value] = TryGetColumnInt(*stmt, i++); ok) record.pushKV("postcnt", value);
                if (auto[ok, value] = TryGetColumnInt(*stmt, i++); ok) record.pushKV("dltdcnt", value);
                if (auto[ok, value] = TryGetColumnInt(*stmt, i++); ok) record.pushKV("reputation", value / 10.0);
                if (auto[ok, value] = TryGetColumnInt(*stmt, i++); ok) record.pushKV("subscribes_count", value);
                if (auto[ok, value] = TryGetColumnInt(*stmt, i++); ok) record.pushKV("subscribers_count", value);
                if (auto[ok, value] = TryGetColumnInt(*stmt, i++); ok) record.pushKV("blockings_count", value);
                if (auto[ok, value] = TryGetColumnInt(*stmt, i++); ok) record.pushKV("likers_count", value);
                if (auto[ok, value] = TryGetColumnString(*stmt, i++); ok) record.pushKV("k", value);
                if (auto[ok, value] = TryGetColumnString(*stmt, i++); ok) record.pushKV("a", value);
                if (auto[ok, value] = TryGetColumnString(*stmt, i++); ok) record.pushKV("l", value);
                if (auto[ok, value] = TryGetColumnString(*stmt, i++); ok) record.pushKV("s", value);
                if (auto[ok, value] = TryGetColumnInt64(*stmt, i++); ok) record.pushKV("update", value);
                if (auto[ok, value] = TryGetColumnInt64(*stmt, i++); ok) record.pushKV("regdate", value);

                if (auto[ok, value] = TryGetColumnString(*stmt, i++); ok)
                {
                    UniValue flags(UniValue::VOBJ);
                    flags.read(value);
                    record.pushKV("flags", flags);
                }

                if (auto[ok, value] = TryGetColumnString(*stmt, i++); ok)
                {
                    UniValue flags(UniValue::VOBJ);
                    flags.read(value);
                    record.pushKV("firstFlags", flags);
                }

                if (!shortForm)
                {
                    
                    if (auto[ok, value] = TryGetColumnString(*stmt, i++); ok)
                    {
                        UniValue subscribes(UniValue::VARR);
                        subscribes.read(value);
                        record.pushKV("subscribes", subscribes);
                    }

                    if (auto[ok, value] = TryGetColumnString(*stmt, i++); ok)
                    {
                        UniValue subscribes(UniValue::VARR);
                        subscribes.read(value);
                        record.pushKV("subscribers", subscribes);
                    }

                    if (auto[ok, value] = TryGetColumnString(*stmt, i++); ok)
                    {
                        UniValue subscribes(UniValue::VARR);
                        subscribes.read(value);
                        record.pushKV("blocking", subscribes);
                    }
                    
                    if (auto[ok, value] = TryGetColumnInt(*stmt, i++); ok) record.pushKV("rc", value);
                }

                result.emplace_back(address, id, record);
            }

            FinalizeSqlStatement(*stmt);
        });

        return result;
    }

    map<string, UniValue> WebRpcRepository::GetAccountProfiles(const vector<string>& addresses, bool shortForm, int firstFlagsDepth)
    {
        map<string, UniValue> result{};

        auto _result = GetAccountProfiles(addresses, {}, shortForm, firstFlagsDepth);
        for (const auto[address, id, record] : _result)
            result.insert_or_assign(address, record);

        return result;
    }

    map<int64_t, UniValue> WebRpcRepository::GetAccountProfiles(const vector<int64_t>& ids, bool shortForm, int firstFlagsDepth)
    {
        map<int64_t, UniValue> result{};

        auto _result = GetAccountProfiles({}, ids, shortForm, firstFlagsDepth);
        for (const auto[address, id, record] : _result)
            result.insert_or_assign(id, record);

        return result;
    }

    UniValue WebRpcRepository::GetLastComments(int count, int height, const string& lang)
    {
        auto func = __func__;
        auto result = UniValue(UniValue::VARR);

        auto sql = R"sql(
            select
              c.String2   as CommentTxHash,
              p.String2   as ContentTxHash,
              c.String1   as CommentAddress,
              c.Time      as CommentTime,
              c.Height    as CommentHeight,
              pc.String1  as CommentMessage,
              c.String4   as CommentParent,
              c.String5   as CommentAnswer,

              p.String1   as AddressContent,
              ifnull(
                (select String1 from Transactions where Hash = c.String4),
              '')   as AddressCommentParent,
              ifnull(
                (select String1 from Transactions where Hash = c.String5),
              '')   as AddressCommentAnswer,

              (
                select count(1)
                from Transactions sc indexed by Transactions_Type_Last_String2_Height
                where sc.Type = 301 and sc.Last in (0,1) and sc.Height > 0 and sc.String2 = c.String2 and sc.Int1 = 1
              ) as ScoreUp,

              (
                select count(1)
                from Transactions sc indexed by Transactions_Type_Last_String2_Height
                where sc.Type = 301 and sc.Last in (0,1) and sc.Height > 0 and sc.String2 = c.String2 and sc.Int1 = -1
              ) as ScoreDown,

              rc.Value    as CommentRating,

              (case when c.Hash != c.String2 then 1 else 0 end) as CommentEdit,

              (
                  select o.Value
                  from TxOutputs o indexed by TxOutputs_TxHash_AddressHash_Value
                  where o.TxHash = c.Hash and o.AddressHash = p.String1 and o.AddressHash != c.String1
              ) as Donate

            from Transactions c indexed by Transactions_Height_Id

            cross join Transactions p indexed by Transactions_Type_Last_String2_Height
              on p.Type in (200,201,202) and p.Last = 1 and p.Height > 0 and p.String2 = c.String3

            cross join Payload pp indexed by Payload_String1_TxHash
              on pp.TxHash = p.Hash and pp.String1 = ?

            cross join Payload pc
              on pc.TxHash = c.Hash

            cross join Ratings rc indexed by Ratings_Type_Id_Last_Value
              on rc.Type = 3 and rc.Last = 1 and rc.Id = c.Id and rc.Value >= 0

            where c.Type in (204,205)
              and c.Last = 1
              and c.Height > (? - 600)

              and not exists (
                select 1
                from BlockingLists bl
                join Transactions us on us.Id = bl.IdSource and us.Type = 100 and us.Last = 1 and us.Height is not null
                join Transactions ut on ut.Id = bl.IdTarget and ut.Type = 100 and ut.Last = 1 and ut.Height is not null
                where us.String1 = p.String1 and ut.String1 = c.String1
              )

            order by c.Height desc
            limit ?
        )sql";

        TryTransactionStep(func, [&]()
        {
            int i = 1;
            auto stmt = SetupSqlStatement(sql);

            TryBindStatementText(stmt, i++, lang);
            TryBindStatementInt(stmt, i++, height);
            TryBindStatementInt(stmt, i++, count);

            while (sqlite3_step(*stmt) == SQLITE_ROW)
            {
                UniValue record(UniValue::VOBJ);

                int i = 0;
                if (auto[ok, value] = TryGetColumnString(*stmt, i++); ok) record.pushKV("id", value);
                if (auto[ok, value] = TryGetColumnString(*stmt, i++); ok) record.pushKV("postid", value);
                if (auto[ok, value] = TryGetColumnString(*stmt, i++); ok) record.pushKV("address", value);
                if (auto[ok, value] = TryGetColumnString(*stmt, i++); ok)
                {
                    record.pushKV("time", value);
                    record.pushKV("timeUpd", value);
                }
                if (auto[ok, value] = TryGetColumnString(*stmt, i++); ok) record.pushKV("block", value);
                if (auto[ok, value] = TryGetColumnString(*stmt, i++); ok) record.pushKV("msg", value);
                if (auto[ok, value] = TryGetColumnString(*stmt, i++); ok) record.pushKV("parentid", value);
                if (auto[ok, value] = TryGetColumnString(*stmt, i++); ok) record.pushKV("answerid", value);
                if (auto[ok, value] = TryGetColumnString(*stmt, i++); ok) record.pushKV("addressContent", value);
                if (auto[ok, value] = TryGetColumnString(*stmt, i++); ok) record.pushKV("addressCommentParent", value);
                if (auto[ok, value] = TryGetColumnString(*stmt, i++); ok) record.pushKV("addressCommentAnswer", value);
                if (auto[ok, value] = TryGetColumnString(*stmt, i++); ok) record.pushKV("scoreUp", value);
                if (auto[ok, value] = TryGetColumnString(*stmt, i++); ok) record.pushKV("scoreDown", value);
                if (auto[ok, value] = TryGetColumnString(*stmt, i++); ok) record.pushKV("reputation", value);
                if (auto[ok, value] = TryGetColumnInt(*stmt, i++); ok) record.pushKV("edit", value == 1);
                if (auto[ok, value] = TryGetColumnString(*stmt, i++); ok)
                {
                    record.pushKV("donation", "true");
                    record.pushKV("amount", value);
                }

                result.push_back(record);
            }

            FinalizeSqlStatement(*stmt);
        });

        return result;
    }

    map<int64_t, UniValue> WebRpcRepository::GetLastComments(const vector<int64_t>& ids, const string& address)
    {
        auto func = __func__;
        map<int64_t, UniValue> result;

        string sql = R"sql(
            select
                cmnt.contentId,
                cmnt.commentId,
                c.Type,
                c.String2 as RootTxHash,
                c.String3 as PostTxHash,
                c.String1 as AddressHash,
                (select corig.Time from Transactions corig where corig.Hash = c.String2)Time,
                c.Time as TimeUpdate,
                c.Height,
                (select p.String1 from Payload p where p.TxHash = c.Hash)Message,
                c.String4 as ParentTxHash,
                c.String5 as AnswerTxHash,

                (select count(1) from Transactions sc indexed by Transactions_Type_Last_String2_Height
                    where sc.Type=301 and sc.Last in (0,1) and sc.Height is not null and sc.String2 = c.Hash and sc.Int1 = 1) as ScoreUp,

                (select count(1) from Transactions sc indexed by Transactions_Type_Last_String2_Height
                    where sc.Type=301 and sc.Last in (0,1) and sc.Height is not null and sc.String2 = c.Hash and sc.Int1 = -1) as ScoreDown,

                (select r.Value from Ratings r indexed by Ratings_Type_Id_Last_Height
                    where r.Id = c.Id AND r.Type=3 and r.Last=1) as Reputation,

                (select count(*) from Transactions ch indexed by Transactions_Type_Last_String4_Height
                    where ch.Type in (204,205,206) and ch.Last = 1 and ch.Height is not null and ch.String4 = c.String2) as ChildrensCount,

                ifnull((select scr.Int1 from Transactions scr indexed by Transactions_Type_Last_String1_String2_Height
                    where scr.Type = 301 and scr.Last in (0,1) and scr.Height is not null and scr.String1 = ? and scr.String2 = c.String2),0) as MyScore,

                (
                    select o.Value
                    from TxOutputs o indexed by TxOutputs_TxHash_AddressHash_Value
                    where o.TxHash = c.Hash and o.AddressHash = cmnt.ContentAddressHash and o.AddressHash != c.String1
                ) as Donate

            from (
                select

                    (t.Id)contentId,
                    (t.String1)ContentAddressHash,

                    -- Last comment for content record
                    (
                        select c1.Id
                        
                        from Transactions c1 indexed by Transactions_Type_Last_String3_Height

                        left join TxOutputs o indexed by TxOutputs_TxHash_AddressHash_Value
                            on o.TxHash = c1.Hash and o.AddressHash = t.String1 and o.AddressHash != c1.String1 and o.Value > ?

                        where c1.Type in (204, 205)
                          and c1.Last = 1
                          and c1.Height is not null
                          and c1.String3 = t.String2
                          and c1.String4 is null

                          -- exclude commenters blocked by the author of the post 
                          and not exists (
                            select 1
                            from BlockingLists bl
                            join Transactions us on us.Id = bl.IdSource and us.Type = 100 and us.Last = 1 and us.Height is not null
                            join Transactions ut on ut.Id = bl.IdTarget and ut.Type = 100 and ut.Last = 1 and ut.Height is not null
                            where us.String1 = t.String1 and ut.String1 = c1.String1
                          )

                        order by o.Value desc, c1.Id desc
                        limit 1
                    )commentId

                from Transactions t indexed by Transactions_Last_Id_Height

                where t.Type in (200,201,202,207)
                    and t.Last = 1
                    and t.Height is not null
                    and t.Id in ( )sql" + join(vector<string>(ids.size(), "?"), ",") + R"sql( )

            ) cmnt

            join Transactions c indexed by Transactions_Last_Id_Height
                on c.Type in (204,205) and c.Last = 1 and c.Height is not null and c.Id = cmnt.commentId
        )sql";

        TryTransactionStep(func, [&]()
        {
            auto stmt = SetupSqlStatement(sql);
            int i = 1;

            TryBindStatementText(stmt, i++, address);
            TryBindStatementInt64(stmt, i++, (int64_t)(0.5 * COIN));
            for (int64_t id : ids)
                TryBindStatementInt64(stmt, i++, id);

            // ---------------------------
            while (sqlite3_step(*stmt) == SQLITE_ROW)
            {
                UniValue record(UniValue::VOBJ);

                auto[okContentId, contentId] = TryGetColumnInt(*stmt, 0);
                auto[okCommentId, commentId] = TryGetColumnInt(*stmt, 1);
                auto[okType, txType] = TryGetColumnInt(*stmt, 2);
                auto[okRoot, rootTxHash] = TryGetColumnString(*stmt, 3);

                record.pushKV("id", rootTxHash);
                record.pushKV("cid", commentId);
                record.pushKV("edit", (TxType)txType == CONTENT_COMMENT_EDIT);
                record.pushKV("deleted", (TxType)txType == CONTENT_COMMENT_DELETE);

                if (auto[ok, value] = TryGetColumnString(*stmt, 4); ok) record.pushKV("postid", value);
                if (auto[ok, value] = TryGetColumnString(*stmt, 5); ok) record.pushKV("address", value);
                if (auto[ok, value] = TryGetColumnString(*stmt, 6); ok) record.pushKV("time", value);
                if (auto[ok, value] = TryGetColumnString(*stmt, 7); ok) record.pushKV("timeUpd", value);
                if (auto[ok, value] = TryGetColumnString(*stmt, 8); ok) record.pushKV("block", value);
                if (auto[ok, value] = TryGetColumnString(*stmt, 9); ok) record.pushKV("msg", value);
                if (auto[ok, value] = TryGetColumnString(*stmt, 10); ok) record.pushKV("parentid", value);
                if (auto[ok, value] = TryGetColumnString(*stmt, 11); ok) record.pushKV("answerid", value);
                if (auto[ok, value] = TryGetColumnString(*stmt, 12); ok) record.pushKV("scoreUp", value);
                if (auto[ok, value] = TryGetColumnString(*stmt, 13); ok) record.pushKV("scoreDown", value);
                if (auto[ok, value] = TryGetColumnString(*stmt, 14); ok) record.pushKV("reputation", value);
                if (auto[ok, value] = TryGetColumnString(*stmt, 15); ok) record.pushKV("children", value);
                if (auto[ok, value] = TryGetColumnInt(*stmt, 16); ok) record.pushKV("myScore", value);
                if (auto[ok, value] = TryGetColumnString(*stmt, 17); ok)
                {
                    record.pushKV("donation", "true");
                    record.pushKV("amount", value);
                }
                                
                result.emplace(contentId, record);
            }

            FinalizeSqlStatement(*stmt);
        });

        return result;
    }

    UniValue WebRpcRepository::GetCommentsByPost(const string& postHash, const string& parentHash, const string& addressHash)
    {
        auto func = __func__;
        auto result = UniValue(UniValue::VARR);

        string parentWhere = " and c.String4 is null ";
        if (!parentHash.empty())
            parentWhere = " and c.String4 = ? ";

        auto sql = R"sql(
            select

                c.Type,
                c.Hash,
                c.String2 as RootTxHash,
                c.String3 as PostTxHash,
                c.String1 as AddressHash,
                r.Time AS RootTime,
                c.Time,
                c.Height,
                pl.String1 AS Msg,
                c.String4 as ParentTxHash,
                c.String5 as AnswerTxHash,

                (select count(1) from Transactions sc indexed by Transactions_Type_Last_String2_Height
                    where sc.Type=301 and sc.Height is not null and sc.String2 = c.String2 and sc.Int1 = 1 and sc.Last in (0,1)) as ScoreUp,

                (select count(1) from Transactions sc indexed by Transactions_Type_Last_String2_Height
                    where sc.Type=301 and sc.Height is not null and sc.String2 = c.String2 and sc.Int1 = -1 and sc.Last in (0,1)) as ScoreDown,

                (select r.Value from Ratings r indexed by Ratings_Type_Id_Last_Height
                    where r.Id=c.Id and r.Type=3 and r.Last=1) as Reputation,

                sc.Int1 as MyScore,

                (
                    select count(1)
                    from Transactions s indexed by Transactions_Type_Last_String4_Height
                    where s.Type in (204, 205)
                      and s.Height is not null
                      and s.String4 = c.String2
                      and s.Last = 1
                      -- exclude commenters blocked by the author of the post
                      and not exists (
                        select 1
                        from BlockingLists bl
                        join Transactions us on us.Id = bl.IdSource and us.Type = 100 and us.Last = 1 and us.Height is not null
                        join Transactions ut on ut.Id = bl.IdTarget and ut.Type = 100 and ut.Last = 1 and ut.Height is not null
                        where us.String1 = t.String1 and ut.String1 = s.String1
                      )
                ) AS ChildrenCount,

                o.Value as Donate

            from Transactions c indexed by Transactions_Type_Last_String3_Height

            join Transactions r ON c.String2 = r.Hash

            join Payload pl ON pl.TxHash = c.Hash

            join Transactions t indexed by Transactions_Type_Last_String2_Height
                on t.Type in (200,201,202) and t.Last = 1 and t.Height is not null and t.String2 = c.String3

            left join Transactions sc indexed by Transactions_Type_String1_String2_Height
                on sc.Type in (301) and sc.Height is not null and sc.String2 = c.String2 and sc.String1 = ?

            left join TxOutputs o indexed by TxOutputs_TxHash_AddressHash_Value
                on o.TxHash = c.Hash and o.AddressHash = t.String1 and o.AddressHash != c.String1

            where c.Type in (204, 205, 206)
                and c.Height is not null
                and c.Last = 1
                and c.String3 = ?
                -- exclude commenters blocked by the author of the post
                and not exists (
                    select 1
                    from BlockingLists bl
                    join Transactions us on us.Id = bl.IdSource and us.Type = 100 and us.Last = 1 and us.Height is not null
                    join Transactions ut on ut.Id = bl.IdTarget and ut.Type = 100 and ut.Last = 1 and ut.Height is not null
                    where us.String1 = t.String1 and ut.String1 = c.String1
                )
                )sql" + parentWhere + R"sql(
        )sql";

        TryTransactionStep(func, [&]()
        {
            auto stmt = SetupSqlStatement(sql);
            int i = 1;
            TryBindStatementText(stmt, i++, addressHash);
            TryBindStatementText(stmt, i++, postHash);
            if (!parentHash.empty())
                TryBindStatementText(stmt, i++, parentHash);

            while (sqlite3_step(*stmt) == SQLITE_ROW)
            {
                UniValue record(UniValue::VOBJ);

                //auto[ok0, txHash] = TryGetColumnString(stmt, 1);
                auto[ok1, rootTxHash] = TryGetColumnString(*stmt, 2);
                record.pushKV("id", rootTxHash);

                if (auto[ok, value] = TryGetColumnString(*stmt, 3); ok)
                    record.pushKV("postid", value);

                if (auto[ok, value] = TryGetColumnString(*stmt, 4); ok) record.pushKV("address", value);
                if (auto[ok, value] = TryGetColumnString(*stmt, 5); ok) record.pushKV("time", value);
                if (auto[ok, value] = TryGetColumnString(*stmt, 6); ok) record.pushKV("timeUpd", value);
                if (auto[ok, value] = TryGetColumnString(*stmt, 7); ok) record.pushKV("block", value);
                if (auto[ok, value] = TryGetColumnString(*stmt, 8); ok) record.pushKV("msg", value);
                if (auto[ok, value] = TryGetColumnString(*stmt, 9); ok) record.pushKV("parentid", value);
                if (auto[ok, value] = TryGetColumnString(*stmt, 10); ok) record.pushKV("answerid", value);
                if (auto[ok, value] = TryGetColumnString(*stmt, 11); ok) record.pushKV("scoreUp", value);
                if (auto[ok, value] = TryGetColumnString(*stmt, 12); ok) record.pushKV("scoreDown", value);
                if (auto[ok, value] = TryGetColumnString(*stmt, 13); ok) record.pushKV("reputation", value);
                if (auto[ok, value] = TryGetColumnString(*stmt, 14); ok) record.pushKV("myScore", value);
                if (auto[ok, value] = TryGetColumnString(*stmt, 15); ok) record.pushKV("children", value);

                if (auto[ok, value] = TryGetColumnString(*stmt, 16); ok)
                {
                    record.pushKV("amount", value);
                    record.pushKV("donation", "true");
                }

                if (auto[ok, value] = TryGetColumnInt(*stmt, 0); ok)
                {
                    switch (static_cast<TxType>(value))
                    {
                        case PocketTx::CONTENT_COMMENT:
                            record.pushKV("deleted", false);
                            record.pushKV("edit", false);
                            break;
                        case PocketTx::CONTENT_COMMENT_EDIT:
                            record.pushKV("deleted", false);
                            record.pushKV("edit", true);
                            break;
                        case PocketTx::CONTENT_COMMENT_DELETE:
                            record.pushKV("deleted", true);
                            record.pushKV("edit", true);
                            break;
                        default:
                            break;
                    }
                }

                result.push_back(record);
            }

            FinalizeSqlStatement(*stmt);
        });

        return result;
    }

    UniValue WebRpcRepository::GetCommentsByHashes(const vector<string>& cmntHashes, const string& addressHash)
    {
        auto result = UniValue(UniValue::VARR);

        if (cmntHashes.empty())
            return result;

        auto sql = R"sql(
            select

                c.Type,
                c.Hash,
                c.String2 as RootTxHash,
                c.String3 as PostTxHash,
                c.String1 as AddressHash,
                r.Time AS RootTime,
                c.Time,
                c.Height,
                pl.String1 AS Msg,
                c.String4 as ParentTxHash,
                c.String5 as AnswerTxHash,

                (select count(1) from Transactions sc indexed by Transactions_Type_Last_String2_Height
                    where sc.Type=301 and sc.Height is not null and sc.String2 = c.String2 and sc.Int1 = 1 and sc.Last in (0,1)) as ScoreUp,

                (select count(1) from Transactions sc indexed by Transactions_Type_Last_String2_Height
                    where sc.Type=301 and sc.Height is not null and sc.String2 = c.String2 and sc.Int1 = -1 and sc.Last in (0,1)) as ScoreDown,

                (select r.Value from Ratings r indexed by Ratings_Type_Id_Last_Height
                    where r.Id=c.Id and r.Type=3 and r.Last=1) as Reputation,

                sc.Int1 as MyScore,

                (
                    select count(1)
                    from Transactions s indexed by Transactions_Type_Last_String4_Height
                    where s.Type in (204, 205)
                      and s.Height is not null
                      and s.String4 = c.String2
                      and s.Last = 1
                      -- exclude commenters blocked by the author of the post
                      and not exists (
                        select 1
                        from BlockingLists bl
                        join Transactions us on us.Id = bl.IdSource and us.Type = 100 and us.Last = 1 and us.Height is not null
                        join Transactions ut on ut.Id = bl.IdTarget and ut.Type = 100 and ut.Last = 1 and ut.Height is not null
                        where us.String1 = t.String1 and ut.String1 = s.String1
                      )
                ) AS ChildrenCount,

                o.Value as Donate,

                (
                    select 1
                    from BlockingLists bl
                    join Transactions us on us.Id = bl.IdSource and us.Type = 100 and us.Last = 1 and us.Height is not null
                    join Transactions ut on ut.Id = bl.IdTarget and ut.Type = 100 and ut.Last = 1 and ut.Height is not null
                    where us.String1 = t.String1 and ut.String1 = c.String1
                    limit 1
                )Blocked

            from Transactions c indexed by Transactions_Type_Last_String2_Height

            join Transactions r ON c.String2 = r.Hash

            join Payload pl ON pl.TxHash = c.Hash

            join Transactions t indexed by Transactions_Type_Last_String2_Height
                on t.Type in (200,201,202) and t.Last = 1 and t.Height is not null and t.String2 = c.String3

            left join Transactions sc indexed by Transactions_Type_String1_String2_Height
                on sc.Type in (301) and sc.Height is not null and sc.String2 = c.String2 and sc.String1 = ?

            left join TxOutputs o indexed by TxOutputs_TxHash_AddressHash_Value
                on o.TxHash = c.Hash and o.AddressHash = t.String1 and o.AddressHash != c.String1

            where c.Type in (204, 205, 206)
                and c.Height is not null
                and c.Last = 1
                and c.String2 in ( )sql" + join(vector<string>(cmntHashes.size(), "?"), ",") + R"sql( )

        )sql";

        TryTransactionStep(__func__, [&]()
        {
            auto stmt = SetupSqlStatement(sql);
            int i = 1;
            TryBindStatementText(stmt, i++, addressHash);
            for (const string& cmntHash : cmntHashes)
                TryBindStatementText(stmt, i++, cmntHash);

            while (sqlite3_step(*stmt) == SQLITE_ROW)
            {
                UniValue record(UniValue::VOBJ);

                //auto[ok0, txHash] = TryGetColumnString(stmt, 1);
                auto[ok1, rootTxHash] = TryGetColumnString(*stmt, 2);
                record.pushKV("id", rootTxHash);

                if (auto[ok, value] = TryGetColumnString(*stmt, 3); ok)
                    record.pushKV("postid", value);

                if (auto[ok, value] = TryGetColumnString(*stmt, 4); ok) record.pushKV("address", value);
                if (auto[ok, value] = TryGetColumnString(*stmt, 5); ok) record.pushKV("time", value);
                if (auto[ok, value] = TryGetColumnString(*stmt, 6); ok) record.pushKV("timeUpd", value);
                if (auto[ok, value] = TryGetColumnString(*stmt, 7); ok) record.pushKV("block", value);
                if (auto[ok, value] = TryGetColumnString(*stmt, 8); ok) record.pushKV("msg", value);
                if (auto[ok, value] = TryGetColumnString(*stmt, 9); ok) record.pushKV("parentid", value);
                if (auto[ok, value] = TryGetColumnString(*stmt, 10); ok) record.pushKV("answerid", value);
                if (auto[ok, value] = TryGetColumnString(*stmt, 11); ok) record.pushKV("scoreUp", value);
                if (auto[ok, value] = TryGetColumnString(*stmt, 12); ok) record.pushKV("scoreDown", value);
                if (auto[ok, value] = TryGetColumnString(*stmt, 13); ok) record.pushKV("reputation", value);
                if (auto[ok, value] = TryGetColumnString(*stmt, 14); ok) record.pushKV("myScore", value);
                if (auto[ok, value] = TryGetColumnString(*stmt, 15); ok) record.pushKV("children", value);

                if (auto[ok, value] = TryGetColumnString(*stmt, 16); ok)
                {
                    record.pushKV("amount", value);
                    record.pushKV("donation", "true");
                }

                if (auto[ok, value] = TryGetColumnInt(*stmt, 17); ok && value > 0) record.pushKV("blck", 1);

                if (auto[ok, value] = TryGetColumnInt(*stmt, 0); ok)
                {
                    switch (static_cast<TxType>(value))
                    {
                        case PocketTx::CONTENT_COMMENT:
                            record.pushKV("deleted", false);
                            record.pushKV("edit", false);
                            break;
                        case PocketTx::CONTENT_COMMENT_EDIT:
                            record.pushKV("deleted", false);
                            record.pushKV("edit", true);
                            break;
                        case PocketTx::CONTENT_COMMENT_DELETE:
                            record.pushKV("deleted", true);
                            record.pushKV("edit", true);
                            break;
                        default:
                            break;
                    }
                }

                result.push_back(record);
            }

            FinalizeSqlStatement(*stmt);
        });

        return result;
    }

    UniValue WebRpcRepository::GetPagesScores(const vector<string>& postHashes, const vector<string>& commentHashes, const string& addressHash)
    {
        auto func = __func__;
        UniValue result(UniValue::VARR);

        if (!postHashes.empty())
        {
            string sql = R"sql(
                select
                    sc.String2 as ContentTxHash,
                    sc.Int1 as MyScoreValue

                from Transactions sc indexed by Transactions_Type_Last_String1_String2_Height

                where sc.Type in (300)
                  and sc.Last in (0,1)
                  and sc.Height is not null
                  and sc.String1 = ?
                  and sc.String2 in ( )sql" + join(vector<string>(postHashes.size(), "?"), ",") + R"sql( )
            )sql";

            TryTransactionStep(func, [&]()
            {
                auto stmt = SetupSqlStatement(sql);

                int i = 1;
                TryBindStatementText(stmt, i++, addressHash);
                for (const auto& postHash: postHashes)
                    TryBindStatementText(stmt, i++, postHash);

                while (sqlite3_step(*stmt) == SQLITE_ROW)
                {
                    UniValue record(UniValue::VOBJ);

                    if (auto[ok, value] = TryGetColumnString(*stmt, 0); ok) record.pushKV("posttxid", value);
                    if (auto[ok, value] = TryGetColumnString(*stmt, 1); ok) record.pushKV("value", value);

                    result.push_back(record);
                }

                FinalizeSqlStatement(*stmt);
            });
        }

        if (!commentHashes.empty())
        {
            string sql = R"sql(
                select
                    c.String2 as RootTxHash,

                    (select count(1) from Transactions sc indexed by Transactions_Type_Last_String2_Height
                        where sc.Type in (301) and sc.Last in (0,1) and sc.Height is not null and sc.String2 = c.Hash and sc.Int1 = 1) as ScoreUp,

                    (select count(1) from Transactions sc indexed by Transactions_Type_Last_String2_Height
                        where sc.Type in (301) and sc.Last in (0,1) and sc.Height is not null and sc.String2 = c.Hash and sc.Int1 = -1) as ScoreDown,

                    (select r.Value from Ratings r indexed by Ratings_Type_Id_Last_Value where r.Id=c.Id and r.Type=3 and r.Last=1) as Reputation,

                    msc.Int1 AS MyScore

                from Transactions c indexed by Transactions_Type_Last_String2_Height

                left join Transactions msc indexed by Transactions_Type_String1_String2_Height
                    on msc.Type in (301) and msc.Height is not null and msc.String2 = c.String2 and msc.String1 = ?

                where c.Type in (204, 205)
                    and c.Last = 1
                    and c.Height is not null
                    and c.String2 in ( )sql" + join(vector<string>(commentHashes.size(), "?"), ",") + R"sql( )
            )sql";

            TryTransactionStep(func, [&]()
            {
                auto stmt = SetupSqlStatement(sql);

                int i = 1;
                TryBindStatementText(stmt, i++, addressHash);
                for (const auto& commentHash: commentHashes)
                    TryBindStatementText(stmt, i++, commentHash);

                while (sqlite3_step(*stmt) == SQLITE_ROW)
                {
                    UniValue record(UniValue::VOBJ);

                    if (auto[ok, value] = TryGetColumnString(*stmt, 0); ok) record.pushKV("cmntid", value);
                    if (auto[ok, value] = TryGetColumnString(*stmt, 1); ok) record.pushKV("scoreUp", value);
                    if (auto[ok, value] = TryGetColumnString(*stmt, 2); ok) record.pushKV("scoreDown", value);
                    if (auto[ok, value] = TryGetColumnString(*stmt, 3); ok) record.pushKV("reputation", value);
                    if (auto[ok, value] = TryGetColumnString(*stmt, 4); ok) record.pushKV("myScore", value);

                    result.push_back(record);
                }

                FinalizeSqlStatement(*stmt);
            });
        }

        return result;
    }

    UniValue WebRpcRepository::GetPostScores(const string& postTxHash)
    {
        auto func = __func__;
        UniValue result(UniValue::VARR);

        string sql = R"sql(
            select
                s.String2 as ContentTxHash,
                s.String1 as ScoreAddressHash,
                p.String2 as AccountName,
                p.String3 as AccountAvatar,
                r.Value as AccountReputation,
                s.Int1 as ScoreValue

            from Transactions s indexed by Transactions_Type_Last_String2_Height

            cross join Transactions u indexed by Transactions_Type_Last_String1_Height_Id
                on u.Type in (100) and u.Last = 1 and u.Height > 0 and u.String1 = s.String1
            
            left join Ratings r indexed by Ratings_Type_Id_Last_Value
                on r.Type = 0 and r.Last = 1 and r.Id = u.Id

            cross join Payload p on p.TxHash = u.Hash

            where s.Type in (300)
              and s.Last in (0,1)
              and s.Height > 0
              and s.String2 = ?
        )sql";

        TryTransactionStep(func, [&]()
        {
            auto stmt = SetupSqlStatement(sql);

            TryBindStatementText(stmt, 1, postTxHash);

            // ---------------------------------------------

            while (sqlite3_step(*stmt) == SQLITE_ROW)
            {
                UniValue record(UniValue::VOBJ);

                if (auto[ok, value] = TryGetColumnString(*stmt, 0); ok) record.pushKV("posttxid", value);
                if (auto[ok, value] = TryGetColumnString(*stmt, 1); ok) record.pushKV("address", value);
                if (auto[ok, value] = TryGetColumnString(*stmt, 2); ok) record.pushKV("name", value);
                if (auto[ok, value] = TryGetColumnString(*stmt, 3); ok) record.pushKV("avatar", value);
                if (auto[ok, value] = TryGetColumnString(*stmt, 4); ok) record.pushKV("reputation", value);
                if (auto[ok, value] = TryGetColumnString(*stmt, 5); ok) record.pushKV("value", value);

                result.push_back(record);
            }

            FinalizeSqlStatement(*stmt);
        });

        return result;
    }

    UniValue WebRpcRepository::GetAddressScores(const vector<string>& postHashes, const string& address)
    {
        UniValue result(UniValue::VARR);

        string postWhere;
        if (!postHashes.empty())
        {
            postWhere += " and s.String2 in ( ";
            postWhere += join(vector<string>(postHashes.size(), "?"), ",");
            postWhere += " ) ";
        }

        string sql = R"sql(
            select
                s.String2 as posttxid,
                s.String1 as address,
                up.String2 as name,
                up.String3 as avatar,
                ur.Value as reputation,
                s.Int1 as value
            from Transactions s
            join Transactions u on u.Type in (100) and u.Height is not null and u.String1 = s.String1 and u.Last = 1
            join Payload up on up.TxHash = u.Hash
            left join (select ur.* from Ratings ur where ur.Type=0 and ur.Last=1) ur on ur.Id = u.Id
            where s.Type in (300)
                and s.String1 = ?
                and s.Height is not null
                )sql" + postWhere + R"sql()
            order by s.Time desc
        )sql";

        TryTransactionStep(__func__, [&]()
        {
            auto stmt = SetupSqlStatement(sql);

            TryBindStatementText(stmt, 1, address);

            int i = 2;
            for (const auto& postHash: postHashes)
                TryBindStatementText(stmt, i++, postHash);

            while (sqlite3_step(*stmt) == SQLITE_ROW)
            {
                UniValue record(UniValue::VOBJ);

                if (auto[ok, value] = TryGetColumnString(*stmt, 0); ok) record.pushKV("posttxid", value);
                if (auto[ok, value] = TryGetColumnString(*stmt, 1); ok) record.pushKV("address", value);
                if (auto[ok, value] = TryGetColumnString(*stmt, 2); ok) record.pushKV("name", value);
                if (auto[ok, value] = TryGetColumnString(*stmt, 3); ok) record.pushKV("avatar", value);
                if (auto[ok, value] = TryGetColumnInt64(*stmt, 4); ok) record.pushKV("reputation", value);
                if (auto[ok, value] = TryGetColumnInt64(*stmt, 5); ok) record.pushKV("value", value);

                result.push_back(record);
            }

            FinalizeSqlStatement(*stmt);
        });

        return result;
    }

    UniValue WebRpcRepository::GetAccountRaters(const string& address)
    {
        UniValue result(UniValue::VARR);

        string sql = R"sql(
            select u.id,
                   u.String1           address,
                   up.String2          name,
                   up.String3          avatar,
                   up.String4          about,
                   (
                       select reg.Time
                       from Transactions reg indexed by Transactions_Id
                       where reg.Id = u.Id
                         and reg.Height is not null
                       order by reg.Height asc
                       limit 1
                   )                   registrationDate,
                   ifnull(ur.Value, 0) reputation,
                   raters.ratingsCount
            from (
                     select address, sum(ratingsCount) ratingsCount
                     from (
                              select rating.String1 address, count(1) ratingsCount
                              from Transactions content indexed by Transactions_Type_Last_String1_String2_Height
                              join Transactions rating indexed by Transactions_Type_Last_String2_Height
                                on rating.String2 = content.String2
                                    and rating.Type = 300
                                    and rating.Last in (0, 1)
                                    and rating.Int1 = 5
                                    and rating.Height is not null
                              where content.Type in (200, 201, 202)
                                and content.Last in (0, 1)
                                and content.Hash = content.String2
                                and content.String1 = ?
                                and content.Height is not null
                              group by rating.String1

                              union

                              select rating.String1 address, count(1) ratingsCount
                              from Transactions content indexed by Transactions_Type_Last_String1_String2_Height
                              join Transactions rating indexed by Transactions_Type_Last_String2_Height
                                on rating.String2 = content.String2
                                    and rating.Type = 301
                                    and rating.Last in (0, 1)
                                    and rating.Int1 = 1
                                    and rating.Height is not null
                              where content.Type in (204)
                                and content.Last in (0, 1)
                                and content.Hash = content.String2
                                and content.String1 = ?
                                and content.Height is not null
                              group by rating.String1
                         )
                     group by address
                ) raters
            cross join Transactions u indexed by Transactions_Type_Last_String1_Height_Id
              on u.Type = 100 and u.Last = 1 and u.String1 = raters.address and u.Height is not null
            cross join Payload up on up.TxHash = u.Hash
            left join Ratings ur indexed by Ratings_Type_Id_Last_Value on ur.Type = 0 and ur.Id = u.Id and ur.Last = 1
            order by raters.ratingsCount desc
        )sql";

        TryTransactionStep(__func__, [&]()
        {
            auto stmt = SetupSqlStatement(sql);

            TryBindStatementText(stmt, 1, address);
            TryBindStatementText(stmt, 2, address);

            while (sqlite3_step(*stmt) == SQLITE_ROW)
            {
                UniValue record(UniValue::VOBJ);

                if (auto[ok, value] = TryGetColumnInt(*stmt, 0); ok) record.pushKV("id", value);
                if (auto[ok, value] = TryGetColumnString(*stmt, 1); ok) record.pushKV("address", value);
                if (auto[ok, value] = TryGetColumnString(*stmt, 2); ok) record.pushKV("name", value);
                if (auto[ok, value] = TryGetColumnString(*stmt, 3); ok) record.pushKV("avatar", value);
                if (auto[ok, value] = TryGetColumnString(*stmt, 4); ok) record.pushKV("about", value);
                if (auto[ok, value] = TryGetColumnInt64(*stmt, 5); ok) record.pushKV("regdate", value);
                if (auto[ok, value] = TryGetColumnInt64(*stmt, 6); ok) record.pushKV("reputation", value);
                if (auto[ok, value] = TryGetColumnInt64(*stmt, 7); ok) record.pushKV("ratingscnt", value);

                result.push_back(record);
            }

            FinalizeSqlStatement(*stmt);
        });

        return result;
    }

    UniValue WebRpcRepository::GetSubscribesAddresses(const string& address, const vector<TxType>& types)
    {
        UniValue result(UniValue::VARR);

        // TODO (brangr) (v0.21): implement
        // Should return pagination list of account profiles

        // string sql = R"sql(
        //     select
        //         String1 as AddressHash,
        //         String2 as AddressToHash,
        //         case
        //             when Type = 303 then 1
        //             else 0
        //         end as Private
        //     from Transactions indexed by Transactions_Type_Last_String1_String2_Height
        //     where Type in ( )sql" + join(types | transformed(static_cast<string(*)(int)>(to_string)), ",") + R"sql( )
        //       and Last = 1
        //       and Height > 0
        //       and String1 = ?
        // )sql";
        //
        // TryTransactionStep(__func__, [&]()
        // {
        //     auto stmt = SetupSqlStatement(sql);
        //
        //     int i = 1;
        //     TryBindStatementText(stmt, i++, address);
        //
        //     while (sqlite3_step(*stmt) == SQLITE_ROW)
        //     {
        //         UniValue record(UniValue::VOBJ);
        //         auto[ok, address] = TryGetColumnString(*stmt, 0);
        //
        //         if (auto[ok1, value] = TryGetColumnString(*stmt, 1); ok1) record.pushKV("adddress", value);
        //         if (auto[ok2, value] = TryGetColumnString(*stmt, 2); ok2) record.pushKV("private", value);
        //
        //         result[address].push_back(record);
        //     }
        //
        //     FinalizeSqlStatement(*stmt);
        // });

        return result;
    }

    UniValue WebRpcRepository::GetSubscribersAddresses(const string& address, const vector<TxType>& types)
    {
        // TODO (brangr) (v0.21): implement
        // Should return pagination list of account profiles
        return UniValue(UniValue::VARR);
    }

    UniValue WebRpcRepository::GetBlockings(const string& address)
    {
        UniValue result(UniValue::VARR);

        TryTransactionStep(__func__, [&]()
        {
            auto stmt = SetupSqlStatement(R"sql(
                select
                  bl.IdTarget
                from BlockingLists bl
                join Transactions us on us.Id = bl.IdSource and us.Type = 100 and us.Last = 1 and us.Height is not null
                where us.String1 = ?
            )sql");
            TryBindStatementText(stmt, 1, address);

            while (sqlite3_step(*stmt) == SQLITE_ROW)
                if (auto[ok, value] = TryGetColumnInt64(*stmt, 0); ok)
                    result.push_back(value);

            FinalizeSqlStatement(*stmt);
        });

        return result;
    }
    
    UniValue WebRpcRepository::GetBlockers(const string& address)
    {
        UniValue result(UniValue::VARR);

        TryTransactionStep(__func__, [&]()
        {
            auto stmt = SetupSqlStatement(R"sql(
                select
                  bl.IdSource
                from BlockingLists bl
                join Transactions ut on ut.Id = bl.IdTarget and ut.Type = 100 and ut.Last = 1 and ut.Height is not null
                where ut.String1 = ?
            )sql");
            TryBindStatementText(stmt, 1, address);

            while (sqlite3_step(*stmt) == SQLITE_ROW)
                if (auto[ok, value] = TryGetColumnInt64(*stmt, 0); ok)
                    result.push_back(value);

            FinalizeSqlStatement(*stmt);
        });

        return result;
    }

    vector<string> WebRpcRepository::GetTopAccounts(int topHeight, int countOut, const string& lang,
        const vector<string>& tags, const vector<int>& contentTypes,
        const vector<string>& adrsExcluded, const vector<string>& tagsExcluded, int depth,
        int badReputationLimit)
    {
        auto func = __func__;
        vector<string> result;

        if (contentTypes.empty())
            return result;

        // --------------------------------------------

        string contentTypesWhere = " ( " + join(vector<string>(contentTypes.size(), "?"), ",") + " ) ";

        string langFilter;
        if (!lang.empty())
            langFilter += " cross join Payload p indexed by Payload_String1_TxHash on p.TxHash = u.Hash and p.String1 = ? ";

        string sql = R"sql(
            select t.String1

            from Transactions t indexed by Transactions_Last_Id_Height

            cross join Ratings cr indexed by Ratings_Type_Id_Last_Value
                on cr.Type = 2 and cr.Last = 1 and cr.Id = t.Id and cr.Value > 0

            cross join Transactions u indexed by Transactions_Type_Last_String1_Height_Id
                on u.Type in (100) and u.Last = 1 and u.Height > 0 and u.String1 = t.String1

            )sql" + langFilter + R"sql(

            left join Ratings ur indexed by Ratings_Type_Id_Last_Height
                on ur.Type = 0 and ur.Last = 1 and ur.Id = u.Id

            where t.Type in )sql" + contentTypesWhere + R"sql(
                and t.Last = 1
                and t.String3 is null
                and t.Height > ?
                and t.Height <= ?

                -- Do not show posts from users with low reputation
                and ifnull(ur.Value,0) > ?
        )sql";

        if (!tags.empty())
        {
            sql += R"sql(
                and t.id in (
                    select tm.ContentId
                    from web.Tags tag indexed by Tags_Lang_Value_Id
                    join web.TagsMap tm indexed by TagsMap_TagId_ContentId
                        on tag.Id = tm.TagId
                    where tag.Value in ( )sql" + join(vector<string>(tags.size(), "?"), ",") + R"sql( )
                        )sql" + (!lang.empty() ? " and tag.Lang = ? " : "") + R"sql(
                )
            )sql";
        }

        if (!adrsExcluded.empty()) sql += " and t.String1 not in ( " + join(vector<string>(adrsExcluded.size(), "?"), ",") + " ) ";
        if (!tagsExcluded.empty())
        {
            sql += R"sql( and t.Id not in (
                select tmEx.ContentId
                from web.Tags tagEx indexed by Tags_Lang_Value_Id
                join web.TagsMap tmEx indexed by TagsMap_TagId_ContentId
                    on tagEx.Id=tmEx.TagId
                where tagEx.Value in ( )sql" + join(vector<string>(tagsExcluded.size(), "?"), ",") + R"sql( )
                    )sql" + (!lang.empty() ? " and tagEx.Lang = ? " : "") + R"sql(
             ) )sql";
        }

        sql += " group by t.String1 ";
        sql += " order by count(*) desc ";
        sql += " limit ? ";

        // ---------------------------------------------

        TryTransactionStep(func, [&]()
        {
            int i = 1;
            auto stmt = SetupSqlStatement(sql);

            if (!lang.empty()) TryBindStatementText(stmt, i++, lang);

            for (const auto& contenttype: contentTypes)
                TryBindStatementInt(stmt, i++, contenttype);

            TryBindStatementInt(stmt, i++, topHeight - depth);
            TryBindStatementInt(stmt, i++, topHeight);

            TryBindStatementInt(stmt, i++, badReputationLimit);

            if (!tags.empty())
            {
                for (const auto& tag: tags)
                    TryBindStatementText(stmt, i++, tag);

                if (!lang.empty())
                    TryBindStatementText(stmt, i++, lang);
            }

            if (!adrsExcluded.empty())
                for (const auto& exadr: adrsExcluded)
                    TryBindStatementText(stmt, i++, exadr);

            if (!tagsExcluded.empty())
            {
                for (const auto& extag: tagsExcluded)
                    TryBindStatementText(stmt, i++, extag);

                if (!lang.empty())
                    TryBindStatementText(stmt, i++, lang);
            }

            TryBindStatementInt(stmt, i++, countOut);

            // ---------------------------------------------
            while (sqlite3_step(*stmt) == SQLITE_ROW)
            {
                if (auto[ok, value] = TryGetColumnString(*stmt, 0); ok) result.push_back(value);
            }

            FinalizeSqlStatement(*stmt);
        });

        // Complete!
        return result;
    }

    UniValue WebRpcRepository::GetTags(const string& lang, int pageSize, int pageStart)
    {
        UniValue result(UniValue::VARR);

        string sql = R"sql(
            select q.Lang, q.Value, q.cnt
            from (
                select t.Lang, t.Value, (select count(1) from web.TagsMap tm where tm.TagId = t.Id)cnt
                from web.Tags t indexed by Tags_Lang_Id
                where t.Lang = ?
            )q
            order by cnt desc
            limit ?
            offset ?
        )sql";

        TryTransactionStep(__func__, [&]()
        {
            auto stmt = SetupSqlStatement(sql);

            int i = 1;
            TryBindStatementText(stmt, i++, lang);
            TryBindStatementInt(stmt, i++, pageSize);
            TryBindStatementInt(stmt, i++, pageStart);
                

            while (sqlite3_step(*stmt) == SQLITE_ROW)
            {
                auto[ok0, vLang] = TryGetColumnString(*stmt, 0);
                auto[ok1, vValue] = TryGetColumnString(*stmt, 1);
                auto[ok2, vCount] = TryGetColumnInt(*stmt, 2);

                UniValue record(UniValue::VOBJ);
                record.pushKV("tag", vValue);
                record.pushKV("count", vCount);

                result.push_back(record);
            }

            FinalizeSqlStatement(*stmt);
        });

        return result;
    }

    vector<int64_t> WebRpcRepository::GetContentIds(const vector<string>& txHashes)
    {
        vector<int64_t> result;

        if (txHashes.empty())
            return result;

        string sql = R"sql(
            select Id
            from Transactions indexed by Transactions_Hash_Height
            where Hash in ( )sql" + join(vector<string>(txHashes.size(), "?"), ",") + R"sql( )
              and Height is not null
        )sql";

        TryTransactionStep(__func__, [&]()
        {
            auto stmt = SetupSqlStatement(sql);
            
            int i = 1;
            for (const string& txHash : txHashes)
                TryBindStatementText(stmt, i++, txHash);

            while (sqlite3_step(*stmt) == SQLITE_ROW)
            {
                if (auto[ok, value] = TryGetColumnInt64(*stmt, 0); ok)
                    result.push_back(value);
            }

            FinalizeSqlStatement(*stmt);
        });

        return result;
    }

    map<string,string> WebRpcRepository::GetContentsAddresses(const vector<string>& txHashes)
    {
        map<string, string> result;

        if (txHashes.empty())
            return result;

        string sql = R"sql(
            select Hash, String1
            from Transactions
            where Hash in ( )sql" + join(vector<string>(txHashes.size(), "?"), ",") + R"sql( )
              and Height is not null
        )sql";

        TryTransactionStep(__func__, [&]()
        {
            auto stmt = SetupSqlStatement(sql);

            int i = 1;
            for (const string& txHash : txHashes)
                TryBindStatementText(stmt, i++, txHash);

            while (sqlite3_step(*stmt) == SQLITE_ROW)
            {
                auto[ok0, contenthash] = TryGetColumnString(*stmt, 0);
                auto[ok1, contentaddress] = TryGetColumnString(*stmt, 1);
                if(ok0 && ok1)
                    result.emplace(contenthash,contentaddress);
            }

            FinalizeSqlStatement(*stmt);
        });

        return result;
    }

    UniValue WebRpcRepository::GetUnspents(const vector<string>& addresses, int height,
        vector<pair<string, uint32_t>>& mempoolInputs)
    {
        UniValue result(UniValue::VARR);

        string sql = R"sql(
            select
                o.TxHash,
                o.Number,
                o.AddressHash,
                o.Value,
                o.ScriptPubKey,
                t.Type,
                o.TxHeight
            from TxOutputs o indexed by TxOutputs_SpentHeight_AddressHash
            join Transactions t on t.Hash=o.TxHash
            where o.AddressHash in ( )sql" + join(vector<string>(addresses.size(), "?"), ",") + R"sql( )
              and o.TxHeight is not null
              and o.SpentHeight is null
            order by o.TxHeight asc
        )sql";

        TryTransactionStep(__func__, [&]()
        {
            auto stmt = SetupSqlStatement(sql);

            int i = 1;
            for (const auto& address: addresses)
                TryBindStatementText(stmt, i++, address);

            while (sqlite3_step(*stmt) == SQLITE_ROW)
            {
                UniValue record(UniValue::VOBJ);

                auto[ok0, txHash] = TryGetColumnString(*stmt, 0);
                auto[ok1, txOut] = TryGetColumnInt(*stmt, 1);

                string _txHash = txHash;
                int _txOut = txOut;
                // Exclude outputs already used as inputs in mempool
                if (!ok0 || !ok1 || find_if(
                    mempoolInputs.begin(),
                    mempoolInputs.end(),
                    [&](const pair<string, uint32_t>& itm)
                    {
                        return itm.first == _txHash && itm.second == _txOut;
                    })  != mempoolInputs.end())
                    continue;

                record.pushKV("txid", txHash);
                record.pushKV("vout", txOut);

                if (auto[ok, value] = TryGetColumnString(*stmt, 2); ok) record.pushKV("address", value);
                if (auto[ok, value] = TryGetColumnInt64(*stmt, 3); ok)
                {
                    record.pushKV("amount", ValueFromAmount(value));
                    record.pushKV("amountSat", value);
                }
                if (auto[ok, value] = TryGetColumnString(*stmt, 4); ok) record.pushKV("scriptPubKey", value);
                if (auto[ok, value] = TryGetColumnInt(*stmt, 5); ok)
                {
                    record.pushKV("coinbase", value == 2 || value == 3);
                    record.pushKV("pockettx", value > 3);
                }
                if (auto[ok, value] = TryGetColumnInt(*stmt, 6); ok)
                {
                    record.pushKV("confirmations", height - value);
                    record.pushKV("height", value);
                }

                result.push_back(record);
            }

            FinalizeSqlStatement(*stmt);
        });

        return result;
    }

    tuple<int, UniValue> WebRpcRepository::GetContentLanguages(int height)
    {
        int resultCount = 0;
        UniValue resultData(UniValue::VOBJ);

        string sql = R"sql(
            select c.Type,
                   p.String1 as lang,
                   count(*) as cnt
            from Transactions c
            join Payload p on p.TxHash = c.Hash
            where c.Type in (200, 201, 202)
              and c.Last = 1
              and c.Height is not null
              and c.Height > ?
            group by c.Type, p.String1
        )sql";

        TryTransactionStep(__func__, [&]()
        {
            auto stmt = SetupSqlStatement(sql);
            TryBindStatementInt(stmt, 1, height);

            while (sqlite3_step(*stmt) == SQLITE_ROW)
            {
                auto[okType, typeInt] = TryGetColumnInt(*stmt, 0);
                auto[okLang, lang] = TryGetColumnString(*stmt, 1);
                auto[okCount, count] = TryGetColumnInt(*stmt, 2);
                if (!okType || !okLang || !okCount)
                    continue;

                auto type = TransactionHelper::TxStringType((TxType) typeInt);

                if (resultData.At(type).isNull())
                    resultData.pushKV(type, UniValue(UniValue::VOBJ));

                resultData.At(type).pushKV(lang, count);
                resultCount += count;
            }

            FinalizeSqlStatement(*stmt);
        });

        return {resultCount, resultData};
    }

    tuple<int, UniValue> WebRpcRepository::GetLastAddressContent(const string& address, int height, int count)
    {
        int resultCount = 0;
        UniValue resultData(UniValue::VARR);

        // Get count
        string sqlCount = R"sql(
            select count(*)
            from Transactions
            where Type in (200, 201, 202)
              and Last = 1
              and Height is not null
              and Height > ?
              and String1 = ?
        )sql";

        TryTransactionStep(__func__, [&]()
        {
            auto stmt = SetupSqlStatement(sqlCount);
            TryBindStatementInt(stmt, 1, height);
            TryBindStatementText(stmt, 2, address);

            if (sqlite3_step(*stmt) == SQLITE_ROW)
                if (auto[ok, value] = TryGetColumnInt(*stmt, 0); ok)
                    resultCount = value;

            FinalizeSqlStatement(*stmt);
        });

        // Try get last N records
        if (resultCount > 0)
        {
            string sql = R"sql(
                select t.String2 as txHash,
                    t.Time,
                    t.Height,
                    t.String1 as addrFrom,
                    p.String2 as nameFrom,
                    p.String3 as avatarFrom
                from Transactions t
                cross join Transactions u indexed by Transactions_Type_Last_String1_Height_Id
                    on u.String1 = t.String1 and u.Type in (100, 101, 102) and u.Last = 1 and u.Height > 0
                cross join Payload p on p.TxHash = u.Hash
                where t.Type in (200, 201, 202)
                    and t.Last = 1
                    and t.Height is not null
                    and t.Height > ?
                    and t.String1 = ?
                order by t.Height desc
                limit ?
            )sql";

            TryTransactionStep(__func__, [&]()
            {
                auto stmt = SetupSqlStatement(sql);
                TryBindStatementInt(stmt, 1, height);
                TryBindStatementText(stmt, 2, address);
                TryBindStatementInt(stmt, 3, count);

                while (sqlite3_step(*stmt) == SQLITE_ROW)
                {
                    auto[okHash, hash] = TryGetColumnString(*stmt, 0);
                    auto[okTime, time] = TryGetColumnInt64(*stmt, 1);
                    auto[okHeight, block] = TryGetColumnInt(*stmt, 2);
                    if (!okHash || !okTime || !okHeight)
                        continue;

                    UniValue record(UniValue::VOBJ);
                    record.pushKV("txid", hash);
                    record.pushKV("time", time);
                    record.pushKV("nblock", block);
                    if (auto[ok, value] = TryGetColumnString(*stmt, 3); ok) record.pushKV("addrFrom", value);
                    if (auto[ok, value] = TryGetColumnString(*stmt, 4); ok) record.pushKV("nameFrom", value);
                    if (auto[ok, value] = TryGetColumnString(*stmt, 5); ok) record.pushKV("avatarFrom", value);
                    resultData.push_back(record);
                }

                FinalizeSqlStatement(*stmt);
            });
        }

        return {resultCount, resultData};
    }
    
    UniValue WebRpcRepository::GetContentsForAddress(const string& address)
    {
        auto func = __func__;
        UniValue result(UniValue::VARR);

        if (address.empty())
            return result;

        string sql = R"sql(
            select

                t.Id,
                t.String2 as RootTxHash,
                t.Time,
                p.String2 as Caption,
                p.String3 as Message,
                p.String6 as Settings,
                ifnull(r.Value,0) as Reputation,

                (select count(*) from Transactions scr indexed by Transactions_Type_Last_String2_Height
                    where scr.Type = 300 and scr.Last in (0,1) and scr.Height is not null and scr.String2 = t.String2) as ScoresCount,

                ifnull((select sum(scr.Int1) from Transactions scr indexed by Transactions_Type_Last_String2_Height
                    where scr.Type = 300 and scr.Last in (0,1) and scr.Height is not null and scr.String2 = t.String2),0) as ScoresSum

            from Transactions t indexed by Transactions_Type_Last_String1_Height_Id
            left join Payload p on t.Hash = p.TxHash
            left join Ratings r indexed by Ratings_Type_Id_Last_Height
                on r.Type = 2 and r.Last = 1 and r.Id = t.Id

            where t.Type in (200, 201, 202)
                and t.Last = 1
                and t.String1 = ?
            order by t.Height desc
            limit 50
        )sql";

        TryTransactionStep(func, [&]()
        {
            auto stmt = SetupSqlStatement(sql);
            TryBindStatementText(stmt, 1, address);

            while (sqlite3_step(*stmt) == SQLITE_ROW)
            {
                UniValue record(UniValue::VOBJ);

                auto[ok0, id] = TryGetColumnInt64(*stmt, 0);
                auto[ok1, hash] = TryGetColumnString(*stmt, 1);
                auto[ok2, time] = TryGetColumnString(*stmt, 2);
                auto[ok3, caption] = TryGetColumnString(*stmt, 3);
                auto[ok4, message] = TryGetColumnString(*stmt, 4);
                auto[ok5, settings] = TryGetColumnString(*stmt, 5);
                auto[ok6, reputation] = TryGetColumnString(*stmt, 6);
                auto[ok7, scoreCnt] = TryGetColumnString(*stmt, 7);
                auto[ok8, scoreSum] = TryGetColumnString(*stmt, 8);
                
                if (ok3) record.pushKV("content", HtmlUtils::UrlDecode(caption));
                else record.pushKV("content", HtmlUtils::UrlDecode(message).substr(0, 100));

                record.pushKV("txid", hash);
                record.pushKV("time", time);
                record.pushKV("reputation", reputation);
                record.pushKV("settings", settings);
                record.pushKV("scoreSum", scoreSum);
                record.pushKV("scoreCnt", scoreCnt);

                result.push_back(record);
            }

            FinalizeSqlStatement(*stmt);
        });

        return result;
    }

    vector<UniValue> WebRpcRepository::GetMissedRelayedContent(const string& address, int height)
    {
        vector<UniValue> result;

        string sql = R"sql(
            select
                r.String2 as RootTxHash,
                r.String3 as RelayTxHash,
                r.String1 as AddressHash,
                r.Time,
                r.Height
            from Transactions r
            join Transactions p on p.Hash = r.String3 and p.String1 = ?
            where r.Type in (200, 201, 202)
              and r.Last = 1
              and r.Height is not null
              and r.Height > ?
              and r.String3 is not null
        )sql";

        TryTransactionStep(__func__, [&]()
        {
            auto stmt = SetupSqlStatement(sql);
            TryBindStatementInt(stmt, 1, height);
            TryBindStatementText(stmt, 2, address);

            while (sqlite3_step(*stmt) == SQLITE_ROW)
            {
                UniValue record(UniValue::VOBJ);

                record.pushKV("msg", "reshare");
                if (auto[ok, val] = TryGetColumnString(*stmt, 0); ok) record.pushKV("txid", val);
                if (auto[ok, val] = TryGetColumnString(*stmt, 1); ok) record.pushKV("txidRepost", val);
                if (auto[ok, val] = TryGetColumnString(*stmt, 2); ok) record.pushKV("addrFrom", val);
                if (auto[ok, val] = TryGetColumnInt64(*stmt, 3); ok) record.pushKV("time", val);
                if (auto[ok, val] = TryGetColumnInt(*stmt, 4); ok) record.pushKV("nblock", val);

                result.push_back(record);
            }

            FinalizeSqlStatement(*stmt);
        });

        return result;
    }

    vector<UniValue> WebRpcRepository::GetMissedContentsScores(const string& address, int height, int limit)
    {
        vector<UniValue> result;

        string sql = R"sql(
            select
                s.String1 as address,
                s.Hash,
                s.Time,
                s.String2 as posttxid,
                s.Int1 as value,
                s.Height
            from Transactions c indexed by Transactions_Type_Last_String1_Height_Id
            join Transactions s indexed by Transactions_Type_Last_String2_Height
                on s.Type in (300) and s.Last in (0,1) and s.String2 = c.String2 and s.Height is not null and s.Height > ?
            where c.Type in (200, 201, 202)
              and c.Last = 1
              and c.Height is not null
              and c.String1 = ?
            order by s.Time desc
            limit ?
        )sql";

        TryTransactionStep(__func__, [&]()
        {
            auto stmt = SetupSqlStatement(sql);

            TryBindStatementInt(stmt, 1, height);
            TryBindStatementText(stmt, 2, address);
            TryBindStatementInt(stmt, 3, limit);

            while (sqlite3_step(*stmt) == SQLITE_ROW)
            {
                UniValue record(UniValue::VOBJ);

                record.pushKV("addr", address);
                record.pushKV("msg", "event");
                record.pushKV("mesType", "upvoteShare");
                if (auto[ok, value] = TryGetColumnString(*stmt, 0); ok) record.pushKV("addrFrom", value);
                if (auto[ok, value] = TryGetColumnString(*stmt, 1); ok) record.pushKV("txid", value);
                if (auto[ok, value] = TryGetColumnInt64(*stmt, 2); ok) record.pushKV("time", value);
                if (auto[ok, value] = TryGetColumnString(*stmt, 3); ok) record.pushKV("posttxid", value);
                if (auto[ok, value] = TryGetColumnInt(*stmt, 4); ok) record.pushKV("upvoteVal", value);
                if (auto[ok, value] = TryGetColumnInt(*stmt, 5); ok) record.pushKV("nblock", value);

                result.push_back(record);
            }

            FinalizeSqlStatement(*stmt);
        });

        return result;
    }

    vector<UniValue> WebRpcRepository::GetMissedCommentsScores(const string& address, int height, int limit)
    {
        vector<UniValue> result;

        string sql = R"sql(
            select
                s.String1 as address,
                s.Hash,
                s.Time,
                s.String2 as commenttxid,
                s.Int1 as value,
                s.Height
            from Transactions c indexed by Transactions_Type_Last_String1_Height_Id
            join Transactions s indexed by Transactions_Type_Last_String2_Height
                on s.Type in (301) and s.String2 = c.String2 and s.Height is not null and s.Height > ?
            where c.Type in (204, 205)
              and c.Last = 1
              and c.Height is not null
              and c.String1 = ?
            order by s.Time desc
            limit ?
        )sql";

        TryTransactionStep(__func__, [&]()
        {
            auto stmt = SetupSqlStatement(sql);

            TryBindStatementText(stmt, 1, address);
            TryBindStatementInt(stmt, 2, height);
            TryBindStatementInt(stmt, 3, limit);

            while (sqlite3_step(*stmt) == SQLITE_ROW)
            {
                UniValue record(UniValue::VOBJ);

                record.pushKV("addr", address);
                record.pushKV("msg", "event");
                record.pushKV("mesType", "cScore");
                if (auto[ok, value] = TryGetColumnString(*stmt, 0); ok) record.pushKV("addrFrom", value);
                if (auto[ok, value] = TryGetColumnString(*stmt, 1); ok) record.pushKV("txid", value);
                if (auto[ok, value] = TryGetColumnInt64(*stmt, 2); ok) record.pushKV("time", value);
                if (auto[ok, value] = TryGetColumnString(*stmt, 3); ok) record.pushKV("commentid", value);
                if (auto[ok, value] = TryGetColumnInt(*stmt, 4); ok) record.pushKV("upvoteVal", value);
                if (auto[ok, value] = TryGetColumnInt(*stmt, 5); ok) record.pushKV("nblock", value);

                result.push_back(record);
            }

            FinalizeSqlStatement(*stmt);
        });

        return result;
    }

    map<string, UniValue> WebRpcRepository::GetMissedTransactions(const string& address, int height, int count)
    {
        map<string, UniValue> result;

        string sql = R"sql(
            select
                o.TxHash,
                t.Time,
                o.Value,
                o.TxHeight,
                t.Type
            from TxOutputs o indexed by TxOutputs_TxHeight_AddressHash
            join Transactions t on t.Hash = o.TxHash
            where o.AddressHash = ?
              and o.TxHeight > ?
            order by o.TxHeight desc
            limit ?
         )sql";

        TryTransactionStep(__func__, [&]()
        {
            auto stmt = SetupSqlStatement(sql);

            TryBindStatementText(stmt, 1, address);
            TryBindStatementInt(stmt, 2, height);
            TryBindStatementInt(stmt, 3, count);

            while (sqlite3_step(*stmt) == SQLITE_ROW)
            {
                auto[okTxHash, txHash] = TryGetColumnString(*stmt, 0);
                if (!okTxHash) continue;

                UniValue record(UniValue::VOBJ);
                record.pushKV("txid", txHash);
                record.pushKV("addr", address);
                record.pushKV("msg", "transaction");
                if (auto[ok, value] = TryGetColumnInt64(*stmt, 1); ok) record.pushKV("time", value);
                if (auto[ok, value] = TryGetColumnInt64(*stmt, 2); ok) record.pushKV("amount", value);
                if (auto[ok, value] = TryGetColumnInt(*stmt, 3); ok) record.pushKV("nblock", value);

                if (auto[ok, value] = TryGetColumnInt(*stmt, 4); ok)
                {
                    auto stringType = TransactionHelper::TxStringType((TxType) value);
                    if (!stringType.empty())
                        record.pushKV("type", stringType);
                }

                result.emplace(txHash, record);
            }

            FinalizeSqlStatement(*stmt);
        });

        return result;
    }

    vector<UniValue> WebRpcRepository::GetMissedCommentAnswers(const string& address, int height, int count)
    {
        vector<UniValue> result;

        string sql = R"sql(
            select
                a.String2 as RootTxHash,
                a.Time,
                a.Height,
                a.String1 as addrFrom,
                a.String3 as posttxid,
                a.String4 as parentid,
                a.String5 as answerid
            from Transactions c indexed by Transactions_Type_Last_String1_String2_Height
            join Transactions a indexed by Transactions_Type_Last_Height_String5_String1
                on a.Type in (204, 205) and a.Height > ? and a.Last = 1 and a.String5 = c.String2 and a.String1 != c.String1
            where c.Type in (204, 205)
              and c.Last = 1
              and c.Height is not null
              and c.String1 = ?
            order by a.Height desc
            limit ?
        )sql";

        TryTransactionStep(__func__, [&]()
        {
            auto stmt = SetupSqlStatement(sql);

            TryBindStatementInt(stmt, 1, height);
            TryBindStatementText(stmt, 2, address);
            TryBindStatementInt(stmt, 3, count);

            while (sqlite3_step(*stmt) == SQLITE_ROW)
            {
                UniValue record(UniValue::VOBJ);

                record.pushKV("addr", address);
                record.pushKV("msg", "comment");
                record.pushKV("mesType", "answer");
                record.pushKV("reason", "answer");
                if (auto[ok, value] = TryGetColumnString(*stmt, 0); ok) record.pushKV("txid", value);
                if (auto[ok, value] = TryGetColumnInt64(*stmt, 1); ok) record.pushKV("time", value);
                if (auto[ok, value] = TryGetColumnInt(*stmt, 2); ok) record.pushKV("nblock", value);
                if (auto[ok, value] = TryGetColumnString(*stmt, 3); ok) record.pushKV("addrFrom", value);
                if (auto[ok, value] = TryGetColumnString(*stmt, 4); ok) record.pushKV("posttxid", value);
                if (auto[ok, value] = TryGetColumnString(*stmt, 5); ok) record.pushKV("parentid", value);
                if (auto[ok, value] = TryGetColumnString(*stmt, 6); ok) record.pushKV("answerid", value);

                result.push_back(record);
            }

            FinalizeSqlStatement(*stmt);
        });

        return result;
    }

    vector<UniValue> WebRpcRepository::GetMissedPostComments(const string& address, const vector<string>& excludePosts,
        int height, int count)
    {
        vector<UniValue> result;

        string sql = R"sql(
            select
                c.String2 as RootTxHash,
                c.Time,
                c.Height,
                c.String1 as addrFrom,
                c.String3 as posttxid,
                c.String4 as  parentid,
                c.String5 as  answerid,
                (
                    select o.Value
                    from TxOutputs o indexed by TxOutputs_TxHash_AddressHash_Value
                    where o.TxHash = c.Hash and o.AddressHash = p.String1 and o.AddressHash != c.String1
                ) as Donate
            from Transactions p indexed by Transactions_Type_Last_String1_String2_Height
            join Transactions c indexed by Transactions_Type_Last_String3_Height
                on c.Type in (204, 205) and c.Height > ? and c.Last = 1 and c.String3 = p.String2 and c.String1 != p.String1
            where p.Type in (200, 201, 202)
              and p.Last = 1
              and p.Height is not null
              and p.String1 = ?
              and p.String2 not in ( )sql" + join(vector<string>(excludePosts.size(), "?"), ",") + R"sql( )
            order by c.Height desc
            limit ?
        )sql";

        TryTransactionStep(__func__, [&]()
        {
            auto stmt = SetupSqlStatement(sql);

            int i = 1;
            TryBindStatementInt(stmt, i++, height);
            TryBindStatementText(stmt, i++, address);
            for (const auto& excludePost: excludePosts)
                TryBindStatementText(stmt, i++, excludePost);
            TryBindStatementInt(stmt, i, count);

            while (sqlite3_step(*stmt) == SQLITE_ROW)
            {
                UniValue record(UniValue::VOBJ);

                record.pushKV("addr", address);
                record.pushKV("msg", "comment");
                record.pushKV("mesType", "post");
                record.pushKV("reason", "post");
                if (auto[ok, value] = TryGetColumnString(*stmt, 0); ok) record.pushKV("txid", value);
                if (auto[ok, value] = TryGetColumnInt64(*stmt, 1); ok) record.pushKV("time", value);
                if (auto[ok, value] = TryGetColumnInt(*stmt, 2); ok) record.pushKV("nblock", value);
                if (auto[ok, value] = TryGetColumnString(*stmt, 3); ok) record.pushKV("addrFrom", value);
                if (auto[ok, value] = TryGetColumnString(*stmt, 4); ok) record.pushKV("posttxid", value);
                if (auto[ok, value] = TryGetColumnString(*stmt, 5); ok) record.pushKV("parentid", value);
                if (auto[ok, value] = TryGetColumnString(*stmt, 6); ok) record.pushKV("answerid", value);
                if (auto[ok, value] = TryGetColumnString(*stmt, 7); ok)
                {
                    record.pushKV("donation", "true");
                    record.pushKV("amount", value);
                }

                result.push_back(record);
            }

            FinalizeSqlStatement(*stmt);
        });

        return result;
    }

    vector<UniValue> WebRpcRepository::GetMissedSubscribers(const string& address, int height, int count)
    {
        vector<UniValue> result;

        string sql = R"sql(
            select
                subs.Type,
                subs.Hash,
                subs.Time,
                subs.Height,
                subs.String1 as addrFrom,
                p.String2 as nameFrom,
                p.String3 as avatarFrom
            from Transactions subs indexed by Transactions_Type_Last_String2_Height
             cross join Transactions u indexed by Transactions_Type_Last_String1_Height_Id
                on subs.String1 = u.String1 and u.Type in (100)
                    and u.Height is not null
                    and u.Last = 1
             cross join Payload p on p.TxHash = u.Hash
            where subs.Type in (302, 303, 304)
                and subs.Height > ?
                and subs.Last = 1
                and subs.String2 = ?
            order by subs.Height desc
            limit ?
        )sql";

        TryTransactionStep(__func__, [&]()
        {
            auto stmt = SetupSqlStatement(sql);

            TryBindStatementInt(stmt, 1, height);
            TryBindStatementText(stmt, 2, address);
            TryBindStatementInt(stmt, 3, count);

            while (sqlite3_step(*stmt) == SQLITE_ROW)
            {
                UniValue record(UniValue::VOBJ);

                record.pushKV("addr", address);
                record.pushKV("msg", "event");
                if (auto[ok, value] = TryGetColumnInt(*stmt, 0); ok)
                {
                    switch (value)
                    {
                        case 302: record.pushKV("mesType", "subscribe"); break;
                        case 303: record.pushKV("mesType", "subscribePrivate"); break;
                        case 304: record.pushKV("mesType", "unsubscribe"); break;
                        default: record.pushKV("mesType", "unknown"); break;
                    }
                }
                if (auto[ok, value] = TryGetColumnString(*stmt, 1); ok) record.pushKV("txid", value);
                if (auto[ok, value] = TryGetColumnInt64(*stmt, 2); ok) record.pushKV("time", value);
                if (auto[ok, value] = TryGetColumnInt(*stmt, 3); ok) record.pushKV("nblock", value);
                if (auto[ok, value] = TryGetColumnString(*stmt, 4); ok) record.pushKV("addrFrom", value);
                if (auto[ok, value] = TryGetColumnString(*stmt, 5); ok) record.pushKV("nameFrom", value);
                if (auto[ok, value] = TryGetColumnString(*stmt, 6); ok) record.pushKV("avatarFrom", value);

                result.push_back(record);
            }

            FinalizeSqlStatement(*stmt);
        });

        return result;
    }

    vector<UniValue> WebRpcRepository::GetMissedBoosts(const string& address, int height, int count)
    {
        vector<UniValue> result;

        string sql = R"sql(
            select
                tBoost.String1 as boostAddress,
                tBoost.Hash,
                tBoost.Time,
                tBoost.Height,
                tBoost.String2 as contenttxid,
                tBoost.Int1 as boostAmount,
                p.String2 as boostName,
                p.String3 as boostAvatar
            from Transactions tBoost indexed by Transactions_Type_Last_Height_Id
            join Transactions tContent indexed by Transactions_Type_Last_String1_String2_Height
                on tContent.String2=tBoost.String2 and tContent.Last = 1 and tContent.Height > 0 and tContent.Type in (200, 201, 202)
            join Transactions u indexed by Transactions_Type_Last_String1_Height_Id
                on u.String1 = tBoost.String1 and u.Type in (100) and u.Last = 1 and u.Height > 0
            join Payload p
                on p.TxHash = u.Hash
            where tBoost.Type in (208)
              and tBoost.Last in (0, 1)
              and tBoost.Height > ?
              and tContent.String1 = ?
            order by tBoost.Time desc
            limit ?
        )sql";

        TryTransactionStep(__func__, [&]()
        {
            auto stmt = SetupSqlStatement(sql);

            TryBindStatementInt(stmt, 1, height);
            TryBindStatementText(stmt, 2, address);
            TryBindStatementInt(stmt, 3, count);

            while (sqlite3_step(*stmt) == SQLITE_ROW)
            {
                UniValue record(UniValue::VOBJ);

                record.pushKV("addr", address);
                record.pushKV("msg", "event");
                record.pushKV("mesType", "contentBoost");
                if (auto[ok, value] = TryGetColumnString(*stmt, 0); ok) record.pushKV("addrFrom", value);
                if (auto[ok, value] = TryGetColumnString(*stmt, 1); ok) record.pushKV("txid", value);
                if (auto[ok, value] = TryGetColumnInt64(*stmt, 2); ok) record.pushKV("time", value);
                if (auto[ok, value] = TryGetColumnInt(*stmt, 3); ok) record.pushKV("nblock", value);
                if (auto[ok, value] = TryGetColumnString(*stmt, 4); ok) record.pushKV("posttxid", value);
                if (auto[ok, value] = TryGetColumnInt64(*stmt, 5); ok) record.pushKV("boostAmount", value);
                if (auto[ok, value] = TryGetColumnString(*stmt, 6); ok) record.pushKV("nameFrom", value);
                if (auto[ok, value] = TryGetColumnString(*stmt, 7); ok) record.pushKV("avatarFrom", value);

                result.push_back(record);
            }

            FinalizeSqlStatement(*stmt);
        });

        return result;
    }

    UniValue WebRpcRepository::SearchLinks(const vector<string>& links, const vector<int>& contentTypes,
        const int nHeight, const int countOut)
    {
        UniValue result(UniValue::VARR);

        if (links.empty())
            return result;

        string contentTypesWhere = join(vector<string>(contentTypes.size(), "?"), ",");
        string  linksWhere = join(vector<string>(links.size(), "?"), ",");

        string sql = R"sql(
            select t.Id
            from Transactions t indexed by Transactions_Hash_Height
            join Payload p indexed by Payload_String7 on p.TxHash = t.Hash
            where t.Type in ( )sql" + contentTypesWhere + R"sql( )
                and t.Height <= ?
                and t.Last = 1
                and p.String7 in ( )sql" + linksWhere + R"sql( )
            limit ?
        )sql";

        vector<int64_t> ids;
        TryTransactionStep(__func__, [&]()
        {
            auto stmt = SetupSqlStatement(sql);

            int i = 1;
            for (const auto& contenttype: contentTypes)
                TryBindStatementInt(stmt, i++, contenttype);

            TryBindStatementInt(stmt, i++, nHeight);

            for (const auto& link: links)
                TryBindStatementText(stmt, i++, link);

            TryBindStatementInt(stmt, i++, countOut);

            while (sqlite3_step(*stmt) == SQLITE_ROW)
            {
                if (auto[ok, value] = TryGetColumnInt64(*stmt, 0); ok)
                    ids.push_back(value);
            }

            FinalizeSqlStatement(*stmt);
        });

        if (ids.empty())
            return result;

        auto contents = GetContentsData(ids, "");
        result.push_backV(contents);

        return result;
    }

    UniValue WebRpcRepository::GetContentsStatistic(const vector<string>& addresses, const vector<int>& contentTypes)
    {
        UniValue result(UniValue::VARR);

        if (addresses.empty())
            return result;

        string sql = R"sql(
            select

              sum(s.Int1) as scrSum,
              count(1) as scrCnt,
              count(distinct s.String1) as countLikers

            from Transactions v indexed by Transactions_Type_Last_String1_Height_Id

            join Transactions s indexed by Transactions_Type_Last_String2_Height
              on s.Type in ( 300 ) and s.Last in (0,1) and s.Height > 0 and s.String2 = v.String2

            where v.Type in ( )sql" + join(vector<string>(contentTypes.size(), "?"), ",") + R"sql( )
              and v.Last = 1
              and v.Height > 0
              and v.String1 = ?
        )sql";

        TryTransactionStep(__func__, [&]()
        {
            int i = 1;
            auto stmt = SetupSqlStatement(sql);

            for (const auto& contenttype: contentTypes)
                TryBindStatementInt(stmt, i++, contenttype);
            TryBindStatementText(stmt, i++, addresses[0]);

            while (sqlite3_step(*stmt) == SQLITE_ROW)
            {
                UniValue record(UniValue::VOBJ);

                record.pushKV("address", addresses[0]);
                if (auto[ok, value] = TryGetColumnInt(*stmt, 0); ok) record.pushKV("scoreSum", value);
                if (auto[ok, value] = TryGetColumnInt(*stmt, 1); ok) record.pushKV("scoreCnt", value);
                if (auto[ok, value] = TryGetColumnInt(*stmt, 2); ok) record.pushKV("countLikers", value);

                result.push_back(record);
            }

            FinalizeSqlStatement(*stmt);
        });

        return result;
    }

    // ------------------------------------------------------
    // Feeds

    UniValue WebRpcRepository::GetHotPosts(int countOut, const int depth, const int nHeight, const string& lang,
        const vector<int>& contentTypes, const string& address, int badReputationLimit)
    {
        auto func = __func__;
        UniValue result(UniValue::VARR);

        string sql = R"sql(
            select t.Id

            from Transactions t indexed by Transactions_Type_Last_String3_Height

            join Payload p indexed by Payload_String1_TxHash
                on p.String1 = ? and t.Hash = p.TxHash

            join Ratings r indexed by Ratings_Type_Id_Last_Value
                on r.Type = 2 and r.Last = 1 and r.Id = t.Id and r.Value > 0

            join Transactions u indexed by Transactions_Type_Last_String1_Height_Id
                on u.Type in (100) and u.Last = 1 and u.Height > 0 and u.String1 = t.String1

            left join Ratings ur indexed by Ratings_Type_Id_Last_Height
                on ur.Type = 0 and ur.Last = 1 and ur.Id = u.Id

            where t.Type in ( )sql" + join(vector<string>(contentTypes.size(), "?"), ",") + R"sql( )
                and t.Last = 1
                and t.Height is not null
                and t.Height <= ?
                and t.Height > ?
                and t.String3 is null

                -- Do not show posts from users with low reputation
                and ifnull(ur.Value,0) > ?

            order by r.Value desc
            limit ?
        )sql";

        vector<int64_t> ids;
        TryTransactionStep(func, [&]()
        {
            auto stmt = SetupSqlStatement(sql);

            int i = 1;
            TryBindStatementText(stmt, i++, lang);
            for (const auto& contenttype: contentTypes)
                TryBindStatementInt(stmt, i++, contenttype);
            TryBindStatementInt(stmt, i++, nHeight);
            TryBindStatementInt(stmt, i++, nHeight - depth);
            TryBindStatementInt(stmt, i++, badReputationLimit);
            TryBindStatementInt(stmt, i++, countOut);

            while (sqlite3_step(*stmt) == SQLITE_ROW)
            {
                if (auto[ok, value] = TryGetColumnInt(*stmt, 0); ok)
                    ids.push_back(value);
            }

            FinalizeSqlStatement(*stmt);
        });

        if (ids.empty())
            return result;

        auto contents = GetContentsData(ids, address);
        result.push_backV(contents);

        return result;
    }

    vector<UniValue> WebRpcRepository::GetContentsData(const vector<int64_t>& ids, const string& address)
    {
        auto func = __func__;
        vector<UniValue> result{};

        if (ids.empty())
            return result;

        string sql = R"sql(
            select
                t.String2 as RootTxHash,
                t.Id,
                case when t.Hash != t.String2 then 'true' else null end edit,
                t.String3 as RelayTxHash,
                t.String1 as AddressHash,
                t.Time,
                p.String1 as Lang,
                t.Type,
                p.String2 as Caption,
                p.String3 as Message,
                p.String7 as Url,
                p.String4 as Tags,
                p.String5 as Images,
                p.String6 as Settings,

                (select count() from Transactions scr indexed by Transactions_Type_Last_String2_Height
                    where scr.Type = 300 and scr.Last in (0,1) and scr.Height is not null and scr.String2 = t.String2) as ScoresCount,

                ifnull((select sum(scr.Int1) from Transactions scr indexed by Transactions_Type_Last_String2_Height
                    where scr.Type = 300 and scr.Last in (0,1) and scr.Height is not null and scr.String2 = t.String2),0) as ScoresSum,

                (select count() from Transactions rep indexed by Transactions_Type_Last_String3_Height
                    where rep.Type in (200,201,202) and rep.Last = 1 and rep.Height is not null and rep.String3 = t.String2) as Reposted,

                (
                    select count()
                    from Transactions s indexed by Transactions_Type_Last_String3_Height
                    where s.Type in (204, 205)
                      and s.Height is not null
                      and s.String3 = t.String2
                      and s.Last = 1
                      -- exclude commenters blocked by the author of the post
                      and not exists (
                        select 1
                        from BlockingLists bl
                        join Transactions us on us.Id = bl.IdSource and us.Type = 100 and us.Last = 1
                        join Transactions ut on ut.Id = bl.IdTarget and ut.Type = 100 and ut.Last = 1
                        where us.String1 = t.String1 and ut.String1 = s.String1
                      )
                ) AS CommentsCount,
                
                ifnull((select scr.Int1 from Transactions scr indexed by Transactions_Type_Last_String1_String2_Height
                    where scr.Type = 300 and scr.Last in (0,1) and scr.Height is not null and scr.String1 = ? and scr.String2 = t.String2),0) as MyScore

            from Transactions t indexed by Transactions_Last_Id_Height
            left join Payload p on t.Hash = p.TxHash
            where t.Height is not null
              and t.Last = 1
              and t.Id in ( )sql" + join(vector<string>(ids.size(), "?"), ",") + R"sql( )
        )sql";

        // Get posts
        unordered_map<int64_t, UniValue> tmpResult{};
        vector<string> authors;
        TryTransactionStep(func, [&]()
        {
            auto stmt = SetupSqlStatement(sql);
            int i = 1;

            TryBindStatementText(stmt, i++, address);

            for (int64_t id : ids)
                TryBindStatementInt64(stmt, i++, id);

            // ---------------------------
            while (sqlite3_step(*stmt) == SQLITE_ROW)
            {
                UniValue record(UniValue::VOBJ);

                auto[okHash, txHash] = TryGetColumnString(*stmt, 0);
                auto[okId, txId] = TryGetColumnInt64(*stmt, 1);
                record.pushKV("txid", txHash);
                record.pushKV("id", txId);

                if (auto[ok, value] = TryGetColumnString(*stmt, 2); ok) record.pushKV("edit", value);
                if (auto[ok, value] = TryGetColumnString(*stmt, 3); ok) record.pushKV("repost", value);
                if (auto[ok, value] = TryGetColumnString(*stmt, 4); ok)
                {
                    authors.emplace_back(value);
                    record.pushKV("address", value);
                }
                if (auto[ok, value] = TryGetColumnString(*stmt, 5); ok) record.pushKV("time", value);
                if (auto[ok, value] = TryGetColumnString(*stmt, 6); ok) record.pushKV("l", value); // lang
                if (auto[ok, value] = TryGetColumnString(*stmt, 8); ok) record.pushKV("c", value); // caption
                if (auto[ok, value] = TryGetColumnString(*stmt, 9); ok) record.pushKV("m", value); // message
                if (auto[ok, value] = TryGetColumnString(*stmt, 10); ok) record.pushKV("u", value); // url
                
                if (auto[ok, value] = TryGetColumnInt(*stmt, 7); ok)
                {
                    record.pushKV("type", TransactionHelper::TxStringType((TxType) value));
                    if ((TxType)value == CONTENT_DELETE)
                        record.pushKV("deleted", "true");
                }

                if (auto[ok, value] = TryGetColumnString(*stmt, 11); ok)
                {
                    UniValue t(UniValue::VARR);
                    t.read(value);
                    record.pushKV("t", t);
                }

                if (auto[ok, value] = TryGetColumnString(*stmt, 12); ok)
                {
                    UniValue ii(UniValue::VARR);
                    ii.read(value);
                    record.pushKV("i", ii);
                }

                if (auto[ok, value] = TryGetColumnString(*stmt, 13); ok)
                {
                    UniValue s(UniValue::VOBJ);
                    s.read(value);
                    record.pushKV("s", s);
                }

                if (auto [ok, value] = TryGetColumnString(*stmt, 14); ok) record.pushKV("scoreCnt", value);
                if (auto [ok, value] = TryGetColumnString(*stmt, 15); ok) record.pushKV("scoreSum", value);
                if (auto [ok, value] = TryGetColumnInt(*stmt, 16); ok && value > 0) record.pushKV("reposted", value);
                if (auto [ok, value] = TryGetColumnInt(*stmt, 17); ok) record.pushKV("comments", value);

                if (!address.empty())
                {
                    if (auto [ok, value] = TryGetColumnString(*stmt, 18); ok)
                        record.pushKV("myVal", value);
                }

                tmpResult[txId] = record;                
            }

            FinalizeSqlStatement(*stmt);
        });

        // ---------------------------------------------
        // Get last comments for all posts
        auto lastComments = GetLastComments(ids, address);
        for (auto& record : tmpResult)
            record.second.pushKV("lastComment", lastComments[record.first]);

        // ---------------------------------------------
        // Get profiles for posts
        auto profiles = GetAccountProfiles(authors);
        for (auto& record : tmpResult)
            record.second.pushKV("userprofile", profiles[record.second["address"].get_str()]);

        // ---------------------------------------------
        // Place in result data with source sorting
        for (auto& id : ids)
            result.push_back(tmpResult[id]);

        return result;
    }

    UniValue WebRpcRepository::GetTopFeed(int countOut, const int64_t& topContentId, int topHeight,
        const string& lang, const vector<string>& tags, const vector<int>& contentTypes,
        const vector<string>& txidsExcluded, const vector<string>& adrsExcluded, const vector<string>& tagsExcluded,
        const string& address, int depth, int badReputationLimit)
    {
        auto func = __func__;
        UniValue result(UniValue::VARR);

        if (contentTypes.empty())
            return result;

        // --------------------------------------------

        string contentTypesWhere = " ( " + join(vector<string>(contentTypes.size(), "?"), ",") + " ) ";

        string contentIdWhere;
        if (topContentId > 0)
            contentIdWhere = " and t.Id < ? ";

        string langFilter;
        if (!lang.empty())
            langFilter += " cross join Payload p indexed by Payload_String1_TxHash on p.TxHash = t.Hash and p.String1 = ? ";

        string sql = R"sql(
            select t.Id

            from Transactions t indexed by Transactions_Type_Last_Height_Id

            cross join Ratings cr indexed by Ratings_Type_Id_Last_Value
                on cr.Type = 2 and cr.Last = 1 and cr.Id = t.Id and cr.Value > 0

            )sql" + langFilter + R"sql(

            cross join Transactions u indexed by Transactions_Type_Last_String1_Height_Id
                on u.Type in (100) and u.Last = 1 and u.Height > 0 and u.String1 = t.String1

            left join Ratings ur indexed by Ratings_Type_Id_Last_Height
                on ur.Type = 0 and ur.Last = 1 and ur.Id = u.Id

            where t.Type in )sql" + contentTypesWhere + R"sql(
                and t.Last = 1
                --and t.String3 is null
                and t.Height > ?
                and t.Height <= ?

                -- Do not show posts from users with low reputation
                and ifnull(ur.Value,0) > ?

                )sql" + contentIdWhere + R"sql(
        )sql";

        if (!tags.empty())
        {
            sql += R"sql(
                and t.id in (
                    select tm.ContentId
                    from web.Tags tag indexed by Tags_Lang_Value_Id
                    join web.TagsMap tm indexed by TagsMap_TagId_ContentId
                        on tag.Id = tm.TagId
                    where tag.Value in ( )sql" + join(vector<string>(tags.size(), "?"), ",") + R"sql( )
                        )sql" + (!lang.empty() ? " and tag.Lang = ? " : "") + R"sql(
                )
            )sql";
        }

        if (!txidsExcluded.empty()) sql += " and t.String2 not in ( " + join(vector<string>(txidsExcluded.size(), "?"), ",") + " ) ";
        if (!adrsExcluded.empty()) sql += " and t.String1 not in ( " + join(vector<string>(adrsExcluded.size(), "?"), ",") + " ) ";
        if (!tagsExcluded.empty())
        {
            sql += R"sql( and t.Id not in (
                select tmEx.ContentId
                from web.Tags tagEx indexed by Tags_Lang_Value_Id
                join web.TagsMap tmEx indexed by TagsMap_TagId_ContentId
                    on tagEx.Id=tmEx.TagId
                where tagEx.Value in ( )sql" + join(vector<string>(tagsExcluded.size(), "?"), ",") + R"sql( )
                    )sql" + (!lang.empty() ? " and tagEx.Lang = ? " : "") + R"sql(
             ) )sql";
        }

        sql += " order by cr.Value desc ";
        sql += " limit ? ";

        // ---------------------------------------------

        vector<int64_t> ids;

        TryTransactionStep(func, [&]()
        {
            int i = 1;
            auto stmt = SetupSqlStatement(sql);

            if (!lang.empty()) TryBindStatementText(stmt, i++, lang);

            for (const auto& contenttype: contentTypes)
                TryBindStatementInt(stmt, i++, contenttype);

            TryBindStatementInt(stmt, i++, topHeight - depth);
            TryBindStatementInt(stmt, i++, topHeight);

            TryBindStatementInt(stmt, i++, badReputationLimit);

            if (topContentId > 0)
                TryBindStatementInt64(stmt, i++, topContentId);

            if (!tags.empty())
            {
                for (const auto& tag: tags)
                    TryBindStatementText(stmt, i++, tag);

                if (!lang.empty())
                    TryBindStatementText(stmt, i++, lang);
            }

            if (!txidsExcluded.empty())
                for (const auto& extxid: txidsExcluded)
                    TryBindStatementText(stmt, i++, extxid);

            if (!adrsExcluded.empty())
                for (const auto& exadr: adrsExcluded)
                    TryBindStatementText(stmt, i++, exadr);

            if (!tagsExcluded.empty())
            {
                for (const auto& extag: tagsExcluded)
                    TryBindStatementText(stmt, i++, extag);

                if (!lang.empty())
                    TryBindStatementText(stmt, i++, lang);
            }

            TryBindStatementInt(stmt, i++, countOut);

            // ---------------------------------------------

            while (sqlite3_step(*stmt) == SQLITE_ROW)
            {
                auto[ok0, contentId] = TryGetColumnInt64(*stmt, 0);
                ids.push_back(contentId);
            }

            FinalizeSqlStatement(*stmt);
        });

        // Get content data
        if (!ids.empty())
        {
            auto contents = GetContentsData(ids, address);
            result.push_backV(contents);
        }

        // Complete!
        return result;
    }

    UniValue WebRpcRepository::GetMostCommentedFeed(int countOut, const int64_t& topContentId, int topHeight,
        const string& lang, const vector<string>& tags, const vector<int>& contentTypes,
        const vector<string>& txidsExcluded, const vector<string>& adrsExcluded, const vector<string>& tagsExcluded,
        const string& address, int depth, int badReputationLimit)
    {
        auto func = __func__;
        UniValue result(UniValue::VARR);

        if (contentTypes.empty())
            return result;

        // --------------------------------------------

        string contentTypesWhere = " ( " + join(vector<string>(contentTypes.size(), "?"), ",") + " ) ";

        string contentIdWhere;
        // if (topContentId > 0)
        //     contentIdWhere = " and t.Id < ? ";

        string langFilter;
        if (!lang.empty())
            langFilter += " cross join Payload p indexed by Payload_String1_TxHash on p.TxHash = t.Hash and p.String1 = ? ";

        string sql = R"sql(
            select t.Id

            from Transactions t indexed by Transactions_Type_Last_Height_Id

            cross join Ratings cr indexed by Ratings_Type_Id_Last_Value
                on cr.Type = 2 and cr.Last = 1 and cr.Id = t.Id and cr.Value > 0

            )sql" + langFilter + R"sql(

            cross join Transactions u indexed by Transactions_Type_Last_String1_Height_Id
                on u.Type in (100) and u.Last = 1 and u.Height > 0 and u.String1 = t.String1

            left join Ratings ur indexed by Ratings_Type_Id_Last_Height
                on ur.Type = 0 and ur.Last = 1 and ur.Id = u.Id

            where t.Type in )sql" + contentTypesWhere + R"sql(
                and t.Last = 1
                --and t.String3 is null
                and t.Height > ?
                and t.Height <= ?

                -- Do not show posts from users with low reputation
                and ifnull(ur.Value,0) > ?

                )sql" + contentIdWhere + R"sql(
        )sql";

        if (!tags.empty())
        {
            sql += R"sql(
                and t.id in (
                    select tm.ContentId
                    from web.Tags tag indexed by Tags_Lang_Value_Id
                    join web.TagsMap tm indexed by TagsMap_TagId_ContentId
                        on tag.Id = tm.TagId
                    where tag.Value in ( )sql" + join(vector<string>(tags.size(), "?"), ",") + R"sql( )
                        )sql" + (!lang.empty() ? " and tag.Lang = ? " : "") + R"sql(
                )
            )sql";
        }

        if (!txidsExcluded.empty()) sql += " and t.String2 not in ( " + join(vector<string>(txidsExcluded.size(), "?"), ",") + " ) ";
        if (!adrsExcluded.empty()) sql += " and t.String1 not in ( " + join(vector<string>(adrsExcluded.size(), "?"), ",") + " ) ";
        if (!tagsExcluded.empty())
        {
            sql += R"sql( and t.Id not in (
                select tmEx.ContentId
                from web.Tags tagEx indexed by Tags_Lang_Value_Id
                join web.TagsMap tmEx indexed by TagsMap_TagId_ContentId
                    on tagEx.Id=tmEx.TagId
                where tagEx.Value in ( )sql" + join(vector<string>(tagsExcluded.size(), "?"), ",") + R"sql( )
                    )sql" + (!lang.empty() ? " and tagEx.Lang = ? " : "") + R"sql(
             ) )sql";
        }

        // sql += " order by cr.Value desc ";
        sql +=  R"sql(
        order by (
                select count()
                from Transactions s indexed by Transactions_Type_Last_String3_Height
                where s.Type in (204, 205) and s.Height is not null and s.String3 = t.String2 and s.Last = 1
                    -- exclude commenters blocked by the author of the post
                    and not exists (
                                    select 1
                                    from Transactions b indexed by Transactions_Type_Last_String1_Height_Id
                                    where b.Type in (305) and b.Last = 1 and b.Height > 0 and b.String1 = t.String1 and b.String2 = s.String1
                                    )
                ) desc
        limit ?
        )sql";

        // ---------------------------------------------

        vector<int64_t> ids;

        TryTransactionStep(func, [&]()
        {
            int i = 1;
            auto stmt = SetupSqlStatement(sql);

            if (!lang.empty()) TryBindStatementText(stmt, i++, lang);

            for (const auto& contenttype: contentTypes)
                TryBindStatementInt(stmt, i++, contenttype);

            TryBindStatementInt(stmt, i++, topHeight - depth);
            TryBindStatementInt(stmt, i++, topHeight);

            TryBindStatementInt(stmt, i++, badReputationLimit);

            // if (topContentId > 0)
            //     TryBindStatementInt64(stmt, i++, topContentId);

            if (!tags.empty())
            {
                for (const auto& tag: tags)
                    TryBindStatementText(stmt, i++, tag);

                if (!lang.empty())
                    TryBindStatementText(stmt, i++, lang);
            }

            if (!txidsExcluded.empty())
                for (const auto& extxid: txidsExcluded)
                    TryBindStatementText(stmt, i++, extxid);

            if (!adrsExcluded.empty())
                for (const auto& exadr: adrsExcluded)
                    TryBindStatementText(stmt, i++, exadr);

            if (!tagsExcluded.empty())
            {
                for (const auto& extag: tagsExcluded)
                    TryBindStatementText(stmt, i++, extag);

                if (!lang.empty())
                    TryBindStatementText(stmt, i++, lang);
            }

            TryBindStatementInt(stmt, i++, countOut);

            // ---------------------------------------------

            while (sqlite3_step(*stmt) == SQLITE_ROW)
            {
                auto[ok0, contentId] = TryGetColumnInt64(*stmt, 0);
                ids.push_back(contentId);
            }

            FinalizeSqlStatement(*stmt);
        });

        // Get content data
        if (!ids.empty())
        {
            auto contents = GetContentsData(ids, address);
            result.push_backV(contents);
        }

        // Complete!
        return result;
    }

    UniValue WebRpcRepository::GetProfileFeed(const string& addressFeed, int countOut, int pageNumber, const int64_t& topContentId, int topHeight,
        const string& lang, const vector<string>& tags, const vector<int>& contentTypes,
        const vector<string>& txidsExcluded, const vector<string>& adrsExcluded, const vector<string>& tagsExcluded,
        const string& address, const string& keyword, const string& orderby, const string& ascdesc)
    {
        auto func = __func__;
        UniValue result(UniValue::VARR);

        if (addressFeed.empty())
            return result;

        // ---------------------------------------------
        string _keyword;
        if(!keyword.empty())
        {
            _keyword = "\"" + keyword + "\"" + " OR " + keyword + "*";
        }

        string contentTypesWhere = " ( " + join(vector<string>(contentTypes.size(), "?"), ",") + " ) ";

        string contentIdWhere;
        if (topContentId > 0)
            contentIdWhere = " and t.Id < ? ";

        string langFilter;
        if (!lang.empty())
            langFilter += " join Payload p indexed by Payload_String1_TxHash on p.TxHash = t.Hash and p.String1 = ? ";

        string sorting = "t.Id ";
        if (orderby == "comment")
        {
            sorting = R"sql(
                (
                    select count()
                    from Transactions s indexed by Transactions_Type_Last_String3_Height
                    where s.Type in (204, 205)
                      and s.Height is not null
                      and s.String3 = t.String2
                      and s.Last = 1
                      -- exclude commenters blocked by the author of the post
                      and not exists (
                        select 1
                        from Transactions b indexed by Transactions_Type_Last_String1_Height_Id
                        where b.Type in (305)
                            and b.Last = 1
                            and b.Height > 0
                            and b.String1 = t.String1
                            and b.String2 = s.String1
                      )
                )
            )sql";
        }
        if (orderby == "score")
        {
            sorting = R"sql(
                (
                    select count() from Transactions scr indexed by Transactions_Type_Last_String2_Height
                    where scr.Type = 300 and scr.Last in (0,1) and scr.Height is not null and scr.String2 = t.String2
                )
            )sql";
        }
        sorting += " " + ascdesc;

        string sql = R"sql(
            select t.Id
            from Transactions t indexed by Transactions_Type_Last_String1_Height_Id
            )sql" + langFilter + R"sql(
            where t.Type in )sql" + contentTypesWhere + R"sql(
                and t.Height > 0
                and t.Height <= ?
                and t.Last = 1
                and t.String1 = ?
                )sql" + contentIdWhere   + R"sql(
        )sql";

        if (!tags.empty())
        {
            sql += R"sql(
                and t.id in (
                    select tm.ContentId
                    from web.Tags tag indexed by Tags_Lang_Value_Id
                    join web.TagsMap tm indexed by TagsMap_TagId_ContentId
                        on tag.Id = tm.TagId
                    where tag.Value in ( )sql" + join(vector<string>(tags.size(), "?"), ",") + R"sql( )
                        )sql" + (!lang.empty() ? " and tag.Lang = ? " : "") + R"sql(
                )
            )sql";
        }

        if (!txidsExcluded.empty()) sql += " and t.String2 not in ( " + join(vector<string>(txidsExcluded.size(), "?"), ",") + " ) ";
        if (!adrsExcluded.empty()) sql += " and t.String1 not in ( " + join(vector<string>(adrsExcluded.size(), "?"), ",") + " ) ";
        if (!tagsExcluded.empty())
        {
            sql += R"sql( and t.Id not in (
                select tmEx.ContentId
                from web.Tags tagEx indexed by Tags_Lang_Value_Id
                join web.TagsMap tmEx indexed by TagsMap_TagId_ContentId
                    on tagEx.Id=tmEx.TagId
                where tagEx.Value in ( )sql" + join(vector<string>(tagsExcluded.size(), "?"), ",") + R"sql( )
                    )sql" + (!lang.empty() ? " and tagEx.Lang = ? " : "") + R"sql(
             ) )sql";
        }

        if(!_keyword.empty())
        {
            sql += R"sql(
                and t.id in (
                    select cm.ContentId
                    from web.Content c
                    join web.ContentMap cm on c.ROWID = cm.ROWID
                    where cm.FieldType in (2, 3, 4, 5)
                        and c.Value match ?
                )
            )sql";
        }

        sql += R"sql( order by
        )sql" + sorting   + R"sql(
         limit ?
         offset ?
        )sql";

        // ---------------------------------------------

        vector<int64_t> ids;
        TryTransactionStep(func, [&]()
        {
            int i = 1;
            auto stmt = SetupSqlStatement(sql);

            if (!lang.empty()) TryBindStatementText(stmt, i++, lang);

            for (const auto& contenttype: contentTypes)
                TryBindStatementInt(stmt, i++, contenttype);

            TryBindStatementInt(stmt, i++, topHeight);
            
            TryBindStatementText(stmt, i++, addressFeed);

            if (topContentId > 0)
                TryBindStatementInt64(stmt, i++, topContentId);

            if (!tags.empty())
            {
                for (const auto& tag: tags)
                    TryBindStatementText(stmt, i++, tag);

                if (!lang.empty())
                    TryBindStatementText(stmt, i++, lang);
            }

            if (!txidsExcluded.empty())
                for (const auto& extxid: txidsExcluded)
                    TryBindStatementText(stmt, i++, extxid);

            if (!adrsExcluded.empty())
                for (const auto& exadr: adrsExcluded)
                    TryBindStatementText(stmt, i++, exadr);

            if (!tagsExcluded.empty())
            {
                for (const auto& extag: tagsExcluded)
                    TryBindStatementText(stmt, i++, extag);

                if (!lang.empty())
                    TryBindStatementText(stmt, i++, lang);
            }

            if (!_keyword.empty())
                TryBindStatementText(stmt, i++, _keyword);

            TryBindStatementInt(stmt, i++, countOut);

            TryBindStatementInt(stmt, i++, pageNumber * countOut);

            // ---------------------------------------------

            while (sqlite3_step(*stmt) == SQLITE_ROW)
            {
                if (auto[ok, value] = TryGetColumnInt64(*stmt, 0); ok)
                    ids.push_back(value);
            }

            FinalizeSqlStatement(*stmt);
        });

        // Get content data
        if (!ids.empty())
        {
            auto contents = GetContentsData(ids, address);
            result.push_backV(contents);
        }

        // Complete!
        return result;
    }

    UniValue WebRpcRepository::GetSubscribesFeed(const string& addressFeed, int countOut, const int64_t& topContentId, int topHeight,
        const string& lang, const vector<string>& tags, const vector<int>& contentTypes,
        const vector<string>& txidsExcluded, const vector<string>& adrsExcluded, const vector<string>& tagsExcluded,
        const string& address, const vector<string>& addresses_extended)
    {
        auto func = __func__;
        UniValue result(UniValue::VARR);

        if (addressFeed.empty())
            return result;

        // ---------------------------------------------------

        string contentTypesWhere = " ( " + join(vector<string>(contentTypes.size(), "?"), ",") + " ) ";

        string contentIdWhere;
        if (topContentId > 0)
            contentIdWhere = " and cnt.Id < ? ";

        string langFilter;
        if (!lang.empty())
            langFilter += " join Payload p indexed by Payload_String1_TxHash on p.TxHash = cnt.Hash and p.String1 = ? ";

        string sql = R"sql(
            select cnt.Id

            from Transactions cnt indexed by Transactions_Type_Last_String1_Height_Id

            )sql" + langFilter + R"sql(

            join Transactions subs indexed by Transactions_Type_Last_String1_String2_Height
                on subs.Type in (302,303)
               and subs.Last = 1
               and subs.Height > 0
               and subs.String1 = ?
               and cnt.String1 in ( subs.String2 )sql" + (!addresses_extended.empty() ? ("," + join(vector<string>(addresses_extended.size(), "?"), ",")) : "") + R"sql( )
               -- and subs.String2 = cnt.String1

            where cnt.Type in )sql" + contentTypesWhere + R"sql(
              and cnt.Last = 1
              and cnt.Height > 0
              and cnt.Height <= ?
            
            )sql" + contentIdWhere + R"sql(

        )sql";

        if (!tags.empty())
        {
            sql += R"sql(
                and cnt.id in (
                    select tm.ContentId
                    from web.Tags tag indexed by Tags_Lang_Value_Id
                    join web.TagsMap tm indexed by TagsMap_TagId_ContentId
                        on tag.Id = tm.TagId
                    where tag.Value in ( )sql" + join(vector<string>(tags.size(), "?"), ",") + R"sql( )
                        )sql" + (!lang.empty() ? " and tag.Lang = ? " : "") + R"sql(
                )
            )sql";
        }

        if (!txidsExcluded.empty()) sql += " and cnt.String2 not in ( " + join(vector<string>(txidsExcluded.size(), "?"), ",") + " ) ";
        if (!adrsExcluded.empty()) sql += " and cnt.String1 not in ( " + join(vector<string>(adrsExcluded.size(), "?"), ",") + " ) ";
        if (!tagsExcluded.empty())
        {
            sql += R"sql( and cnt.Id not in (
                select tmEx.ContentId
                from web.Tags tagEx indexed by Tags_Lang_Value_Id
                join web.TagsMap tmEx indexed by TagsMap_TagId_ContentId
                    on tagEx.Id=tmEx.TagId
                where tagEx.Value in ( )sql" + join(vector<string>(tagsExcluded.size(), "?"), ",") + R"sql( )
                    )sql" + (!lang.empty() ? " and tagEx.Lang = ? " : "") + R"sql(
             ) )sql";
        }

        sql += " order by cnt.Id desc ";
        sql += " limit ? ";

        // ---------------------------------------------------

        vector<int64_t> ids;
        TryTransactionStep(func, [&]()
        {
            int i = 1;
            auto stmt = SetupSqlStatement(sql);

            if (!lang.empty()) TryBindStatementText(stmt, i++, lang);

            TryBindStatementText(stmt, i++, addressFeed);
            if (!addresses_extended.empty())
                for (const auto& adr_ex: addresses_extended)
                    TryBindStatementText(stmt, i++, adr_ex);

            for (const auto& contenttype: contentTypes)
                TryBindStatementInt(stmt, i++, contenttype);

            TryBindStatementInt(stmt, i++, topHeight);

            if (topContentId > 0)
                TryBindStatementInt64(stmt, i++, topContentId);

            if (!tags.empty())
            {
                for (const auto& tag: tags)
                    TryBindStatementText(stmt, i++, tag);

                if (!lang.empty())
                    TryBindStatementText(stmt, i++, lang);
            }

            if (!txidsExcluded.empty())
                for (const auto& extxid: txidsExcluded)
                    TryBindStatementText(stmt, i++, extxid);

            if (!adrsExcluded.empty())
                for (const auto& exadr: adrsExcluded)
                    TryBindStatementText(stmt, i++, exadr);

            if (!tagsExcluded.empty())
            {
                for (const auto& extag: tagsExcluded)
                    TryBindStatementText(stmt, i++, extag);

                if (!lang.empty())
                    TryBindStatementText(stmt, i++, lang);
            }

            TryBindStatementInt(stmt, i++, countOut);

            // ---------------------------------------------

            while (sqlite3_step(*stmt) == SQLITE_ROW)
            {
                if (auto[ok, value] = TryGetColumnInt64(*stmt, 0); ok)
                    ids.push_back(value);
            }

            FinalizeSqlStatement(*stmt);
        });

        // Get content data
        if (!ids.empty())
        {
            auto contents = GetContentsData(ids, address);
            result.push_backV(contents);
        }

        // Complete!
        return result;
    }

    UniValue WebRpcRepository::GetHistoricalFeed(int countOut, const int64_t& topContentId, int topHeight,
        const string& lang, const vector<string>& tags, const vector<int>& contentTypes,
        const vector<string>& txidsExcluded, const vector<string>& adrsExcluded, const vector<string>& tagsExcluded,
        const string& address, int badReputationLimit)
    {
        auto func = __func__;
        UniValue result(UniValue::VARR);

        if (contentTypes.empty())
            return result;

        // --------------------------------------------

        string contentTypesWhere = " ( " + join(vector<string>(contentTypes.size(), "?"), ",") + " ) ";

        string contentIdWhere;
        if (topContentId > 0)
            contentIdWhere = " and t.Id < ? ";

        string langFilter;
        if (!lang.empty())
            langFilter += " join Payload p indexed by Payload_String1_TxHash on p.TxHash = t.Hash and p.String1 = ? ";

        string sql = R"sql(
            select t.Id

            from Transactions t indexed by Transactions_Last_Id_Height

            )sql" + langFilter + R"sql(

            join Transactions u indexed by Transactions_Type_Last_String1_Height_Id
                on u.Type in (100) and u.Last = 1 and u.Height > 0 and u.String1 = t.String1

            left join Ratings ur indexed by Ratings_Type_Id_Last_Height
                on ur.Type = 0 and ur.Last = 1 and ur.Id = u.Id

            where t.Type in )sql" + contentTypesWhere + R"sql(
                and t.Last = 1
                and t.String3 is null
                and t.Height > 0
                and t.Height <= ?

                -- Do not show posts from users with low reputation
                and ifnull(ur.Value,0) > ?

                )sql" + contentIdWhere + R"sql(
        )sql";

        if (!tags.empty())
        {
            sql += R"sql(
                and t.id in (
                    select tm.ContentId
                    from web.Tags tag indexed by Tags_Lang_Value_Id
                    join web.TagsMap tm indexed by TagsMap_TagId_ContentId
                        on tag.Id = tm.TagId
                    where tag.Value in ( )sql" + join(vector<string>(tags.size(), "?"), ",") + R"sql( )
                        )sql" + (!lang.empty() ? " and tag.Lang = ? " : "") + R"sql(
                )
            )sql";
        }

        if (!txidsExcluded.empty()) sql += " and t.String2 not in ( " + join(vector<string>(txidsExcluded.size(), "?"), ",") + " ) ";
        if (!adrsExcluded.empty()) sql += " and t.String1 not in ( " + join(vector<string>(adrsExcluded.size(), "?"), ",") + " ) ";
        if (!tagsExcluded.empty())
        {
            sql += R"sql( and t.Id not in (
                select tmEx.ContentId
                from web.Tags tagEx indexed by Tags_Lang_Value_Id
                join web.TagsMap tmEx indexed by TagsMap_TagId_ContentId
                    on tagEx.Id=tmEx.TagId
                where tagEx.Value in ( )sql" + join(vector<string>(tagsExcluded.size(), "?"), ",") + R"sql( )
                    )sql" + (!lang.empty() ? " and tagEx.Lang = ? " : "") + R"sql(
             ) )sql";
        }

        sql += " order by t.Id desc ";
        sql += " limit ? ";

        // ---------------------------------------------

        vector<int64_t> ids;

        TryTransactionStep(func, [&]()
        {
            int i = 1;
            auto stmt = SetupSqlStatement(sql);

            if (!lang.empty()) TryBindStatementText(stmt, i++, lang);

            for (const auto& contenttype: contentTypes)
                TryBindStatementInt(stmt, i++, contenttype);

            TryBindStatementInt(stmt, i++, topHeight);

            TryBindStatementInt(stmt, i++, badReputationLimit);

            if (topContentId > 0)
                TryBindStatementInt64(stmt, i++, topContentId);

            if (!tags.empty())
            {
                for (const auto& tag: tags)
                    TryBindStatementText(stmt, i++, tag);

                if (!lang.empty())
                    TryBindStatementText(stmt, i++, lang);
            }

            if (!txidsExcluded.empty())
                for (const auto& extxid: txidsExcluded)
                    TryBindStatementText(stmt, i++, extxid);
            
            if (!adrsExcluded.empty())
                for (const auto& exadr: adrsExcluded)
                    TryBindStatementText(stmt, i++, exadr);
            
            if (!tagsExcluded.empty())
            {
                for (const auto& extag: tagsExcluded)
                    TryBindStatementText(stmt, i++, extag);

                if (!lang.empty())
                    TryBindStatementText(stmt, i++, lang);
            }
                    
            TryBindStatementInt(stmt, i++, countOut);

            // ---------------------------------------------
            
            while (sqlite3_step(*stmt) == SQLITE_ROW)
            {
                auto[ok0, contentId] = TryGetColumnInt64(*stmt, 0);
                ids.push_back(contentId);
            }

            FinalizeSqlStatement(*stmt);
        });

        // Get content data
        if (!ids.empty())
        {
            auto contents = GetContentsData(ids, address);
            result.push_backV(contents);
        }

        // Complete!
        return result;
    }

    UniValue WebRpcRepository::GetHierarchicalFeed(int countOut, const int64_t& topContentId, int topHeight,
        const string& lang, const vector<string>& tags, const vector<int>& contentTypes,
        const vector<string>& txidsExcluded, const vector<string>& adrsExcluded, const vector<string>& tagsExcluded,
        const string& address, int badReputationLimit)
    {
        auto func = __func__;
        UniValue result(UniValue::VARR);

        // ---------------------------------------------

        string contentTypesFilter = join(vector<string>(contentTypes.size(), "?"), ",");

        string langFilter;
        if (!lang.empty())
            langFilter += " join Payload p indexed by Payload_String1_TxHash on p.TxHash = t.Hash and p.String1 = ? ";

        string sql = R"sql(
            select
                (t.Id)ContentId,
                ifnull(pr.Value,0)ContentRating,
                ifnull(ur.Value,0)AccountRating,
                torig.Height,
                
                ifnull((
                    select sum(ifnull(pr.Value,0))
                    from (
                        select p.Id
                        from Transactions p indexed by Transactions_Type_Last_String1_Height_Id
                        where p.Type in ( )sql" + contentTypesFilter + R"sql( )
                            and p.Last = 1
                            and p.String1 = t.String1
                            and p.Height < torig.Height
                            and p.Height > (torig.Height - ?)
                        order by p.Height desc
                        limit ?
                    )q
                    left join Ratings pr indexed by Ratings_Type_Id_Last_Height
                        on pr.Type = 2 and pr.Id = q.Id and pr.Last = 1
                ), 0)SumRating

            from Transactions t indexed by Transactions_Type_Last_String3_Height

            )sql" + langFilter + R"sql(

            join Transactions torig indexed by Transactions_Id on torig.Height > 0 and torig.Id = t.Id and torig.Hash = torig.String2

            left join Ratings pr indexed by Ratings_Type_Id_Last_Height
                on pr.Type = 2 and pr.Last = 1 and pr.Id = t.Id

            join Transactions u indexed by Transactions_Type_Last_String1_Height_Id
                on u.Type in (100) and u.Last = 1 and u.Height > 0 and u.String1 = t.String1

            left join Ratings ur indexed by Ratings_Type_Id_Last_Height
                on ur.Type = 0 and ur.Last = 1 and ur.Id = u.Id

            where t.Type in ( )sql" + contentTypesFilter + R"sql( )
                and t.Last = 1
                and t.String3 is null
                and t.Height <= ?
                and t.Height > ?

                -- Do not show posts from users with low reputation
                and ifnull(ur.Value,0) > ?
        )sql";

        if (!tags.empty())
        {
            sql += R"sql( and t.id in (
                select tm.ContentId
                from web.Tags tag indexed by Tags_Lang_Value_Id
                join web.TagsMap tm indexed by TagsMap_TagId_ContentId
                    on tag.Id = tm.TagId
                where tag.Value in ( )sql" + join(vector<string>(tags.size(), "?"), ",") + R"sql( )
                    )sql" + (!lang.empty() ? " and tag.Lang = ? " : "") + R"sql(
            ) )sql";
        }

        if (!txidsExcluded.empty()) sql += " and t.String2 not in ( " + join(vector<string>(txidsExcluded.size(), "?"), ",") + " ) ";
        if (!adrsExcluded.empty()) sql += " and t.String1 not in ( " + join(vector<string>(adrsExcluded.size(), "?"), ",") + " ) ";
        if (!tagsExcluded.empty())
        {
            sql += R"sql( and t.Id not in (
                select tmEx.ContentId
                from web.Tags tagEx indexed by Tags_Lang_Value_Id
                join web.TagsMap tmEx indexed by TagsMap_TagId_ContentId
                    on tagEx.Id=tmEx.TagId
                where tagEx.Value in ( )sql" + join(vector<string>(tagsExcluded.size(), "?"), ",") + R"sql( )
                    )sql" + (!lang.empty() ? " and tagEx.Lang = ? " : "") + R"sql(
             ) )sql";
        }

        // ---------------------------------------------
        vector<HierarchicalRecord> postsRanks;
        double dekay = (contentTypes.size() == 1 && contentTypes[0] == CONTENT_VIDEO) ? dekayVideo : dekayContent;

        TryTransactionStep(func, [&]()
        {
            auto stmt = SetupSqlStatement(sql);
            int i = 1;

            for (const auto& contenttype: contentTypes)
                TryBindStatementInt(stmt, i++, contenttype);

            TryBindStatementInt(stmt, i++, durationBlocksForPrevPosts);

            TryBindStatementInt(stmt, i++, cntPrevPosts);
            
            if (!lang.empty()) TryBindStatementText(stmt, i++, lang);

            for (const auto& contenttype: contentTypes)
                TryBindStatementInt(stmt, i++, contenttype);

            TryBindStatementInt(stmt, i++, topHeight);
            TryBindStatementInt(stmt, i++, topHeight - cntBlocksForResult);

            TryBindStatementInt(stmt, i++, badReputationLimit);
            
            if (!tags.empty())
            {
                for (const auto& tag: tags)
                    TryBindStatementText(stmt, i++, tag);

                if (!lang.empty())
                    TryBindStatementText(stmt, i++, lang);
            }

            if (!txidsExcluded.empty())
                for (const auto& extxid: txidsExcluded)
                    TryBindStatementText(stmt, i++, extxid);
            
            if (!adrsExcluded.empty())
                for (const auto& exadr: adrsExcluded)
                    TryBindStatementText(stmt, i++, exadr);
            
            if (!tagsExcluded.empty())
            {
                for (const auto& extag: tagsExcluded)
                    TryBindStatementText(stmt, i++, extag);

                if (!lang.empty())
                    TryBindStatementText(stmt, i++, lang);
            }

            // ---------------------------------------------
            
            while (sqlite3_step(*stmt) == SQLITE_ROW)
            {
                HierarchicalRecord record{};

                auto[ok0, contentId] = TryGetColumnInt64(*stmt, 0);
                auto[ok1, contentRating] = TryGetColumnInt(*stmt, 1);
                auto[ok2, accountRating] = TryGetColumnInt(*stmt, 2);
                auto[ok3, contentOrigHeight] = TryGetColumnInt(*stmt, 3);
                auto[ok4, contentScores] = TryGetColumnInt(*stmt, 4);

                record.Id = contentId;
                record.LAST5 = 1.0 * contentScores;
                record.UREP = accountRating;
                record.PREP = contentRating;
                record.DREP = pow(dekayRep, (topHeight - contentOrigHeight));
                record.DPOST = pow(dekay, (topHeight - contentOrigHeight));

                postsRanks.push_back(record);
            }

            FinalizeSqlStatement(*stmt);
        });

        // ---------------------------------------------
        // Calculate content ratings
        int nElements = postsRanks.size();
        for (auto& iPostRank : postsRanks)
        {
            double _LAST5R = 0;
            double _UREPR = 0;
            double _PREPR = 0;

            double boost = 0;
            if (nElements > 1)
            {
                for (auto jPostRank : postsRanks)
                {
                    if (iPostRank.LAST5 > jPostRank.LAST5)
                        _LAST5R += 1;
                    if (iPostRank.UREP > jPostRank.UREP)
                        _UREPR += 1;
                    if (iPostRank.PREP > jPostRank.PREP)
                        _PREPR += 1;
                }

                iPostRank.LAST5R = 1.0 * (_LAST5R * 100) / (nElements - 1);
                iPostRank.UREPR = min(iPostRank.UREP, 1.0 * (_UREPR * 100) / (nElements - 1)) * (iPostRank.UREP < 0 ? 2.0 : 1.0);
                iPostRank.PREPR = min(iPostRank.PREP, 1.0 * (_PREPR * 100) / (nElements - 1)) * (iPostRank.PREP < 0 ? 2.0 : 1.0);
            }
            else
            {
                iPostRank.LAST5R = 100;
                iPostRank.UREPR = 100;
                iPostRank.PREPR = 100;
            }

            iPostRank.POSTRF = 0.4 * (0.75 * (iPostRank.LAST5R + boost) + 0.25 * iPostRank.UREPR) * iPostRank.DREP + 0.6 * iPostRank.PREPR * iPostRank.DPOST;
        }

        // Sort results
        sort(postsRanks.begin(), postsRanks.end(), greater<HierarchicalRecord>());

        // Build result list
        bool found = false;
        int64_t minPostRank = topContentId;
        vector<int64_t> resultIds;
        for(auto iter = postsRanks.begin(); iter < postsRanks.end() && (int)resultIds.size() < countOut; iter++)
        {
            if (iter->Id < minPostRank || minPostRank == 0)
                minPostRank = iter->Id;

            // Find start position
            if (!found && topContentId > 0)
            {
                if (iter->Id == topContentId)
                    found = true;

                continue;
            }

            // Save id for get data
            resultIds.push_back(iter->Id);
        }

        // Get content data
        if (!resultIds.empty())
        {
            auto contents = GetContentsData(resultIds, address);
            result.push_backV(contents);
        }

        // ---------------------------------------------
        // If not completed - request historical data
        int lack = countOut - (int)resultIds.size();
        if (lack > 0)
        {
            UniValue histContents = GetHistoricalFeed(lack, minPostRank, topHeight, lang, tags, contentTypes,
                txidsExcluded, adrsExcluded, tagsExcluded, address, badReputationLimit);

            result.push_backV(histContents.getValues());
        }

        // Complete!
        return result;
    }

    UniValue WebRpcRepository::GetBoostFeed(int topHeight,
        const string& lang, const vector<string>& tags, const vector<int>& contentTypes,
        const vector<string>& txidsExcluded, const vector<string>& adrsExcluded, const vector<string>& tagsExcluded,
        int badReputationLimit)
    {
        auto func = __func__;
        UniValue result(UniValue::VARR);

        // --------------------------------------------

        string contentTypesWhere = " ( " + join(vector<string>(contentTypes.size(), "?"), ",") + " ) ";

        string langFilter;
        if (!lang.empty())
            langFilter += " join Payload p indexed by Payload_String1_TxHash on p.TxHash = tc.Hash and p.String1 = ? ";

        string sql = R"sql(
            select
                tc.Id contentId,
                tb.String2 contentHash,
                sum(tb.Int1) as sumBoost

            from Transactions tb indexed by Transactions_Type_Last_String2_Height
            join Transactions tc indexed by Transactions_Type_Last_String2_Height
                on tc.String2 = tb.String2 and tc.Last = 1 and tc.Type in )sql" + contentTypesWhere + R"sql( and tc.Height > 0
                --and tc.String3 is null--?????

            )sql" + langFilter + R"sql(

            join Transactions u indexed by Transactions_Type_Last_String1_Height_Id
                on u.Type in (100) and u.Last = 1 and u.Height > 0 and u.String1 = tc.String1

            left join Ratings ur indexed by Ratings_Type_Id_Last_Height
                on ur.Type = 0 and ur.Last = 1 and ur.Id = u.Id

            where tb.Type = 208
                and tb.Last in (0, 1)
                and tb.Height <= ?
                and tb.Height > ?

                -- Do not show posts from users with low reputation
                and ifnull(ur.Value,0) > ?

                )sql";

        if (!tags.empty())
        {
            sql += R"sql(
                and tc.id in (
                    select tm.ContentId
                    from web.Tags tag indexed by Tags_Lang_Value_Id
                    join web.TagsMap tm indexed by TagsMap_TagId_ContentId
                        on tag.Id = tm.TagId
                    where tag.Value in ( )sql" + join(vector<string>(tags.size(), "?"), ",") + R"sql( )
                        )sql" + (!lang.empty() ? " and tag.Lang = ? " : "") + R"sql(
                )
            )sql";
        }

        if (!txidsExcluded.empty()) sql += " and tc.String2 not in ( " + join(vector<string>(txidsExcluded.size(), "?"), ",") + " ) ";
        if (!adrsExcluded.empty()) sql += " and tc.String1 not in ( " + join(vector<string>(adrsExcluded.size(), "?"), ",") + " ) ";
        if (!tagsExcluded.empty())
        {
            sql += R"sql( and tc.Id not in (
                select tmEx.ContentId
                from web.Tags tagEx indexed by Tags_Lang_Value_Id
                join web.TagsMap tmEx indexed by TagsMap_TagId_ContentId
                    on tagEx.Id=tmEx.TagId
                where tagEx.Value in ( )sql" + join(vector<string>(tagsExcluded.size(), "?"), ",") + R"sql( )
                    )sql" + (!lang.empty() ? " and tagEx.Lang = ? " : "") + R"sql(
             ) )sql";
        }

        sql += " group by tc.Id, tb.String2";
        sql += " order by sum(tb.Int1) desc";

        // ---------------------------------------------

        vector<int64_t> ids;

        TryTransactionStep(func, [&]()
        {
            int i = 1;
            auto stmt = SetupSqlStatement(sql);

            for (const auto& contenttype: contentTypes)
                TryBindStatementInt(stmt, i++, contenttype);

            if (!lang.empty()) TryBindStatementText(stmt, i++, lang);

            TryBindStatementInt(stmt, i++, topHeight);
            TryBindStatementInt(stmt, i++, topHeight - cntBlocksForResult);

            TryBindStatementInt(stmt, i++, badReputationLimit);

            if (!tags.empty())
            {
                for (const auto& tag: tags)
                    TryBindStatementText(stmt, i++, tag);

                if (!lang.empty())
                    TryBindStatementText(stmt, i++, lang);
            }

            if (!txidsExcluded.empty())
                for (const auto& extxid: txidsExcluded)
                    TryBindStatementText(stmt, i++, extxid);

            if (!adrsExcluded.empty())
                for (const auto& exadr: adrsExcluded)
                    TryBindStatementText(stmt, i++, exadr);

            if (!tagsExcluded.empty())
            {
                for (const auto& extag: tagsExcluded)
                    TryBindStatementText(stmt, i++, extag);

                if (!lang.empty())
                    TryBindStatementText(stmt, i++, lang);
            }

            // ---------------------------------------------

            while (sqlite3_step(*stmt) == SQLITE_ROW)
            {
                auto[ok0, contentId] = TryGetColumnInt64(*stmt, 0);
                auto[ok1, contentHash] = TryGetColumnString(*stmt, 1);
                auto[ok2, sumBoost] = TryGetColumnInt64(*stmt, 2);
                UniValue boost(UniValue::VOBJ);
                boost.pushKV("id", contentId);
                boost.pushKV("txid", contentHash);
                boost.pushKV("boost", sumBoost);
                result.push_back(boost);
            }

            FinalizeSqlStatement(*stmt);
        });

        // Complete!
        return result;
    }

    // TODO (o1q): Remove this method when the client gui switches to new methods
    UniValue WebRpcRepository::GetProfileFeedOld(const string& addressFrom, const string& addressTo, int64_t topContentId,
        int count, const string& lang, const vector<string>& tags, const vector<int>& contentTypes)
    {
        auto func = __func__;
        UniValue result(UniValue::VARR);

        if (addressTo.empty())
            return result;

        // ---------------------------------------------

        string contentTypesFilter = join(vector<string>(contentTypes.size(), "?"), ",");

        string topContentIdFilter;
        if (topContentId > 0)
            topContentIdFilter = " and t.Id < ? ";

        string sql = R"sql(
            select t.Id
            from Transactions t indexed by Transactions_Type_Last_String1_Height_Id
            where t.Type in ( )sql" + contentTypesFilter + R"sql( )
                and t.Height > 0
                and t.Last = 1
                and t.String1 = ?
                )sql" + topContentIdFilter + R"sql(
        )sql";

        if (!tags.empty())
        {
            sql += R"sql(
                and t.id in (
                    select tm.ContentId
                    from web.Tags tag indexed by Tags_Lang_Value_Id
                    join web.TagsMap tm indexed by TagsMap_TagId_ContentId
                        on tag.Id = tm.TagId
                    where tag.Value in ( )sql" + join(vector<string>(tags.size(), "?"), ",") + R"sql( )
                )
            )sql";
        }

        sql += " order by t.Id desc ";
        sql += " limit ? ";

        // ---------------------------------------------

        vector<int64_t> ids;
        TryTransactionStep(func, [&]()
        {
            auto stmt = SetupSqlStatement(sql);

            int i = 1;
            for (const auto& contenttype: contentTypes)
                TryBindStatementInt(stmt, i++, contenttype);

            TryBindStatementText(stmt, i++, addressTo);

            if (topContentId > 0)
                TryBindStatementInt64(stmt, i++, topContentId);

            if (!tags.empty())
                for (const auto& tag: tags)
                    TryBindStatementText(stmt, i++, tag);

            TryBindStatementInt(stmt, i++, count);

            // ---------------------------------------------

            while (sqlite3_step(*stmt) == SQLITE_ROW)
            {
                if (auto[ok, value] = TryGetColumnInt64(*stmt, 0); ok)
                    ids.push_back(value);
            }

            FinalizeSqlStatement(*stmt);
        });

        if (ids.empty())
            return result;

        auto contents = GetContentsData(ids, addressFrom);
        result.push_backV(contents);

        return result;
    }

    // TODO (o1q): Remove this method when the client gui switches to new methods
    UniValue WebRpcRepository::GetSubscribesFeedOld(const string& addressFrom, int64_t topContentId, int count,
        const string& lang, const vector<string>& tags, const vector<int>& contentTypes)
    {
        auto func = __func__;
        UniValue result(UniValue::VARR);

        if (addressFrom.empty())
            return result;

        // ---------------------------------------------------

        string contentTypesFilter = join(vector<string>(contentTypes.size(), "?"), ",");

        string topContentIdFilter;
        if (topContentId > 0)
            topContentIdFilter = " and cnt.Id < ? ";

        string sql = R"sql(
            select cnt.Id

            from Transactions cnt indexed by Transactions_Type_Last_String1_Height_Id

            join Transactions subs indexed by Transactions_Type_Last_String1_String2_Height
                on subs.Type in (302,303)
               and subs.Last = 1
               and subs.Height > 0
               and subs.String1 = ?
               and subs.String2 = cnt.String1

            where cnt.Type in ( )sql" + contentTypesFilter + R"sql( )
              and cnt.Last = 1
              and cnt.Height > 0

            )sql" + topContentIdFilter + R"sql(

        )sql";

        if (!tags.empty())
        {
            sql += R"sql(
                and cnt.id in (
                    select tm.ContentId
                    from web.Tags tag indexed by Tags_Lang_Value_Id
                    join web.TagsMap tm indexed by TagsMap_TagId_ContentId
                        on tag.Id = tm.TagId
                    where tag.Value in ( )sql" + join(vector<string>(tags.size(), "?"), ",") + R"sql( )
                )
            )sql";
        }

        sql += " order by cnt.Id desc ";
        sql += " limit ? ";

        // ---------------------------------------------------

        vector<int64_t> ids;
        TryTransactionStep(func, [&]()
        {
            int i = 1;
            auto stmt = SetupSqlStatement(sql);

            TryBindStatementText(stmt, i++, addressFrom);

            for (const auto& contenttype: contentTypes)
                TryBindStatementInt(stmt, i++, contenttype);

            if (topContentId > 0)
                TryBindStatementInt(stmt, i++, topContentId);

            if (!tags.empty())
                for (const auto& tag: tags)
                    TryBindStatementText(stmt, i++, tag);

            TryBindStatementInt(stmt, i++, count);

            // ---------------------------------------------

            while (sqlite3_step(*stmt) == SQLITE_ROW)
            {
                if (auto[ok, value] = TryGetColumnInt64(*stmt, 0); ok)
                    ids.push_back(value);
            }

            FinalizeSqlStatement(*stmt);
        });

        if (ids.empty())
            return result;

        auto contents = GetContentsData(ids, addressFrom);
        result.push_backV(contents);

        return result;
    }

    // ------------------------------------------------------

    vector<int64_t> WebRpcRepository::GetRandomContentIds(const string& lang, int count, int height)
    {
        vector<int64_t> result;

        auto sql = R"sql(
            select t.Id, t.String1, r.Value, p.String1

            from Transactions t indexed by Transactions_Last_Id_Height

            cross join Transactions u indexed by Transactions_Type_Last_String1_Height_Id
                on u.Type = 100 and u.Last = 1 and u.Height > 0 and u.String1 = t.String1

            cross join Ratings r indexed by Ratings_Type_Id_Last_Value
                on r.Type = 0 and r.Last = 1 and r.Id = u.Id and r.Value > 0

            cross join Payload p indexed by Payload_String1_TxHash
                on p.TxHash = t.Hash and p.String1 = ?

            where t.Last = 1
              and t.Height > 0
              and t.Id in (
                select tr.Id
                from Transactions tr indexed by Transactions_Type_Last_Height_Id
                where tr.Type in (200,201,202)
                  and tr.Last = 1
                  and tr.Height > ?
                order by random()
                limit ?
              )

            order by random()
            limit ?
        )sql";

        TryTransactionStep(__func__, [&]()
        {
            int i = 1;
            auto stmt = SetupSqlStatement(sql);

            TryBindStatementText(stmt, i++, lang);
            TryBindStatementInt(stmt, i++, height);
            TryBindStatementInt(stmt, i++, count * 100);
            TryBindStatementInt(stmt, i++, count);

            while (sqlite3_step(*stmt) == SQLITE_ROW)
            {
                if (auto[ok, value] = TryGetColumnInt64(*stmt, 0); ok) result.push_back(value);
            }

            FinalizeSqlStatement(*stmt);
        });

        return result;
    }

    UniValue WebRpcRepository::GetContentActions(const string& postTxHash)
    {
        auto func = __func__;
        UniValue resultScores(UniValue::VARR);
        UniValue resultBoosts(UniValue::VARR);
        UniValue resultDonations(UniValue::VARR);
        UniValue result(UniValue::VOBJ);

        string sql = R"sql(
            --scores
            select
                s.String2 as ContentTxHash,
                s.String1 as AddressHash,
                p.String2 as AccountName,
                p.String3 as AccountAvatar,
                r.Value as AccountReputation,
                s.Int1 as ScoreValue,
                0 as sumBoost,
                0 as sumDonation
            from Transactions s indexed by Transactions_Type_Last_String2_Height
            cross join Transactions u indexed by Transactions_Type_Last_String1_Height_Id
                on  u.String1 = s.String1 and u.Type in (100) and u.Last = 1 and u.Height > 0
            left join Ratings r indexed by Ratings_Type_Id_Last_Value
                on r.Id = u.Id and r.Type = 0 and r.Last = 1
            cross join Payload p on p.TxHash = u.Hash
            where s.Type in (300)
              and s.Last in (0,1)
              and s.Height > 0
              and s.String2 = ?

            --boosts
            union

            select
                tb.String2 as ContentTxHash,
                tb.String1 as AddressHash,
                p.String2 as AccountName,
                p.String3 as AccountAvatar,
                r.Value as AccountReputation,
                0 as ScoreValue,
                tb.sumBoost as sumBoost,
                0 as sumDonation
            from
            (
            select
                b.String1,
                b.String2,
                sum(b.Int1) as sumBoost
            from Transactions b indexed by Transactions_Type_Last_String2_Height
            where b.Type in (208)
              and b.Last in (0,1)
              and b.Height > 0
              and b.String2 = ?
            group by
                b.String1,
                b.String2
            )tb
            cross join Transactions u indexed by Transactions_Type_Last_String1_Height_Id
                on u.String1 = tb.String1 and u.Type in (100) and u.Last = 1 and u.Height > 0
            left join Ratings r indexed by Ratings_Type_Id_Last_Value
                on r.Id = u.Id and r.Type = 0 and r.Last = 1
            cross join Payload p on p.TxHash = u.Hash

            --donations
            union

            select
                td.String3 as ContentTxHash,
                td.String1 as AddressHash,
                p.String2 as AccountName,
                p.String3 as AccountAvatar,
                r.Value as AccountReputation,
                0 as ScoreValue,
                0 as sumBoost,
                td.sumDonation as sumDonation
            from
            (
            select
                comment.String1,
                comment.String3,
                sum(o.Value) as sumDonation
            from Transactions comment indexed by Transactions_Type_Last_String3_Height
            join Transactions content indexed by Transactions_Type_Last_String2_Height
                on content.String2 = comment.String3
                    and content.Type in (200,201,202)
                    and content.Last = 1
                    and content.Height is not null
            join TxOutputs o indexed by TxOutputs_TxHash_AddressHash_Value
                on o.TxHash = comment.Hash
                    and o.AddressHash = content.String1
                    and o.AddressHash != comment.String1
                    and o.Value > 0
            where comment.Type in (204, 205, 206)
                and comment.Height is not null
                and comment.Last = 1
                and comment.String3 = ?
            group by
                comment.String1,
                comment.String3
            )td
            cross join Transactions u indexed by Transactions_Type_Last_String1_Height_Id
                on u.String1 = td.String1 and u.Type in (100) and u.Last = 1 and u.Height > 0
            left join Ratings r indexed by Ratings_Type_Id_Last_Value
                on r.Id = u.Id and r.Type = 0 and r.Last = 1
            cross join Payload p on p.TxHash = u.Hash
        )sql";

        TryTransactionStep(func, [&]()
        {
            auto stmt = SetupSqlStatement(sql);

            int i = 1;
            TryBindStatementText(stmt, i++, postTxHash);
            TryBindStatementText(stmt, i++, postTxHash);
            TryBindStatementText(stmt, i++, postTxHash);

            // ---------------------------------------------

            while (sqlite3_step(*stmt) == SQLITE_ROW)
            {
                UniValue record(UniValue::VOBJ);
                if (auto[ok, value] = TryGetColumnString(*stmt, 0); ok) record.pushKV("posttxid", value);
                if (auto[ok, value] = TryGetColumnString(*stmt, 1); ok) record.pushKV("address", value);
                if (auto[ok, value] = TryGetColumnString(*stmt, 2); ok) record.pushKV("name", value);
                if (auto[ok, value] = TryGetColumnString(*stmt, 3); ok) record.pushKV("avatar", value);
                if (auto[ok, value] = TryGetColumnString(*stmt, 4); ok) record.pushKV("reputation", value);
                if (auto[ok, value] = TryGetColumnInt(*stmt, 5); ok && value > 0) {
                    record.pushKV("value", value);
                    resultScores.push_back(record);
                }
                if (auto[ok, value] = TryGetColumnInt(*stmt, 6); ok && value > 0) {
                    record.pushKV("value", value);
                    resultBoosts.push_back(record);
                }
                if (auto[ok, value] = TryGetColumnInt(*stmt, 7); ok && value > 0) {
                    record.pushKV("value", value);
                    resultDonations.push_back(record);
                }
            }

            FinalizeSqlStatement(*stmt);
        });

        result.pushKV("scores",resultScores);
        result.pushKV("boosts",resultBoosts);
        result.pushKV("donations",resultDonations);

        return result;
    };

    // Method used to construct sql query and required bindings from provided selects based on filters
    template <class QueryParams>
    static inline auto _constructSelectsBasedOnFilters(
                const std::set<ShortTxType>& filters,
                const std::map<ShortTxType, ShortFormSqlEntry<std::shared_ptr<sqlite3_stmt*>&, QueryParams>>& selects,
                const std::string& footer)
    {
        // Choosing predicate for function above based on filters.
        const static auto choosePredicate = [](const std::set<ShortTxType>& filters) -> std::function<bool(const ShortTxType&)> {
            if (filters.empty()) {
                // No filters mean that we should perform all selects
                return [&filters](...) { return true; };
            } else {
                // Perform only selects that are specified in filters.
                return [&filters](const ShortTxType& select) { return filters.find(select) != filters.end(); };
            }
        };
        
        auto predicate = choosePredicate(filters);

        // Binds that should be performed to constructed query
        std::vector<std::function<void(std::shared_ptr<sqlite3_stmt*>&, int&, QueryParams const&)>> binds;
        // Query elemets that will be used to construct full query
        std::vector<std::string> queryElems;
        for (const auto& select: selects) {
            if (predicate(select.first)) {
                queryElems.emplace_back(select.second.query);
                queryElems.emplace_back("union");
                binds.emplace_back(select.second.binding);
            }
        }
        queryElems.pop_back(); // Dropping last "union"

        std::stringstream ss;
        for (const auto& elem: queryElems) {
            ss << elem;
        }
        ss << footer;

        // Full query and required binds in correct order
        return std::pair { ss.str(), binds };
    }

    std::vector<ShortForm> WebRpcRepository::GetActivities(const std::string& address, int64_t heightMax, int64_t heightMin, int64_t blockNumMax, const std::set<ShortTxType>& filters)
    {
        // This is required because we want static bind functors for optimization so parameters can't be captured there
        struct QueryParams {
            // Handling all by reference
            const std::string& address;
            const int64_t& heightMax;
            const int64_t& heightMin;
            const int64_t& blockNumMax;
        } queryParams{address, heightMax, heightMin, blockNumMax};

        // Pocketnetteam and referal txs are ignored
        static const std::map<ShortTxType, ShortFormSqlEntry<std::shared_ptr<sqlite3_stmt*>&, QueryParams>> selects = {
            // TODO (losty): money {}
        {
            ShortTxType::Answer, { R"sql(
            -- My answers to other's comments
            select
                (')sql" + ShortTxTypeConvertor::toString(ShortTxType::Answer) + R"sql(')TP,
                a.Hash,
                a.Type,
                null,
                a.Height as Height,
                a.BlockNum as BlockNum,
                null,
                pa.String1,
                null,
                null,
                null,
                null,
                c.Hash,
                c.Type,
                c.String1,
                c.Height,
                c.BlockNum,
                null,
                pc.String1,
                pca.String2,
                pca.String3,
                null, -- Badge
                ifnull(rca.Value,0)

            from Transactions c indexed by Transactions_Type_Last_String2_Height -- My comments

            left join Payload pc
                on pc.TxHash = c.Hash

            join Transactions a indexed by Transactions_String1_Last_Height -- Other answers
                on a.Type in (204, 205) and a.Last = 1
                and a.Height > ?
                and (a.Height < ? or (a.Height = ? and a.BlockNum < ?))
                and a.String5 = c.String2
                and a.String1 != c.String1
                and a.String1 = ?

            left join Transactions orig
                on orig.Hash = a.String2

            left join Payload pa
                on pa.TxHash = a.Hash

            left join Transactions ca
                on ca.Type = 100
                and ca.Last = 1
                and ca.String1 = c.String1
                and ca.Height > 0

            left join Payload pca
                on pca.TxHash = ca.Hash

            left join Ratings rca indexed by Ratings_Type_Id_Last_Height
                on rca.Type = 0
                and rca.Id = ca.Id
                and rca.Last = 1

            where c.Type in (204, 205)
              and c.Last = 1
              and c.Height > 0

        )sql",
            [this](std::shared_ptr<sqlite3_stmt*>& stmt, int& i, QueryParams const& queryParams) {
                TryBindStatementInt64(stmt, i++, queryParams.heightMin);
                TryBindStatementInt64(stmt, i++, queryParams.heightMax);
                TryBindStatementInt64(stmt, i++, queryParams.heightMax);
                TryBindStatementInt64(stmt, i++, queryParams.blockNumMax);
                TryBindStatementText(stmt, i++, queryParams.address);
            }
        }},

        {
            ShortTxType::Comment, { R"sql(
            -- Comments for my content
            select
                (')sql" + ShortTxTypeConvertor::toString(ShortTxType::Comment) + R"sql(')TP,
                c.Hash,
                c.Type,
                null,
                c.Height as Height,
                c.BlockNum as BlockNum,
                oc.Value,
                pc.String1,
                null,
                null,
                null,
                null,
                p.Hash,
                p.Type,
                p.String1,
                p.Height,
                p.BlockNum,
                null,
                pp.String2,
                pap.String2,
                pap.String3,
                pap.String4,
                ifnull(rap.Value, 0)

            from Transactions p indexed by Transactions_Type_Last_String2_Height

            join Transactions c indexed by Transactions_Type_Last_String1_Height_Id
                on c.Type in (204,205)
                and c.Last = 1
                and c.String3 = p.String2
                and c.String1 != p.String1
                and c.Hash = c.String2
                and c.Height > ?
                and (c.Height < ? or (c.Height = ? and c.BlockNum < ?))
                and c.String1 = ?

            left join Transactions orig
                on orig.Hash = c.String2

            left join TxOutputs oc indexed by TxOutputs_TxHash_AddressHash_Value
                on oc.TxHash = c.Hash and oc.AddressHash = p.String1 and oc.AddressHash != c.String1

            left join Payload pc
                on pc.TxHash = c.Hash

            left join Payload pp
                on pp.TxHash = p.Hash

            left join Transactions ap -- accounts of commentators
                on ap.String1 = p.String1
                and ap.Last = 1
                and ap.Type = 100
                and ap.Height > 0

            left join Payload pap
                on pap.TxHash = ap.Hash

            left join Ratings rap indexed by Ratings_Type_Id_Last_Height
                on rap.Type = 0
                and rap.Id = ap.Id
                and rap.Last = 1

            where p.Type in (200,201,202)
                and p.Last = 1
                and p.Height > 0

        )sql",
            [this](std::shared_ptr<sqlite3_stmt*>& stmt, int& i, QueryParams const& queryParams){
                TryBindStatementInt64(stmt, i++, queryParams.heightMin);
                TryBindStatementInt64(stmt, i++, queryParams.heightMax);
                TryBindStatementInt64(stmt, i++, queryParams.heightMax);
                TryBindStatementInt64(stmt, i++, queryParams.blockNumMax);
                TryBindStatementText(stmt, i++, queryParams.address);
            }
        }},

        {
            ShortTxType::Subscriber, { R"sql(
            -- Subscribers
            select
                (')sql" + ShortTxTypeConvertor::toString(ShortTxType::Subscriber) + R"sql(')TP,
                subs.Hash,
                subs.Type,
                null,
                subs.Height as Height,
                subs.BlockNum as BlockNum,
                null,
                null,
                null,
                null,
                null,
                null,
                u.Hash, -- TODO (losty): do we need here full tx data? Or only address and account data?
                u.Type,
                u.String1,
                u.Height,
                u.BlockNum,
                null,
                null,
                pu.String2,
                pu.String3,
                pu.String4,
                ifnull(ru.Value,0)

            from Transactions subs indexed by Transactions_String1_Last_Height

            join Transactions u indexed by Transactions_Type_Last_String1_Height_Id
                on u.Type in (100)
                and u.Last = 1
                and u.String1 = subs.String2
                and u.Height > 0

            left join Payload pu
                on pu.TxHash = u.Hash

            left join Ratings ru indexed by Ratings_Type_Id_Last_Height
                on ru.Type = 0
                and ru.Id = u.Id
                and ru.Last = 1

            where subs.Type in (302, 303) -- Ignoring unsubscribers?
                and subs.Last = 1
                and subs.String1 = ?
                and subs.Height > ?
                and (subs.Height < ? or (subs.Height = ? and subs.BlockNum < ?))

        )sql",
            [this](std::shared_ptr<sqlite3_stmt*>& stmt, int& i, QueryParams const& queryParams){
                TryBindStatementText(stmt, i++, queryParams.address);
                TryBindStatementInt64(stmt, i++, queryParams.heightMin);
                TryBindStatementInt64(stmt, i++, queryParams.heightMax);
                TryBindStatementInt64(stmt, i++, queryParams.heightMax);
                TryBindStatementInt64(stmt, i++, queryParams.blockNumMax);
            }
        }},

        {
            ShortTxType::CommentScore, { R"sql(
            -- Comment scores
            select
                (')sql" + ShortTxTypeConvertor::toString(ShortTxType::CommentScore) + R"sql(')TP,
                s.Hash,
                s.Type,
                null,
                s.Height as Height,
                s.BlockNum as BlockNum,
                s.Int1,
                null,
                null,
                null,
                null,
                null,
                c.Hash,
                c.Type,
                null,
                c.Height, -- TODO (losty): original?
                c.BlockNum,
                null,
                pc.String1,
                pac.String2,
                pac.String3,
                pac.String4,
                ifnull(rac.Value,0)

            from Transactions c indexed by Transactions_Type_Last_String2_Height

            left join Payload pc
                on pc.TxHash = c.Hash

            join Transactions s indexed by Transactions_Type_Last_String1_Height_Id
                on s.Type = 301
                and s.Last = 0
                and s.String2 = c.String2
                and s.Height > ?
                and (s.Height < ? or (s.Height = ? and s.BlockNum < ?))
                and s.String1 = ?

            left join Transactions ac
                on ac.Type = 100
                and ac.Last = 1
                and ac.String1 = c.String1
                and ac.Height > 0

            left join Payload pac
                on pac.TxHash = ac.Hash

            left join Ratings rac indexed by Ratings_Type_Id_Last_Height
                on rac.Type = 0
                and rac.Id = ac.Id
                and rac.Last = 1

            where c.Type in (204,205)
                and c.Last = 1
                and c.Height > 0

        )sql",
            [this](std::shared_ptr<sqlite3_stmt*>& stmt, int& i, QueryParams const& queryParams){
                TryBindStatementInt64(stmt, i++, queryParams.heightMin);
                TryBindStatementInt64(stmt, i++, queryParams.heightMax);
                TryBindStatementInt64(stmt, i++, queryParams.heightMax);
                TryBindStatementInt64(stmt, i++, queryParams.blockNumMax);
                TryBindStatementText(stmt, i++, queryParams.address);
            }
        }},

        {
            ShortTxType::ContentScore, { R"sql(
            -- Content scores
            select
                (')sql" + ShortTxTypeConvertor::toString(ShortTxType::ContentScore) + R"sql(')TP,
                s.Hash,
                s.Type,
                null,
                s.Height as Height,
                s.BlockNum as BlockNum,
                s.Int1,
                null,
                null,
                null,
                null,
                null,
                c.Hash,
                c.Type,
                null,
                c.Height, -- TODO (losty): original?
                c.BlockNum,
                c.String1,
                pc.String2,
                pac.String2,
                pac.String3,
                pac.String4,
                ifnull(rac.Value,0)

            from Transactions c indexed by Transactions_Type_Last_String2_Height

            left join Payload pc
                on pc.TxHash = c.Hash

            join Transactions s indexed by Transactions_Type_Last_String1_Height_Id
                on s.Type = 300
                and s.Last = 0
                and s.String2 = c.String2
                and s.Height > ?
                and (s.Height < ? or (s.Height = ? and s.BlockNum < ?))
                and s.String1 = ?

            left join Transactions ac
                on ac.Type = 100
                and ac.Last = 1
                and ac.String1 = c.String1
                and ac.Height > 0

            left join Payload pac
                on pac.TxHash = ac.Hash

            left join Ratings rac indexed by Ratings_Type_Id_Last_Height
                on rac.Type = 0
                and rac.Id = ac.Id
                and rac.Last = 1

            where c.Type in (200, 201, 202)
                and c.Last = 1
                and c.Height > 0

        )sql",
            [this](std::shared_ptr<sqlite3_stmt*>& stmt, int& i, QueryParams const& queryParams){
                TryBindStatementInt64(stmt, i++, queryParams.heightMin);
                TryBindStatementInt64(stmt, i++, queryParams.heightMax);
                TryBindStatementInt64(stmt, i++, queryParams.heightMax);
                TryBindStatementInt64(stmt, i++, queryParams.blockNumMax);
                TryBindStatementText(stmt, i++, queryParams.address);
            }
        }},

        {
            ShortTxType::Boost, { R"sql(
            -- Boosts for my content
            select
                (')sql" + ShortTxTypeConvertor::toString(ShortTxType::Boost) + R"sql(')TP,
                tBoost.Hash,
                tboost.Type,
                null,
                tBoost.Height as Height,
                tBoost.BlockNum as BlockNum,
                tBoost.Int1,
                null,
                null,
                null,
                null,
                null,
                tContent.Hash,
                tContent.Type,
                tContent.String1,
                tContent.Height,
                tContent.BlockNum,
                null,
                pContent.String2,
                pac.String2,
                pac.String3,
                pac.String4,
                ifnull(rac.Value,0)

            from Transactions tBoost indexed by Transactions_Type_Last_String1_Height_Id

            join Transactions tContent indexed by Transactions_Type_Last_String2_Height
                on tContent.Type in (200,201,202)
                and tContent.Last in (0,1)
                and tContent.Height > 0
                and tContent.String2 = tBoost.String2

            left join Payload pContent
                on pContent.TxHash = tContent.Hash
            
            left join Transactions ac
                on ac.String1 = tContent.String1
                and ac.Type = 100
                and ac.Last = 1
                and ac.Height > 0

            left join Payload pac
                on pac.TxHash = ac.Hash

            left join Ratings rac indexed by Ratings_Type_Id_Last_Height
                on rac.Type = 0
                and rac.Id = ac.Id
                and rac.Last = 1

            where tBoost.Type in (208)
                and tBoost.Last in (0,1)
                and tBoost.String1 = ?
                and tBoost.Height > ?
                and (tBoost.Height < ? or (tBoost.Height = ? and tBoost.BlockNum < ?))

        )sql",
            [this](std::shared_ptr<sqlite3_stmt*>& stmt, int& i, QueryParams const& queryParams){
                TryBindStatementText(stmt, i++, queryParams.address);
                TryBindStatementInt64(stmt, i++, queryParams.heightMin);
                TryBindStatementInt64(stmt, i++, queryParams.heightMax);
                TryBindStatementInt64(stmt, i++, queryParams.heightMax);
                TryBindStatementInt64(stmt, i++, queryParams.blockNumMax);
            }
        }},

        {
            ShortTxType::Repost, { R"sql(
            -- Reposts
            select
                (')sql" + ShortTxTypeConvertor::toString(ShortTxType::Repost) + R"sql(')TP,
                r.Hash,
                r.Type,
                null,
                r.Height as Height,
                r.BlockNum as BlockNum,
                null,
                pr.String2,
                null,
                null,
                null,
                null,
                p.Hash,
                p.Type,
                p.String1,
                p.Height,
                p.BlockNum,
                null,
                pp.String2,
                pap.String2,
                pap.String3,
                pap.String4,
                ifnull(rap.Value,0)

            from Transactions r indexed by Transactions_Type_Last_String1_Height_Id

            left join Transactions orig
                on orig.Hash = r.String2

            join Transactions p indexed by Transactions_Type_Last_String2_Height
                on p.Type in (200,201,202)
                and p.Last = 1
                and p.String2 = r.String3
                and p.Height > 0

            left join Payload pp
                on pp.TxHash = p.Hash

            left join Payload pr
                on pr.TxHash = r.Hash

            left join Transactions ap
                on ap.Type = 100
                and ap.Last = 1
                and ap.String1 = p.String1
                and ap.Height > 0

            left join Payload pap
                on pap.TxHash = ap.Hash

            left join Ratings rap indexed by Ratings_Type_Id_Last_Height
                on rap.Type = 0
                and rap.Id = ap.Id
                and rap.Last = 1

            where r.Type in (200,201,202)
                and r.Last = 1
                and r.Height > ?
                and (r.Height < ? or (r.Height = ? and r.BlockNum < ?))
                and r.String1 = ?

        )sql",
            [this](std::shared_ptr<sqlite3_stmt*>& stmt, int& i, QueryParams const& queryParams){
                TryBindStatementInt64(stmt, i++, queryParams.heightMin);
                TryBindStatementInt64(stmt, i++, queryParams.heightMax);
                TryBindStatementInt64(stmt, i++, queryParams.heightMax);
                TryBindStatementInt64(stmt, i++, queryParams.blockNumMax);
                TryBindStatementText(stmt, i++, queryParams.address);
            }
        }}
        };

        static const auto footer = R"sql(

            -- Global order and limit for pagination
            order by Height desc, BlockNum desc
            limit 10

        )sql";

        auto [elem1, elem2] = _constructSelectsBasedOnFilters(filters, selects, footer);
        auto& sql = elem1;
        auto& binds = elem2;

        EventsReconstructor reconstructor;
        TryTransactionStep(__func__, [&]()
        {
            auto stmt = SetupSqlStatement(sql);
            int i = 1;

            for (const auto& bind: binds) {
                bind(stmt, i, queryParams);
            }

            while (sqlite3_step(*stmt) == SQLITE_ROW)
            {
                reconstructor.FeedRow(*stmt);
            }

            FinalizeSqlStatement(*stmt);
        });

        return reconstructor.GetResult();
    }

    WebRpcRepository::NotificationsResult WebRpcRepository::GetNotifications(int64_t height, const std::set<ShortTxType>& filters)
    {
        struct QueryParams {
            // Handling all by reference
            const int64_t& height;
        } queryParams {height};

        // Static because it will not be changed for entire node run
        static const auto pocketnetteamAddress = GetPocketnetteamAddress();

        static const auto heightBinder =
            [this](std::shared_ptr<sqlite3_stmt*>& stmt, int& i, QueryParams const& queryParams){
                TryBindStatementInt64(stmt, i++, queryParams.height);
            };

        static const std::map<ShortTxType, ShortFormSqlEntry<std::shared_ptr<sqlite3_stmt*>&, QueryParams>> selects = {
        {
            ShortTxType::PocketnetTeam, { R"sql(
                -- Pocket posts
                select
                    null, -- related address is null because pocketnetteam posts should be added for every address
                    (')sql" + ShortTxTypeConvertor::toString(ShortTxType::PocketnetTeam) + R"sql(')TP,
                    t.Hash,
                    t.Type,
                    null,
                    t.Height as Height,
                    t.BlockNum as BlockNum,
                    null,
                    p.String2, -- Caption
                    null,
                    null,
                    null,
                    null,
                    r.Hash, -- repost related data, if any
                    r.Type,
                    r.String1,
                    r.Height,
                    r.BlockNum,
                    null,
                    pr.String2,
                    null, -- TODO (losty): no account info
                    null,
                    null,
                    null

                from Transactions t indexed by Transactions_Type_String1_Height_Time_Int1

                left join Payload p
                    on p.TxHash = t.Hash

                left join Transactions r indexed by Transactions_Hash_Height -- related content - possible reposts
                    on r.Type in (200,201,202)
                    and r.Last = 1
                    and r.Height > 0
                    and r.Hash = t.String3

                left join Payload pr
                    on pr.TxHash = r.Hash   

                where t.Type in (200,201,202)
                    and t.String1 = ?
                    and t.Hash = t.String2 -- Only orig
                    and t.Height = ?
        )sql", 
            [this](std::shared_ptr<sqlite3_stmt*>& stmt, int& i, QueryParams const& queryParams) {
                TryBindStatementText(stmt, i++, pocketnetteamAddress);
                TryBindStatementInt64(stmt, i++, queryParams.height);
            }
        }},

        {
            ShortTxType::Money, { R"sql(
                -- Incoming money
                select
                    o.AddressHash, -- TODO (losty): empty str here
                    (')sql" + ShortTxTypeConvertor::toString(ShortTxType::Money) + R"sql(')TP,
                    t.Hash,
                    t.Type,
                    i.AddressHash,
                    t.Height as Height,
                    t.BlockNum as BlockNum,
                    o.Value,
                    null,
                    null,
                    null,
                    null,
                    null,
                    null,
                    null,
                    null,
                    null,
                    null,
                    null,
                    null,
                    null,
                    null,
                    null,
                    null

                from Transactions t indexed by Transactions_Height_Type

                join TxOutputs o
                    on t.Hash = o.TxHash
                    and o.TxHeight = t.Height
                    and o.AddressHash != ''

                join TxOutputs i indexed by TxOutputs_SpentTxHash
                    on i.SpentTxHash = o.TxHash
                    and i.Number = (select min(ii.Number) from TxOutputs ii where ii.SpentTxHash = o.TxHash)
                    and i.AddressHash != o.AddressHash  -- TODO (brangr, lostystyg): exclude coinstake first transaction

                where t.Type in (1,2,3) -- 1 default money transfer, 2 coinbase, 3 coinstake
                    and t.Height = ?
        )sql",
            [this](std::shared_ptr<sqlite3_stmt*>& stmt, int& i, QueryParams const& queryParams){
                TryBindStatementInt64(stmt, i++, queryParams.height);
            }
        }},

        {
            ShortTxType::Referal, { R"sql(
                -- referals
                select
                    t.String2,
                    (')sql" + ShortTxTypeConvertor::toString(ShortTxType::Referal) + R"sql(')TP,
                    t.Hash,
                    t.Type,
                    t.String1,
                    t.Height as Height,
                    t.BlockNum as BlockNum,
                    null,
                    null,
                    p.String2,
                    p.String3,
                    p.String4,
                    ifnull(r.Value,0), -- TODO (losty): do we need rating if referal is always a new user?
                    null,
                    null,
                    null,
                    null,
                    null,
                    null,
                    null,
                    null,
                    null,
                    null,
                    null

                from Transactions t --indexed by Transactions_Type_Last_String2_Height

                left join Payload p
                    on p.TxHash = t.Hash

                left join Ratings r indexed by Ratings_Type_Id_Last_Height
                    on r.Type = 0
                    and r.Id = t.Id
                    and r.Last = 1

                where t.Type = 100
                    and t.String2 is not null
                    and t.Height = ?
                    and (select count(*) from Transactions tt where tt.Id = t.Id) = 1 -- Only original
        )sql",
            heightBinder
        }},

        {
            ShortTxType::Answer, { R"sql(
                -- Comment answers
                select
                    c.String1,
                    (')sql" + ShortTxTypeConvertor::toString(ShortTxType::Answer) + R"sql(')TP,
                    a.Hash,
                    a.Type,
                    a.String1,
                    orig.Height as Height,
                    a.BlockNum as BlockNum,
                    null,
                    pa.String1,
                    paa.String2,
                    paa.String3,
                    paa.String4,
                    ifnull(ra.Value,0),
                    c.Hash,
                    c.Type,
                    null,
                    c.Height,
                    c.BlockNum,
                    null,
                    pc.String1,
                    null,
                    null,
                    null,
                    null

                from Transactions a indexed by Transactions_Type_Last_Height_String5_String1 -- Other answers

                join Transactions c indexed by Transactions_Type_Last_String2_Height -- My comments
                    on c.Type in (204, 205)
                    and c.Last = 1
                    and c.Height > 0
                    and c.String2 = a.String5
                    and c.String1 != a.String1

                left join Payload pc
                    on pc.TxHash = c.Hash

                left join Transactions orig
                    on orig.Hash = a.String2

                left join Payload pa
                    on pa.TxHash = a.Hash

                left join Transactions aa
                    on aa.Type = 100
                    and aa.Last = 1
                    and aa.String1 = a.String1
                    and aa.Height > 0

                left join Payload paa
                    on paa.TxHash = aa.Hash

                left join Ratings ra indexed by Ratings_Type_Id_Last_Height
                    on ra.Type = 0
                    and ra.Id = aa.Id
                    and ra.Last = 1

                where a.Type = 204 -- only orig
                    and a.Last in (0,1)
                    and a.Height = ?
        )sql",
            heightBinder
        }},

        {
            ShortTxType::Comment, { R"sql(
                -- Comments for my content
                select
                    p.String1,
                    (')sql" + ShortTxTypeConvertor::toString(ShortTxType::Comment) + R"sql(')TP,
                    c.Hash,
                    c.Type,
                    c.String1,
                    c.Height as Height,
                    c.BlockNum as BlockNum,
                    oc.Value,
                    substr(pc.String1, 0, 100),
                    pac.String2,
                    pac.String3,
                    pac.String4,
                    ifnull(rac.Value,0), -- TODO rep
                    p.Hash,
                    p.Type,
                    null,
                    p.Height,
                    p.BlockNum,
                    null,
                    pp.String2,
                    null,
                    null,
                    null,
                    null

                from Transactions c

                left join Transactions p
                    on p.Type in (200,201,202)
                    and p.Last = 1
                    and p.Height > 0
                    and p.String2 = c.String3
                    and p.String1 != c.String1

                left join TxOutputs oc indexed by TxOutputs_TxHash_AddressHash_Value
                    on oc.TxHash = c.Hash and oc.AddressHash = p.String1 and oc.AddressHash != c.String1 

                left join Payload pc
                    on pC.TxHash = c.Hash

                left join Transactions ac -- accounts of commentators
                    on ac.String1 = c.String1
                    and ac.Last = 1
                    and ac.Type = 100
                    and ac.Height > 0

                left join Payload pac
                    on pac.TxHash = ac.Hash

                left join Ratings rac indexed by Ratings_Type_Id_Last_Height
                    on rac.Type = 0
                    and rac.Id = ac.Id
                    and rac.Last = 1
                
                left join Payload pp
                    on pp.TxHash = p.Hash

                where c.Type = 204 -- only orig
                    and c.Height = ?
        )sql",
            heightBinder
        }},

        {
            ShortTxType::Subscriber, { R"sql(
                -- Subscribers
                select
                    subs.String2,
                    (')sql" + ShortTxTypeConvertor::toString(ShortTxType::Subscriber) + R"sql(')TP,
                    subs.Hash,
                    subs.Type,
                    subs.String1,
                    subs.Height as Height,
                    subs.BlockNum as BlockNum,
                    null,
                    null,
                    pu.String2,
                    pu.String3,
                    pu.String4,
                    ifnull(ru.Value,0),
                    null,
                    null,
                    null,
                    null,
                    null,
                    null,
                    null,
                    null,
                    null,
                    null,
                    null

                from Transactions subs --indexed by Transactions_Type_Last_String2_Height

                left join Transactions u --indexed by Transactions_Type_Last_String1_Height_Id
                    on u.Type in (100)
                    and u.Last = 1
                    and u.String1 = subs.String1
                    and u.Height > 0

                left join Payload pu
                    on pu.TxHash = u.Hash

                left join Ratings ru indexed by Ratings_Type_Id_Last_Height
                    on ru.Type = 0
                    and ru.Id = u.Id
                    and ru.Last = 1

                where subs.Type in (302, 303) -- Ignoring unsubscribers?
                    and subs.Height = ?
        )sql",
            heightBinder
        }},

        {
            ShortTxType::CommentScore, { R"sql(
                -- Comment scores
                select
                    c.String1,
                    (')sql" + ShortTxTypeConvertor::toString(ShortTxType::CommentScore) + R"sql(')TP,
                    s.Hash,
                    s.Type,
                    s.String1,
                    s.Height as Height,
                    s.BlockNum as BlockNum,
                    s.Int1,
                    null,
                    pacs.String2,
                    pacs.String3,
                    pacs.String4,
                    ifnull(racs.Value,0),
                    c.Hash,
                    c.Type,
                    null,
                    c.Height, -- TODO (losty): original?
                    c.BlockNum,
                    null,
                    ps.String1,
                    null,
                    null,
                    null,
                    null

                from Transactions s indexed by Transactions_Height_Type

                join Transactions c indexed by Transactions_Type_Last_String2_Height
                    on c.Type in (204,205)
                    and c.Last = 1
                    and c.Height > 0
                    and c.String2 = s.String2

                left join Payload ps
                    on ps.TxHash = c.Hash

                join Transactions acs
                    on acs.Type = 100
                    and acs.Last = 1
                    and acs.String1 = s.String1
                    and acs.Height > 0

                left join Payload pacs
                    on pacs.TxHash = acs.Hash

                left join Ratings racs indexed by Ratings_Type_Id_Last_Height
                    on racs.Type = 0
                    and racs.Id = acs.Id
                    and racs.Last = 1

                where s.Type = 301
                    and s.Height = ?
        )sql",
            heightBinder
        }},

        {
            ShortTxType::ContentScore, { R"sql(
                -- Content scores
                select
                    c.String1,
                    (')sql" + ShortTxTypeConvertor::toString(ShortTxType::ContentScore) + R"sql(')TP,
                    s.Hash,
                    s.Type,
                    s.String1,
                    s.Height as Height,
                    s.BlockNum as BlockNum,
                    s.Int1,
                    null,
                    pacs.String2,
                    pacs.String3,
                    pacs.String4,
                    ifnull(racs.Value,0),
                    c.Hash,
                    c.Type,
                    null,
                    c.Height, -- TODO (losty): original?
                    c.BlockNum,
                    null,
                    ps.String2,
                    null,
                    null,
                    null,
                    null

                from Transactions s indexed by Transactions_Height_Type

                join Transactions c indexed by Transactions_Type_Last_String2_Height
                    on c.Type in (200, 201, 202)
                    and c.Last = 1
                    and c.Height > 0
                    and c.String2 = s.String2

                left join Payload ps
                    on ps.TxHash = c.Hash

                join Transactions acs
                    on acs.Type = 100
                    and acs.Last = 1
                    and acs.String1 = s.String1
                    and acs.Height > 0

                left join Payload pacs
                    on pacs.TxHash = acs.Hash

                left join Ratings racs indexed by Ratings_Type_Id_Last_Height
                    on racs.Type = 0
                    and racs.Id = acs.Id
                    and racs.Last = 1

                where s.Type = 300
                    and s.Height = ?
        )sql",
            heightBinder
        }},

        {
            ShortTxType::PrivateContent, { R"sql(
                -- Content from private subscribers
                select
                    subs.String1,
                    (')sql" + ShortTxTypeConvertor::toString(ShortTxType::PrivateContent) + R"sql(')TP,
                    c.Hash,
                    c.Type,
                    c.String1,
                    c.Height as Height,
                    c.BlockNum as BlockNum,
                    null,
                    p.String2,
                    pac.String2,
                    pac.String3,
                    pac.String4,
                    ifnull(rac.Value,0),
                    r.Hash, -- TODO (losty): probably reposts here?
                    r.Type,
                    r.String1,
                    r.Height,
                    r.BlockNum,
                    null,
                    pr.String2,
                    null, -- TODO (losty): No account info
                    null,
                    null,
                    null

                from Transactions c indexed by Transactions_Height_Type -- content for private subscribers

                cross join Transactions subs indexed by Transactions_Type_Last_String2_Height -- Subscribers private
                    on subs.Type = 303
                    and subs.Last = 1
                    and subs.String2 = c.String1
                    and subs.Height > 0

                left join Transactions r -- related content - possible reposts
                    on r.Hash = c.String3
                    and r.Type in (200,201,202)

                left join Payload pr
                    on pr.TxHash = r.Hash

                cross join Transactions ac indexed by Transactions_Type_Last_String1_Height_Id
                    on ac.Type = 100
                    and ac.Last = 1
                    and ac.String1 = c.String1
                    and ac.Height > 0

                cross join Payload p
                    on p.TxHash = c.Hash

                cross join Payload pac
                    on pac.TxHash = ac.Hash

                left join Ratings rac indexed by Ratings_Type_Id_Last_Height
                    on rac.Type = 0
                    and rac.Id = ac.Id
                    and rac.Last = 1

                where c.Type in (200,201,202)
                    and c.Hash = c.String2 -- only orig
                    and c.Height = ?
        )sql",
            heightBinder
        }},

        {
            ShortTxType::Boost, { R"sql(
                -- Boosts for my content
                select
                    tContent.String1,
                    (')sql" + ShortTxTypeConvertor::toString(ShortTxType::Boost) + R"sql(')TP,
                    tBoost.Hash,
                    tboost.Type,
                    tBoost.String1,
                    tBoost.Height as Height,
                    tBoost.BlockNum as BlockNum,
                    tBoost.Int1,
                    null,
                    pac.String2,
                    pac.String3,
                    pac.String4,
                    ifnull(rac.Value,0),
                    tContent.Hash,
                    tContent.Type,
                    null,
                    tContent.Height,
                    tContent.BlockNum,
                    null,
                    pContent.String2,
                    null,
                    null,
                    null,
                    null

                from Transactions tBoost indexed by Transactions_Height_Type

                join Transactions tContent indexed by Transactions_Type_Last_String1_String2_Height
                    on tContent.Type in (200,201,202)
                    and tContent.Last in (0,1)
                    and tContent.Height > 0
                    and tContent.String2 = tBoost.String2
                left join Payload pContent
                    on pContent.TxHash = tContent.Hash
                
                join Transactions ac
                    on ac.String1 = tBoost.String1
                    and ac.Type = 100
                    and ac.Last = 1
                    and ac.Height > 0

                left join Payload pac
                    on pac.TxHash = ac.Hash

                left join Ratings rac indexed by Ratings_Type_Id_Last_Height
                    on rac.Type = 0
                    and rac.Id = ac.Id
                    and rac.Last = 1

                where tBoost.Type in (208)
                    and tBoost.Last in (0,1)
                    and tBoost.Height = ?
        )sql",
            heightBinder
        }},

        {
            ShortTxType::Repost, { R"sql(
                -- Reposts
                select
                    p.String1,
                    (')sql" + ShortTxTypeConvertor::toString(ShortTxType::Repost) + R"sql(')TP,
                    r.Hash,
                    r.Type,
                    r.String1,
                    r.Height as Height,
                    r.BlockNum as BlockNum,
                    null,
                    pr.String2,
                    par.String2,
                    par.String3,
                    par.String4,
                    ifnull(rar.Value,0),
                    p.Hash,
                    p.Type,
                    null,
                    p.Height,
                    p.BlockNum,
                    null,
                    pp.String2,
                    null,
                    null,
                    null,
                    null

                from Transactions r

                cross join Transactions p
                    on p.Hash = r.String3
                    and p.Type in (200,201,202)

                left join Payload pp
                    on pp.TxHash = p.Hash

                left join Payload pr
                    on pr.TxHash = r.Hash

                join Transactions ar indexed by Transactions_Type_Last_String1_Height_Id
                    on ar.Type = 100
                    and ar.Last = 1
                    and ar.String1 = r.String1
                    and ar.Height > 0

                left join Payload par
                    on par.TxHash = ar.Hash

                left join Ratings rar indexed by Ratings_Type_Id_Last_Height
                    on rar.Type = 0
                    and rar.Id = ar.Id
                    and rar.Last = 1

                where r.Type in (200,201,202)
                    and r.Hash = r.String2 -- Only orig
                    and r.Height = ?
                    and r.String3 is not null
        )sql",
            heightBinder
        }}
        };
        
        auto [elem1, elem2] = _constructSelectsBasedOnFilters(filters, selects, "");
        auto& sql = elem1;
        auto& binds = elem2;

        NotificationsReconstructor reconstructor;
        TryTransactionStep(__func__, [&]()
        {
            auto stmt = SetupSqlStatement(sql);
            int i = 1;

            for (const auto& bind: binds) {
                bind(stmt, i, queryParams);
            }

            while (sqlite3_step(*stmt) == SQLITE_ROW)
            {
                reconstructor.FeedRow(*stmt);
            }

            FinalizeSqlStatement(*stmt);
        });
        return reconstructor.GetResult();
    }
    
    std::vector<ShortForm> WebRpcRepository::GetEventsForAddresses(const std::string& address, int64_t heightMax, int64_t heightMin, int64_t blockNumMax, const std::set<ShortTxType>& filters)
    {
        // This is required because we want static bind functors for optimization so parameters can't be captured there 
        struct QueryParams {
            // Handling all by reference
            const std::string& address;
            const int64_t& heightMax;
            const int64_t& heightMin;
            const int64_t& blockNumMax;
        } queryParams {address, heightMax, heightMin, blockNumMax};

        // Static because it will not be changed for entire node run
        static const auto pocketnetteamAddress = GetPocketnetteamAddress();

        static const std::map<ShortTxType, ShortFormSqlEntry<std::shared_ptr<sqlite3_stmt*>&, QueryParams>> selects = {
        {
            ShortTxType::PocketnetTeam, { R"sql(
                -- Pocket posts
                select
                    (')sql" + ShortTxTypeConvertor::toString(ShortTxType::PocketnetTeam) + R"sql(')TP,
                    t.Hash,
                    t.Type,
                    null,
                    t.Height as Height,
                    t.BlockNum as BlockNum,
                    null, -- Address, not required here because we already know it
                    p.String2, -- Caption
                    null,
                    null,
                    null,
                    null,
                    null, -- TODO (losty): related content? If repost etc
                    null,
                    null,
                    null,
                    null,
                    null,
                    null,
                    null,
                    null,
                    null,
                    null

                from Transactions t indexed by Transactions_Type_Last_String1_Height_Id

                left join Payload p
                    on p.TxHash = t.Hash

                where t.Type in (200,201,202)
                    and t.String1 = ?
                    and t.Last = 1
                    and t.Height > ?
                    and (t.Height < ? or (t.Height = ? and t.BlockNum < ?))
        )sql", 
            [this](std::shared_ptr<sqlite3_stmt*>& stmt, int& i, QueryParams const& queryParams) {
                TryBindStatementText(stmt, i++, pocketnetteamAddress);
                TryBindStatementInt64(stmt, i++, queryParams.heightMin);
                TryBindStatementInt64(stmt, i++, queryParams.heightMax);
                TryBindStatementInt64(stmt, i++, queryParams.heightMax);
                TryBindStatementInt64(stmt, i++, queryParams.blockNumMax);
            }
        }},

        {
            ShortTxType::Money, { R"sql(
                -- Incoming money
                select
                    (')sql" + ShortTxTypeConvertor::toString(ShortTxType::Money) + R"sql(')TP,
                    t.Hash,
                    t.Type,
                    i.AddressHash,
                    t.Height as Height,
                    t.BlockNum as BlockNum,
                    o.Value,
                    null,
                    null,
                    null,
                    null,
                    null,
                    null,
                    null,
                    null,
                    null,
                    null,
                    null,
                    null,
                    null,
                    null,
                    null,
                    null

                from TxOutputs o indexed by TxOutputs_AddressHash_TxHeight_TxHash

                join Transactions t indexed by Transactions_Hash_Type_Height
                    on t.Hash = o.TxHash
                    and t.Type in (1,2,3) -- 1 default money transfer, 2 coinbase, 3 coinstake
                    and t.Height > ?
                    and (t.Height < ? or (t.Height = ? and t.BlockNum < ?))

                join TxOutputs i indexed by TxOutputs_SpentTxHash
                    on i.SpentTxHash = o.TxHash
                    and i.Number = (select min(ii.Number) from TxOutputs ii where ii.SpentTxHash = o.TxHash)
                    and i.AddressHash != o.AddressHash  -- TODO (brangr, lostystyg): exclude coinstake first transaction

                where o.AddressHash = ?
                    and o.TxHeight > ?
                    and o.TxHeight < ?
        )sql",
            [this](std::shared_ptr<sqlite3_stmt*>& stmt, int& i, QueryParams const& queryParams){
                TryBindStatementInt64(stmt, i++, queryParams.heightMin);
                TryBindStatementInt64(stmt, i++, queryParams.heightMax);
                TryBindStatementInt64(stmt, i++, queryParams.heightMax);
                TryBindStatementInt64(stmt, i++, queryParams.blockNumMax);
                TryBindStatementText(stmt, i++, queryParams.address);
                TryBindStatementInt64(stmt, i++, queryParams.heightMin);
                TryBindStatementInt64(stmt, i++, queryParams.heightMax);
            }
        }},

        {
            ShortTxType::Referal, { R"sql(
                -- referals
                select
                    (')sql" + ShortTxTypeConvertor::toString(ShortTxType::Referal) + R"sql(')TP,
                    t.Hash,
                    t.Type,
                    t.String1,
                    t.Height as Height,
                    t.BlockNum as BlockNum,
                    null,
                    null,
                    p.String2,
                    p.String3,
                    p.String4,
                    ifnull(r.Value,0),
                    null,
                    null,
                    null,
                    null,
                    null,
                    null,
                    null,
                    null,
                    null,
                    null,
                    null

                from Transactions t indexed by Transactions_Type_Last_String2_Height

                left join Payload p
                    on p.TxHash = t.Hash

                left join Ratings r indexed by Ratings_Type_Id_Last_Height
                    on r.Type = 0
                    and r.Id = t.Id
                    and r.Last = 1

                where t.Type = 100
                    and t.Last in (0,1)
                    and t.String2 = ?
                    and t.Height > ?
                    and (t.Height < ? or (t.Height = ? and t.BlockNum < ?))
                    and t.ROWID = (select min(tt.ROWID) from Transactions tt where tt.Id = t.Id)
        )sql",
            [this](std::shared_ptr<sqlite3_stmt*>& stmt, int& i, QueryParams const& queryParams){
                TryBindStatementText(stmt, i++, queryParams.address);
                TryBindStatementInt64(stmt, i++, queryParams.heightMin);
                TryBindStatementInt64(stmt, i++, queryParams.heightMax);
                TryBindStatementInt64(stmt, i++, queryParams.heightMax);
                TryBindStatementInt64(stmt, i++, queryParams.blockNumMax);
            }
        }},

        {
            ShortTxType::Answer, { R"sql(
                -- Comment answers
                select
                    (')sql" + ShortTxTypeConvertor::toString(ShortTxType::Answer) + R"sql(')TP,
                    a.Hash,
                    a.Type,
                    a.String1,
                    orig.Height as Height,
                    a.BlockNum as BlockNum,
                    null,
                    pa.String1,
                    paa.String2,
                    paa.String3,
                    paa.String4,
                    ifnull(ra.Value,0),
                    c.Hash,
                    c.Type,
                    null,
                    c.Height,
                    c.BlockNum,
                    null,
                    pc.String1,
                    null,
                    null,
                    null,
                    null

                from Transactions c indexed by Transactions_Type_Last_String1_String2_Height -- My comments

                left join Payload pc
                    on pc.TxHash = c.Hash

                join Transactions a indexed by Transactions_Type_Last_String5_Height -- Other answers
                    on a.Type in (204, 205) and a.Last = 1
                    and a.Height > ?
                    and (a.Height < ? or (a.Height = ? and a.BlockNum < ?))
                    and a.String5 = c.String2
                    and a.String1 != c.String1

                join Transactions orig indexed by Transactions_Hash_Height
                    on orig.Hash = a.String2

                left join Payload pa
                    on pa.TxHash = a.Hash

                left join Transactions aa
                    on aa.Type = 100
                    and aa.Last = 1
                    and aa.String1 = a.String1
                    and aa.Height > 0

                left join Payload paa
                    on paa.TxHash = aa.Hash

                left join Ratings ra indexed by Ratings_Type_Id_Last_Height
                    on ra.Type = 0
                    and ra.Id = aa.Id
                    and ra.Last = 1

                where c.Type in (204, 205)
                and c.Last = 1
                and c.String1 = ?
                and c.Height > 0
        )sql",
            [this](std::shared_ptr<sqlite3_stmt*>& stmt, int& i, QueryParams const& queryParams){
                TryBindStatementInt64(stmt, i++, queryParams.heightMin);
                TryBindStatementInt64(stmt, i++, queryParams.heightMax);
                TryBindStatementInt64(stmt, i++, queryParams.heightMax);
                TryBindStatementInt64(stmt, i++, queryParams.blockNumMax);
                TryBindStatementText(stmt, i++, queryParams.address);
            }
        }},

        {
            ShortTxType::Comment, { R"sql(
                -- Comments for my content
                select
                    (')sql" + ShortTxTypeConvertor::toString(ShortTxType::Comment) + R"sql(')TP,
                    c.Hash,
                    c.Type,
                    c.String1,
                    c.Height as Height,
                    c.BlockNum as BlockNum,
                    oc.Value,
                    pc.String1,
                    pac.String2,
                    pac.String3,
                    pac.String4,
                    ifnull(rac.Value,0),
                    p.Hash,
                    p.Type,
                    null,
                    p.Height,
                    p.BlockNum,
                    null,
                    null,
                    null,
                    null,
                    null,
                    null

                from Transactions p indexed by Transactions_String1_Last_Height

                join Transactions c indexed by Transactions_Type_Last_String3_Height
                    on c.Type in (204,205)
                    and c.Last = 1
                    and c.String3 = p.String2
                    and c.String1 != p.String1
                    and c.Hash = c.String2
                    and c.Height > ?
                    and (c.Height < ? or (c.Height = ? and c.BlockNum < ?))

                left join TxOutputs oc indexed by TxOutputs_TxHash_AddressHash_Value
                    on oc.TxHash = c.Hash and oc.AddressHash = p.String1 and oc.AddressHash != c.String1 

                left join Payload pc
                    on pC.TxHash = c.Hash

                join Transactions ac -- accounts of commentators
                    on ac.String1 = c.String1
                    and ac.Last = 1
                    and ac.Type = 100
                    and ac.Height > 0

                left join Payload pac
                    on pac.TxHash = ac.Hash

                left join Ratings rac indexed by Ratings_Type_Id_Last_Height
                    on rac.Type = 0
                    and rac.Id = ac.Id
                    and rac.Last = 1

                where p.Type in (200,201,202)
                    and p.Last = 1
                    and p.Height > 0
                    and p.String1 = ?
        )sql",
            [this](std::shared_ptr<sqlite3_stmt*>& stmt, int& i, QueryParams const& queryParams){
                TryBindStatementInt64(stmt, i++, queryParams.heightMin);
                TryBindStatementInt64(stmt, i++, queryParams.heightMax);
                TryBindStatementInt64(stmt, i++, queryParams.heightMax);
                TryBindStatementInt64(stmt, i++, queryParams.blockNumMax);
                TryBindStatementText(stmt, i++, queryParams.address);
            }
        }},

        {
            ShortTxType::Subscriber, { R"sql(
                -- Subscribers
                select
                    (')sql" + ShortTxTypeConvertor::toString(ShortTxType::Subscriber) + R"sql(')TP,
                    subs.Hash,
                    subs.Type,
                    subs.String1,
                    subs.Height as Height,
                    subs.BlockNum as BlockNum,
                    null,
                    null,
                    pu.String2,
                    pu.String3,
                    pu.String4,
                    ifnull(ru.Value,0),
                    null,
                    null,
                    null,
                    null,
                    null,
                    null,
                    null,
                    null,
                    null,
                    null,
                    null

                from Transactions subs --indexed by Transactions_Type_Last_String2_Height

                join Transactions u --indexed by Transactions_Type_Last_String1_Height_Id
                    on u.Type in (100)
                    and u.Last = 1
                    and u.String1 = subs.String1
                    and u.Height > 0

                left join Payload pu
                    on pu.TxHash = u.Hash

                left join Ratings ru indexed by Ratings_Type_Id_Last_Height
                    on ru.Type = 0
                    and ru.Id = u.Id
                    and ru.Last = 1

                where subs.Type in (302, 303) -- Ignoring unsubscribers?
                    and subs.Last = 1
                    and subs.String2 = ?
                    and subs.Height > ?
                    and (subs.Height < ? or (subs.Height = ? and subs.BlockNum < ?))
        )sql",
            [this](std::shared_ptr<sqlite3_stmt*>& stmt, int& i, QueryParams const& queryParams){
                TryBindStatementText(stmt, i++, queryParams.address);
                TryBindStatementInt64(stmt, i++, queryParams.heightMin);
                TryBindStatementInt64(stmt, i++, queryParams.heightMax);
                TryBindStatementInt64(stmt, i++, queryParams.heightMax);
                TryBindStatementInt64(stmt, i++, queryParams.blockNumMax);
            }
        }},

        {
            ShortTxType::CommentScore, { R"sql(
                -- Comment scores
                select
                    (')sql" + ShortTxTypeConvertor::toString(ShortTxType::CommentScore) + R"sql(')TP,
                    s.Hash,
                    s.Type,
                    s.String1,
                    s.Height as Height,
                    s.BlockNum as BlockNum,
                    s.Int1,
                    null,
                    pacs.String2,
                    pacs.String3,
                    pacs.String4,
                    ifnull(racs.Value,0),
                    c.Hash,
                    c.Type,
                    null,
                    c.Height, -- TODO (losty): original?
                    c.BlockNum,
                    null,
                    ps.String1,
                    null,
                    null,
                    null,
                    null

                from Transactions c indexed by Transactions_Type_Last_String1_Height_Id

                join Transactions s indexed by Transactions_Type_Last_String2_Height
                    on s.Type = 301
                    and s.Last = 0
                    and s.String2 = c.String2
                    and s.Height > ?
                    and (s.Height < ? or (s.Height = ? and s.BlockNum < ?))

                left join Payload ps
                    on ps.TxHash = c.Hash

                join Transactions acs
                    on acs.Type = 100
                    and acs.Last = 1
                    and acs.String1 = s.String1
                    and acs.Height > 0

                left join Payload pacs
                    on pacs.TxHash = acs.Hash

                left join Ratings racs indexed by Ratings_Type_Id_Last_Height
                    on racs.Type = 0
                    and racs.Id = acs.Id
                    and racs.Last = 1

                where c.Type in (204,205)
                    and c.Last = 1
                    and c.Height > 0
                    and c.String1 = ?
        )sql",
            [this](std::shared_ptr<sqlite3_stmt*>& stmt, int& i, QueryParams const& queryParams){
                TryBindStatementInt64(stmt, i++, queryParams.heightMin);
                TryBindStatementInt64(stmt, i++, queryParams.heightMax);
                TryBindStatementInt64(stmt, i++, queryParams.heightMax);
                TryBindStatementInt64(stmt, i++, queryParams.blockNumMax);
                TryBindStatementText(stmt, i++, queryParams.address);
            }
        }},

        {
            ShortTxType::ContentScore, { R"sql(
                -- Content scores
                select
                    (')sql" + ShortTxTypeConvertor::toString(ShortTxType::ContentScore) + R"sql(')TP,
                    s.Hash,
                    s.Type,
                    s.String1,
                    s.Height as Height,
                    s.BlockNum as BlockNum,
                    s.Int1,
                    null,
                    pacs.String2,
                    pacs.String3,
                    pacs.String4,
                    ifnull(racs.Value,0),
                    c.Hash,
                    c.Type,
                    null,
                    c.Height, -- TODO (losty): original?
                    c.BlockNum,
                    null,
                    pc.String2,
                    null,
                    null,
                    null,
                    null

                from Transactions c indexed by Transactions_Type_Last_String1_Height_Id

                join Transactions s indexed by Transactions_Type_Last_String2_Height
                    on s.Type = 300
                    and s.Last = 0
                    and s.String2 = c.String2
                    and s.Height > ?
                    and (s.Height < ? or (s.Height = ? and s.BlockNum < ?))

                left join Payload pc
                    on pc.TxHash = c.Hash

                join Transactions acs
                    on acs.Type = 100
                    and acs.Last = 1
                    and acs.String1 = s.String1
                    and acs.Height > 0

                left join Payload pacs
                    on pacs.TxHash = acs.Hash

                left join Ratings racs indexed by Ratings_Type_Id_Last_Height
                    on racs.Type = 0
                    and racs.Id = acs.Id
                    and racs.Last = 1

                where c.Type in (200, 201, 202)
                    and c.Last = 1
                    and c.Height > 0
                    and c.String1 = ?
        )sql",
            [this](std::shared_ptr<sqlite3_stmt*>& stmt, int& i, QueryParams const& queryParams){
                TryBindStatementInt64(stmt, i++, queryParams.heightMin);
                TryBindStatementInt64(stmt, i++, queryParams.heightMax);
                TryBindStatementInt64(stmt, i++, queryParams.heightMax);
                TryBindStatementInt64(stmt, i++, queryParams.blockNumMax);
                TryBindStatementText(stmt, i++, queryParams.address);
            }
        }},

        {
            ShortTxType::PrivateContent, { R"sql(
                -- Content from private subscribers
                select
                    (')sql" + ShortTxTypeConvertor::toString(ShortTxType::PrivateContent) + R"sql(')TP,
                    c.Hash,
                    c.Type,
                    c.String1,
                    c.Height as Height,
                    c.BlockNum as BlockNum,
                    null,
                    p.String2,
                    pac.String2,
                    pac.String3,
                    pac.String4,
                    ifnull(rac.Value,0),
                    null, -- TODO (losty): probably reposts here?
                    null,
                    null,
                    null,
                    null,
                    null,
                    null,
                    null,
                    null,
                    null,
                    null

                from Transactions subs indexed by Transactions_Type_Last_String1_Height_Id -- Subscribers private

                join Transactions c indexed by Transactions_Type_Last_String1_Height_Id -- content for private subscribers
                    on c.Type in (200,201,202)
                    and c.Last = 1 -- TODO (losty): last = 1 and c.Hash = c.String2 ?????
                    and c.String1 = subs.String2
                    -- and c.Hash = c.String2 --  TODO (losty): Only first content record
                    and c.Height > ?
                    and (c.Height < ? or (c.Height = ? and c.BlockNum < ?))

                left join Payload p
                    on p.TxHash = c.Hash
                
                join Transactions ac
                    on ac.Type = 100
                    and ac.Last = 1
                    and ac.String1 = c.String1
                    and ac.Height > 0

                left join Payload pac
                    on pac.TxHash = ac.Hash

                left join Ratings rac indexed by Ratings_Type_Id_Last_Height
                    on rac.Type = 0
                    and rac.Id = ac.Id
                    and rac.Last = 1
                    
                where subs.Type = 303
                    and subs.Last = 1
                    and subs.Height > 0
                    and subs.String1 = ?
        )sql",
            [this](std::shared_ptr<sqlite3_stmt*>& stmt, int& i, QueryParams const& queryParams){
                TryBindStatementInt64(stmt, i++, queryParams.heightMin);
                TryBindStatementInt64(stmt, i++, queryParams.heightMax);
                TryBindStatementInt64(stmt, i++, queryParams.heightMax);
                TryBindStatementInt64(stmt, i++, queryParams.blockNumMax);
                TryBindStatementText(stmt, i++, queryParams.address);
            }
        }},

        {
            ShortTxType::Boost, { R"sql(
                -- Boosts for my content
                select
                    (')sql" + ShortTxTypeConvertor::toString(ShortTxType::Boost) + R"sql(')TP,
                    tBoost.Hash,
                    tboost.Type,
                    tBoost.String1,
                    tBoost.Height as Height,
                    tBoost.BlockNum as BlockNum,
                    tBoost.Int1,
                    null,
                    pac.String2,
                    pac.String3,
                    pac.String4,
                    ifnull(rac.Value,0),
                    tContent.Hash,
                    tContent.Type,
                    null,
                    tContent.Height,
                    tContent.BlockNum,
                    null,
                    pContent.String2,
                    null,
                    null,
                    null,
                    null

                from Transactions tBoost indexed by Transactions_Type_Last_Height_Id

                join Transactions tContent indexed by Transactions_Type_Last_String1_String2_Height
                    on tContent.Type in (200,201,202)
                    and tContent.Last in (0,1)
                    and tContent.Height > 0
                    and tContent.String1 = ?
                    and tContent.String2 = tBoost.String2
                left join Payload pContent
                    on pContent.TxHash = tContent.Hash
                
                join Transactions ac
                    on ac.String1 = tBoost.String1
                    and ac.Type = 100
                    and ac.Last = 1
                    and ac.Height > 0

                left join Payload pac
                    on pac.TxHash = ac.Hash

                left join Ratings rac indexed by Ratings_Type_Id_Last_Height
                    on rac.Type = 0
                    and rac.Id = ac.Id
                    and rac.Last = 1

                where tBoost.Type in (208)
                    and tBoost.Last in (0,1)
                    and tBoost.Height > ?
                    and (tBoost.Height < ? or (tBoost.Height = ? and tBoost.BlockNum < ?))
        )sql",
            [this](std::shared_ptr<sqlite3_stmt*>& stmt, int& i, QueryParams const& queryParams){
                TryBindStatementText(stmt, i++, queryParams.address);
                TryBindStatementInt64(stmt, i++, queryParams.heightMin);
                TryBindStatementInt64(stmt, i++, queryParams.heightMax);
                TryBindStatementInt64(stmt, i++, queryParams.heightMax);
                TryBindStatementInt64(stmt, i++, queryParams.blockNumMax);
            }
        }},

        {
            ShortTxType::Repost, { R"sql(
                -- Reposts
                select
                    (')sql" + ShortTxTypeConvertor::toString(ShortTxType::Repost) + R"sql(')TP,
                    r.Hash,
                    r.Type,
                    r.String1,
                    r.Height as Height, -- TODO (losty): orig height maybe???
                    r.BlockNum as BlockNum,
                    null,
                    pr.String2,
                    par.String2,
                    par.String3,
                    par.String4,
                    ifnull(rar.Value,0),
                    p.Hash,
                    p.Type,
                    null,
                    p.Height,
                    p.BlockNum,
                    null,
                    pp.String2,
                    null,
                    null,
                    null,
                    null

                from Transactions p indexed by Transactions_Type_Last_String1_Height_Id

                join Payload pp
                    on pp.TxHash = p.Hash 

                join Transactions r indexed by Transactions_Type_Last_String3_Height
                    on r.Type in (200,201,202)
                    and r.Last = 1
                    and r.String3 = p.String2
                    and r.Height > ?
                    and (r.Height < ? or (r.Height = ? and r.BlockNum < ?))

                left join Payload pr
                    on pr.TxHash = r.Hash

                join Transactions ar
                    on ar.Type = 100
                    and ar.Last = 1
                    and ar.String1 = r.String1
                    and ar.Height > 0

                left join Payload par
                    on par.TxHash = ar.Hash

                left join Ratings rar indexed by Ratings_Type_Id_Last_Height
                    on rar.Type = 0
                    and rar.Id = ar.Id
                    and rar.Last = 1

                where p.Type in (200,201,202)
                    and p.Last = 1
                    and p.Height > 0
                    and p.String1 = ?
        )sql",
            [this](std::shared_ptr<sqlite3_stmt*>& stmt, int& i, QueryParams const& queryParams){
                TryBindStatementInt64(stmt, i++, queryParams.heightMin);
                TryBindStatementInt64(stmt, i++, queryParams.heightMax);
                TryBindStatementInt64(stmt, i++, queryParams.heightMax);
                TryBindStatementInt64(stmt, i++, queryParams.blockNumMax);
                TryBindStatementText(stmt, i++, queryParams.address);
            }
        }}};

        static const auto footer = R"sql(

            -- Global order and limit for pagination
            order by Height desc, BlockNum desc
            limit 10

        )sql";
        
        auto [elem1, elem2] = _constructSelectsBasedOnFilters(filters, selects, footer);
        // A bit dirty hack because structure bindings can't be captured by lambda function.
        auto& sql = elem1;
        auto& binds = elem2;

        EventsReconstructor reconstructor;
        TryTransactionStep(__func__, [&]()
        {
            auto stmt = SetupSqlStatement(sql);
            int i = 1;

            for (const auto& bind: binds) {
                bind(stmt, i, queryParams);
            }

            while (sqlite3_step(*stmt) == SQLITE_ROW)
            {
                reconstructor.FeedRow(*stmt);
            }

            FinalizeSqlStatement(*stmt);
        });
        return reconstructor.GetResult();
    }

    // Method used to construct sql query and required bindings from provided selects based on filters
    template <class QueryParams>
    static inline auto _constructSelectsBasedOnFilters(
                const std::set<ShortTxType>& filters,
                const std::map<ShortTxType, ShortFormSqlEntry<std::shared_ptr<sqlite3_stmt*>&, QueryParams>>& selects,
                const std::string& footer)
    {
        // Choosing predicate for function above based on filters.
        const static auto choosePredicate = [](const std::set<ShortTxType>& filters) -> std::function<bool(const ShortTxType&)> {
            if (filters.empty()) {
                // No filters mean that we should perform all selects
                return [&filters](...) { return true; };
            } else {
                // Perform only selects that are specified in filters.
                return [&filters](const ShortTxType& select) { return filters.find(select) != filters.end(); };
            }
        };
        
        auto predicate = choosePredicate(filters);

        // Binds that should be performed to constructed query
        std::vector<std::function<void(std::shared_ptr<sqlite3_stmt*>&, int&, QueryParams const&)>> binds;
        // Query elemets that will be used to construct full query
        std::vector<std::string> queryElems;
        for (const auto& select: selects) {
            if (predicate(select.first)) {
                queryElems.emplace_back(select.second.query);
                queryElems.emplace_back("union");
                binds.emplace_back(select.second.binding);
            }
        }
        queryElems.pop_back(); // Dropping last "union"

        std::stringstream ss;
        for (const auto& elem: queryElems) {
            ss << elem;
        }
        ss << footer;

        // Full query and required binds in correct order
        return std::pair { ss.str(), binds };
    }

    WebRpcRepository::NotificationsResult WebRpcRepository::GetNotifications(int64_t height, const std::set<ShortTxType>& filters)
    {
        struct QueryParams {
            // Handling all by reference
            const int64_t& height;
        } queryParams {height};

        // Static because it will not be changed for entire node run
        static const auto pocketnetteamAddresses = GetPocketnetteamAddresses();

        static const auto heightBinder =
            [this](std::shared_ptr<sqlite3_stmt*>& stmt, int& i, QueryParams const& queryParams){
                TryBindStatementInt64(stmt, i++, queryParams.height);
            };

        static const std::map<ShortTxType, ShortFormSqlEntry<std::shared_ptr<sqlite3_stmt*>&, QueryParams>> selects = {
        {
            ShortTxType::PocketnetTeam, { R"sql(
                -- Pocket posts
                select
                    null, -- related address is null because pocketnetteam posts should be added for every address
                    (')sql" + ShortTxTypeConvertor::toString(ShortTxType::PocketnetTeam) + R"sql(')TP,
                    t.Hash,
                    t.Type,
                    t.String1,
                    t.Height as Height,
                    t.BlockNum as BlockNum,
                    null,
                    p.String2, -- Caption
                    null,
                    null,
                    pact.String2,
                    pact.String3,
                    null,
                    ifnull(ract.Value,0),
                    r.Hash, -- repost related data, if any
                    r.Type,
                    r.String1,
                    r.Height,
                    r.BlockNum,
                    null,
                    pr.String2,
                    null,
                    null,
                    null, -- TODO (losty): no account info
                    null,
                    null,
                    null

                from Transactions t indexed by Transactions_Type_String1_Height_Time_Int1

                left join Payload p
                    on p.TxHash = t.Hash

                left join Transactions r indexed by Transactions_Hash_Height -- related content - possible reposts
                    on r.Type in (200,201,202)
                    and r.Last = 1
                    and r.Height > 0
                    and r.Hash = t.String3

                left join Payload pr
                    on pr.TxHash = r.Hash

                left join Transactions act
                    on act.Type = 100
                    and act.Last = 1
                    and act.String1 = t.String1
                    and act.Height > 0

                left join Payload pact
                    on pact.TxHash = act.Hash

                left join Ratings ract indexed by Ratings_Type_Id_Last_Height
                    on ract.Type = 0
                    and ract.Id = act.Id
                    and ract.Last = 1

                where t.Type in (200,201,202)
                    and t.String1 in ( )sql" + join(vector<string>(pocketnetteamAddresses.size(), "?"), ",") + R"sql( )
                    and t.Hash = t.String2 -- Only orig
                    and t.Height = ?
        )sql", 
            [this](std::shared_ptr<sqlite3_stmt*>& stmt, int& i, QueryParams const& queryParams) {
                for (const auto& pocketnetAddress: pocketnetteamAddresses) {
                    TryBindStatementText(stmt, i++, pocketnetAddress);
                }
                TryBindStatementInt64(stmt, i++, queryParams.height);
            }
        }},

        {
            ShortTxType::Money, { R"sql(
                -- Incoming money
                select
                    o.AddressHash, -- TODO (losty): empty str here
                    (')sql" + ShortTxTypeConvertor::toString(ShortTxType::Money) + R"sql(')TP,
                    t.Hash,
                    t.Type,
                    i.AddressHash,
                    t.Height as Height,
                    t.BlockNum as BlockNum,
                    o.Value,
                    null,
                    null,
                    null,
                    null,
                    null,
                    null,
                    null,
                    null,
                    null,
                    null,
                    null,
                    null,
                    null,
                    null,
                    null,
                    null,
                    null,
                    null,
                    null,
                    null

                from Transactions t indexed by Transactions_Height_Type

                join TxOutputs o
                    on t.Hash = o.TxHash
                    and o.TxHeight = t.Height
                    and o.AddressHash != ''

                join TxOutputs i indexed by TxOutputs_SpentTxHash
                    on i.SpentTxHash = o.TxHash
                    and i.Number = (select min(ii.Number) from TxOutputs ii where ii.SpentTxHash = o.TxHash)
                    and i.AddressHash != o.AddressHash  -- TODO (brangr, lostystyg): exclude coinstake first transaction

                where t.Type in (1,2,3) -- 1 default money transfer, 2 coinbase, 3 coinstake
                    and t.Height = ?
        )sql",
            [this](std::shared_ptr<sqlite3_stmt*>& stmt, int& i, QueryParams const& queryParams){
                TryBindStatementInt64(stmt, i++, queryParams.height);
            }
        }},

        // {
        //     ShortTxType::Referal, { R"sql(
        //         -- referals
        //         select
        //             t.String2,
        //             (')sql" + ShortTxTypeConvertor::toString(ShortTxType::Referal) + R"sql(')TP,
        //             t.Hash,
        //             t.Type,
        //             t.String1,
        //             t.Height as Height,
        //             t.BlockNum as BlockNum,
        //             null,
        //             null,
        //             p.String2,
        //             p.String3,
        //             p.String4,
        //             ifnull(r.Value,0), -- TODO (losty): do we need rating if referal is always a new user?
        //             null,
        //             null,
        //             null,
        //             null,
        //             null,
        //             null,
        //             null,
        //             null,
        //             null,
        //             null,
        //             null

        //         from Transactions t --indexed by Transactions_Type_Last_String2_Height

        //         left join Payload p
        //             on p.TxHash = t.Hash

        //         left join Ratings r indexed by Ratings_Type_Id_Last_Height
        //             on r.Type = 0
        //             and r.Id = t.Id
        //             and r.Last = 1

        //         where t.Type = 100
        //             and t.String2 is not null
        //             and t.Height = ?
        //             and (select count(*) from Transactions tt where tt.Id = t.Id) = 1 -- Only original
        // )sql",
        //     heightBinder
        // }},

        {
            ShortTxType::Answer, { R"sql(
                -- Comment answers
                select
                    c.String1,
                    (')sql" + ShortTxTypeConvertor::toString(ShortTxType::Answer) + R"sql(')TP,
                    a.Hash,
                    a.Type,
                    a.String1,
                    orig.Height as Height,
                    a.BlockNum as BlockNum,
                    null,
                    pa.String1,
                    a.String4,
                    a.String5,
                    paa.String2,
                    paa.String3,
                    paa.String4,
                    ifnull(ra.Value,0),
                    post.Hash,
                    post.Type,
                    post.String1,
                    post.Height,
                    post.BlockNum,
                    null,
                    null,
                    null,
                    ppost.String2,
                    papost.String2,
                    papost.String3,
                    null,
                    ifnull(rapost.Value,0)

                from Transactions a indexed by Transactions_Type_Last_Height_String5_String1 -- Other answers

                join Transactions c indexed by Transactions_Type_Last_String2_Height -- My comments
                    on c.Type in (204, 205)
                    and c.Last = 1
                    and c.Height > 0
                    and c.String2 = a.String5
                    and c.String1 != a.String1
                    
                left join Transactions post -- Root post
                    on post.Type in (200, 201, 202)
                    and post.Last = 1
                    and post.String2 = a.String3

                left join Payload ppost
                    on ppost.TxHash = post.Hash

                left join Transactions apost
                    on apost.Type = 100
                    and apost.Last = 1
                    and apost.String1 = post.String1
                
                left join Payload papost
                    on papost.TxHash = apost.Hash
                
                left join Ratings rapost indexed by Ratings_Type_Id_Last_Height
                    on rapost.Type = 0
                    and rapost.Id = apost.Id
                    and rapost.Last = 1

                left join Transactions orig
                    on orig.Hash = a.String2

                left join Payload pa
                    on pa.TxHash = a.Hash

                left join Transactions aa
                    on aa.Type = 100
                    and aa.Last = 1
                    and aa.String1 = a.String1
                    and aa.Height > 0

                left join Payload paa
                    on paa.TxHash = aa.Hash

                left join Ratings ra indexed by Ratings_Type_Id_Last_Height
                    on ra.Type = 0
                    and ra.Id = aa.Id
                    and ra.Last = 1

                where a.Type = 204 -- only orig
                    and a.Last in (0,1)
                    and a.Height = ?
        )sql",
            heightBinder
        }},

        // {
        //     ShortTxType::Comment, { R"sql(
        //         -- Comments for my content
        //         select
        //             p.String1,
        //             (')sql" + ShortTxTypeConvertor::toString(ShortTxType::Comment) + R"sql(')TP,
        //             c.Hash,
        //             c.Type,
        //             c.String1,
        //             c.Height as Height,
        //             c.BlockNum as BlockNum,
        //             oc.Value,
        //             pc.String1,
        //             pac.String2,
        //             pac.String3,
        //             pac.String4,
        //             ifnull(rac.Value,0), -- TODO rep
        //             p.Hash,
        //             p.Type,
        //             null,
        //             p.Height,
        //             p.BlockNum,
        //             null,
        //             pp.String2,
        //             null,
        //             null,
        //             null,
        //             null

        //         from Transactions c

        //         left join Transactions p
        //             on p.Type in (200,201,202)
        //             and p.Last = 1
        //             and p.Height > 0
        //             and p.String2 = c.String3
        //             and p.String1 != c.String1

        //         left join TxOutputs oc indexed by TxOutputs_TxHash_AddressHash_Value
        //             on oc.TxHash = c.Hash and oc.AddressHash = p.String1 and oc.AddressHash != c.String1 

        //         left join Payload pc
        //             on pC.TxHash = c.Hash

        //         left join Transactions ac -- accounts of commentators
        //             on ac.String1 = c.String1
        //             and ac.Last = 1
        //             and ac.Type = 100
        //             and ac.Height > 0

        //         left join Payload pac
        //             on pac.TxHash = ac.Hash

        //         left join Ratings rac indexed by Ratings_Type_Id_Last_Height
        //             on rac.Type = 0
        //             and rac.Id = ac.Id
        //             and rac.Last = 1
                
        //         left join Payload pp
        //             on pp.TxHash = p.Hash

        //         where c.Type = 204 -- only orig
        //             and c.Height = ?
        // )sql",
        //     heightBinder
        // }},

        // {
        //     ShortTxType::Subscriber, { R"sql(
        //         -- Subscribers
        //         select
        //             subs.String2,
        //             (')sql" + ShortTxTypeConvertor::toString(ShortTxType::Subscriber) + R"sql(')TP,
        //             subs.Hash,
        //             subs.Type,
        //             subs.String1,
        //             subs.Height as Height,
        //             subs.BlockNum as BlockNum,
        //             null,
        //             null,
        //             pu.String2,
        //             pu.String3,
        //             pu.String4,
        //             ifnull(ru.Value,0),
        //             null,
        //             null,
        //             null,
        //             null,
        //             null,
        //             null,
        //             null,
        //             null,
        //             null,
        //             null,
        //             null

        //         from Transactions subs --indexed by Transactions_Type_Last_String2_Height

        //         left join Transactions u --indexed by Transactions_Type_Last_String1_Height_Id
        //             on u.Type in (100)
        //             and u.Last = 1
        //             and u.String1 = subs.String1
        //             and u.Height > 0

        //         left join Payload pu
        //             on pu.TxHash = u.Hash

        //         left join Ratings ru indexed by Ratings_Type_Id_Last_Height
        //             on ru.Type = 0
        //             and ru.Id = u.Id
        //             and ru.Last = 1

        //         where subs.Type in (302, 303) -- Ignoring unsubscribers?
        //             and subs.Height = ?
        // )sql",
        //     heightBinder
        // }},

        // {
        //     ShortTxType::CommentScore, { R"sql(
        //         -- Comment scores
        //         select
        //             c.String1,
        //             (')sql" + ShortTxTypeConvertor::toString(ShortTxType::CommentScore) + R"sql(')TP,
        //             s.Hash,
        //             s.Type,
        //             s.String1,
        //             s.Height as Height,
        //             s.BlockNum as BlockNum,
        //             s.Int1,
        //             null,
        //             pacs.String2,
        //             pacs.String3,
        //             pacs.String4,
        //             ifnull(racs.Value,0),
        //             c.Hash,
        //             c.Type,
        //             null,
        //             c.Height, -- TODO (losty): original?
        //             c.BlockNum,
        //             null,
        //             ps.String1,
        //             null,
        //             null,
        //             null,
        //             null

        //         from Transactions s indexed by Transactions_Height_Type

        //         join Transactions c indexed by Transactions_Type_Last_String2_Height
        //             on c.Type in (204,205)
        //             and c.Last = 1
        //             and c.Height > 0
        //             and c.String2 = s.String2

        //         left join Payload ps
        //             on ps.TxHash = c.Hash

        //         join Transactions acs
        //             on acs.Type = 100
        //             and acs.Last = 1
        //             and acs.String1 = s.String1
        //             and acs.Height > 0

        //         left join Payload pacs
        //             on pacs.TxHash = acs.Hash

        //         left join Ratings racs indexed by Ratings_Type_Id_Last_Height
        //             on racs.Type = 0
        //             and racs.Id = acs.Id
        //             and racs.Last = 1

        //         where s.Type = 301
        //             and s.Height = ?
        // )sql",
        //     heightBinder
        // }},

        // {
        //     ShortTxType::ContentScore, { R"sql(
        //         -- Content scores
        //         select
        //             c.String1,
        //             (')sql" + ShortTxTypeConvertor::toString(ShortTxType::ContentScore) + R"sql(')TP,
        //             s.Hash,
        //             s.Type,
        //             s.String1,
        //             s.Height as Height,
        //             s.BlockNum as BlockNum,
        //             s.Int1,
        //             null,
        //             pacs.String2,
        //             pacs.String3,
        //             pacs.String4,
        //             ifnull(racs.Value,0),
        //             c.Hash,
        //             c.Type,
        //             null,
        //             c.Height, -- TODO (losty): original?
        //             c.BlockNum,
        //             null,
        //             ps.String2,
        //             null,
        //             null,
        //             null,
        //             null

        //         from Transactions s indexed by Transactions_Height_Type

        //         join Transactions c indexed by Transactions_Type_Last_String2_Height
        //             on c.Type in (200, 201, 202)
        //             and c.Last = 1
        //             and c.Height > 0
        //             and c.String2 = s.String2

        //         left join Payload ps
        //             on ps.TxHash = c.Hash

        //         join Transactions acs
        //             on acs.Type = 100
        //             and acs.Last = 1
        //             and acs.String1 = s.String1
        //             and acs.Height > 0

        //         left join Payload pacs
        //             on pacs.TxHash = acs.Hash

        //         left join Ratings racs indexed by Ratings_Type_Id_Last_Height
        //             on racs.Type = 0
        //             and racs.Id = acs.Id
        //             and racs.Last = 1

        //         where s.Type = 300
        //             and s.Height = ?
        // )sql",
        //     heightBinder
        // }},

        {
            ShortTxType::PrivateContent, { R"sql(
                -- Content from private subscribers
                select
                    subs.String1,
                    (')sql" + ShortTxTypeConvertor::toString(ShortTxType::PrivateContent) + R"sql(')TP,
                    c.Hash,
                    c.Type,
                    c.String1,
                    c.Height as Height,
                    c.BlockNum as BlockNum,
                    null,
                    null,
                    null,
                    p.String2,
                    pac.String2,
                    pac.String3,
                    pac.String4,
                    ifnull(rac.Value,0),
                    r.Hash, -- TODO (losty): probably reposts here?
                    r.Type,
                    r.String1,
                    r.Height,
                    r.BlockNum,
                    null,
                    pr.String2,
                    null,
                    null,
                    null, -- TODO (losty): No account info
                    null,
                    null,
                    null

                from Transactions c indexed by Transactions_Height_Type -- content for private subscribers

                cross join Transactions subs indexed by Transactions_Type_Last_String2_Height -- Subscribers private
                    on subs.Type = 303
                    and subs.Last = 1
                    and subs.String2 = c.String1
                    and subs.Height > 0

                left join Transactions r -- related content - possible reposts
                    on r.String2 = c.String3
                    and r.Type in (200,201,202)
                    and r.Last = 1

                left join Payload pr
                    on pr.TxHash = r.Hash

                cross join Transactions ac indexed by Transactions_Type_Last_String1_Height_Id
                    on ac.Type = 100
                    and ac.Last = 1
                    and ac.String1 = c.String1
                    and ac.Height > 0

                cross join Payload p
                    on p.TxHash = c.Hash

                cross join Payload pac
                    on pac.TxHash = ac.Hash

                left join Ratings rac indexed by Ratings_Type_Id_Last_Height
                    on rac.Type = 0
                    and rac.Id = ac.Id
                    and rac.Last = 1

                where c.Type in (200,201,202)
                    and c.Hash = c.String2 -- only orig
                    and c.Height = ?
                    and c.String1 not in ( )sql" + join(vector<string>(pocketnetteamAddresses.size(), "?"), ",") + R"sql( )
        )sql",
            [this](std::shared_ptr<sqlite3_stmt*>& stmt, int& i, QueryParams const& queryParams){
                TryBindStatementInt64(stmt, i++, queryParams.height);
                for (const auto& pocketnetAddress: pocketnetteamAddresses) {
                    TryBindStatementText(stmt, i++, pocketnetAddress);
                }
            }
        }},

        {
            ShortTxType::Boost, { R"sql(
                -- Boosts for my content
                select
                    tContent.String1,
                    (')sql" + ShortTxTypeConvertor::toString(ShortTxType::Boost) + R"sql(')TP,
                    tBoost.Hash,
                    tboost.Type,
                    tBoost.String1,
                    tBoost.Height as Height,
                    tBoost.BlockNum as BlockNum,
                    tBoost.Int1,
                    null,
                    null,
                    null,
                    pac.String2,
                    pac.String3,
                    pac.String4,
                    ifnull(rac.Value,0),
                    tContent.Hash,
                    tContent.Type,
                    null,
                    tContent.Height,
                    tContent.BlockNum,
                    null,
                    pContent.String2,
                    null,
                    null,
                    null,
                    null,
                    null,
                    null

                from Transactions tBoost indexed by Transactions_Type_Last_Height_Id

                left join Transactions tContent indexed by Transactions_Type_Last_String2_Height
                    on tContent.Type in (200,201,202)
                    and tContent.Last in (0,1)
                    and tContent.Height > 0
                    and tContent.String2 = tBoost.String2

                left join Payload pContent
                    on pContent.TxHash = tContent.Hash

                left join Transactions ac
                    on ac.String1 = tBoost.String1
                    and ac.Type = 100
                    and ac.Last = 1
                    and ac.Height > 0

                left join Payload pac
                    on pac.TxHash = ac.Hash

                left join Ratings rac indexed by Ratings_Type_Id_Last_Height
                    on rac.Type = 0
                    and rac.Id = ac.Id
                    and rac.Last = 1

                where tBoost.Type in (208)
                    and tBoost.Last in (0,1)
                    and tBoost.Height = ?
        )sql",
            heightBinder
        }},

        // {
        //     ShortTxType::Repost, { R"sql(
        //         -- Reposts
        //         select
        //             p.String1,
        //             (')sql" + ShortTxTypeConvertor::toString(ShortTxType::Repost) + R"sql(')TP,
        //             r.Hash,
        //             r.Type,
        //             r.String1,
        //             r.Height as Height,
        //             r.BlockNum as BlockNum,
        //             null,
        //             pr.String2,
        //             par.String2,
        //             par.String3,
        //             par.String4,
        //             ifnull(rar.Value,0),
        //             p.Hash,
        //             p.Type,
        //             null,
        //             p.Height,
        //             p.BlockNum,
        //             null,
        //             pp.String2,
        //             null,
        //             null,
        //             null,
        //             null

        //         from Transactions r

        //         cross join Transactions p
        //             on p.Hash = r.String3
        //             and p.Type in (200,201,202)

        //         left join Payload pp
        //             on pp.TxHash = p.Hash

        //         left join Payload pr
        //             on pr.TxHash = r.Hash

        //         join Transactions ar indexed by Transactions_Type_Last_String1_Height_Id
        //             on ar.Type = 100
        //             and ar.Last = 1
        //             and ar.String1 = r.String1
        //             and ar.Height > 0

        //         left join Payload par
        //             on par.TxHash = ar.Hash

        //         left join Ratings rar indexed by Ratings_Type_Id_Last_Height
        //             on rar.Type = 0
        //             and rar.Id = ar.Id
        //             and rar.Last = 1

        //         where r.Type in (200,201,202)
        //             and r.Hash = r.String2 -- Only orig
        //             and r.Height = ?
        //             and r.String3 is not null

        // )sql",
        //     heightBinder
        // }}
        };
        
        auto [elem1, elem2] = _constructSelectsBasedOnFilters(filters, selects, "");
        auto& sql = elem1;
        auto& binds = elem2;

        NotificationsReconstructor reconstructor;
        TryTransactionStep(__func__, [&]()
        {
            auto stmt = SetupSqlStatement(sql);
            int i = 1;

            for (const auto& bind: binds) {
                bind(stmt, i, queryParams);
            }

            while (sqlite3_step(*stmt) == SQLITE_ROW)
            {
                reconstructor.FeedRow(*stmt);
            }

            FinalizeSqlStatement(*stmt);
        });
        return reconstructor.GetResult();
    }
}<|MERGE_RESOLUTION|>--- conflicted
+++ resolved
@@ -6,11 +6,8 @@
 
 #include "pocketdb/helpers/ShortFormHelper.h"
 
-<<<<<<< HEAD
 #include <functional>
 
-=======
->>>>>>> cc77fdcb
 namespace PocketDb
 {
     class ShortFormParser : public RowAccessor
@@ -39,11 +36,7 @@
         {
             const auto i = index;
 
-<<<<<<< HEAD
-            static const auto stmtOffset = 11;
-=======
             static const auto stmtOffset = 13;
->>>>>>> cc77fdcb
             index += stmtOffset;
 
             auto [ok1, hash] = TryGetColumnString(stmt, i);
@@ -56,13 +49,9 @@
                 if (auto [ok, val] = TryGetColumnInt64(stmt, i+4); ok) txData.SetBlockNum(val);
                 if (auto [ok, val] = TryGetColumnInt64(stmt, i+5); ok) txData.SetVal(val);
                 if (auto [ok, val] = TryGetColumnString(stmt, i+6); ok) txData.SetDescription(val);
-<<<<<<< HEAD
-                txData.SetAccount(_processAccount(stmt, i+7));
-=======
                 if (auto [ok, val] = TryGetColumnString(stmt, i+7); ok) txData.SetCommentParentId(val);
                 if (auto [ok, val] = TryGetColumnString(stmt, i+8); ok) txData.SetCommentAnswerId(val);
                 txData.SetAccount(_processAccount(stmt, i+9));
->>>>>>> cc77fdcb
                 return txData;
             }
 
@@ -4789,6 +4778,8 @@
                 a.BlockNum as BlockNum,
                 null,
                 pa.String1,
+                a.String4,
+                a.String5,
                 null,
                 null,
                 null,
@@ -4800,6 +4791,8 @@
                 c.BlockNum,
                 null,
                 pc.String1,
+                c.String4,
+                c.String5,
                 pca.String2,
                 pca.String3,
                 null, -- Badge
@@ -4864,6 +4857,8 @@
                 c.BlockNum as BlockNum,
                 oc.Value,
                 pc.String1,
+                c.String4,
+                c.String5,
                 null,
                 null,
                 null,
@@ -4875,6 +4870,8 @@
                 p.BlockNum,
                 null,
                 pp.String2,
+                null,
+                null,
                 pap.String2,
                 pap.String3,
                 pap.String4,
@@ -4948,11 +4945,15 @@
                 null,
                 null,
                 null,
+                null,
+                null,
                 u.Hash, -- TODO (losty): do we need here full tx data? Or only address and account data?
                 u.Type,
                 u.String1,
                 u.Height,
                 u.BlockNum,
+                null,
+                null,
                 null,
                 null,
                 pu.String2,
@@ -5008,6 +5009,8 @@
                 null,
                 null,
                 null,
+                null,
+                null,
                 c.Hash,
                 c.Type,
                 null,
@@ -5015,6 +5018,8 @@
                 c.BlockNum,
                 null,
                 pc.String1,
+                c.String4,
+                c.String5,
                 pac.String2,
                 pac.String3,
                 pac.String4,
@@ -5077,6 +5082,8 @@
                 null,
                 null,
                 null,
+                null,
+                null,
                 c.Hash,
                 c.Type,
                 null,
@@ -5084,6 +5091,8 @@
                 c.BlockNum,
                 c.String1,
                 pc.String2,
+                null,
+                null,
                 pac.String2,
                 pac.String3,
                 pac.String4,
@@ -5146,6 +5155,8 @@
                 null,
                 null,
                 null,
+                null,
+                null,
                 tContent.Hash,
                 tContent.Type,
                 tContent.String1,
@@ -5153,6 +5164,8 @@
                 tContent.BlockNum,
                 null,
                 pContent.String2,
+                null,
+                null,
                 pac.String2,
                 pac.String3,
                 pac.String4,
@@ -5215,6 +5228,8 @@
                 null,
                 null,
                 null,
+                null,
+                null,
                 p.Hash,
                 p.Type,
                 p.String1,
@@ -5222,6 +5237,8 @@
                 p.BlockNum,
                 null,
                 pp.String2,
+                null,
+                null,
                 pap.String2,
                 pap.String3,
                 pap.String4,
@@ -5306,1492 +5323,6 @@
         });
 
         return reconstructor.GetResult();
-    }
-
-    WebRpcRepository::NotificationsResult WebRpcRepository::GetNotifications(int64_t height, const std::set<ShortTxType>& filters)
-    {
-        struct QueryParams {
-            // Handling all by reference
-            const int64_t& height;
-        } queryParams {height};
-
-        // Static because it will not be changed for entire node run
-        static const auto pocketnetteamAddress = GetPocketnetteamAddress();
-
-        static const auto heightBinder =
-            [this](std::shared_ptr<sqlite3_stmt*>& stmt, int& i, QueryParams const& queryParams){
-                TryBindStatementInt64(stmt, i++, queryParams.height);
-            };
-
-        static const std::map<ShortTxType, ShortFormSqlEntry<std::shared_ptr<sqlite3_stmt*>&, QueryParams>> selects = {
-        {
-            ShortTxType::PocketnetTeam, { R"sql(
-                -- Pocket posts
-                select
-                    null, -- related address is null because pocketnetteam posts should be added for every address
-                    (')sql" + ShortTxTypeConvertor::toString(ShortTxType::PocketnetTeam) + R"sql(')TP,
-                    t.Hash,
-                    t.Type,
-                    null,
-                    t.Height as Height,
-                    t.BlockNum as BlockNum,
-                    null,
-                    p.String2, -- Caption
-                    null,
-                    null,
-                    null,
-                    null,
-                    r.Hash, -- repost related data, if any
-                    r.Type,
-                    r.String1,
-                    r.Height,
-                    r.BlockNum,
-                    null,
-                    pr.String2,
-                    null, -- TODO (losty): no account info
-                    null,
-                    null,
-                    null
-
-                from Transactions t indexed by Transactions_Type_String1_Height_Time_Int1
-
-                left join Payload p
-                    on p.TxHash = t.Hash
-
-                left join Transactions r indexed by Transactions_Hash_Height -- related content - possible reposts
-                    on r.Type in (200,201,202)
-                    and r.Last = 1
-                    and r.Height > 0
-                    and r.Hash = t.String3
-
-                left join Payload pr
-                    on pr.TxHash = r.Hash   
-
-                where t.Type in (200,201,202)
-                    and t.String1 = ?
-                    and t.Hash = t.String2 -- Only orig
-                    and t.Height = ?
-        )sql", 
-            [this](std::shared_ptr<sqlite3_stmt*>& stmt, int& i, QueryParams const& queryParams) {
-                TryBindStatementText(stmt, i++, pocketnetteamAddress);
-                TryBindStatementInt64(stmt, i++, queryParams.height);
-            }
-        }},
-
-        {
-            ShortTxType::Money, { R"sql(
-                -- Incoming money
-                select
-                    o.AddressHash, -- TODO (losty): empty str here
-                    (')sql" + ShortTxTypeConvertor::toString(ShortTxType::Money) + R"sql(')TP,
-                    t.Hash,
-                    t.Type,
-                    i.AddressHash,
-                    t.Height as Height,
-                    t.BlockNum as BlockNum,
-                    o.Value,
-                    null,
-                    null,
-                    null,
-                    null,
-                    null,
-                    null,
-                    null,
-                    null,
-                    null,
-                    null,
-                    null,
-                    null,
-                    null,
-                    null,
-                    null,
-                    null
-
-                from Transactions t indexed by Transactions_Height_Type
-
-                join TxOutputs o
-                    on t.Hash = o.TxHash
-                    and o.TxHeight = t.Height
-                    and o.AddressHash != ''
-
-                join TxOutputs i indexed by TxOutputs_SpentTxHash
-                    on i.SpentTxHash = o.TxHash
-                    and i.Number = (select min(ii.Number) from TxOutputs ii where ii.SpentTxHash = o.TxHash)
-                    and i.AddressHash != o.AddressHash  -- TODO (brangr, lostystyg): exclude coinstake first transaction
-
-                where t.Type in (1,2,3) -- 1 default money transfer, 2 coinbase, 3 coinstake
-                    and t.Height = ?
-        )sql",
-            [this](std::shared_ptr<sqlite3_stmt*>& stmt, int& i, QueryParams const& queryParams){
-                TryBindStatementInt64(stmt, i++, queryParams.height);
-            }
-        }},
-
-        {
-            ShortTxType::Referal, { R"sql(
-                -- referals
-                select
-                    t.String2,
-                    (')sql" + ShortTxTypeConvertor::toString(ShortTxType::Referal) + R"sql(')TP,
-                    t.Hash,
-                    t.Type,
-                    t.String1,
-                    t.Height as Height,
-                    t.BlockNum as BlockNum,
-                    null,
-                    null,
-                    p.String2,
-                    p.String3,
-                    p.String4,
-                    ifnull(r.Value,0), -- TODO (losty): do we need rating if referal is always a new user?
-                    null,
-                    null,
-                    null,
-                    null,
-                    null,
-                    null,
-                    null,
-                    null,
-                    null,
-                    null,
-                    null
-
-                from Transactions t --indexed by Transactions_Type_Last_String2_Height
-
-                left join Payload p
-                    on p.TxHash = t.Hash
-
-                left join Ratings r indexed by Ratings_Type_Id_Last_Height
-                    on r.Type = 0
-                    and r.Id = t.Id
-                    and r.Last = 1
-
-                where t.Type = 100
-                    and t.String2 is not null
-                    and t.Height = ?
-                    and (select count(*) from Transactions tt where tt.Id = t.Id) = 1 -- Only original
-        )sql",
-            heightBinder
-        }},
-
-        {
-            ShortTxType::Answer, { R"sql(
-                -- Comment answers
-                select
-                    c.String1,
-                    (')sql" + ShortTxTypeConvertor::toString(ShortTxType::Answer) + R"sql(')TP,
-                    a.Hash,
-                    a.Type,
-                    a.String1,
-                    orig.Height as Height,
-                    a.BlockNum as BlockNum,
-                    null,
-                    pa.String1,
-                    paa.String2,
-                    paa.String3,
-                    paa.String4,
-                    ifnull(ra.Value,0),
-                    c.Hash,
-                    c.Type,
-                    null,
-                    c.Height,
-                    c.BlockNum,
-                    null,
-                    pc.String1,
-                    null,
-                    null,
-                    null,
-                    null
-
-                from Transactions a indexed by Transactions_Type_Last_Height_String5_String1 -- Other answers
-
-                join Transactions c indexed by Transactions_Type_Last_String2_Height -- My comments
-                    on c.Type in (204, 205)
-                    and c.Last = 1
-                    and c.Height > 0
-                    and c.String2 = a.String5
-                    and c.String1 != a.String1
-
-                left join Payload pc
-                    on pc.TxHash = c.Hash
-
-                left join Transactions orig
-                    on orig.Hash = a.String2
-
-                left join Payload pa
-                    on pa.TxHash = a.Hash
-
-                left join Transactions aa
-                    on aa.Type = 100
-                    and aa.Last = 1
-                    and aa.String1 = a.String1
-                    and aa.Height > 0
-
-                left join Payload paa
-                    on paa.TxHash = aa.Hash
-
-                left join Ratings ra indexed by Ratings_Type_Id_Last_Height
-                    on ra.Type = 0
-                    and ra.Id = aa.Id
-                    and ra.Last = 1
-
-                where a.Type = 204 -- only orig
-                    and a.Last in (0,1)
-                    and a.Height = ?
-        )sql",
-            heightBinder
-        }},
-
-        {
-            ShortTxType::Comment, { R"sql(
-                -- Comments for my content
-                select
-                    p.String1,
-                    (')sql" + ShortTxTypeConvertor::toString(ShortTxType::Comment) + R"sql(')TP,
-                    c.Hash,
-                    c.Type,
-                    c.String1,
-                    c.Height as Height,
-                    c.BlockNum as BlockNum,
-                    oc.Value,
-                    substr(pc.String1, 0, 100),
-                    pac.String2,
-                    pac.String3,
-                    pac.String4,
-                    ifnull(rac.Value,0), -- TODO rep
-                    p.Hash,
-                    p.Type,
-                    null,
-                    p.Height,
-                    p.BlockNum,
-                    null,
-                    pp.String2,
-                    null,
-                    null,
-                    null,
-                    null
-
-                from Transactions c
-
-                left join Transactions p
-                    on p.Type in (200,201,202)
-                    and p.Last = 1
-                    and p.Height > 0
-                    and p.String2 = c.String3
-                    and p.String1 != c.String1
-
-                left join TxOutputs oc indexed by TxOutputs_TxHash_AddressHash_Value
-                    on oc.TxHash = c.Hash and oc.AddressHash = p.String1 and oc.AddressHash != c.String1 
-
-                left join Payload pc
-                    on pC.TxHash = c.Hash
-
-                left join Transactions ac -- accounts of commentators
-                    on ac.String1 = c.String1
-                    and ac.Last = 1
-                    and ac.Type = 100
-                    and ac.Height > 0
-
-                left join Payload pac
-                    on pac.TxHash = ac.Hash
-
-                left join Ratings rac indexed by Ratings_Type_Id_Last_Height
-                    on rac.Type = 0
-                    and rac.Id = ac.Id
-                    and rac.Last = 1
-                
-                left join Payload pp
-                    on pp.TxHash = p.Hash
-
-                where c.Type = 204 -- only orig
-                    and c.Height = ?
-        )sql",
-            heightBinder
-        }},
-
-        {
-            ShortTxType::Subscriber, { R"sql(
-                -- Subscribers
-                select
-                    subs.String2,
-                    (')sql" + ShortTxTypeConvertor::toString(ShortTxType::Subscriber) + R"sql(')TP,
-                    subs.Hash,
-                    subs.Type,
-                    subs.String1,
-                    subs.Height as Height,
-                    subs.BlockNum as BlockNum,
-                    null,
-                    null,
-                    pu.String2,
-                    pu.String3,
-                    pu.String4,
-                    ifnull(ru.Value,0),
-                    null,
-                    null,
-                    null,
-                    null,
-                    null,
-                    null,
-                    null,
-                    null,
-                    null,
-                    null,
-                    null
-
-                from Transactions subs --indexed by Transactions_Type_Last_String2_Height
-
-                left join Transactions u --indexed by Transactions_Type_Last_String1_Height_Id
-                    on u.Type in (100)
-                    and u.Last = 1
-                    and u.String1 = subs.String1
-                    and u.Height > 0
-
-                left join Payload pu
-                    on pu.TxHash = u.Hash
-
-                left join Ratings ru indexed by Ratings_Type_Id_Last_Height
-                    on ru.Type = 0
-                    and ru.Id = u.Id
-                    and ru.Last = 1
-
-                where subs.Type in (302, 303) -- Ignoring unsubscribers?
-                    and subs.Height = ?
-        )sql",
-            heightBinder
-        }},
-
-        {
-            ShortTxType::CommentScore, { R"sql(
-                -- Comment scores
-                select
-                    c.String1,
-                    (')sql" + ShortTxTypeConvertor::toString(ShortTxType::CommentScore) + R"sql(')TP,
-                    s.Hash,
-                    s.Type,
-                    s.String1,
-                    s.Height as Height,
-                    s.BlockNum as BlockNum,
-                    s.Int1,
-                    null,
-                    pacs.String2,
-                    pacs.String3,
-                    pacs.String4,
-                    ifnull(racs.Value,0),
-                    c.Hash,
-                    c.Type,
-                    null,
-                    c.Height, -- TODO (losty): original?
-                    c.BlockNum,
-                    null,
-                    ps.String1,
-                    null,
-                    null,
-                    null,
-                    null
-
-                from Transactions s indexed by Transactions_Height_Type
-
-                join Transactions c indexed by Transactions_Type_Last_String2_Height
-                    on c.Type in (204,205)
-                    and c.Last = 1
-                    and c.Height > 0
-                    and c.String2 = s.String2
-
-                left join Payload ps
-                    on ps.TxHash = c.Hash
-
-                join Transactions acs
-                    on acs.Type = 100
-                    and acs.Last = 1
-                    and acs.String1 = s.String1
-                    and acs.Height > 0
-
-                left join Payload pacs
-                    on pacs.TxHash = acs.Hash
-
-                left join Ratings racs indexed by Ratings_Type_Id_Last_Height
-                    on racs.Type = 0
-                    and racs.Id = acs.Id
-                    and racs.Last = 1
-
-                where s.Type = 301
-                    and s.Height = ?
-        )sql",
-            heightBinder
-        }},
-
-        {
-            ShortTxType::ContentScore, { R"sql(
-                -- Content scores
-                select
-                    c.String1,
-                    (')sql" + ShortTxTypeConvertor::toString(ShortTxType::ContentScore) + R"sql(')TP,
-                    s.Hash,
-                    s.Type,
-                    s.String1,
-                    s.Height as Height,
-                    s.BlockNum as BlockNum,
-                    s.Int1,
-                    null,
-                    pacs.String2,
-                    pacs.String3,
-                    pacs.String4,
-                    ifnull(racs.Value,0),
-                    c.Hash,
-                    c.Type,
-                    null,
-                    c.Height, -- TODO (losty): original?
-                    c.BlockNum,
-                    null,
-                    ps.String2,
-                    null,
-                    null,
-                    null,
-                    null
-
-                from Transactions s indexed by Transactions_Height_Type
-
-                join Transactions c indexed by Transactions_Type_Last_String2_Height
-                    on c.Type in (200, 201, 202)
-                    and c.Last = 1
-                    and c.Height > 0
-                    and c.String2 = s.String2
-
-                left join Payload ps
-                    on ps.TxHash = c.Hash
-
-                join Transactions acs
-                    on acs.Type = 100
-                    and acs.Last = 1
-                    and acs.String1 = s.String1
-                    and acs.Height > 0
-
-                left join Payload pacs
-                    on pacs.TxHash = acs.Hash
-
-                left join Ratings racs indexed by Ratings_Type_Id_Last_Height
-                    on racs.Type = 0
-                    and racs.Id = acs.Id
-                    and racs.Last = 1
-
-                where s.Type = 300
-                    and s.Height = ?
-        )sql",
-            heightBinder
-        }},
-
-        {
-            ShortTxType::PrivateContent, { R"sql(
-                -- Content from private subscribers
-                select
-                    subs.String1,
-                    (')sql" + ShortTxTypeConvertor::toString(ShortTxType::PrivateContent) + R"sql(')TP,
-                    c.Hash,
-                    c.Type,
-                    c.String1,
-                    c.Height as Height,
-                    c.BlockNum as BlockNum,
-                    null,
-                    p.String2,
-                    pac.String2,
-                    pac.String3,
-                    pac.String4,
-                    ifnull(rac.Value,0),
-                    r.Hash, -- TODO (losty): probably reposts here?
-                    r.Type,
-                    r.String1,
-                    r.Height,
-                    r.BlockNum,
-                    null,
-                    pr.String2,
-                    null, -- TODO (losty): No account info
-                    null,
-                    null,
-                    null
-
-                from Transactions c indexed by Transactions_Height_Type -- content for private subscribers
-
-                cross join Transactions subs indexed by Transactions_Type_Last_String2_Height -- Subscribers private
-                    on subs.Type = 303
-                    and subs.Last = 1
-                    and subs.String2 = c.String1
-                    and subs.Height > 0
-
-                left join Transactions r -- related content - possible reposts
-                    on r.Hash = c.String3
-                    and r.Type in (200,201,202)
-
-                left join Payload pr
-                    on pr.TxHash = r.Hash
-
-                cross join Transactions ac indexed by Transactions_Type_Last_String1_Height_Id
-                    on ac.Type = 100
-                    and ac.Last = 1
-                    and ac.String1 = c.String1
-                    and ac.Height > 0
-
-                cross join Payload p
-                    on p.TxHash = c.Hash
-
-                cross join Payload pac
-                    on pac.TxHash = ac.Hash
-
-                left join Ratings rac indexed by Ratings_Type_Id_Last_Height
-                    on rac.Type = 0
-                    and rac.Id = ac.Id
-                    and rac.Last = 1
-
-                where c.Type in (200,201,202)
-                    and c.Hash = c.String2 -- only orig
-                    and c.Height = ?
-        )sql",
-            heightBinder
-        }},
-
-        {
-            ShortTxType::Boost, { R"sql(
-                -- Boosts for my content
-                select
-                    tContent.String1,
-                    (')sql" + ShortTxTypeConvertor::toString(ShortTxType::Boost) + R"sql(')TP,
-                    tBoost.Hash,
-                    tboost.Type,
-                    tBoost.String1,
-                    tBoost.Height as Height,
-                    tBoost.BlockNum as BlockNum,
-                    tBoost.Int1,
-                    null,
-                    pac.String2,
-                    pac.String3,
-                    pac.String4,
-                    ifnull(rac.Value,0),
-                    tContent.Hash,
-                    tContent.Type,
-                    null,
-                    tContent.Height,
-                    tContent.BlockNum,
-                    null,
-                    pContent.String2,
-                    null,
-                    null,
-                    null,
-                    null
-
-                from Transactions tBoost indexed by Transactions_Height_Type
-
-                join Transactions tContent indexed by Transactions_Type_Last_String1_String2_Height
-                    on tContent.Type in (200,201,202)
-                    and tContent.Last in (0,1)
-                    and tContent.Height > 0
-                    and tContent.String2 = tBoost.String2
-                left join Payload pContent
-                    on pContent.TxHash = tContent.Hash
-                
-                join Transactions ac
-                    on ac.String1 = tBoost.String1
-                    and ac.Type = 100
-                    and ac.Last = 1
-                    and ac.Height > 0
-
-                left join Payload pac
-                    on pac.TxHash = ac.Hash
-
-                left join Ratings rac indexed by Ratings_Type_Id_Last_Height
-                    on rac.Type = 0
-                    and rac.Id = ac.Id
-                    and rac.Last = 1
-
-                where tBoost.Type in (208)
-                    and tBoost.Last in (0,1)
-                    and tBoost.Height = ?
-        )sql",
-            heightBinder
-        }},
-
-        {
-            ShortTxType::Repost, { R"sql(
-                -- Reposts
-                select
-                    p.String1,
-                    (')sql" + ShortTxTypeConvertor::toString(ShortTxType::Repost) + R"sql(')TP,
-                    r.Hash,
-                    r.Type,
-                    r.String1,
-                    r.Height as Height,
-                    r.BlockNum as BlockNum,
-                    null,
-                    pr.String2,
-                    par.String2,
-                    par.String3,
-                    par.String4,
-                    ifnull(rar.Value,0),
-                    p.Hash,
-                    p.Type,
-                    null,
-                    p.Height,
-                    p.BlockNum,
-                    null,
-                    pp.String2,
-                    null,
-                    null,
-                    null,
-                    null
-
-                from Transactions r
-
-                cross join Transactions p
-                    on p.Hash = r.String3
-                    and p.Type in (200,201,202)
-
-                left join Payload pp
-                    on pp.TxHash = p.Hash
-
-                left join Payload pr
-                    on pr.TxHash = r.Hash
-
-                join Transactions ar indexed by Transactions_Type_Last_String1_Height_Id
-                    on ar.Type = 100
-                    and ar.Last = 1
-                    and ar.String1 = r.String1
-                    and ar.Height > 0
-
-                left join Payload par
-                    on par.TxHash = ar.Hash
-
-                left join Ratings rar indexed by Ratings_Type_Id_Last_Height
-                    on rar.Type = 0
-                    and rar.Id = ar.Id
-                    and rar.Last = 1
-
-                where r.Type in (200,201,202)
-                    and r.Hash = r.String2 -- Only orig
-                    and r.Height = ?
-                    and r.String3 is not null
-        )sql",
-            heightBinder
-        }}
-        };
-        
-        auto [elem1, elem2] = _constructSelectsBasedOnFilters(filters, selects, "");
-        auto& sql = elem1;
-        auto& binds = elem2;
-
-        NotificationsReconstructor reconstructor;
-        TryTransactionStep(__func__, [&]()
-        {
-            auto stmt = SetupSqlStatement(sql);
-            int i = 1;
-
-            for (const auto& bind: binds) {
-                bind(stmt, i, queryParams);
-            }
-
-            while (sqlite3_step(*stmt) == SQLITE_ROW)
-            {
-                reconstructor.FeedRow(*stmt);
-            }
-
-            FinalizeSqlStatement(*stmt);
-        });
-        return reconstructor.GetResult();
-    }
-    
-    std::vector<ShortForm> WebRpcRepository::GetEventsForAddresses(const std::string& address, int64_t heightMax, int64_t heightMin, int64_t blockNumMax, const std::set<ShortTxType>& filters)
-    {
-        // This is required because we want static bind functors for optimization so parameters can't be captured there 
-        struct QueryParams {
-            // Handling all by reference
-            const std::string& address;
-            const int64_t& heightMax;
-            const int64_t& heightMin;
-            const int64_t& blockNumMax;
-        } queryParams {address, heightMax, heightMin, blockNumMax};
-
-        // Static because it will not be changed for entire node run
-        static const auto pocketnetteamAddress = GetPocketnetteamAddress();
-
-        static const std::map<ShortTxType, ShortFormSqlEntry<std::shared_ptr<sqlite3_stmt*>&, QueryParams>> selects = {
-        {
-            ShortTxType::PocketnetTeam, { R"sql(
-                -- Pocket posts
-                select
-                    (')sql" + ShortTxTypeConvertor::toString(ShortTxType::PocketnetTeam) + R"sql(')TP,
-                    t.Hash,
-                    t.Type,
-                    null,
-                    t.Height as Height,
-                    t.BlockNum as BlockNum,
-                    null, -- Address, not required here because we already know it
-                    p.String2, -- Caption
-                    null,
-                    null,
-                    null,
-                    null,
-                    null, -- TODO (losty): related content? If repost etc
-                    null,
-                    null,
-                    null,
-                    null,
-                    null,
-                    null,
-                    null,
-                    null,
-                    null,
-                    null
-
-                from Transactions t indexed by Transactions_Type_Last_String1_Height_Id
-
-                left join Payload p
-                    on p.TxHash = t.Hash
-
-                where t.Type in (200,201,202)
-                    and t.String1 = ?
-                    and t.Last = 1
-                    and t.Height > ?
-                    and (t.Height < ? or (t.Height = ? and t.BlockNum < ?))
-        )sql", 
-            [this](std::shared_ptr<sqlite3_stmt*>& stmt, int& i, QueryParams const& queryParams) {
-                TryBindStatementText(stmt, i++, pocketnetteamAddress);
-                TryBindStatementInt64(stmt, i++, queryParams.heightMin);
-                TryBindStatementInt64(stmt, i++, queryParams.heightMax);
-                TryBindStatementInt64(stmt, i++, queryParams.heightMax);
-                TryBindStatementInt64(stmt, i++, queryParams.blockNumMax);
-            }
-        }},
-
-        {
-            ShortTxType::Money, { R"sql(
-                -- Incoming money
-                select
-                    (')sql" + ShortTxTypeConvertor::toString(ShortTxType::Money) + R"sql(')TP,
-                    t.Hash,
-                    t.Type,
-                    i.AddressHash,
-                    t.Height as Height,
-                    t.BlockNum as BlockNum,
-                    o.Value,
-                    null,
-                    null,
-                    null,
-                    null,
-                    null,
-                    null,
-                    null,
-                    null,
-                    null,
-                    null,
-                    null,
-                    null,
-                    null,
-                    null,
-                    null,
-                    null
-
-                from TxOutputs o indexed by TxOutputs_AddressHash_TxHeight_TxHash
-
-                join Transactions t indexed by Transactions_Hash_Type_Height
-                    on t.Hash = o.TxHash
-                    and t.Type in (1,2,3) -- 1 default money transfer, 2 coinbase, 3 coinstake
-                    and t.Height > ?
-                    and (t.Height < ? or (t.Height = ? and t.BlockNum < ?))
-
-                join TxOutputs i indexed by TxOutputs_SpentTxHash
-                    on i.SpentTxHash = o.TxHash
-                    and i.Number = (select min(ii.Number) from TxOutputs ii where ii.SpentTxHash = o.TxHash)
-                    and i.AddressHash != o.AddressHash  -- TODO (brangr, lostystyg): exclude coinstake first transaction
-
-                where o.AddressHash = ?
-                    and o.TxHeight > ?
-                    and o.TxHeight < ?
-        )sql",
-            [this](std::shared_ptr<sqlite3_stmt*>& stmt, int& i, QueryParams const& queryParams){
-                TryBindStatementInt64(stmt, i++, queryParams.heightMin);
-                TryBindStatementInt64(stmt, i++, queryParams.heightMax);
-                TryBindStatementInt64(stmt, i++, queryParams.heightMax);
-                TryBindStatementInt64(stmt, i++, queryParams.blockNumMax);
-                TryBindStatementText(stmt, i++, queryParams.address);
-                TryBindStatementInt64(stmt, i++, queryParams.heightMin);
-                TryBindStatementInt64(stmt, i++, queryParams.heightMax);
-            }
-        }},
-
-        {
-            ShortTxType::Referal, { R"sql(
-                -- referals
-                select
-                    (')sql" + ShortTxTypeConvertor::toString(ShortTxType::Referal) + R"sql(')TP,
-                    t.Hash,
-                    t.Type,
-                    t.String1,
-                    t.Height as Height,
-                    t.BlockNum as BlockNum,
-                    null,
-                    null,
-                    p.String2,
-                    p.String3,
-                    p.String4,
-                    ifnull(r.Value,0),
-                    null,
-                    null,
-                    null,
-                    null,
-                    null,
-                    null,
-                    null,
-                    null,
-                    null,
-                    null,
-                    null
-
-                from Transactions t indexed by Transactions_Type_Last_String2_Height
-
-                left join Payload p
-                    on p.TxHash = t.Hash
-
-                left join Ratings r indexed by Ratings_Type_Id_Last_Height
-                    on r.Type = 0
-                    and r.Id = t.Id
-                    and r.Last = 1
-
-                where t.Type = 100
-                    and t.Last in (0,1)
-                    and t.String2 = ?
-                    and t.Height > ?
-                    and (t.Height < ? or (t.Height = ? and t.BlockNum < ?))
-                    and t.ROWID = (select min(tt.ROWID) from Transactions tt where tt.Id = t.Id)
-        )sql",
-            [this](std::shared_ptr<sqlite3_stmt*>& stmt, int& i, QueryParams const& queryParams){
-                TryBindStatementText(stmt, i++, queryParams.address);
-                TryBindStatementInt64(stmt, i++, queryParams.heightMin);
-                TryBindStatementInt64(stmt, i++, queryParams.heightMax);
-                TryBindStatementInt64(stmt, i++, queryParams.heightMax);
-                TryBindStatementInt64(stmt, i++, queryParams.blockNumMax);
-            }
-        }},
-
-        {
-            ShortTxType::Answer, { R"sql(
-                -- Comment answers
-                select
-                    (')sql" + ShortTxTypeConvertor::toString(ShortTxType::Answer) + R"sql(')TP,
-                    a.Hash,
-                    a.Type,
-                    a.String1,
-                    orig.Height as Height,
-                    a.BlockNum as BlockNum,
-                    null,
-                    pa.String1,
-                    paa.String2,
-                    paa.String3,
-                    paa.String4,
-                    ifnull(ra.Value,0),
-                    c.Hash,
-                    c.Type,
-                    null,
-                    c.Height,
-                    c.BlockNum,
-                    null,
-                    pc.String1,
-                    null,
-                    null,
-                    null,
-                    null
-
-                from Transactions c indexed by Transactions_Type_Last_String1_String2_Height -- My comments
-
-                left join Payload pc
-                    on pc.TxHash = c.Hash
-
-                join Transactions a indexed by Transactions_Type_Last_String5_Height -- Other answers
-                    on a.Type in (204, 205) and a.Last = 1
-                    and a.Height > ?
-                    and (a.Height < ? or (a.Height = ? and a.BlockNum < ?))
-                    and a.String5 = c.String2
-                    and a.String1 != c.String1
-
-                join Transactions orig indexed by Transactions_Hash_Height
-                    on orig.Hash = a.String2
-
-                left join Payload pa
-                    on pa.TxHash = a.Hash
-
-                left join Transactions aa
-                    on aa.Type = 100
-                    and aa.Last = 1
-                    and aa.String1 = a.String1
-                    and aa.Height > 0
-
-                left join Payload paa
-                    on paa.TxHash = aa.Hash
-
-                left join Ratings ra indexed by Ratings_Type_Id_Last_Height
-                    on ra.Type = 0
-                    and ra.Id = aa.Id
-                    and ra.Last = 1
-
-                where c.Type in (204, 205)
-                and c.Last = 1
-                and c.String1 = ?
-                and c.Height > 0
-        )sql",
-            [this](std::shared_ptr<sqlite3_stmt*>& stmt, int& i, QueryParams const& queryParams){
-                TryBindStatementInt64(stmt, i++, queryParams.heightMin);
-                TryBindStatementInt64(stmt, i++, queryParams.heightMax);
-                TryBindStatementInt64(stmt, i++, queryParams.heightMax);
-                TryBindStatementInt64(stmt, i++, queryParams.blockNumMax);
-                TryBindStatementText(stmt, i++, queryParams.address);
-            }
-        }},
-
-        {
-            ShortTxType::Comment, { R"sql(
-                -- Comments for my content
-                select
-                    (')sql" + ShortTxTypeConvertor::toString(ShortTxType::Comment) + R"sql(')TP,
-                    c.Hash,
-                    c.Type,
-                    c.String1,
-                    c.Height as Height,
-                    c.BlockNum as BlockNum,
-                    oc.Value,
-                    pc.String1,
-                    pac.String2,
-                    pac.String3,
-                    pac.String4,
-                    ifnull(rac.Value,0),
-                    p.Hash,
-                    p.Type,
-                    null,
-                    p.Height,
-                    p.BlockNum,
-                    null,
-                    null,
-                    null,
-                    null,
-                    null,
-                    null
-
-                from Transactions p indexed by Transactions_String1_Last_Height
-
-                join Transactions c indexed by Transactions_Type_Last_String3_Height
-                    on c.Type in (204,205)
-                    and c.Last = 1
-                    and c.String3 = p.String2
-                    and c.String1 != p.String1
-                    and c.Hash = c.String2
-                    and c.Height > ?
-                    and (c.Height < ? or (c.Height = ? and c.BlockNum < ?))
-
-                left join TxOutputs oc indexed by TxOutputs_TxHash_AddressHash_Value
-                    on oc.TxHash = c.Hash and oc.AddressHash = p.String1 and oc.AddressHash != c.String1 
-
-                left join Payload pc
-                    on pC.TxHash = c.Hash
-
-                join Transactions ac -- accounts of commentators
-                    on ac.String1 = c.String1
-                    and ac.Last = 1
-                    and ac.Type = 100
-                    and ac.Height > 0
-
-                left join Payload pac
-                    on pac.TxHash = ac.Hash
-
-                left join Ratings rac indexed by Ratings_Type_Id_Last_Height
-                    on rac.Type = 0
-                    and rac.Id = ac.Id
-                    and rac.Last = 1
-
-                where p.Type in (200,201,202)
-                    and p.Last = 1
-                    and p.Height > 0
-                    and p.String1 = ?
-        )sql",
-            [this](std::shared_ptr<sqlite3_stmt*>& stmt, int& i, QueryParams const& queryParams){
-                TryBindStatementInt64(stmt, i++, queryParams.heightMin);
-                TryBindStatementInt64(stmt, i++, queryParams.heightMax);
-                TryBindStatementInt64(stmt, i++, queryParams.heightMax);
-                TryBindStatementInt64(stmt, i++, queryParams.blockNumMax);
-                TryBindStatementText(stmt, i++, queryParams.address);
-            }
-        }},
-
-        {
-            ShortTxType::Subscriber, { R"sql(
-                -- Subscribers
-                select
-                    (')sql" + ShortTxTypeConvertor::toString(ShortTxType::Subscriber) + R"sql(')TP,
-                    subs.Hash,
-                    subs.Type,
-                    subs.String1,
-                    subs.Height as Height,
-                    subs.BlockNum as BlockNum,
-                    null,
-                    null,
-                    pu.String2,
-                    pu.String3,
-                    pu.String4,
-                    ifnull(ru.Value,0),
-                    null,
-                    null,
-                    null,
-                    null,
-                    null,
-                    null,
-                    null,
-                    null,
-                    null,
-                    null,
-                    null
-
-                from Transactions subs --indexed by Transactions_Type_Last_String2_Height
-
-                join Transactions u --indexed by Transactions_Type_Last_String1_Height_Id
-                    on u.Type in (100)
-                    and u.Last = 1
-                    and u.String1 = subs.String1
-                    and u.Height > 0
-
-                left join Payload pu
-                    on pu.TxHash = u.Hash
-
-                left join Ratings ru indexed by Ratings_Type_Id_Last_Height
-                    on ru.Type = 0
-                    and ru.Id = u.Id
-                    and ru.Last = 1
-
-                where subs.Type in (302, 303) -- Ignoring unsubscribers?
-                    and subs.Last = 1
-                    and subs.String2 = ?
-                    and subs.Height > ?
-                    and (subs.Height < ? or (subs.Height = ? and subs.BlockNum < ?))
-        )sql",
-            [this](std::shared_ptr<sqlite3_stmt*>& stmt, int& i, QueryParams const& queryParams){
-                TryBindStatementText(stmt, i++, queryParams.address);
-                TryBindStatementInt64(stmt, i++, queryParams.heightMin);
-                TryBindStatementInt64(stmt, i++, queryParams.heightMax);
-                TryBindStatementInt64(stmt, i++, queryParams.heightMax);
-                TryBindStatementInt64(stmt, i++, queryParams.blockNumMax);
-            }
-        }},
-
-        {
-            ShortTxType::CommentScore, { R"sql(
-                -- Comment scores
-                select
-                    (')sql" + ShortTxTypeConvertor::toString(ShortTxType::CommentScore) + R"sql(')TP,
-                    s.Hash,
-                    s.Type,
-                    s.String1,
-                    s.Height as Height,
-                    s.BlockNum as BlockNum,
-                    s.Int1,
-                    null,
-                    pacs.String2,
-                    pacs.String3,
-                    pacs.String4,
-                    ifnull(racs.Value,0),
-                    c.Hash,
-                    c.Type,
-                    null,
-                    c.Height, -- TODO (losty): original?
-                    c.BlockNum,
-                    null,
-                    ps.String1,
-                    null,
-                    null,
-                    null,
-                    null
-
-                from Transactions c indexed by Transactions_Type_Last_String1_Height_Id
-
-                join Transactions s indexed by Transactions_Type_Last_String2_Height
-                    on s.Type = 301
-                    and s.Last = 0
-                    and s.String2 = c.String2
-                    and s.Height > ?
-                    and (s.Height < ? or (s.Height = ? and s.BlockNum < ?))
-
-                left join Payload ps
-                    on ps.TxHash = c.Hash
-
-                join Transactions acs
-                    on acs.Type = 100
-                    and acs.Last = 1
-                    and acs.String1 = s.String1
-                    and acs.Height > 0
-
-                left join Payload pacs
-                    on pacs.TxHash = acs.Hash
-
-                left join Ratings racs indexed by Ratings_Type_Id_Last_Height
-                    on racs.Type = 0
-                    and racs.Id = acs.Id
-                    and racs.Last = 1
-
-                where c.Type in (204,205)
-                    and c.Last = 1
-                    and c.Height > 0
-                    and c.String1 = ?
-        )sql",
-            [this](std::shared_ptr<sqlite3_stmt*>& stmt, int& i, QueryParams const& queryParams){
-                TryBindStatementInt64(stmt, i++, queryParams.heightMin);
-                TryBindStatementInt64(stmt, i++, queryParams.heightMax);
-                TryBindStatementInt64(stmt, i++, queryParams.heightMax);
-                TryBindStatementInt64(stmt, i++, queryParams.blockNumMax);
-                TryBindStatementText(stmt, i++, queryParams.address);
-            }
-        }},
-
-        {
-            ShortTxType::ContentScore, { R"sql(
-                -- Content scores
-                select
-                    (')sql" + ShortTxTypeConvertor::toString(ShortTxType::ContentScore) + R"sql(')TP,
-                    s.Hash,
-                    s.Type,
-                    s.String1,
-                    s.Height as Height,
-                    s.BlockNum as BlockNum,
-                    s.Int1,
-                    null,
-                    pacs.String2,
-                    pacs.String3,
-                    pacs.String4,
-                    ifnull(racs.Value,0),
-                    c.Hash,
-                    c.Type,
-                    null,
-                    c.Height, -- TODO (losty): original?
-                    c.BlockNum,
-                    null,
-                    pc.String2,
-                    null,
-                    null,
-                    null,
-                    null
-
-                from Transactions c indexed by Transactions_Type_Last_String1_Height_Id
-
-                join Transactions s indexed by Transactions_Type_Last_String2_Height
-                    on s.Type = 300
-                    and s.Last = 0
-                    and s.String2 = c.String2
-                    and s.Height > ?
-                    and (s.Height < ? or (s.Height = ? and s.BlockNum < ?))
-
-                left join Payload pc
-                    on pc.TxHash = c.Hash
-
-                join Transactions acs
-                    on acs.Type = 100
-                    and acs.Last = 1
-                    and acs.String1 = s.String1
-                    and acs.Height > 0
-
-                left join Payload pacs
-                    on pacs.TxHash = acs.Hash
-
-                left join Ratings racs indexed by Ratings_Type_Id_Last_Height
-                    on racs.Type = 0
-                    and racs.Id = acs.Id
-                    and racs.Last = 1
-
-                where c.Type in (200, 201, 202)
-                    and c.Last = 1
-                    and c.Height > 0
-                    and c.String1 = ?
-        )sql",
-            [this](std::shared_ptr<sqlite3_stmt*>& stmt, int& i, QueryParams const& queryParams){
-                TryBindStatementInt64(stmt, i++, queryParams.heightMin);
-                TryBindStatementInt64(stmt, i++, queryParams.heightMax);
-                TryBindStatementInt64(stmt, i++, queryParams.heightMax);
-                TryBindStatementInt64(stmt, i++, queryParams.blockNumMax);
-                TryBindStatementText(stmt, i++, queryParams.address);
-            }
-        }},
-
-        {
-            ShortTxType::PrivateContent, { R"sql(
-                -- Content from private subscribers
-                select
-                    (')sql" + ShortTxTypeConvertor::toString(ShortTxType::PrivateContent) + R"sql(')TP,
-                    c.Hash,
-                    c.Type,
-                    c.String1,
-                    c.Height as Height,
-                    c.BlockNum as BlockNum,
-                    null,
-                    p.String2,
-                    pac.String2,
-                    pac.String3,
-                    pac.String4,
-                    ifnull(rac.Value,0),
-                    null, -- TODO (losty): probably reposts here?
-                    null,
-                    null,
-                    null,
-                    null,
-                    null,
-                    null,
-                    null,
-                    null,
-                    null,
-                    null
-
-                from Transactions subs indexed by Transactions_Type_Last_String1_Height_Id -- Subscribers private
-
-                join Transactions c indexed by Transactions_Type_Last_String1_Height_Id -- content for private subscribers
-                    on c.Type in (200,201,202)
-                    and c.Last = 1 -- TODO (losty): last = 1 and c.Hash = c.String2 ?????
-                    and c.String1 = subs.String2
-                    -- and c.Hash = c.String2 --  TODO (losty): Only first content record
-                    and c.Height > ?
-                    and (c.Height < ? or (c.Height = ? and c.BlockNum < ?))
-
-                left join Payload p
-                    on p.TxHash = c.Hash
-                
-                join Transactions ac
-                    on ac.Type = 100
-                    and ac.Last = 1
-                    and ac.String1 = c.String1
-                    and ac.Height > 0
-
-                left join Payload pac
-                    on pac.TxHash = ac.Hash
-
-                left join Ratings rac indexed by Ratings_Type_Id_Last_Height
-                    on rac.Type = 0
-                    and rac.Id = ac.Id
-                    and rac.Last = 1
-                    
-                where subs.Type = 303
-                    and subs.Last = 1
-                    and subs.Height > 0
-                    and subs.String1 = ?
-        )sql",
-            [this](std::shared_ptr<sqlite3_stmt*>& stmt, int& i, QueryParams const& queryParams){
-                TryBindStatementInt64(stmt, i++, queryParams.heightMin);
-                TryBindStatementInt64(stmt, i++, queryParams.heightMax);
-                TryBindStatementInt64(stmt, i++, queryParams.heightMax);
-                TryBindStatementInt64(stmt, i++, queryParams.blockNumMax);
-                TryBindStatementText(stmt, i++, queryParams.address);
-            }
-        }},
-
-        {
-            ShortTxType::Boost, { R"sql(
-                -- Boosts for my content
-                select
-                    (')sql" + ShortTxTypeConvertor::toString(ShortTxType::Boost) + R"sql(')TP,
-                    tBoost.Hash,
-                    tboost.Type,
-                    tBoost.String1,
-                    tBoost.Height as Height,
-                    tBoost.BlockNum as BlockNum,
-                    tBoost.Int1,
-                    null,
-                    pac.String2,
-                    pac.String3,
-                    pac.String4,
-                    ifnull(rac.Value,0),
-                    tContent.Hash,
-                    tContent.Type,
-                    null,
-                    tContent.Height,
-                    tContent.BlockNum,
-                    null,
-                    pContent.String2,
-                    null,
-                    null,
-                    null,
-                    null
-
-                from Transactions tBoost indexed by Transactions_Type_Last_Height_Id
-
-                join Transactions tContent indexed by Transactions_Type_Last_String1_String2_Height
-                    on tContent.Type in (200,201,202)
-                    and tContent.Last in (0,1)
-                    and tContent.Height > 0
-                    and tContent.String1 = ?
-                    and tContent.String2 = tBoost.String2
-                left join Payload pContent
-                    on pContent.TxHash = tContent.Hash
-                
-                join Transactions ac
-                    on ac.String1 = tBoost.String1
-                    and ac.Type = 100
-                    and ac.Last = 1
-                    and ac.Height > 0
-
-                left join Payload pac
-                    on pac.TxHash = ac.Hash
-
-                left join Ratings rac indexed by Ratings_Type_Id_Last_Height
-                    on rac.Type = 0
-                    and rac.Id = ac.Id
-                    and rac.Last = 1
-
-                where tBoost.Type in (208)
-                    and tBoost.Last in (0,1)
-                    and tBoost.Height > ?
-                    and (tBoost.Height < ? or (tBoost.Height = ? and tBoost.BlockNum < ?))
-        )sql",
-            [this](std::shared_ptr<sqlite3_stmt*>& stmt, int& i, QueryParams const& queryParams){
-                TryBindStatementText(stmt, i++, queryParams.address);
-                TryBindStatementInt64(stmt, i++, queryParams.heightMin);
-                TryBindStatementInt64(stmt, i++, queryParams.heightMax);
-                TryBindStatementInt64(stmt, i++, queryParams.heightMax);
-                TryBindStatementInt64(stmt, i++, queryParams.blockNumMax);
-            }
-        }},
-
-        {
-            ShortTxType::Repost, { R"sql(
-                -- Reposts
-                select
-                    (')sql" + ShortTxTypeConvertor::toString(ShortTxType::Repost) + R"sql(')TP,
-                    r.Hash,
-                    r.Type,
-                    r.String1,
-                    r.Height as Height, -- TODO (losty): orig height maybe???
-                    r.BlockNum as BlockNum,
-                    null,
-                    pr.String2,
-                    par.String2,
-                    par.String3,
-                    par.String4,
-                    ifnull(rar.Value,0),
-                    p.Hash,
-                    p.Type,
-                    null,
-                    p.Height,
-                    p.BlockNum,
-                    null,
-                    pp.String2,
-                    null,
-                    null,
-                    null,
-                    null
-
-                from Transactions p indexed by Transactions_Type_Last_String1_Height_Id
-
-                join Payload pp
-                    on pp.TxHash = p.Hash 
-
-                join Transactions r indexed by Transactions_Type_Last_String3_Height
-                    on r.Type in (200,201,202)
-                    and r.Last = 1
-                    and r.String3 = p.String2
-                    and r.Height > ?
-                    and (r.Height < ? or (r.Height = ? and r.BlockNum < ?))
-
-                left join Payload pr
-                    on pr.TxHash = r.Hash
-
-                join Transactions ar
-                    on ar.Type = 100
-                    and ar.Last = 1
-                    and ar.String1 = r.String1
-                    and ar.Height > 0
-
-                left join Payload par
-                    on par.TxHash = ar.Hash
-
-                left join Ratings rar indexed by Ratings_Type_Id_Last_Height
-                    on rar.Type = 0
-                    and rar.Id = ar.Id
-                    and rar.Last = 1
-
-                where p.Type in (200,201,202)
-                    and p.Last = 1
-                    and p.Height > 0
-                    and p.String1 = ?
-        )sql",
-            [this](std::shared_ptr<sqlite3_stmt*>& stmt, int& i, QueryParams const& queryParams){
-                TryBindStatementInt64(stmt, i++, queryParams.heightMin);
-                TryBindStatementInt64(stmt, i++, queryParams.heightMax);
-                TryBindStatementInt64(stmt, i++, queryParams.heightMax);
-                TryBindStatementInt64(stmt, i++, queryParams.blockNumMax);
-                TryBindStatementText(stmt, i++, queryParams.address);
-            }
-        }}};
-
-        static const auto footer = R"sql(
-
-            -- Global order and limit for pagination
-            order by Height desc, BlockNum desc
-            limit 10
-
-        )sql";
-        
-        auto [elem1, elem2] = _constructSelectsBasedOnFilters(filters, selects, footer);
-        // A bit dirty hack because structure bindings can't be captured by lambda function.
-        auto& sql = elem1;
-        auto& binds = elem2;
-
-        EventsReconstructor reconstructor;
-        TryTransactionStep(__func__, [&]()
-        {
-            auto stmt = SetupSqlStatement(sql);
-            int i = 1;
-
-            for (const auto& bind: binds) {
-                bind(stmt, i, queryParams);
-            }
-
-            while (sqlite3_step(*stmt) == SQLITE_ROW)
-            {
-                reconstructor.FeedRow(*stmt);
-            }
-
-            FinalizeSqlStatement(*stmt);
-        });
-        return reconstructor.GetResult();
-    }
-
-    // Method used to construct sql query and required bindings from provided selects based on filters
-    template <class QueryParams>
-    static inline auto _constructSelectsBasedOnFilters(
-                const std::set<ShortTxType>& filters,
-                const std::map<ShortTxType, ShortFormSqlEntry<std::shared_ptr<sqlite3_stmt*>&, QueryParams>>& selects,
-                const std::string& footer)
-    {
-        // Choosing predicate for function above based on filters.
-        const static auto choosePredicate = [](const std::set<ShortTxType>& filters) -> std::function<bool(const ShortTxType&)> {
-            if (filters.empty()) {
-                // No filters mean that we should perform all selects
-                return [&filters](...) { return true; };
-            } else {
-                // Perform only selects that are specified in filters.
-                return [&filters](const ShortTxType& select) { return filters.find(select) != filters.end(); };
-            }
-        };
-        
-        auto predicate = choosePredicate(filters);
-
-        // Binds that should be performed to constructed query
-        std::vector<std::function<void(std::shared_ptr<sqlite3_stmt*>&, int&, QueryParams const&)>> binds;
-        // Query elemets that will be used to construct full query
-        std::vector<std::string> queryElems;
-        for (const auto& select: selects) {
-            if (predicate(select.first)) {
-                queryElems.emplace_back(select.second.query);
-                queryElems.emplace_back("union");
-                binds.emplace_back(select.second.binding);
-            }
-        }
-        queryElems.pop_back(); // Dropping last "union"
-
-        std::stringstream ss;
-        for (const auto& elem: queryElems) {
-            ss << elem;
-        }
-        ss << footer;
-
-        // Full query and required binds in correct order
-        return std::pair { ss.str(), binds };
     }
 
     WebRpcRepository::NotificationsResult WebRpcRepository::GetNotifications(int64_t height, const std::set<ShortTxType>& filters)
@@ -7544,4 +6075,761 @@
         });
         return reconstructor.GetResult();
     }
+    
+    std::vector<ShortForm> WebRpcRepository::GetEventsForAddresses(const std::string& address, int64_t heightMax, int64_t heightMin, int64_t blockNumMax, const std::set<ShortTxType>& filters)
+    {
+        // This is required because we want static bind functors for optimization so parameters can't be captured there 
+        struct QueryParams {
+            // Handling all by reference
+            const std::string& address;
+            const int64_t& heightMax;
+            const int64_t& heightMin;
+            const int64_t& blockNumMax;
+        } queryParams {address, heightMax, heightMin, blockNumMax};
+
+        // Static because it will not be changed for entire node run
+        static const auto pocketnetteamAddresses = GetPocketnetteamAddresses();
+
+        static const std::map<ShortTxType, ShortFormSqlEntry<std::shared_ptr<sqlite3_stmt*>&, QueryParams>> selects = {
+        {
+            ShortTxType::PocketnetTeam, { R"sql(
+                -- Pocket posts
+                select
+                    (')sql" + ShortTxTypeConvertor::toString(ShortTxType::PocketnetTeam) + R"sql(')TP,
+                    t.Hash,
+                    t.Type,
+                    null,
+                    t.Height as Height,
+                    t.BlockNum as BlockNum,
+                    null, -- Address, not required here because we already know it
+                    p.String2, -- Caption
+                    null,
+                    null,
+                    null,
+                    null,
+                    null, -- TODO (losty): related content? If repost etc
+                    null,
+                    null,
+                    null,
+                    null,
+                    null,
+                    null,
+                    null,
+                    null,
+                    null,
+                    null
+
+                from Transactions t indexed by Transactions_Type_Last_String1_Height_Id
+
+                left join Payload p
+                    on p.TxHash = t.Hash
+
+                where t.Type in (200,201,202)
+                    and t.String1 in ( )sql" + join(vector<string>(pocketnetteamAddresses.size(), "?"), ",") + R"sql( )
+                    and t.Last = 1
+                    and t.Height > ?
+                    and (t.Height < ? or (t.Height = ? and t.BlockNum < ?))
+        )sql", 
+            [this](std::shared_ptr<sqlite3_stmt*>& stmt, int& i, QueryParams const& queryParams) {
+                for(const auto& pocketnetteamAddress: pocketnetteamAddresses) {
+                    TryBindStatementText(stmt, i++, pocketnetteamAddress);
+                }
+                TryBindStatementInt64(stmt, i++, queryParams.heightMin);
+                TryBindStatementInt64(stmt, i++, queryParams.heightMax);
+                TryBindStatementInt64(stmt, i++, queryParams.heightMax);
+                TryBindStatementInt64(stmt, i++, queryParams.blockNumMax);
+            }
+        }},
+
+        {
+            ShortTxType::Money, { R"sql(
+                -- Incoming money
+                select
+                    (')sql" + ShortTxTypeConvertor::toString(ShortTxType::Money) + R"sql(')TP,
+                    t.Hash,
+                    t.Type,
+                    i.AddressHash,
+                    t.Height as Height,
+                    t.BlockNum as BlockNum,
+                    o.Value,
+                    null,
+                    null,
+                    null,
+                    null,
+                    null,
+                    null,
+                    null,
+                    null,
+                    null,
+                    null,
+                    null,
+                    null,
+                    null,
+                    null,
+                    null,
+                    null
+
+                from TxOutputs o indexed by TxOutputs_AddressHash_TxHeight_TxHash
+
+                join Transactions t indexed by Transactions_Hash_Type_Height
+                    on t.Hash = o.TxHash
+                    and t.Type in (1,2,3) -- 1 default money transfer, 2 coinbase, 3 coinstake
+                    and t.Height > ?
+                    and (t.Height < ? or (t.Height = ? and t.BlockNum < ?))
+
+                join TxOutputs i indexed by TxOutputs_SpentTxHash
+                    on i.SpentTxHash = o.TxHash
+                    and i.Number = (select min(ii.Number) from TxOutputs ii where ii.SpentTxHash = o.TxHash)
+                    and i.AddressHash != o.AddressHash  -- TODO (brangr, lostystyg): exclude coinstake first transaction
+
+                where o.AddressHash = ?
+                    and o.TxHeight > ?
+                    and o.TxHeight < ?
+        )sql",
+            [this](std::shared_ptr<sqlite3_stmt*>& stmt, int& i, QueryParams const& queryParams){
+                TryBindStatementInt64(stmt, i++, queryParams.heightMin);
+                TryBindStatementInt64(stmt, i++, queryParams.heightMax);
+                TryBindStatementInt64(stmt, i++, queryParams.heightMax);
+                TryBindStatementInt64(stmt, i++, queryParams.blockNumMax);
+                TryBindStatementText(stmt, i++, queryParams.address);
+                TryBindStatementInt64(stmt, i++, queryParams.heightMin);
+                TryBindStatementInt64(stmt, i++, queryParams.heightMax);
+            }
+        }},
+
+        {
+            ShortTxType::Referal, { R"sql(
+                -- referals
+                select
+                    (')sql" + ShortTxTypeConvertor::toString(ShortTxType::Referal) + R"sql(')TP,
+                    t.Hash,
+                    t.Type,
+                    t.String1,
+                    t.Height as Height,
+                    t.BlockNum as BlockNum,
+                    null,
+                    null,
+                    p.String2,
+                    p.String3,
+                    p.String4,
+                    ifnull(r.Value,0),
+                    null,
+                    null,
+                    null,
+                    null,
+                    null,
+                    null,
+                    null,
+                    null,
+                    null,
+                    null,
+                    null
+
+                from Transactions t indexed by Transactions_Type_Last_String2_Height
+
+                left join Payload p
+                    on p.TxHash = t.Hash
+
+                left join Ratings r indexed by Ratings_Type_Id_Last_Height
+                    on r.Type = 0
+                    and r.Id = t.Id
+                    and r.Last = 1
+
+                where t.Type = 100
+                    and t.Last in (0,1)
+                    and t.String2 = ?
+                    and t.Height > ?
+                    and (t.Height < ? or (t.Height = ? and t.BlockNum < ?))
+                    and t.ROWID = (select min(tt.ROWID) from Transactions tt where tt.Id = t.Id)
+        )sql",
+            [this](std::shared_ptr<sqlite3_stmt*>& stmt, int& i, QueryParams const& queryParams){
+                TryBindStatementText(stmt, i++, queryParams.address);
+                TryBindStatementInt64(stmt, i++, queryParams.heightMin);
+                TryBindStatementInt64(stmt, i++, queryParams.heightMax);
+                TryBindStatementInt64(stmt, i++, queryParams.heightMax);
+                TryBindStatementInt64(stmt, i++, queryParams.blockNumMax);
+            }
+        }},
+
+        {
+            ShortTxType::Answer, { R"sql(
+                -- Comment answers
+                select
+                    (')sql" + ShortTxTypeConvertor::toString(ShortTxType::Answer) + R"sql(')TP,
+                    a.Hash,
+                    a.Type,
+                    a.String1,
+                    orig.Height as Height,
+                    a.BlockNum as BlockNum,
+                    null,
+                    pa.String1,
+                    paa.String2,
+                    paa.String3,
+                    paa.String4,
+                    ifnull(ra.Value,0),
+                    c.Hash,
+                    c.Type,
+                    null,
+                    c.Height,
+                    c.BlockNum,
+                    null,
+                    pc.String1,
+                    null,
+                    null,
+                    null,
+                    null
+
+                from Transactions c indexed by Transactions_Type_Last_String1_String2_Height -- My comments
+
+                left join Payload pc
+                    on pc.TxHash = c.Hash
+
+                join Transactions a indexed by Transactions_Type_Last_String5_Height -- Other answers
+                    on a.Type in (204, 205) and a.Last = 1
+                    and a.Height > ?
+                    and (a.Height < ? or (a.Height = ? and a.BlockNum < ?))
+                    and a.String5 = c.String2
+                    and a.String1 != c.String1
+
+                join Transactions orig indexed by Transactions_Hash_Height
+                    on orig.Hash = a.String2
+
+                left join Payload pa
+                    on pa.TxHash = a.Hash
+
+                left join Transactions aa
+                    on aa.Type = 100
+                    and aa.Last = 1
+                    and aa.String1 = a.String1
+                    and aa.Height > 0
+
+                left join Payload paa
+                    on paa.TxHash = aa.Hash
+
+                left join Ratings ra indexed by Ratings_Type_Id_Last_Height
+                    on ra.Type = 0
+                    and ra.Id = aa.Id
+                    and ra.Last = 1
+
+                where c.Type in (204, 205)
+                and c.Last = 1
+                and c.String1 = ?
+                and c.Height > 0
+        )sql",
+            [this](std::shared_ptr<sqlite3_stmt*>& stmt, int& i, QueryParams const& queryParams){
+                TryBindStatementInt64(stmt, i++, queryParams.heightMin);
+                TryBindStatementInt64(stmt, i++, queryParams.heightMax);
+                TryBindStatementInt64(stmt, i++, queryParams.heightMax);
+                TryBindStatementInt64(stmt, i++, queryParams.blockNumMax);
+                TryBindStatementText(stmt, i++, queryParams.address);
+            }
+        }},
+
+        {
+            ShortTxType::Comment, { R"sql(
+                -- Comments for my content
+                select
+                    (')sql" + ShortTxTypeConvertor::toString(ShortTxType::Comment) + R"sql(')TP,
+                    c.Hash,
+                    c.Type,
+                    c.String1,
+                    c.Height as Height,
+                    c.BlockNum as BlockNum,
+                    oc.Value,
+                    pc.String1,
+                    pac.String2,
+                    pac.String3,
+                    pac.String4,
+                    ifnull(rac.Value,0),
+                    p.Hash,
+                    p.Type,
+                    null,
+                    p.Height,
+                    p.BlockNum,
+                    null,
+                    null,
+                    null,
+                    null,
+                    null,
+                    null
+
+                from Transactions p indexed by Transactions_String1_Last_Height
+
+                join Transactions c indexed by Transactions_Type_Last_String3_Height
+                    on c.Type in (204,205)
+                    and c.Last = 1
+                    and c.String3 = p.String2
+                    and c.String1 != p.String1
+                    and c.Hash = c.String2
+                    and c.Height > ?
+                    and (c.Height < ? or (c.Height = ? and c.BlockNum < ?))
+
+                left join TxOutputs oc indexed by TxOutputs_TxHash_AddressHash_Value
+                    on oc.TxHash = c.Hash and oc.AddressHash = p.String1 and oc.AddressHash != c.String1 
+
+                left join Payload pc
+                    on pC.TxHash = c.Hash
+
+                join Transactions ac -- accounts of commentators
+                    on ac.String1 = c.String1
+                    and ac.Last = 1
+                    and ac.Type = 100
+                    and ac.Height > 0
+
+                left join Payload pac
+                    on pac.TxHash = ac.Hash
+
+                left join Ratings rac indexed by Ratings_Type_Id_Last_Height
+                    on rac.Type = 0
+                    and rac.Id = ac.Id
+                    and rac.Last = 1
+
+                where p.Type in (200,201,202)
+                    and p.Last = 1
+                    and p.Height > 0
+                    and p.String1 = ?
+        )sql",
+            [this](std::shared_ptr<sqlite3_stmt*>& stmt, int& i, QueryParams const& queryParams){
+                TryBindStatementInt64(stmt, i++, queryParams.heightMin);
+                TryBindStatementInt64(stmt, i++, queryParams.heightMax);
+                TryBindStatementInt64(stmt, i++, queryParams.heightMax);
+                TryBindStatementInt64(stmt, i++, queryParams.blockNumMax);
+                TryBindStatementText(stmt, i++, queryParams.address);
+            }
+        }},
+
+        {
+            ShortTxType::Subscriber, { R"sql(
+                -- Subscribers
+                select
+                    (')sql" + ShortTxTypeConvertor::toString(ShortTxType::Subscriber) + R"sql(')TP,
+                    subs.Hash,
+                    subs.Type,
+                    subs.String1,
+                    subs.Height as Height,
+                    subs.BlockNum as BlockNum,
+                    null,
+                    null,
+                    pu.String2,
+                    pu.String3,
+                    pu.String4,
+                    ifnull(ru.Value,0),
+                    null,
+                    null,
+                    null,
+                    null,
+                    null,
+                    null,
+                    null,
+                    null,
+                    null,
+                    null,
+                    null
+
+                from Transactions subs --indexed by Transactions_Type_Last_String2_Height
+
+                join Transactions u --indexed by Transactions_Type_Last_String1_Height_Id
+                    on u.Type in (100)
+                    and u.Last = 1
+                    and u.String1 = subs.String1
+                    and u.Height > 0
+
+                left join Payload pu
+                    on pu.TxHash = u.Hash
+
+                left join Ratings ru indexed by Ratings_Type_Id_Last_Height
+                    on ru.Type = 0
+                    and ru.Id = u.Id
+                    and ru.Last = 1
+
+                where subs.Type in (302, 303) -- Ignoring unsubscribers?
+                    and subs.Last = 1
+                    and subs.String2 = ?
+                    and subs.Height > ?
+                    and (subs.Height < ? or (subs.Height = ? and subs.BlockNum < ?))
+        )sql",
+            [this](std::shared_ptr<sqlite3_stmt*>& stmt, int& i, QueryParams const& queryParams){
+                TryBindStatementText(stmt, i++, queryParams.address);
+                TryBindStatementInt64(stmt, i++, queryParams.heightMin);
+                TryBindStatementInt64(stmt, i++, queryParams.heightMax);
+                TryBindStatementInt64(stmt, i++, queryParams.heightMax);
+                TryBindStatementInt64(stmt, i++, queryParams.blockNumMax);
+            }
+        }},
+
+        {
+            ShortTxType::CommentScore, { R"sql(
+                -- Comment scores
+                select
+                    (')sql" + ShortTxTypeConvertor::toString(ShortTxType::CommentScore) + R"sql(')TP,
+                    s.Hash,
+                    s.Type,
+                    s.String1,
+                    s.Height as Height,
+                    s.BlockNum as BlockNum,
+                    s.Int1,
+                    null,
+                    pacs.String2,
+                    pacs.String3,
+                    pacs.String4,
+                    ifnull(racs.Value,0),
+                    c.Hash,
+                    c.Type,
+                    null,
+                    c.Height, -- TODO (losty): original?
+                    c.BlockNum,
+                    null,
+                    ps.String1,
+                    null,
+                    null,
+                    null,
+                    null
+
+                from Transactions c indexed by Transactions_Type_Last_String1_Height_Id
+
+                join Transactions s indexed by Transactions_Type_Last_String2_Height
+                    on s.Type = 301
+                    and s.Last = 0
+                    and s.String2 = c.String2
+                    and s.Height > ?
+                    and (s.Height < ? or (s.Height = ? and s.BlockNum < ?))
+
+                left join Payload ps
+                    on ps.TxHash = c.Hash
+
+                join Transactions acs
+                    on acs.Type = 100
+                    and acs.Last = 1
+                    and acs.String1 = s.String1
+                    and acs.Height > 0
+
+                left join Payload pacs
+                    on pacs.TxHash = acs.Hash
+
+                left join Ratings racs indexed by Ratings_Type_Id_Last_Height
+                    on racs.Type = 0
+                    and racs.Id = acs.Id
+                    and racs.Last = 1
+
+                where c.Type in (204,205)
+                    and c.Last = 1
+                    and c.Height > 0
+                    and c.String1 = ?
+        )sql",
+            [this](std::shared_ptr<sqlite3_stmt*>& stmt, int& i, QueryParams const& queryParams){
+                TryBindStatementInt64(stmt, i++, queryParams.heightMin);
+                TryBindStatementInt64(stmt, i++, queryParams.heightMax);
+                TryBindStatementInt64(stmt, i++, queryParams.heightMax);
+                TryBindStatementInt64(stmt, i++, queryParams.blockNumMax);
+                TryBindStatementText(stmt, i++, queryParams.address);
+            }
+        }},
+
+        {
+            ShortTxType::ContentScore, { R"sql(
+                -- Content scores
+                select
+                    (')sql" + ShortTxTypeConvertor::toString(ShortTxType::ContentScore) + R"sql(')TP,
+                    s.Hash,
+                    s.Type,
+                    s.String1,
+                    s.Height as Height,
+                    s.BlockNum as BlockNum,
+                    s.Int1,
+                    null,
+                    pacs.String2,
+                    pacs.String3,
+                    pacs.String4,
+                    ifnull(racs.Value,0),
+                    c.Hash,
+                    c.Type,
+                    null,
+                    c.Height, -- TODO (losty): original?
+                    c.BlockNum,
+                    null,
+                    pc.String2,
+                    null,
+                    null,
+                    null,
+                    null
+
+                from Transactions c indexed by Transactions_Type_Last_String1_Height_Id
+
+                join Transactions s indexed by Transactions_Type_Last_String2_Height
+                    on s.Type = 300
+                    and s.Last = 0
+                    and s.String2 = c.String2
+                    and s.Height > ?
+                    and (s.Height < ? or (s.Height = ? and s.BlockNum < ?))
+
+                left join Payload pc
+                    on pc.TxHash = c.Hash
+
+                join Transactions acs
+                    on acs.Type = 100
+                    and acs.Last = 1
+                    and acs.String1 = s.String1
+                    and acs.Height > 0
+
+                left join Payload pacs
+                    on pacs.TxHash = acs.Hash
+
+                left join Ratings racs indexed by Ratings_Type_Id_Last_Height
+                    on racs.Type = 0
+                    and racs.Id = acs.Id
+                    and racs.Last = 1
+
+                where c.Type in (200, 201, 202)
+                    and c.Last = 1
+                    and c.Height > 0
+                    and c.String1 = ?
+        )sql",
+            [this](std::shared_ptr<sqlite3_stmt*>& stmt, int& i, QueryParams const& queryParams){
+                TryBindStatementInt64(stmt, i++, queryParams.heightMin);
+                TryBindStatementInt64(stmt, i++, queryParams.heightMax);
+                TryBindStatementInt64(stmt, i++, queryParams.heightMax);
+                TryBindStatementInt64(stmt, i++, queryParams.blockNumMax);
+                TryBindStatementText(stmt, i++, queryParams.address);
+            }
+        }},
+
+        {
+            ShortTxType::PrivateContent, { R"sql(
+                -- Content from private subscribers
+                select
+                    (')sql" + ShortTxTypeConvertor::toString(ShortTxType::PrivateContent) + R"sql(')TP,
+                    c.Hash,
+                    c.Type,
+                    c.String1,
+                    c.Height as Height,
+                    c.BlockNum as BlockNum,
+                    null,
+                    p.String2,
+                    pac.String2,
+                    pac.String3,
+                    pac.String4,
+                    ifnull(rac.Value,0),
+                    null, -- TODO (losty): probably reposts here?
+                    null,
+                    null,
+                    null,
+                    null,
+                    null,
+                    null,
+                    null,
+                    null,
+                    null,
+                    null
+
+                from Transactions subs indexed by Transactions_Type_Last_String1_Height_Id -- Subscribers private
+
+                join Transactions c indexed by Transactions_Type_Last_String1_Height_Id -- content for private subscribers
+                    on c.Type in (200,201,202)
+                    and c.Last = 1 -- TODO (losty): last = 1 and c.Hash = c.String2 ?????
+                    and c.String1 = subs.String2
+                    -- and c.Hash = c.String2 --  TODO (losty): Only first content record
+                    and c.Height > ?
+                    and (c.Height < ? or (c.Height = ? and c.BlockNum < ?))
+
+                left join Payload p
+                    on p.TxHash = c.Hash
+                
+                join Transactions ac
+                    on ac.Type = 100
+                    and ac.Last = 1
+                    and ac.String1 = c.String1
+                    and ac.Height > 0
+
+                left join Payload pac
+                    on pac.TxHash = ac.Hash
+
+                left join Ratings rac indexed by Ratings_Type_Id_Last_Height
+                    on rac.Type = 0
+                    and rac.Id = ac.Id
+                    and rac.Last = 1
+                    
+                where subs.Type = 303
+                    and subs.Last = 1
+                    and subs.Height > 0
+                    and subs.String1 = ?
+        )sql",
+            [this](std::shared_ptr<sqlite3_stmt*>& stmt, int& i, QueryParams const& queryParams){
+                TryBindStatementInt64(stmt, i++, queryParams.heightMin);
+                TryBindStatementInt64(stmt, i++, queryParams.heightMax);
+                TryBindStatementInt64(stmt, i++, queryParams.heightMax);
+                TryBindStatementInt64(stmt, i++, queryParams.blockNumMax);
+                TryBindStatementText(stmt, i++, queryParams.address);
+            }
+        }},
+
+        {
+            ShortTxType::Boost, { R"sql(
+                -- Boosts for my content
+                select
+                    (')sql" + ShortTxTypeConvertor::toString(ShortTxType::Boost) + R"sql(')TP,
+                    tBoost.Hash,
+                    tboost.Type,
+                    tBoost.String1,
+                    tBoost.Height as Height,
+                    tBoost.BlockNum as BlockNum,
+                    tBoost.Int1,
+                    null,
+                    pac.String2,
+                    pac.String3,
+                    pac.String4,
+                    ifnull(rac.Value,0),
+                    tContent.Hash,
+                    tContent.Type,
+                    null,
+                    tContent.Height,
+                    tContent.BlockNum,
+                    null,
+                    pContent.String2,
+                    null,
+                    null,
+                    null,
+                    null
+
+                from Transactions tBoost indexed by Transactions_Type_Last_Height_Id
+
+                join Transactions tContent indexed by Transactions_Type_Last_String1_String2_Height
+                    on tContent.Type in (200,201,202)
+                    and tContent.Last in (0,1)
+                    and tContent.Height > 0
+                    and tContent.String1 = ?
+                    and tContent.String2 = tBoost.String2
+                left join Payload pContent
+                    on pContent.TxHash = tContent.Hash
+                
+                join Transactions ac
+                    on ac.String1 = tBoost.String1
+                    and ac.Type = 100
+                    and ac.Last = 1
+                    and ac.Height > 0
+
+                left join Payload pac
+                    on pac.TxHash = ac.Hash
+
+                left join Ratings rac indexed by Ratings_Type_Id_Last_Height
+                    on rac.Type = 0
+                    and rac.Id = ac.Id
+                    and rac.Last = 1
+
+                where tBoost.Type in (208)
+                    and tBoost.Last in (0,1)
+                    and tBoost.Height > ?
+                    and (tBoost.Height < ? or (tBoost.Height = ? and tBoost.BlockNum < ?))
+        )sql",
+            [this](std::shared_ptr<sqlite3_stmt*>& stmt, int& i, QueryParams const& queryParams){
+                TryBindStatementText(stmt, i++, queryParams.address);
+                TryBindStatementInt64(stmt, i++, queryParams.heightMin);
+                TryBindStatementInt64(stmt, i++, queryParams.heightMax);
+                TryBindStatementInt64(stmt, i++, queryParams.heightMax);
+                TryBindStatementInt64(stmt, i++, queryParams.blockNumMax);
+            }
+        }},
+
+        {
+            ShortTxType::Repost, { R"sql(
+                -- Reposts
+                select
+                    (')sql" + ShortTxTypeConvertor::toString(ShortTxType::Repost) + R"sql(')TP,
+                    r.Hash,
+                    r.Type,
+                    r.String1,
+                    r.Height as Height, -- TODO (losty): orig height maybe???
+                    r.BlockNum as BlockNum,
+                    null,
+                    pr.String2,
+                    par.String2,
+                    par.String3,
+                    par.String4,
+                    ifnull(rar.Value,0),
+                    p.Hash,
+                    p.Type,
+                    null,
+                    p.Height,
+                    p.BlockNum,
+                    null,
+                    pp.String2,
+                    null,
+                    null,
+                    null,
+                    null
+
+                from Transactions p indexed by Transactions_Type_Last_String1_Height_Id
+
+                join Payload pp
+                    on pp.TxHash = p.Hash 
+
+                join Transactions r indexed by Transactions_Type_Last_String3_Height
+                    on r.Type in (200,201,202)
+                    and r.Last = 1
+                    and r.String3 = p.String2
+                    and r.Height > ?
+                    and (r.Height < ? or (r.Height = ? and r.BlockNum < ?))
+
+                left join Payload pr
+                    on pr.TxHash = r.Hash
+
+                join Transactions ar
+                    on ar.Type = 100
+                    and ar.Last = 1
+                    and ar.String1 = r.String1
+                    and ar.Height > 0
+
+                left join Payload par
+                    on par.TxHash = ar.Hash
+
+                left join Ratings rar indexed by Ratings_Type_Id_Last_Height
+                    on rar.Type = 0
+                    and rar.Id = ar.Id
+                    and rar.Last = 1
+
+                where p.Type in (200,201,202)
+                    and p.Last = 1
+                    and p.Height > 0
+                    and p.String1 = ?
+        )sql",
+            [this](std::shared_ptr<sqlite3_stmt*>& stmt, int& i, QueryParams const& queryParams){
+                TryBindStatementInt64(stmt, i++, queryParams.heightMin);
+                TryBindStatementInt64(stmt, i++, queryParams.heightMax);
+                TryBindStatementInt64(stmt, i++, queryParams.heightMax);
+                TryBindStatementInt64(stmt, i++, queryParams.blockNumMax);
+                TryBindStatementText(stmt, i++, queryParams.address);
+            }
+        }}};
+
+        static const auto footer = R"sql(
+
+            -- Global order and limit for pagination
+            order by Height desc, BlockNum desc
+            limit 10
+
+        )sql";
+        
+        auto [elem1, elem2] = _constructSelectsBasedOnFilters(filters, selects, footer);
+        // A bit dirty hack because structure bindings can't be captured by lambda function.
+        auto& sql = elem1;
+        auto& binds = elem2;
+
+        EventsReconstructor reconstructor;
+        TryTransactionStep(__func__, [&]()
+        {
+            auto stmt = SetupSqlStatement(sql);
+            int i = 1;
+
+            for (const auto& bind: binds) {
+                bind(stmt, i, queryParams);
+            }
+
+            while (sqlite3_step(*stmt) == SQLITE_ROW)
+            {
+                reconstructor.FeedRow(*stmt);
+            }
+
+            FinalizeSqlStatement(*stmt);
+        });
+        return reconstructor.GetResult();
+    }
 }