// Copyright (c) 2018-2022 The Pocketnet developers
// Distributed under the Apache 2.0 software license, see the accompanying
// https://www.apache.org/licenses/LICENSE-2.0

#include "pocketdb/repositories/web/WebRpcRepository.h"

namespace PocketDb
{
    void WebRpcRepository::Init() {}

    void WebRpcRepository::Destroy() {}

    UniValue WebRpcRepository::GetAddressId(const string& address)
    {
        UniValue result(UniValue::VOBJ);

        string sql = R"sql(
            SELECT String1, Id
            FROM Transactions
            WHERE Type in (100, 101, 102)
              and Height is not null
              and Last = 1
              and String1 = ?
        )sql";

        TryTransactionStep(__func__, [&]()
        {
            auto stmt = SetupSqlStatement(sql);

            TryBindStatementText(stmt, 1, address);

            if (sqlite3_step(*stmt) == SQLITE_ROW)
            {
                if (auto[ok, value] = TryGetColumnString(*stmt, 0); ok) result.pushKV("address", value);
                if (auto[ok, value] = TryGetColumnInt64(*stmt, 1); ok) result.pushKV("id", value);
            }

            FinalizeSqlStatement(*stmt);
        });

        return result;
    }

    UniValue WebRpcRepository::GetAddressId(int64_t id)
    {
        UniValue result(UniValue::VOBJ);

        string sql = R"sql(
            SELECT String1, Id
            FROM Transactions
            WHERE Type in (100, 101, 102)
              and Height is not null
              and Last = 1
              and Id = ?
        )sql";

        TryTransactionStep(__func__, [&]()
        {
            auto stmt = SetupSqlStatement(sql);

            TryBindStatementInt64(stmt, 1, id);

            if (sqlite3_step(*stmt) == SQLITE_ROW)
            {
                if (auto[ok, value] = TryGetColumnString(*stmt, 0); ok) result.pushKV("address", value);
                if (auto[ok, value] = TryGetColumnInt64(*stmt, 1); ok) result.pushKV("id", value);
            }

            FinalizeSqlStatement(*stmt);
        });

        return result;
    }

    UniValue WebRpcRepository::GetUserAddress(const string& name)
    {
        UniValue result(UniValue::VARR);

        auto _name = EscapeValue(name);

        string sql = R"sql(
            select p.String2, u.String1
            from Payload p indexed by Payload_String2_nocase_TxHash
            cross join Transactions u indexed by Transactions_Hash_Height
                on u.Type in (100, 101, 102) and u.Height > 0 and u.Hash = p.TxHash and u.Last = 1
            where p.String2 like ? escape '\'
            limit 1
        )sql";

        TryTransactionStep(__func__, [&]()
        {
            auto stmt = SetupSqlStatement(sql);

            TryBindStatementText(stmt, 1, _name);

            while (sqlite3_step(*stmt) == SQLITE_ROW)
            {
                UniValue record(UniValue::VOBJ);

                if (auto[ok, valueStr] = TryGetColumnString(*stmt, 0); ok) record.pushKV("name", valueStr);
                if (auto[ok, valueStr] = TryGetColumnString(*stmt, 1); ok) record.pushKV("address", valueStr);

                result.push_back(record);
            }

            FinalizeSqlStatement(*stmt);
        });

        return result;
    }

    UniValue WebRpcRepository::GetAddressesRegistrationDates(const vector<string>& addresses)
    {
        auto result = UniValue(UniValue::VARR);

        if (addresses.empty())
            return result;

        string sql = R"sql(
            select u.String1, u.Time, u.Hash
            from Transactions u indexed by Transactions_Type_Last_String1_Height_Id
            where u.Type in (100, 101, 102)
            and u.Last in (0,1)
            and u.String1 in ( )sql" + join(vector<string>(addresses.size(), "?"), ",") + R"sql( )
            and u.Height = (
                select min(uf.Height)
                from Transactions uf indexed by Transactions_Id
                where uf.Id = u.Id
            )
        )sql";

        TryTransactionStep(__func__, [&]()
        {
            auto stmt = SetupSqlStatement(sql);

            for (size_t i = 0; i < addresses.size(); i++)
                TryBindStatementText(stmt, (int) i + 1, addresses[i]);

            while (sqlite3_step(*stmt) == SQLITE_ROW)
            {
                UniValue record(UniValue::VOBJ);

                if (auto[ok, valueStr] = TryGetColumnString(*stmt, 0); ok) record.pushKV("address", valueStr);
                if (auto[ok, valueStr] = TryGetColumnString(*stmt, 1); ok) record.pushKV("time", valueStr);
                if (auto[ok, valueStr] = TryGetColumnString(*stmt, 2); ok) record.pushKV("txid", valueStr);

                result.push_back(record);
            }

            FinalizeSqlStatement(*stmt);
        });

        return result;
    }

    UniValue WebRpcRepository::GetTopAddresses(int count)
    {
        UniValue result(UniValue::VARR);

        auto sql = R"sql(
            select AddressHash, Value
            from Balances indexed by Balances_Last_Value
            where Last = 1
            order by Value desc
            limit ?
        )sql";

        TryTransactionStep(__func__, [&]()
        {
            auto stmt = SetupSqlStatement(sql);
            TryBindStatementInt(stmt, 1, count);

            while (sqlite3_step(*stmt) == SQLITE_ROW)
            {
                UniValue addr(UniValue::VOBJ);
                if (auto[ok, value] = TryGetColumnString(*stmt, 0); ok) addr.pushKV("address", value);
                if (auto[ok, value] = TryGetColumnInt64(*stmt, 1); ok) addr.pushKV("balance", value);
                result.push_back(addr);
            }

            FinalizeSqlStatement(*stmt);
        });

        return result;
    }

    UniValue WebRpcRepository::GetAccountState(const string& address, int heightWindow)
    {
        UniValue result(UniValue::VOBJ);

        string sql = R"sql(
            select
                u.String1 as Address,

                (select reg.Time from Transactions reg indexed by Transactions_Id
                    where reg.Id=u.Id and reg.Height=(select min(reg1.Height) from Transactions reg1 indexed by Transactions_Id where reg1.Id=reg.Id)) as RegistrationDate,

                ifnull((select r.Value from Ratings r indexed by Ratings_Type_Id_Last_Height
                    where r.Type=0 and r.Id=u.Id and r.Last=1),0) as Reputation,

                ifnull((select b.Value from Balances b indexed by Balances_AddressHash_Last
                    where b.AddressHash=u.String1 and b.Last=1),0) as Balance,

                (select count(1) from Ratings r indexed by Ratings_Type_Id_Last_Height
                    where r.Type=1 and r.Id=u.Id) as Likers,

                (select count(1) from Transactions p indexed by Transactions_Type_String1_Height_Time_Int1
                    where p.Type in (200) and p.Hash=p.String2 and p.String1=u.String1 and (p.Height>=? or p.Height isnull)) as PostSpent,

                (select count(1) from Transactions p indexed by Transactions_Type_String1_Height_Time_Int1
                    where p.Type in (201) and p.Hash=p.String2 and p.String1=u.String1 and (p.Height>=? or p.Height isnull)) as VideoSpent,

                (select count(1) from Transactions p indexed by Transactions_Type_String1_Height_Time_Int1
                    where p.Type in (204) and p.String1=u.String1 and (p.Height>=? or p.Height isnull)) as CommentSpent,

                (select count(1) from Transactions p indexed by Transactions_Type_String1_Height_Time_Int1
                    where p.Type in (300) and p.String1=u.String1 and (p.Height>=? or p.Height isnull)) as ScoreSpent,

                (select count(1) from Transactions p indexed by Transactions_Type_String1_Height_Time_Int1
                    where p.Type in (301) and p.String1=u.String1 and (p.Height>=? or p.Height isnull)) as ScoreCommentSpent,

                (select count(1) from Transactions p indexed by Transactions_Type_String1_Height_Time_Int1
                    where p.Type in (307) and p.String1=u.String1 and (p.Height>=? or p.Height isnull)) as ComplainSpent

            from Transactions u indexed by Transactions_Type_Last_String1_Height_Id

            where u.Type in (100, 101, 102)
            and u.Height is not null
            and u.String1 = ?
            and u.Last = 1
        )sql";

        TryTransactionStep(__func__, [&]()
        {
            auto stmt = SetupSqlStatement(sql);

            TryBindStatementInt(stmt, 1, heightWindow);
            TryBindStatementInt(stmt, 2, heightWindow);
            TryBindStatementInt(stmt, 3, heightWindow);
            TryBindStatementInt(stmt, 4, heightWindow);
            TryBindStatementInt(stmt, 5, heightWindow);
            TryBindStatementInt(stmt, 6, heightWindow);
            TryBindStatementText(stmt, 7, address);

            if (sqlite3_step(*stmt) == SQLITE_ROW)
            {
                if (auto[ok, value] = TryGetColumnString(*stmt, 0); ok) result.pushKV("address", value);
                if (auto[ok, value] = TryGetColumnInt64(*stmt, 1); ok) result.pushKV("user_reg_date", value);
                if (auto[ok, value] = TryGetColumnInt64(*stmt, 2); ok) result.pushKV("reputation", value);
                if (auto[ok, value] = TryGetColumnInt64(*stmt, 3); ok) result.pushKV("balance", value);
                if (auto[ok, value] = TryGetColumnInt64(*stmt, 4); ok) result.pushKV("likers", value);

                if (auto[ok, value] = TryGetColumnInt64(*stmt, 5); ok) result.pushKV("post_spent", value);
                if (auto[ok, value] = TryGetColumnInt64(*stmt, 6); ok) result.pushKV("video_spent", value);
                if (auto[ok, value] = TryGetColumnInt64(*stmt, 7); ok) result.pushKV("comment_spent", value);
                if (auto[ok, value] = TryGetColumnInt64(*stmt, 8); ok) result.pushKV("score_spent", value);
                if (auto[ok, value] = TryGetColumnInt64(*stmt, 9); ok) result.pushKV("comment_score_spent", value);
                if (auto[ok, value] = TryGetColumnInt64(*stmt, 10); ok) result.pushKV("complain_spent", value);
            }

            FinalizeSqlStatement(*stmt);
        });

        return result;
    }

    UniValue WebRpcRepository::GetAccountSetting(const string& address)
    {
        string result;

        string sql = R"sql(
            select p.String1
            from Transactions t indexed by Transactions_Type_Last_String1_Height_Id
            join Payload p on p.TxHash = t.Hash
            where t.Type in (103)
              and t.Last = 1
              and t.Height is not null
              and t.String1 = ?
            limit 1
        )sql";

        TryTransactionStep(__func__, [&]()
        {
            auto stmt = SetupSqlStatement(sql);

            TryBindStatementText(stmt, 1, address);

            while (sqlite3_step(*stmt) == SQLITE_ROW)
            {
                if (auto[ok, value] = TryGetColumnString(*stmt, 0); ok)
                    result = value;
            }

            FinalizeSqlStatement(*stmt);
        });

        return result;
    }

    UniValue WebRpcRepository::GetUserStatistic(const vector<string>& addresses, const int nHeight, const int depth)
    {
        UniValue result(UniValue::VARR);

        if (addresses.empty())
            return  result;

        string addressesWhere = join(vector<string>(addresses.size(), "?"), ",");

        string sql = R"sql(
            select
                u.String1 as Address,

                ifnull((
                  select count(1)
                  from Transactions ru indexed by Transactions_Type_Last_String2_Height
                  where ru.Type in (100)
                    and ru.Last in (0,1)
                    and ru.Height <= ?
                    and ru.Height > ?
                    and ru.String2 = u.String1
                    and ru.ROWID = (
                      select min(ru1.ROWID)
                      from Transactions ru1 indexed by Transactions_Id
                      where ru1.Id = ru.Id
                      limit 1
                    )
                  ),0) as ReferralsCountHist

            from Transactions u indexed by Transactions_Type_Last_String1_Height_Id
            where u.Type in (100)
            and u.Height is not null
            and u.String1 in ( )sql" + addressesWhere + R"sql( )
            and u.Last = 1
        )sql";

        TryTransactionStep(__func__, [&]()
        {
            auto stmt = SetupSqlStatement(sql);

            int i = 1;
            TryBindStatementInt(stmt, i++, nHeight);
            TryBindStatementInt(stmt, i++, nHeight - depth);
            for (const auto& address: addresses)
                TryBindStatementText(stmt, i++, address);

            if (sqlite3_step(*stmt) == SQLITE_ROW)
            {
                UniValue record(UniValue::VOBJ);
                auto[ok0, address] = TryGetColumnString(*stmt, 0);
                auto[ok1, ReferralsCountHist] = TryGetColumnInt(*stmt, 1);

                record.pushKV("address", address);
                record.pushKV("histreferals", ReferralsCountHist);
                result.push_back(record);
            }

            FinalizeSqlStatement(*stmt);
        });

        return result;
    }

    vector<tuple<string, int64_t, UniValue>> WebRpcRepository::GetAccountProfiles(const vector<string>& addresses,
        const vector<int64_t>& ids, bool shortForm)
    {
        vector<tuple<string, int64_t, UniValue>> result{};

        if (addresses.empty() && ids.empty())
            return result;
        
        string where;
        if (!addresses.empty())
            where += " and u.String1 in (" + join(vector<string>(addresses.size(), "?"), ",") + ") ";
        if (!ids.empty())
            where += " and u.Id in (" + join(vector<string>(ids.size(), "?"), ",") + ") ";

        string fullProfileSql = "";
        if (!shortForm)
        {
            fullProfileSql = R"sql(

                , (
                    select json_group_array(json_object('adddress', subs.String2, 'private', case when subs.Type == 303 then 'true' else 'false' end))
                    from Transactions subs indexed by Transactions_Type_Last_String1_Height_Id
                    where subs.Type in (302,303) and subs.Height is not null and subs.Last = 1 and subs.String1 = u.String1
                ) as Subscribes
                
                , (
                    select json_group_array(subs.String1)
                    from Transactions subs indexed by Transactions_Type_Last_String2_Height
                    where subs.Type in (302,303) and subs.Height is not null and subs.Last = 1 and subs.String2 = u.String1
                ) as Subscribers

                , (
                    select json_group_array(blck.String2)
                    from Transactions blck indexed by Transactions_Type_Last_String1_Height_Id
                    where blck.Type in (305) and blck.Height is not null and blck.Last = 1 and blck.String1 = u.String1
                ) as Blockings

            )sql";
        }

        string sql = R"sql(
            select
                  u.String1 as Address
                , u.Id
                , p.String2 as Name
                , p.String3 as Avatar
                , p.String7 as Donations
                , ifnull(u.String2,'') as Referrer

                , ifnull((
                  select count(1)
                  from Transactions ru indexed by Transactions_Type_Last_String2_Height
                  where ru.Type in (100)
                    and ru.Last in (0,1)
                    and ru.Height > 0
                    and ru.String2 = u.String1
                    and ru.ROWID = (
                      select min(ru1.ROWID)
                      from Transactions ru1 indexed by Transactions_Id
                      where ru1.Id = ru.Id
                      limit 1
                    )
                ),0) as ReferralsCount

                , ifnull((
                    select count(1)
                    from Transactions po indexed by Transactions_Type_Last_String1_Height_Id
                    where po.Type in (200,201,202) and po.Last=1 and po.Height is not null and po.String1=u.String1)
                ,0) as PostsCount

                , ifnull((
                    select r.Value
                    from Ratings r indexed by Ratings_Type_Id_Last_Height
                    where r.Type=0 and r.Id=u.Id and r.Last=1)
                ,0) as Reputation

                , (
                    select count(*)
                    from Transactions subs indexed by Transactions_Type_Last_String1_Height_Id
                    where subs.Type in (302,303) and subs.Height is not null and subs.Last = 1 and subs.String1 = u.String1
                ) as SubscribesCount

                , (
                    select count(*)
                    from Transactions subs indexed by Transactions_Type_Last_String2_Height
                    where subs.Type in (302,303) and subs.Height is not null and subs.Last = 1 and subs.String2 = u.String1
                ) as SubscribersCount

                , (
                    select count(*)
                    from Transactions subs indexed by Transactions_Type_Last_String1_Height_Id
                    where subs.Type in (305) and subs.Height is not null and subs.Last = 1 and subs.String1 = u.String1
                ) as BlockingsCount

                , (
                    select count(*)
                    from Ratings lkr indexed by Ratings_Type_Id_Last_Height
                    where lkr.Type = 1 and lkr.Id = u.Id
                ) as Likers

                , p.String6 as Pubkey
                , p.String4 as About
                , p.String1 as Lang
                , p.String5 as Url
                , u.Time

                , (
                    select reg.Time
                    from Transactions reg indexed by Transactions_Id
                    where reg.Id=u.Id and reg.Height is not null order by reg.Height asc limit 1
                ) as RegistrationDate

                )sql" + fullProfileSql + R"sql(

            from Transactions u indexed by Transactions_Type_Last_String1_Height_Id
            cross join Payload p on p.TxHash=u.Hash

            where u.Type in (100,101,102)
              and u.Last=1
              and u.Height is not null
              )sql" + where + R"sql(
        )sql";

        TryTransactionStep(__func__, [&]()
        {
            auto stmt = SetupSqlStatement(sql);

            int i = 1;
            for (const string& address : addresses)
                TryBindStatementText(stmt, i++, address);
            for (int64_t id : ids)
                TryBindStatementInt64(stmt, i++, id);

            while (sqlite3_step(*stmt) == SQLITE_ROW)
            {
                auto[ok0, address] = TryGetColumnString(*stmt, 0);
                auto[ok2, id] = TryGetColumnInt64(*stmt, 1);

                UniValue record(UniValue::VOBJ);

                record.pushKV("address", address);
                record.pushKV("id", id);
                if (IsDeveloper(address)) record.pushKV("dev", true);

                if (auto[ok, value] = TryGetColumnString(*stmt, 2); ok) record.pushKV("name", value);
                if (auto[ok, value] = TryGetColumnString(*stmt, 3); ok) record.pushKV("i", value);
                if (auto[ok, value] = TryGetColumnString(*stmt, 4); ok) record.pushKV("b", value);
                if (auto[ok, value] = TryGetColumnString(*stmt, 5); ok) record.pushKV("r", value);
                if (auto[ok, value] = TryGetColumnInt(*stmt, 6); ok) record.pushKV("rc", value);
                if (auto[ok, value] = TryGetColumnInt(*stmt, 7); ok) record.pushKV("postcnt", value);
                if (auto[ok, value] = TryGetColumnInt(*stmt, 8); ok) record.pushKV("reputation", value / 10.0);
                if (auto[ok, value] = TryGetColumnInt(*stmt, 9); ok) record.pushKV("subscribes_count", value);
                if (auto[ok, value] = TryGetColumnInt(*stmt, 10); ok) record.pushKV("subscribers_count", value);
                if (auto[ok, value] = TryGetColumnInt(*stmt, 11); ok) record.pushKV("blockings_count", value);
                if (auto[ok, value] = TryGetColumnInt(*stmt, 12); ok) record.pushKV("likers_count", value);
                if (auto[ok, value] = TryGetColumnString(*stmt, 13); ok) record.pushKV("k", value);
                if (auto[ok, value] = TryGetColumnString(*stmt, 14); ok) record.pushKV("a", value);
                if (auto[ok, value] = TryGetColumnString(*stmt, 15); ok) record.pushKV("l", value);
                if (auto[ok, value] = TryGetColumnString(*stmt, 16); ok) record.pushKV("s", value);
                if (auto[ok, value] = TryGetColumnInt64(*stmt, 17); ok) record.pushKV("update", value);
                if (auto[ok, value] = TryGetColumnInt64(*stmt, 18); ok) record.pushKV("regdate", value);

                if (!shortForm)
                {
                    
                    if (auto[ok, value] = TryGetColumnString(*stmt, 19); ok)
                    {
                        UniValue subscribes(UniValue::VARR);
                        subscribes.read(value);
                        record.pushKV("subscribes", subscribes);
                    }

                    if (auto[ok, value] = TryGetColumnString(*stmt, 20); ok)
                    {
                        UniValue subscribes(UniValue::VARR);
                        subscribes.read(value);
                        record.pushKV("subscribers", subscribes);
                    }

                    if (auto[ok, value] = TryGetColumnString(*stmt, 21); ok)
                    {
                        UniValue subscribes(UniValue::VARR);
                        subscribes.read(value);
                        record.pushKV("blocking", subscribes);
                    }
                }

                result.emplace_back(address, id, record);
            }

            FinalizeSqlStatement(*stmt);
        });

        return result;
    }

    map<string, UniValue> WebRpcRepository::GetAccountProfiles(const vector<string>& addresses, bool shortForm)
    {
        map<string, UniValue> result{};

        auto _result = GetAccountProfiles(addresses, {}, shortForm);
        for (const auto[address, id, record] : _result)
            result.insert_or_assign(address, record);

        return result;
    }

    map<int64_t, UniValue> WebRpcRepository::GetAccountProfiles(const vector<int64_t>& ids, bool shortForm)
    {
        map<int64_t, UniValue> result{};

        auto _result = GetAccountProfiles({}, ids, shortForm);
        for (const auto[address, id, record] : _result)
            result.insert_or_assign(id, record);

        return result;
    }

    UniValue WebRpcRepository::GetLastComments(int count, int height, const string& lang)
    {
        auto func = __func__;
        auto result = UniValue(UniValue::VARR);

        auto sql = R"sql(
            select
              c.String2   as CommentTxHash,
              p.String2   as ContentTxHash,
              c.String1   as CommentAddress,
              c.Time      as CommentTime,
              c.Height    as CommentHeight,
              pc.String1  as CommentMessage,
              c.String4   as CommentParent,
              c.String5   as CommentAnswer,

              (
                select count(1)
                from Transactions sc indexed by Transactions_Type_Last_String2_Height
                where sc.Type = 301 and sc.Last in (0,1) and sc.Height > 0 and sc.String2 = c.String2 and sc.Int1 = 1
              ) as ScoreUp,

              (
                select count(1)
                from Transactions sc indexed by Transactions_Type_Last_String2_Height
                where sc.Type = 301 and sc.Last in (0,1) and sc.Height > 0 and sc.String2 = c.String2 and sc.Int1 = -1
              ) as ScoreDown,

              rc.Value    as CommentRating,

              (case when c.Hash != c.String2 then 1 else 0 end) as CommentEdit,

              (
                  select o.Value
                  from TxOutputs o indexed by TxOutputs_TxHash_AddressHash_Value
                  where o.TxHash = c.Hash and o.AddressHash = p.String1 and o.AddressHash != c.String1
              ) as Donate

            from Transactions c indexed by Transactions_Height_Id

            cross join Transactions p indexed by Transactions_Type_Last_String2_Height
              on p.Type in (200,201,202) and p.Last = 1 and p.Height > 0 and p.String2 = c.String3

            cross join Payload pp indexed by Payload_String1_TxHash
              on pp.TxHash = p.Hash and pp.String1 = ?

            cross join Payload pc
              on pc.TxHash = c.Hash

            cross join Ratings rc indexed by Ratings_Type_Id_Last_Value
              on rc.Type = 3 and rc.Last = 1 and rc.Id = c.Id and rc.Value >= 0

            where c.Type in (204,205)
              and c.Last = 1
              and c.Height > (? - 600)

              and not exists (
                select 1
                from Transactions b indexed by Transactions_Type_Last_String1_Height_Id
                where b.Type in (305)
                  and b.Last = 1
                  and b.Height > 0
                  and b.String1 = p.String1
                  and b.String2 = c.String1
              )

            order by c.Height desc
            limit ?
        )sql";

        TryTransactionStep(func, [&]()
        {
            int i = 1;
            auto stmt = SetupSqlStatement(sql);

            TryBindStatementText(stmt, i++, lang);
            TryBindStatementInt(stmt, i++, height);
            TryBindStatementInt(stmt, i++, count);

            while (sqlite3_step(*stmt) == SQLITE_ROW)
            {
                UniValue record(UniValue::VOBJ);

                if (auto[ok, value] = TryGetColumnString(*stmt, 0); ok) record.pushKV("id", value);
                if (auto[ok, value] = TryGetColumnString(*stmt, 1); ok) record.pushKV("postid", value);
                if (auto[ok, value] = TryGetColumnString(*stmt, 2); ok) record.pushKV("address", value);
                if (auto[ok, value] = TryGetColumnString(*stmt, 3); ok)
                {
                    record.pushKV("time", value);
                    record.pushKV("timeUpd", value);
                }
                if (auto[ok, value] = TryGetColumnString(*stmt, 4); ok) record.pushKV("block", value);
                if (auto[ok, value] = TryGetColumnString(*stmt, 5); ok) record.pushKV("msg", value);
                if (auto[ok, value] = TryGetColumnString(*stmt, 6); ok) record.pushKV("parentid", value);
                if (auto[ok, value] = TryGetColumnString(*stmt, 7); ok) record.pushKV("answerid", value);
                if (auto[ok, value] = TryGetColumnString(*stmt, 8); ok) record.pushKV("scoreUp", value);
                if (auto[ok, value] = TryGetColumnString(*stmt, 9); ok) record.pushKV("scoreDown", value);
                if (auto[ok, value] = TryGetColumnString(*stmt, 10); ok) record.pushKV("reputation", value);
                if (auto[ok, value] = TryGetColumnInt(*stmt, 11); ok) record.pushKV("edit", value == 1);
                if (auto[ok, value] = TryGetColumnString(*stmt, 12); ok)
                {
                    record.pushKV("donation", "true");
                    record.pushKV("amount", value);
                }

                result.push_back(record);
            }

            FinalizeSqlStatement(*stmt);
        });

        return result;
    }

    map<int64_t, UniValue> WebRpcRepository::GetLastComments(const vector<int64_t>& ids, const string& address)
    {
        auto func = __func__;
        map<int64_t, UniValue> result;

        string sql = R"sql(
            select
                cmnt.contentId,
                cmnt.commentId,
                c.Type,
                c.String2 as RootTxHash,
                c.String3 as PostTxHash,
                c.String1 as AddressHash,
                (select corig.Time from Transactions corig where corig.Hash = c.String2)Time,
                c.Time as TimeUpdate,
                c.Height,
                (select p.String1 from Payload p where p.TxHash = c.Hash)Message,
                c.String4 as ParentTxHash,
                c.String5 as AnswerTxHash,

                (select count(1) from Transactions sc indexed by Transactions_Type_Last_String2_Height
                    where sc.Type=301 and sc.Last in (0,1) and sc.Height is not null and sc.String2 = c.Hash and sc.Int1 = 1) as ScoreUp,

                (select count(1) from Transactions sc indexed by Transactions_Type_Last_String2_Height
                    where sc.Type=301 and sc.Last in (0,1) and sc.Height is not null and sc.String2 = c.Hash and sc.Int1 = -1) as ScoreDown,

                (select r.Value from Ratings r indexed by Ratings_Type_Id_Last_Height
                    where r.Id = c.Id AND r.Type=3 and r.Last=1) as Reputation,

                (select count(*) from Transactions ch indexed by Transactions_Type_Last_String4_Height
                    where ch.Type in (204,205,206) and ch.Last = 1 and ch.Height is not null and ch.String4 = c.String2) as ChildrensCount,

                ifnull((select scr.Int1 from Transactions scr indexed by Transactions_Type_Last_String1_String2_Height
                    where scr.Type = 301 and scr.Last in (0,1) and scr.Height is not null and scr.String1 = ? and scr.String2 = c.String2),0) as MyScore,

                (
                    select o.Value
                    from TxOutputs o indexed by TxOutputs_TxHash_AddressHash_Value
                    where o.TxHash = c.Hash and o.AddressHash = cmnt.ContentAddressHash and o.AddressHash != c.String1
                ) as Donate

            from (
                select

                    (t.Id)contentId,
                    (t.String1)ContentAddressHash,

                    -- Last comment for content record
                    (
                        select c1.Id
                        
                        from Transactions c1 indexed by Transactions_Type_Last_String3_Height

                        left join TxOutputs o indexed by TxOutputs_TxHash_AddressHash_Value
                            on o.TxHash = c1.Hash and o.AddressHash = t.String1 and o.AddressHash != c1.String1 and o.Value > ?

                        where c1.Type in (204, 205)
                          and c1.Last = 1
                          and c1.Height is not null
                          and c1.String3 = t.String2
                          and c1.String4 is null

                          -- exclude commenters blocked by the author of the post 
                          and not exists (
                            select 1
                            from Transactions b indexed by Transactions_Type_Last_String1_Height_Id
                            where b.Type in (305)
                              and b.Last = 1
                              and b.Height > 0
                              and b.String1 = t.String1
                              and b.String2 = c1.String1
                          )

                        order by o.Value desc, c1.Id desc
                        limit 1
                    )commentId

                from Transactions t indexed by Transactions_Last_Id_Height

                where t.Type in (200,201,202,207)
                    and t.Last = 1
                    and t.Height is not null
                    and t.Id in ( )sql" + join(vector<string>(ids.size(), "?"), ",") + R"sql( )

            ) cmnt

            join Transactions c indexed by Transactions_Last_Id_Height
                on c.Type in (204,205) and c.Last = 1 and c.Height is not null and c.Id = cmnt.commentId
        )sql";

        TryTransactionStep(func, [&]()
        {
            auto stmt = SetupSqlStatement(sql);
            int i = 1;

            TryBindStatementText(stmt, i++, address);
            TryBindStatementInt64(stmt, i++, (int64_t)(0.5 * COIN));
            for (int64_t id : ids)
                TryBindStatementInt64(stmt, i++, id);

            // ---------------------------
            while (sqlite3_step(*stmt) == SQLITE_ROW)
            {
                UniValue record(UniValue::VOBJ);

                auto[okContentId, contentId] = TryGetColumnInt(*stmt, 0);
                auto[okCommentId, commentId] = TryGetColumnInt(*stmt, 1);
                auto[okType, txType] = TryGetColumnInt(*stmt, 2);
                auto[okRoot, rootTxHash] = TryGetColumnString(*stmt, 3);

                record.pushKV("id", rootTxHash);
                record.pushKV("cid", commentId);
                record.pushKV("edit", (TxType)txType == CONTENT_COMMENT_EDIT);
                record.pushKV("deleted", (TxType)txType == CONTENT_COMMENT_DELETE);

                if (auto[ok, value] = TryGetColumnString(*stmt, 4); ok) record.pushKV("postid", value);
                if (auto[ok, value] = TryGetColumnString(*stmt, 5); ok) record.pushKV("address", value);
                if (auto[ok, value] = TryGetColumnString(*stmt, 6); ok) record.pushKV("time", value);
                if (auto[ok, value] = TryGetColumnString(*stmt, 7); ok) record.pushKV("timeUpd", value);
                if (auto[ok, value] = TryGetColumnString(*stmt, 8); ok) record.pushKV("block", value);
                if (auto[ok, value] = TryGetColumnString(*stmt, 9); ok) record.pushKV("msg", value);
                if (auto[ok, value] = TryGetColumnString(*stmt, 10); ok) record.pushKV("parentid", value);
                if (auto[ok, value] = TryGetColumnString(*stmt, 11); ok) record.pushKV("answerid", value);
                if (auto[ok, value] = TryGetColumnString(*stmt, 12); ok) record.pushKV("scoreUp", value);
                if (auto[ok, value] = TryGetColumnString(*stmt, 13); ok) record.pushKV("scoreDown", value);
                if (auto[ok, value] = TryGetColumnString(*stmt, 14); ok) record.pushKV("reputation", value);
                if (auto[ok, value] = TryGetColumnString(*stmt, 15); ok) record.pushKV("children", value);
                if (auto[ok, value] = TryGetColumnInt(*stmt, 16); ok) record.pushKV("myScore", value);
                if (auto[ok, value] = TryGetColumnString(*stmt, 17); ok)
                {
                    record.pushKV("donation", "true");
                    record.pushKV("amount", value);
                }
                                
                result.emplace(contentId, record);
            }

            FinalizeSqlStatement(*stmt);
        });

        return result;
    }

    UniValue WebRpcRepository::GetCommentsByPost(const string& postHash, const string& parentHash, const string& addressHash)
    {
        auto func = __func__;
        auto result = UniValue(UniValue::VARR);

        string parentWhere = " and c.String4 is null ";
        if (!parentHash.empty())
            parentWhere = " and c.String4 = ? ";

        auto sql = R"sql(
            select

                c.Type,
                c.Hash,
                c.String2 as RootTxHash,
                c.String3 as PostTxHash,
                c.String1 as AddressHash,
                r.Time AS RootTime,
                c.Time,
                c.Height,
                pl.String1 AS Msg,
                c.String4 as ParentTxHash,
                c.String5 as AnswerTxHash,

                (select count(1) from Transactions sc indexed by Transactions_Type_Last_String2_Height
                    where sc.Type=301 and sc.Height is not null and sc.String2 = c.String2 and sc.Int1 = 1 and sc.Last in (0,1)) as ScoreUp,

                (select count(1) from Transactions sc indexed by Transactions_Type_Last_String2_Height
                    where sc.Type=301 and sc.Height is not null and sc.String2 = c.String2 and sc.Int1 = -1 and sc.Last in (0,1)) as ScoreDown,

                (select r.Value from Ratings r indexed by Ratings_Type_Id_Last_Height
                    where r.Id=c.Id and r.Type=3 and r.Last=1) as Reputation,

                sc.Int1 as MyScore,

                (
                    select count(1)
                    from Transactions s indexed by Transactions_Type_Last_String4_Height
                    where s.Type in (204, 205)
                      and s.Height is not null
                      and s.String4 = c.String2
                      and s.Last = 1
                      -- exclude commenters blocked by the author of the post
                      and not exists (
                        select 1
                        from Transactions b indexed by Transactions_Type_Last_String1_Height_Id
                        where b.Type in (305)
                            and b.Last = 1
                            and b.Height > 0
                            and b.String1 = t.String1
                            and b.String2 = s.String1
                      )
                ) AS ChildrenCount,

                o.Value as Donate

            from Transactions c indexed by Transactions_Type_Last_String3_Height

            join Transactions r ON c.String2 = r.Hash

            join Payload pl ON pl.TxHash = c.Hash

            join Transactions t indexed by Transactions_Type_Last_String2_Height
                on t.Type in (200,201,202) and t.Last = 1 and t.Height is not null and t.String2 = c.String3

            left join Transactions sc indexed by Transactions_Type_String1_String2_Height
                on sc.Type in (301) and sc.Height is not null and sc.String2 = c.String2 and sc.String1 = ?

            left join TxOutputs o indexed by TxOutputs_TxHash_AddressHash_Value
                on o.TxHash = c.Hash and o.AddressHash = t.String1 and o.AddressHash != c.String1

            where c.Type in (204, 205, 206)
                and c.Height is not null
                and c.Last = 1
                and c.String3 = ?
                -- exclude commenters blocked by the author of the post
                and not exists (
                  select 1
                  from Transactions b indexed by Transactions_Type_Last_String1_Height_Id
                  where b.Type in (305)
                    and b.Last = 1
                    and b.Height > 0
                    and b.String1 = t.String1
                    and b.String2 = c.String1
                )
                )sql" + parentWhere + R"sql(
        )sql";

        TryTransactionStep(func, [&]()
        {
            auto stmt = SetupSqlStatement(sql);
            int i = 1;
            TryBindStatementText(stmt, i++, addressHash);
            TryBindStatementText(stmt, i++, postHash);
            if (!parentHash.empty())
                TryBindStatementText(stmt, i++, parentHash);

            while (sqlite3_step(*stmt) == SQLITE_ROW)
            {
                UniValue record(UniValue::VOBJ);

                //auto[ok0, txHash] = TryGetColumnString(stmt, 1);
                auto[ok1, rootTxHash] = TryGetColumnString(*stmt, 2);
                record.pushKV("id", rootTxHash);

                if (auto[ok, value] = TryGetColumnString(*stmt, 3); ok)
                    record.pushKV("postid", value);

                if (auto[ok, value] = TryGetColumnString(*stmt, 4); ok) record.pushKV("address", value);
                if (auto[ok, value] = TryGetColumnString(*stmt, 5); ok) record.pushKV("time", value);
                if (auto[ok, value] = TryGetColumnString(*stmt, 6); ok) record.pushKV("timeUpd", value);
                if (auto[ok, value] = TryGetColumnString(*stmt, 7); ok) record.pushKV("block", value);
                if (auto[ok, value] = TryGetColumnString(*stmt, 8); ok) record.pushKV("msg", value);
                if (auto[ok, value] = TryGetColumnString(*stmt, 9); ok) record.pushKV("parentid", value);
                if (auto[ok, value] = TryGetColumnString(*stmt, 10); ok) record.pushKV("answerid", value);
                if (auto[ok, value] = TryGetColumnString(*stmt, 11); ok) record.pushKV("scoreUp", value);
                if (auto[ok, value] = TryGetColumnString(*stmt, 12); ok) record.pushKV("scoreDown", value);
                if (auto[ok, value] = TryGetColumnString(*stmt, 13); ok) record.pushKV("reputation", value);
                if (auto[ok, value] = TryGetColumnString(*stmt, 14); ok) record.pushKV("myScore", value);
                if (auto[ok, value] = TryGetColumnString(*stmt, 15); ok) record.pushKV("children", value);

                if (auto[ok, value] = TryGetColumnString(*stmt, 16); ok)
                {
                    record.pushKV("amount", value);
                    record.pushKV("donation", "true");
                }

                if (auto[ok, value] = TryGetColumnInt(*stmt, 0); ok)
                {
                    switch (static_cast<TxType>(value))
                    {
                        case PocketTx::CONTENT_COMMENT:
                            record.pushKV("deleted", false);
                            record.pushKV("edit", false);
                            break;
                        case PocketTx::CONTENT_COMMENT_EDIT:
                            record.pushKV("deleted", false);
                            record.pushKV("edit", true);
                            break;
                        case PocketTx::CONTENT_COMMENT_DELETE:
                            record.pushKV("deleted", true);
                            record.pushKV("edit", true);
                            break;
                        default:
                            break;
                    }
                }

                result.push_back(record);
            }

            FinalizeSqlStatement(*stmt);
        });

        return result;
    }

    UniValue WebRpcRepository::GetCommentsByHashes(const vector<string>& cmntHashes, const string& addressHash)
    {
        auto result = UniValue(UniValue::VARR);

        if (cmntHashes.empty())
            return result;

        auto sql = R"sql(
            select

                c.Type,
                c.Hash,
                c.String2 as RootTxHash,
                c.String3 as PostTxHash,
                c.String1 as AddressHash,
                r.Time AS RootTime,
                c.Time,
                c.Height,
                pl.String1 AS Msg,
                c.String4 as ParentTxHash,
                c.String5 as AnswerTxHash,

                (select count(1) from Transactions sc indexed by Transactions_Type_Last_String2_Height
                    where sc.Type=301 and sc.Height is not null and sc.String2 = c.String2 and sc.Int1 = 1 and sc.Last in (0,1)) as ScoreUp,

                (select count(1) from Transactions sc indexed by Transactions_Type_Last_String2_Height
                    where sc.Type=301 and sc.Height is not null and sc.String2 = c.String2 and sc.Int1 = -1 and sc.Last in (0,1)) as ScoreDown,

                (select r.Value from Ratings r indexed by Ratings_Type_Id_Last_Height
                    where r.Id=c.Id and r.Type=3 and r.Last=1) as Reputation,

                sc.Int1 as MyScore,

                (
                    select count(1)
                    from Transactions s indexed by Transactions_Type_Last_String4_Height
                    where s.Type in (204, 205)
                      and s.Height is not null
                      and s.String4 = c.String2
                      and s.Last = 1
                      -- exclude commenters blocked by the author of the post
                      and not exists (
                        select 1
                        from Transactions b indexed by Transactions_Type_Last_String1_Height_Id
                        where b.Type in (305)
                            and b.Last = 1
                            and b.Height > 0
                            and b.String1 = t.String1
                            and b.String2 = s.String1
                      )
                ) AS ChildrenCount,

                o.Value as Donate,

                (
                    select 1 from Transactions b  indexed by Transactions_Type_Last_String1_Height_Id
                    where b.Type in (305) and b.Last = 1 and b.Height is not null and b.String1 = t.String1 and b.String2 = c.String1
                    limit 1
                )Blocked

            from Transactions c indexed by Transactions_Type_Last_String2_Height

            join Transactions r ON c.String2 = r.Hash

            join Payload pl ON pl.TxHash = c.Hash

            join Transactions t indexed by Transactions_Type_Last_String2_Height
                on t.Type in (200,201,202) and t.Last = 1 and t.Height is not null and t.String2 = c.String3

            left join Transactions sc indexed by Transactions_Type_String1_String2_Height
                on sc.Type in (301) and sc.Height is not null and sc.String2 = c.String2 and sc.String1 = ?

            left join TxOutputs o indexed by TxOutputs_TxHash_AddressHash_Value
                on o.TxHash = c.Hash and o.AddressHash = t.String1 and o.AddressHash != c.String1

            where c.Type in (204, 205, 206)
                and c.Height is not null
                and c.Last = 1
                and c.String2 in ( )sql" + join(vector<string>(cmntHashes.size(), "?"), ",") + R"sql( )

        )sql";

        TryTransactionStep(__func__, [&]()
        {
            auto stmt = SetupSqlStatement(sql);
            int i = 1;
            TryBindStatementText(stmt, i++, addressHash);
            for (const string& cmntHash : cmntHashes)
                TryBindStatementText(stmt, i++, cmntHash);

            while (sqlite3_step(*stmt) == SQLITE_ROW)
            {
                UniValue record(UniValue::VOBJ);

                //auto[ok0, txHash] = TryGetColumnString(stmt, 1);
                auto[ok1, rootTxHash] = TryGetColumnString(*stmt, 2);
                record.pushKV("id", rootTxHash);

                if (auto[ok, value] = TryGetColumnString(*stmt, 3); ok)
                    record.pushKV("postid", value);

                if (auto[ok, value] = TryGetColumnString(*stmt, 4); ok) record.pushKV("address", value);
                if (auto[ok, value] = TryGetColumnString(*stmt, 5); ok) record.pushKV("time", value);
                if (auto[ok, value] = TryGetColumnString(*stmt, 6); ok) record.pushKV("timeUpd", value);
                if (auto[ok, value] = TryGetColumnString(*stmt, 7); ok) record.pushKV("block", value);
                if (auto[ok, value] = TryGetColumnString(*stmt, 8); ok) record.pushKV("msg", value);
                if (auto[ok, value] = TryGetColumnString(*stmt, 9); ok) record.pushKV("parentid", value);
                if (auto[ok, value] = TryGetColumnString(*stmt, 10); ok) record.pushKV("answerid", value);
                if (auto[ok, value] = TryGetColumnString(*stmt, 11); ok) record.pushKV("scoreUp", value);
                if (auto[ok, value] = TryGetColumnString(*stmt, 12); ok) record.pushKV("scoreDown", value);
                if (auto[ok, value] = TryGetColumnString(*stmt, 13); ok) record.pushKV("reputation", value);
                if (auto[ok, value] = TryGetColumnString(*stmt, 14); ok) record.pushKV("myScore", value);
                if (auto[ok, value] = TryGetColumnString(*stmt, 15); ok) record.pushKV("children", value);

                if (auto[ok, value] = TryGetColumnString(*stmt, 16); ok)
                {
                    record.pushKV("amount", value);
                    record.pushKV("donation", "true");
                }

                if (auto[ok, value] = TryGetColumnInt(*stmt, 17); ok && value > 0) record.pushKV("blck", 1);

                if (auto[ok, value] = TryGetColumnInt(*stmt, 0); ok)
                {
                    switch (static_cast<TxType>(value))
                    {
                        case PocketTx::CONTENT_COMMENT:
                            record.pushKV("deleted", false);
                            record.pushKV("edit", false);
                            break;
                        case PocketTx::CONTENT_COMMENT_EDIT:
                            record.pushKV("deleted", false);
                            record.pushKV("edit", true);
                            break;
                        case PocketTx::CONTENT_COMMENT_DELETE:
                            record.pushKV("deleted", true);
                            record.pushKV("edit", true);
                            break;
                        default:
                            break;
                    }
                }

                result.push_back(record);
            }

            FinalizeSqlStatement(*stmt);
        });

        return result;
    }

    UniValue WebRpcRepository::GetPagesScores(const vector<string>& postHashes, const vector<string>& commentHashes, const string& addressHash)
    {
        auto func = __func__;
        UniValue result(UniValue::VARR);

        if (!postHashes.empty())
        {
            string sql = R"sql(
                select
                    sc.String2 as ContentTxHash,
                    sc.Int1 as MyScoreValue

                from Transactions sc indexed by Transactions_Type_Last_String1_String2_Height

                where sc.Type in (300)
                  and sc.Last in (0,1)
                  and sc.Height is not null
                  and sc.String1 = ?
                  and sc.String2 in ( )sql" + join(vector<string>(postHashes.size(), "?"), ",") + R"sql( )
            )sql";

            TryTransactionStep(func, [&]()
            {
                auto stmt = SetupSqlStatement(sql);

                int i = 1;
                TryBindStatementText(stmt, i++, addressHash);
                for (const auto& postHash: postHashes)
                    TryBindStatementText(stmt, i++, postHash);

                while (sqlite3_step(*stmt) == SQLITE_ROW)
                {
                    UniValue record(UniValue::VOBJ);

                    if (auto[ok, value] = TryGetColumnString(*stmt, 0); ok) record.pushKV("posttxid", value);
                    if (auto[ok, value] = TryGetColumnString(*stmt, 1); ok) record.pushKV("value", value);

                    result.push_back(record);
                }

                FinalizeSqlStatement(*stmt);
            });
        }

        if (!commentHashes.empty())
        {
            string sql = R"sql(
                select
                    c.String2 as RootTxHash,

                    (select count(1) from Transactions sc indexed by Transactions_Type_Last_String2_Height
                        where sc.Type in (301) and sc.Last in (0,1) and sc.Height is not null and sc.String2 = c.Hash and sc.Int1 = 1) as ScoreUp,

                    (select count(1) from Transactions sc indexed by Transactions_Type_Last_String2_Height
                        where sc.Type in (301) and sc.Last in (0,1) and sc.Height is not null and sc.String2 = c.Hash and sc.Int1 = -1) as ScoreDown,

                    (select r.Value from Ratings r indexed by Ratings_Type_Id_Last_Value where r.Id=c.Id and r.Type=3 and r.Last=1) as Reputation,

                    msc.Int1 AS MyScore

                from Transactions c indexed by Transactions_Type_Last_String2_Height

                left join Transactions msc indexed by Transactions_Type_String1_String2_Height
                    on msc.Type in (301) and msc.Height is not null and msc.String2 = c.String2 and msc.String1 = ?

                where c.Type in (204, 205)
                    and c.Last = 1
                    and c.Height is not null
                    and c.String2 in ( )sql" + join(vector<string>(commentHashes.size(), "?"), ",") + R"sql( )
            )sql";

            TryTransactionStep(func, [&]()
            {
                auto stmt = SetupSqlStatement(sql);

                int i = 1;
                TryBindStatementText(stmt, i++, addressHash);
                for (const auto& commentHash: commentHashes)
                    TryBindStatementText(stmt, i++, commentHash);

                while (sqlite3_step(*stmt) == SQLITE_ROW)
                {
                    UniValue record(UniValue::VOBJ);

                    if (auto[ok, value] = TryGetColumnString(*stmt, 0); ok) record.pushKV("cmntid", value);
                    if (auto[ok, value] = TryGetColumnString(*stmt, 1); ok) record.pushKV("scoreUp", value);
                    if (auto[ok, value] = TryGetColumnString(*stmt, 2); ok) record.pushKV("scoreDown", value);
                    if (auto[ok, value] = TryGetColumnString(*stmt, 3); ok) record.pushKV("reputation", value);
                    if (auto[ok, value] = TryGetColumnString(*stmt, 4); ok) record.pushKV("myScore", value);

                    result.push_back(record);
                }

                FinalizeSqlStatement(*stmt);
            });
        }

        return result;
    }

    UniValue WebRpcRepository::GetPostScores(const string& postTxHash)
    {
        auto func = __func__;
        UniValue result(UniValue::VARR);

        string sql = R"sql(
            select
                s.String2 as ContentTxHash,
                s.String1 as ScoreAddressHash,
                p.String2 as AccountName,
                p.String3 as AccountAvatar,
                r.Value as AccountReputation,
                s.Int1 as ScoreValue

            from Transactions s indexed by Transactions_Type_Last_String2_Height

            cross join Transactions u indexed by Transactions_Type_Last_String1_Height_Id
                on u.Type in (100) and u.Last = 1 and u.Height > 0 and u.String1 = s.String1
            
            left join Ratings r indexed by Ratings_Type_Id_Last_Value
                on r.Type = 0 and r.Last = 1 and r.Id = u.Id

            cross join Payload p on p.TxHash = u.Hash

            where s.Type in (300)
              and s.Last in (0,1)
              and s.Height > 0
              and s.String2 = ?
        )sql";

        TryTransactionStep(func, [&]()
        {
            auto stmt = SetupSqlStatement(sql);

            TryBindStatementText(stmt, 1, postTxHash);

            // ---------------------------------------------

            while (sqlite3_step(*stmt) == SQLITE_ROW)
            {
                UniValue record(UniValue::VOBJ);

                if (auto[ok, value] = TryGetColumnString(*stmt, 0); ok) record.pushKV("posttxid", value);
                if (auto[ok, value] = TryGetColumnString(*stmt, 1); ok) record.pushKV("address", value);
                if (auto[ok, value] = TryGetColumnString(*stmt, 2); ok) record.pushKV("name", value);
                if (auto[ok, value] = TryGetColumnString(*stmt, 3); ok) record.pushKV("avatar", value);
                if (auto[ok, value] = TryGetColumnString(*stmt, 4); ok) record.pushKV("reputation", value);
                if (auto[ok, value] = TryGetColumnString(*stmt, 5); ok) record.pushKV("value", value);

                result.push_back(record);
            }

            FinalizeSqlStatement(*stmt);
        });

        return result;
    }

    UniValue WebRpcRepository::GetAddressScores(const vector<string>& postHashes, const string& address)
    {
        UniValue result(UniValue::VARR);

        string postWhere;
        if (!postHashes.empty())
        {
            postWhere += " and s.String2 in ( ";
            postWhere += join(vector<string>(postHashes.size(), "?"), ",");
            postWhere += " ) ";
        }

        string sql = R"sql(
            select
                s.String2 as posttxid,
                s.String1 as address,
                up.String2 as name,
                up.String3 as avatar,
                ur.Value as reputation,
                s.Int1 as value
            from Transactions s
            join Transactions u on u.Type in (100) and u.Height is not null and u.String1 = s.String1 and u.Last = 1
            join Payload up on up.TxHash = u.Hash
            left join (select ur.* from Ratings ur where ur.Type=0 and ur.Last=1) ur on ur.Id = u.Id
            where s.Type in (300)
                and s.String1 = ?
                and s.Height is not null
                )sql" + postWhere + R"sql()
            order by s.Time desc
        )sql";

        TryTransactionStep(__func__, [&]()
        {
            auto stmt = SetupSqlStatement(sql);

            TryBindStatementText(stmt, 1, address);

            int i = 2;
            for (const auto& postHash: postHashes)
                TryBindStatementText(stmt, i++, postHash);

            while (sqlite3_step(*stmt) == SQLITE_ROW)
            {
                UniValue record(UniValue::VOBJ);

                if (auto[ok, value] = TryGetColumnString(*stmt, 0); ok) record.pushKV("posttxid", value);
                if (auto[ok, value] = TryGetColumnString(*stmt, 1); ok) record.pushKV("address", value);
                if (auto[ok, value] = TryGetColumnString(*stmt, 2); ok) record.pushKV("name", value);
                if (auto[ok, value] = TryGetColumnString(*stmt, 3); ok) record.pushKV("avatar", value);
                if (auto[ok, value] = TryGetColumnInt64(*stmt, 4); ok) record.pushKV("reputation", value);
                if (auto[ok, value] = TryGetColumnInt64(*stmt, 5); ok) record.pushKV("value", value);

                result.push_back(record);
            }

            FinalizeSqlStatement(*stmt);
        });

        return result;
    }

    UniValue WebRpcRepository::GetSubscribesAddresses(const string& address, const vector<TxType>& types)
    {
        UniValue result(UniValue::VARR);

        // TODO (brangr) (v0.21): implement
        // Should return pagination list of account profiles

        // string sql = R"sql(
        //     select
        //         String1 as AddressHash,
        //         String2 as AddressToHash,
        //         case
        //             when Type = 303 then 1
        //             else 0
        //         end as Private
        //     from Transactions indexed by Transactions_Type_Last_String1_String2_Height
        //     where Type in ( )sql" + join(types | transformed(static_cast<string(*)(int)>(to_string)), ",") + R"sql( )
        //       and Last = 1
        //       and Height > 0
        //       and String1 = ?
        // )sql";
        //
        // TryTransactionStep(__func__, [&]()
        // {
        //     auto stmt = SetupSqlStatement(sql);
        //
        //     int i = 1;
        //     TryBindStatementText(stmt, i++, address);
        //
        //     while (sqlite3_step(*stmt) == SQLITE_ROW)
        //     {
        //         UniValue record(UniValue::VOBJ);
        //         auto[ok, address] = TryGetColumnString(*stmt, 0);
        //
        //         if (auto[ok1, value] = TryGetColumnString(*stmt, 1); ok1) record.pushKV("adddress", value);
        //         if (auto[ok2, value] = TryGetColumnString(*stmt, 2); ok2) record.pushKV("private", value);
        //
        //         result[address].push_back(record);
        //     }
        //
        //     FinalizeSqlStatement(*stmt);
        // });

        return result;
    }

    UniValue WebRpcRepository::GetSubscribersAddresses(const string& address, const vector<TxType>& types)
    {
        // TODO (brangr) (v0.21): implement
        // Should return pagination list of account profiles
        return UniValue(UniValue::VARR);
    }

    UniValue WebRpcRepository::GetBlockingToAddresses(const string& address)
    {
        // TODO (brangr) (v0.21): implement
        // Should return pagination list of account profiles
        return UniValue(UniValue::VARR);
    }

    UniValue WebRpcRepository::GetTags(const string& lang, int pageSize, int pageStart)
    {
        UniValue result(UniValue::VARR);

        string sql = R"sql(
            select q.Lang, q.Value, q.cnt
            from (
                select t.Lang, t.Value, (select count(1) from web.TagsMap tm where tm.TagId = t.Id)cnt
                from web.Tags t indexed by Tags_Lang_Id
                where t.Lang = ?
            )q
            order by cnt desc
            limit ?
            offset ?
        )sql";

        TryTransactionStep(__func__, [&]()
        {
            auto stmt = SetupSqlStatement(sql);

            int i = 1;
            TryBindStatementText(stmt, i++, lang);
            TryBindStatementInt(stmt, i++, pageSize);
            TryBindStatementInt(stmt, i++, pageStart);
                

            while (sqlite3_step(*stmt) == SQLITE_ROW)
            {
                auto[ok0, vLang] = TryGetColumnString(*stmt, 0);
                auto[ok1, vValue] = TryGetColumnString(*stmt, 1);
                auto[ok2, vCount] = TryGetColumnInt(*stmt, 2);

                UniValue record(UniValue::VOBJ);
                record.pushKV("tag", vValue);
                record.pushKV("count", vCount);

                result.push_back(record);
            }

            FinalizeSqlStatement(*stmt);
        });

        return result;
    }

    vector<int64_t> WebRpcRepository::GetContentIds(const vector<string>& txHashes)
    {
        vector<int64_t> result;

        if (txHashes.empty())
            return result;

        string sql = R"sql(
            select Id
            from Transactions
            where Hash in ( )sql" + join(vector<string>(txHashes.size(), "?"), ",") + R"sql( )
              and Height is not null
        )sql";

        TryTransactionStep(__func__, [&]()
        {
            auto stmt = SetupSqlStatement(sql);
            
            int i = 1;
            for (const string& txHash : txHashes)
                TryBindStatementText(stmt, i++, txHash);

            while (sqlite3_step(*stmt) == SQLITE_ROW)
            {
                if (auto[ok, value] = TryGetColumnInt64(*stmt, 0); ok)
                    result.push_back(value);
            }

            FinalizeSqlStatement(*stmt);
        });

        return result;
    }

    UniValue WebRpcRepository::GetUnspents(const vector<string>& addresses, int height,
        vector<pair<string, uint32_t>>& mempoolInputs)
    {
        UniValue result(UniValue::VARR);

        string sql = R"sql(
            select
                o.TxHash,
                o.Number,
                o.AddressHash,
                o.Value,
                o.ScriptPubKey,
                t.Type,
                o.TxHeight
            from TxOutputs o indexed by TxOutputs_SpentHeight_AddressHash
            join Transactions t on t.Hash=o.TxHash
            where o.AddressHash in ( )sql" + join(vector<string>(addresses.size(), "?"), ",") + R"sql( )
              and o.TxHeight is not null
              and o.SpentHeight is null
            order by o.TxHeight asc
        )sql";

        TryTransactionStep(__func__, [&]()
        {
            auto stmt = SetupSqlStatement(sql);

            int i = 1;
            for (const auto& address: addresses)
                TryBindStatementText(stmt, i++, address);

            while (sqlite3_step(*stmt) == SQLITE_ROW)
            {
                UniValue record(UniValue::VOBJ);

                auto[ok0, txHash] = TryGetColumnString(*stmt, 0);
                auto[ok1, txOut] = TryGetColumnInt(*stmt, 1);

                string _txHash = txHash;
                int _txOut = txOut;
                // Exclude outputs already used as inputs in mempool
                if (!ok0 || !ok1 || find_if(
                    mempoolInputs.begin(),
                    mempoolInputs.end(),
                    [&](const pair<string, uint32_t>& itm)
                    {
                        return itm.first == _txHash && itm.second == _txOut;
                    })  != mempoolInputs.end())
                    continue;

                record.pushKV("txid", txHash);
                record.pushKV("vout", txOut);

                if (auto[ok, value] = TryGetColumnString(*stmt, 2); ok) record.pushKV("address", value);
                if (auto[ok, value] = TryGetColumnInt64(*stmt, 3); ok)
                {
                    record.pushKV("amount", ValueFromAmount(value));
                    record.pushKV("amountSat", value);
                }
                if (auto[ok, value] = TryGetColumnString(*stmt, 4); ok) record.pushKV("scriptPubKey", value);
                if (auto[ok, value] = TryGetColumnInt(*stmt, 5); ok)
                {
                    record.pushKV("coinbase", value == 2 || value == 3);
                    record.pushKV("pockettx", value > 3);
                }
                if (auto[ok, value] = TryGetColumnInt(*stmt, 6); ok)
                {
                    record.pushKV("confirmations", height - value);
                    record.pushKV("height", value);
                }

                result.push_back(record);
            }

            FinalizeSqlStatement(*stmt);
        });

        return result;
    }

    tuple<int, UniValue> WebRpcRepository::GetContentLanguages(int height)
    {
        int resultCount = 0;
        UniValue resultData(UniValue::VOBJ);

        string sql = R"sql(
            select c.Type,
                   p.String1 as lang,
                   count(*) as cnt
            from Transactions c
            join Payload p on p.TxHash = c.Hash
            where c.Type in (200, 201, 202)
              and c.Last = 1
              and c.Height is not null
              and c.Height > ?
            group by c.Type, p.String1
        )sql";

        TryTransactionStep(__func__, [&]()
        {
            auto stmt = SetupSqlStatement(sql);
            TryBindStatementInt(stmt, 1, height);

            while (sqlite3_step(*stmt) == SQLITE_ROW)
            {
                auto[okType, typeInt] = TryGetColumnInt(*stmt, 0);
                auto[okLang, lang] = TryGetColumnString(*stmt, 1);
                auto[okCount, count] = TryGetColumnInt(*stmt, 2);
                if (!okType || !okLang || !okCount)
                    continue;

                auto type = TransactionHelper::TxStringType((TxType) typeInt);

                if (resultData.At(type).isNull())
                    resultData.pushKV(type, UniValue(UniValue::VOBJ));

                resultData.At(type).pushKV(lang, count);
                resultCount += count;
            }

            FinalizeSqlStatement(*stmt);
        });

        return {resultCount, resultData};
    }

    tuple<int, UniValue> WebRpcRepository::GetLastAddressContent(const string& address, int height, int count)
    {
        int resultCount = 0;
        UniValue resultData(UniValue::VARR);

        // Get count
        string sqlCount = R"sql(
            select count(*)
            from Transactions
            where Type in (200, 201, 202)
              and Last = 1
              and Height is not null
              and Height > ?
              and String1 = ?
        )sql";

        TryTransactionStep(__func__, [&]()
        {
            auto stmt = SetupSqlStatement(sqlCount);
            TryBindStatementInt(stmt, 1, height);
            TryBindStatementText(stmt, 2, address);

            if (sqlite3_step(*stmt) == SQLITE_ROW)
                if (auto[ok, value] = TryGetColumnInt(*stmt, 0); ok)
                    resultCount = value;

            FinalizeSqlStatement(*stmt);
        });

        // Try get last N records
        if (resultCount > 0)
        {
            string sql = R"sql(
                select t.String2 as txHash,
                    t.Time,
                    t.Height,
                    t.String1 as addrFrom,
                    p.String2 as nameFrom,
                    p.String3 as avatarFrom
                from Transactions t
                cross join Transactions u indexed by Transactions_Type_Last_String1_Height_Id
                    on u.String1 = t.String1 and u.Type in (100, 101, 102) and u.Last = 1 and u.Height > 0
                cross join Payload p on p.TxHash = u.Hash
                where t.Type in (200, 201, 202)
                    and t.Last = 1
                    and t.Height is not null
                    and t.Height > ?
                    and t.String1 = ?
                order by t.Height desc
                limit ?
            )sql";

            TryTransactionStep(__func__, [&]()
            {
                auto stmt = SetupSqlStatement(sql);
                TryBindStatementInt(stmt, 1, height);
                TryBindStatementText(stmt, 2, address);
                TryBindStatementInt(stmt, 3, count);

                while (sqlite3_step(*stmt) == SQLITE_ROW)
                {
                    auto[okHash, hash] = TryGetColumnString(*stmt, 0);
                    auto[okTime, time] = TryGetColumnInt64(*stmt, 1);
                    auto[okHeight, block] = TryGetColumnInt(*stmt, 2);
                    if (!okHash || !okTime || !okHeight)
                        continue;

                    UniValue record(UniValue::VOBJ);
                    record.pushKV("txid", hash);
                    record.pushKV("time", time);
                    record.pushKV("nblock", block);
                    if (auto[ok, value] = TryGetColumnString(*stmt, 3); ok) record.pushKV("addrFrom", value);
                    if (auto[ok, value] = TryGetColumnString(*stmt, 4); ok) record.pushKV("nameFrom", value);
                    if (auto[ok, value] = TryGetColumnString(*stmt, 5); ok) record.pushKV("avatarFrom", value);
                    resultData.push_back(record);
                }

                FinalizeSqlStatement(*stmt);
            });
        }

        return {resultCount, resultData};
    }
    
    UniValue WebRpcRepository::GetContentsForAddress(const string& address)
    {
        auto func = __func__;
        UniValue result(UniValue::VARR);

        if (address.empty())
            return result;

        string sql = R"sql(
            select

                t.Id,
                t.String2 as RootTxHash,
                t.Time,
                p.String2 as Caption,
                p.String3 as Message,
                p.String6 as Settings,
                ifnull(r.Value,0) as Reputation,

                (select count(*) from Transactions scr indexed by Transactions_Type_Last_String2_Height
                    where scr.Type = 300 and scr.Last in (0,1) and scr.Height is not null and scr.String2 = t.String2) as ScoresCount,

                ifnull((select sum(scr.Int1) from Transactions scr indexed by Transactions_Type_Last_String2_Height
                    where scr.Type = 300 and scr.Last in (0,1) and scr.Height is not null and scr.String2 = t.String2),0) as ScoresSum

            from Transactions t indexed by Transactions_Type_Last_String1_Height_Id
            left join Payload p on t.Hash = p.TxHash
            left join Ratings r indexed by Ratings_Type_Id_Last_Height
                on r.Type = 2 and r.Last = 1 and r.Id = t.Id

            where t.Type in (200, 201, 202)
                and t.Last = 1
                and t.String1 = ?
            order by t.Height desc
            limit 50
        )sql";

        TryTransactionStep(func, [&]()
        {
            auto stmt = SetupSqlStatement(sql);
            TryBindStatementText(stmt, 1, address);

            while (sqlite3_step(*stmt) == SQLITE_ROW)
            {
                UniValue record(UniValue::VOBJ);

                auto[ok0, id] = TryGetColumnInt64(*stmt, 0);
                auto[ok1, hash] = TryGetColumnString(*stmt, 1);
                auto[ok2, time] = TryGetColumnString(*stmt, 2);
                auto[ok3, caption] = TryGetColumnString(*stmt, 3);
                auto[ok4, message] = TryGetColumnString(*stmt, 4);
                auto[ok5, settings] = TryGetColumnString(*stmt, 5);
                auto[ok6, reputation] = TryGetColumnString(*stmt, 6);
                auto[ok7, scoreCnt] = TryGetColumnString(*stmt, 7);
                auto[ok8, scoreSum] = TryGetColumnString(*stmt, 8);
                
                if (ok3) record.pushKV("content", HtmlUtils::UrlDecode(caption));
                else record.pushKV("content", HtmlUtils::UrlDecode(message).substr(0, 100));

                record.pushKV("txid", hash);
                record.pushKV("time", time);
                record.pushKV("reputation", reputation);
                record.pushKV("settings", settings);
                record.pushKV("scoreSum", scoreSum);
                record.pushKV("scoreCnt", scoreCnt);

                result.push_back(record);
            }

            FinalizeSqlStatement(*stmt);
        });

        return result;
    }

    vector<UniValue> WebRpcRepository::GetMissedRelayedContent(const string& address, int height)
    {
        vector<UniValue> result;

        string sql = R"sql(
            select
                r.String2 as RootTxHash,
                r.String3 as RelayTxHash,
                r.String1 as AddressHash,
                r.Time,
                r.Height
            from Transactions r
            join Transactions p on p.Hash = r.String3 and p.String1 = ?
            where r.Type in (200, 201, 202)
              and r.Last = 1
              and r.Height is not null
              and r.Height > ?
              and r.String3 is not null
        )sql";

        TryTransactionStep(__func__, [&]()
        {
            auto stmt = SetupSqlStatement(sql);
            TryBindStatementInt(stmt, 1, height);
            TryBindStatementText(stmt, 2, address);

            while (sqlite3_step(*stmt) == SQLITE_ROW)
            {
                UniValue record(UniValue::VOBJ);

                record.pushKV("msg", "reshare");
                if (auto[ok, val] = TryGetColumnString(*stmt, 0); ok) record.pushKV("txid", val);
                if (auto[ok, val] = TryGetColumnString(*stmt, 1); ok) record.pushKV("txidRepost", val);
                if (auto[ok, val] = TryGetColumnString(*stmt, 2); ok) record.pushKV("addrFrom", val);
                if (auto[ok, val] = TryGetColumnInt64(*stmt, 3); ok) record.pushKV("time", val);
                if (auto[ok, val] = TryGetColumnInt(*stmt, 4); ok) record.pushKV("nblock", val);

                result.push_back(record);
            }

            FinalizeSqlStatement(*stmt);
        });

        return result;
    }

    vector<UniValue> WebRpcRepository::GetMissedContentsScores(const string& address, int height, int limit)
    {
        vector<UniValue> result;

        string sql = R"sql(
            select
                s.String1 as address,
                s.Hash,
                s.Time,
                s.String2 as posttxid,
                s.Int1 as value,
                s.Height
            from Transactions c indexed by Transactions_Type_Last_String1_Height_Id
            join Transactions s indexed by Transactions_Type_Last_String2_Height
                on s.Type in (300) and s.Last in (0,1) and s.String2 = c.String2 and s.Height is not null and s.Height > ?
            where c.Type in (200, 201, 202)
              and c.Last = 1
              and c.Height is not null
              and c.String1 = ?
            order by s.Time desc
            limit ?
        )sql";

        TryTransactionStep(__func__, [&]()
        {
            auto stmt = SetupSqlStatement(sql);

            TryBindStatementInt(stmt, 1, height);
            TryBindStatementText(stmt, 2, address);
            TryBindStatementInt(stmt, 3, limit);

            while (sqlite3_step(*stmt) == SQLITE_ROW)
            {
                UniValue record(UniValue::VOBJ);

                record.pushKV("addr", address);
                record.pushKV("msg", "event");
                record.pushKV("mesType", "upvoteShare");
                if (auto[ok, value] = TryGetColumnString(*stmt, 0); ok) record.pushKV("addrFrom", value);
                if (auto[ok, value] = TryGetColumnString(*stmt, 1); ok) record.pushKV("txid", value);
                if (auto[ok, value] = TryGetColumnInt64(*stmt, 2); ok) record.pushKV("time", value);
                if (auto[ok, value] = TryGetColumnString(*stmt, 3); ok) record.pushKV("posttxid", value);
                if (auto[ok, value] = TryGetColumnInt(*stmt, 4); ok) record.pushKV("upvoteVal", value);
                if (auto[ok, value] = TryGetColumnInt(*stmt, 5); ok) record.pushKV("nblock", value);

                result.push_back(record);
            }

            FinalizeSqlStatement(*stmt);
        });

        return result;
    }

    vector<UniValue> WebRpcRepository::GetMissedCommentsScores(const string& address, int height, int limit)
    {
        vector<UniValue> result;

        string sql = R"sql(
            select
                s.String1 as address,
                s.Hash,
                s.Time,
                s.String2 as commenttxid,
                s.Int1 as value,
                s.Height
            from Transactions c indexed by Transactions_Type_Last_String1_Height_Id
            join Transactions s indexed by Transactions_Type_Last_String2_Height
                on s.Type in (301) and s.String2 = c.String2 and s.Height is not null and s.Height > ?
            where c.Type in (204, 205)
              and c.Last = 1
              and c.Height is not null
              and c.String1 = ?
            order by s.Time desc
            limit ?
        )sql";

        TryTransactionStep(__func__, [&]()
        {
            auto stmt = SetupSqlStatement(sql);

            TryBindStatementText(stmt, 1, address);
            TryBindStatementInt(stmt, 2, height);
            TryBindStatementInt(stmt, 3, limit);

            while (sqlite3_step(*stmt) == SQLITE_ROW)
            {
                UniValue record(UniValue::VOBJ);

                record.pushKV("addr", address);
                record.pushKV("msg", "event");
                record.pushKV("mesType", "cScore");
                if (auto[ok, value] = TryGetColumnString(*stmt, 0); ok) record.pushKV("addrFrom", value);
                if (auto[ok, value] = TryGetColumnString(*stmt, 1); ok) record.pushKV("txid", value);
                if (auto[ok, value] = TryGetColumnInt64(*stmt, 2); ok) record.pushKV("time", value);
                if (auto[ok, value] = TryGetColumnString(*stmt, 3); ok) record.pushKV("commentid", value);
                if (auto[ok, value] = TryGetColumnInt(*stmt, 4); ok) record.pushKV("upvoteVal", value);
                if (auto[ok, value] = TryGetColumnInt(*stmt, 5); ok) record.pushKV("nblock", value);

                result.push_back(record);
            }

            FinalizeSqlStatement(*stmt);
        });

        return result;
    }

    map<string, UniValue> WebRpcRepository::GetMissedTransactions(const string& address, int height, int count)
    {
        map<string, UniValue> result;

        string sql = R"sql(
            select
                o.TxHash,
                t.Time,
                o.Value,
                o.TxHeight,
                t.Type
            from TxOutputs o indexed by TxOutputs_TxHeight_AddressHash
            join Transactions t on t.Hash = o.TxHash
            where o.AddressHash = ?
              and o.TxHeight > ?
            order by o.TxHeight desc
            limit ?
         )sql";

        TryTransactionStep(__func__, [&]()
        {
            auto stmt = SetupSqlStatement(sql);

            TryBindStatementText(stmt, 1, address);
            TryBindStatementInt(stmt, 2, height);
            TryBindStatementInt(stmt, 3, count);

            while (sqlite3_step(*stmt) == SQLITE_ROW)
            {
                auto[okTxHash, txHash] = TryGetColumnString(*stmt, 0);
                if (!okTxHash) continue;

                UniValue record(UniValue::VOBJ);
                record.pushKV("txid", txHash);
                record.pushKV("addr", address);
                record.pushKV("msg", "transaction");
                if (auto[ok, value] = TryGetColumnInt64(*stmt, 1); ok) record.pushKV("time", value);
                if (auto[ok, value] = TryGetColumnInt64(*stmt, 2); ok) record.pushKV("amount", value);
                if (auto[ok, value] = TryGetColumnInt(*stmt, 3); ok) record.pushKV("nblock", value);

                if (auto[ok, value] = TryGetColumnInt(*stmt, 4); ok)
                {
                    auto stringType = TransactionHelper::TxStringType((TxType) value);
                    if (!stringType.empty())
                        record.pushKV("type", stringType);
                }

                result.emplace(txHash, record);
            }

            FinalizeSqlStatement(*stmt);
        });

        return result;
    }

    vector<UniValue> WebRpcRepository::GetMissedCommentAnswers(const string& address, int height, int count)
    {
        vector<UniValue> result;

        string sql = R"sql(
            select
                c.String2 as RootTxHash,
                c.Time,
                c.Height,
                c.String1 as addrFrom,
                c.String3 as posttxid,
                c.String4 as  parentid,
                c.String5 as  answerid
            from Transactions c indexed by Transactions_Type_Last_String1_String2_Height
            join Transactions a indexed by Transactions_Type_Last_Height_String5_String1
                on a.Type in (204, 205) and a.Height > ? and a.Last = 1 and a.String5 = c.String2 and a.String1 != c.String1
            where c.Type in (204, 205)
              and c.Last = 1
              and c.Height is not null
              and c.String1 = ?
            order by a.Height desc
            limit ?
        )sql";

        TryTransactionStep(__func__, [&]()
        {
            auto stmt = SetupSqlStatement(sql);

            TryBindStatementInt(stmt, 1, height);
            TryBindStatementText(stmt, 2, address);
            TryBindStatementInt(stmt, 3, count);

            while (sqlite3_step(*stmt) == SQLITE_ROW)
            {
                UniValue record(UniValue::VOBJ);

                record.pushKV("addr", address);
                record.pushKV("msg", "comment");
                record.pushKV("mesType", "answer");
                record.pushKV("reason", "answer");
                if (auto[ok, value] = TryGetColumnString(*stmt, 0); ok) record.pushKV("txid", value);
                if (auto[ok, value] = TryGetColumnInt64(*stmt, 1); ok) record.pushKV("time", value);
                if (auto[ok, value] = TryGetColumnInt(*stmt, 2); ok) record.pushKV("nblock", value);
                if (auto[ok, value] = TryGetColumnString(*stmt, 3); ok) record.pushKV("addrFrom", value);
                if (auto[ok, value] = TryGetColumnString(*stmt, 4); ok) record.pushKV("posttxid", value);
                if (auto[ok, value] = TryGetColumnString(*stmt, 5); ok) record.pushKV("parentid", value);
                if (auto[ok, value] = TryGetColumnString(*stmt, 6); ok) record.pushKV("answerid", value);

                result.push_back(record);
            }

            FinalizeSqlStatement(*stmt);
        });

        return result;
    }

    vector<UniValue> WebRpcRepository::GetMissedPostComments(const string& address, const vector<string>& excludePosts,
        int height, int count)
    {
        vector<UniValue> result;

        string sql = R"sql(
            select
                c.String2 as RootTxHash,
                c.Time,
                c.Height,
                c.String1 as addrFrom,
                c.String3 as posttxid,
                c.String4 as  parentid,
                c.String5 as  answerid,
                (
                    select o.Value
                    from TxOutputs o indexed by TxOutputs_TxHash_AddressHash_Value
                    where o.TxHash = c.Hash and o.AddressHash = p.String1 and o.AddressHash != c.String1
                ) as Donate
            from Transactions p indexed by Transactions_Type_Last_String1_String2_Height
            join Transactions c indexed by Transactions_Type_Last_String3_Height
                on c.Type in (204, 205) and c.Height > ? and c.Last = 1 and c.String3 = p.String2 and c.String1 != p.String1
            where p.Type in (200, 201, 202)
              and p.Last = 1
              and p.Height is not null
              and p.String1 = ?
              and p.String2 not in ( )sql" + join(vector<string>(excludePosts.size(), "?"), ",") + R"sql( )
            order by c.Height desc
            limit ?
        )sql";

        TryTransactionStep(__func__, [&]()
        {
            auto stmt = SetupSqlStatement(sql);

            int i = 1;
            TryBindStatementInt(stmt, i++, height);
            TryBindStatementText(stmt, i++, address);
            for (const auto& excludePost: excludePosts)
                TryBindStatementText(stmt, i++, excludePost);
            TryBindStatementInt(stmt, i, count);

            while (sqlite3_step(*stmt) == SQLITE_ROW)
            {
                UniValue record(UniValue::VOBJ);

                record.pushKV("addr", address);
                record.pushKV("msg", "comment");
                record.pushKV("mesType", "post");
                record.pushKV("reason", "post");
                if (auto[ok, value] = TryGetColumnString(*stmt, 0); ok) record.pushKV("txid", value);
                if (auto[ok, value] = TryGetColumnInt64(*stmt, 1); ok) record.pushKV("time", value);
                if (auto[ok, value] = TryGetColumnInt(*stmt, 2); ok) record.pushKV("nblock", value);
                if (auto[ok, value] = TryGetColumnString(*stmt, 3); ok) record.pushKV("addrFrom", value);
                if (auto[ok, value] = TryGetColumnString(*stmt, 4); ok) record.pushKV("posttxid", value);
                if (auto[ok, value] = TryGetColumnString(*stmt, 5); ok) record.pushKV("parentid", value);
                if (auto[ok, value] = TryGetColumnString(*stmt, 6); ok) record.pushKV("answerid", value);
                if (auto[ok, value] = TryGetColumnString(*stmt, 7); ok)
                {
                    record.pushKV("donation", "true");
                    record.pushKV("amount", value);
                }

                result.push_back(record);
            }

            FinalizeSqlStatement(*stmt);
        });

        return result;
    }

    vector<UniValue> WebRpcRepository::GetMissedSubscribers(const string& address, int height, int count)
    {
        vector<UniValue> result;

        string sql = R"sql(
            select
                subs.Type,
                subs.Hash,
                subs.Time,
                subs.Height,
                subs.String1 as addrFrom,
                p.String2 as nameFrom,
                p.String3 as avatarFrom
            from Transactions subs indexed by Transactions_Type_Last_String2_Height
             cross join Transactions u indexed by Transactions_Type_Last_String1_Height_Id
                on subs.String1 = u.String1 and u.Type in (100)
                    and u.Height is not null
                    and u.Last = 1
             cross join Payload p on p.TxHash = u.Hash
            where subs.Type in (302, 303, 304)
                and subs.Height > ?
                and subs.Last = 1
                and subs.String2 = ?
            order by subs.Height desc
            limit ?
        )sql";

        TryTransactionStep(__func__, [&]()
        {
            auto stmt = SetupSqlStatement(sql);

            TryBindStatementInt(stmt, 1, height);
            TryBindStatementText(stmt, 2, address);
            TryBindStatementInt(stmt, 3, count);

            while (sqlite3_step(*stmt) == SQLITE_ROW)
            {
                UniValue record(UniValue::VOBJ);

                record.pushKV("addr", address);
                record.pushKV("msg", "event");
                if (auto[ok, value] = TryGetColumnInt(*stmt, 0); ok)
                {
                    switch (value)
                    {
                        case 302: record.pushKV("mesType", "subscribe"); break;
                        case 303: record.pushKV("mesType", "subscribePrivate"); break;
                        case 304: record.pushKV("mesType", "unsubscribe"); break;
                        default: record.pushKV("mesType", "unknown"); break;
                    }
                }
                if (auto[ok, value] = TryGetColumnString(*stmt, 1); ok) record.pushKV("txid", value);
                if (auto[ok, value] = TryGetColumnInt64(*stmt, 2); ok) record.pushKV("time", value);
                if (auto[ok, value] = TryGetColumnInt(*stmt, 3); ok) record.pushKV("nblock", value);
                if (auto[ok, value] = TryGetColumnString(*stmt, 4); ok) record.pushKV("addrFrom", value);
                if (auto[ok, value] = TryGetColumnString(*stmt, 5); ok) record.pushKV("nameFrom", value);
                if (auto[ok, value] = TryGetColumnString(*stmt, 6); ok) record.pushKV("avatarFrom", value);

                result.push_back(record);
            }

            FinalizeSqlStatement(*stmt);
        });

        return result;
    }

<<<<<<< HEAD
=======
    vector<UniValue> WebRpcRepository::GetMissedBoosts(const string& address, int height, int count)
    {
        vector<UniValue> result;

        string sql = R"sql(
            select
                tBoost.String1 as boostAddress,
                tBoost.Hash,
                tBoost.Time,
                tBoost.Height,
                tBoost.String2 as contenttxid,
                tBoost.Int1 as boostAmount,
                p.String2 as boostName,
                p.String3 as boostAvatar
            from Transactions tBoost indexed by Transactions_Type_Last_Height_Id
            join Transactions tContent indexed by Transactions_Type_Last_String1_String2_Height
                on tContent.String2=tBoost.String2 and tContent.Last = 1 and tContent.Height > 0 and tContent.Type in (200, 201, 202)
            join Transactions u indexed by Transactions_Type_Last_String1_Height_Id
                on u.String1 = tBoost.String1 and u.Type in (100) and u.Last = 1 and u.Height > 0
            join Payload p
                on p.TxHash = u.Hash
            where tBoost.Type in (208)
              and tBoost.Last in (0, 1)
              and tBoost.Height > ?
              and tContent.String1 = ?
            order by tBoost.Time desc
            limit ?
        )sql";

        TryTransactionStep(__func__, [&]()
        {
            auto stmt = SetupSqlStatement(sql);

            TryBindStatementInt(stmt, 1, height);
            TryBindStatementText(stmt, 2, address);
            TryBindStatementInt(stmt, 3, count);

            while (sqlite3_step(*stmt) == SQLITE_ROW)
            {
                UniValue record(UniValue::VOBJ);

                record.pushKV("addr", address);
                record.pushKV("msg", "event");
                record.pushKV("mesType", "contentBoost");
                if (auto[ok, value] = TryGetColumnString(*stmt, 0); ok) record.pushKV("addrFrom", value);
                if (auto[ok, value] = TryGetColumnString(*stmt, 1); ok) record.pushKV("txid", value);
                if (auto[ok, value] = TryGetColumnInt64(*stmt, 2); ok) record.pushKV("time", value);
                if (auto[ok, value] = TryGetColumnInt(*stmt, 3); ok) record.pushKV("nblock", value);
                if (auto[ok, value] = TryGetColumnString(*stmt, 4); ok) record.pushKV("posttxid", value);
                if (auto[ok, value] = TryGetColumnInt64(*stmt, 5); ok) record.pushKV("boostAmount", value);
                if (auto[ok, value] = TryGetColumnString(*stmt, 6); ok) record.pushKV("nameFrom", value);
                if (auto[ok, value] = TryGetColumnString(*stmt, 7); ok) record.pushKV("avatarFrom", value);

                result.push_back(record);
            }

            FinalizeSqlStatement(*stmt);
        });

        return result;
    }

>>>>>>> 7b2566f0
    UniValue WebRpcRepository::SearchLinks(const vector<string>& links, const vector<int>& contentTypes,
        const int nHeight, const int countOut)
    {
        UniValue result(UniValue::VARR);

        if (links.empty())
            return result;

        string contentTypesWhere = join(vector<string>(contentTypes.size(), "?"), ",");
        string  linksWhere = join(vector<string>(links.size(), "?"), ",");

        string sql = R"sql(
            select t.Id
            from Transactions t indexed by Transactions_Hash_Height
            join Payload p indexed by Payload_String7 on p.TxHash = t.Hash
            where t.Type in ( )sql" + contentTypesWhere + R"sql( )
                and t.Height <= ?
                and t.Last = 1
                and p.String7 in ( )sql" + linksWhere + R"sql( )
            limit ?
        )sql";

        vector<int64_t> ids;
        TryTransactionStep(__func__, [&]()
        {
            auto stmt = SetupSqlStatement(sql);

            int i = 1;
            for (const auto& contenttype: contentTypes)
                TryBindStatementInt(stmt, i++, contenttype);

            TryBindStatementInt(stmt, i++, nHeight);

            for (const auto& link: links)
                TryBindStatementText(stmt, i++, link);

            TryBindStatementInt(stmt, i++, countOut);

            while (sqlite3_step(*stmt) == SQLITE_ROW)
            {
                if (auto[ok, value] = TryGetColumnInt64(*stmt, 0); ok)
                    ids.push_back(value);
            }

            FinalizeSqlStatement(*stmt);
        });

        if (ids.empty())
            return result;

        auto contents = GetContentsData(ids, "");
        result.push_backV(contents);

        return result;
    }

    UniValue WebRpcRepository::GetContentsStatistic(const vector<string>& addresses, const vector<int>& contentTypes)
    {
        UniValue result(UniValue::VARR);

        if (addresses.empty())
            return result;

        string sql = R"sql(
            select

              sum(s.Int1) as scrSum,
              count(1) as scrCnt,
              count(distinct s.String1) as countLikers

            from Transactions v indexed by Transactions_Type_Last_String1_Height_Id

            join Transactions s indexed by Transactions_Type_Last_String2_Height
              on s.Type in ( 300 ) and s.Last in (0,1) and s.Height > 0 and s.String2 = v.String2

            where v.Type in ( )sql" + join(vector<string>(contentTypes.size(), "?"), ",") + R"sql( )
              and v.Last = 1
              and v.Height > 0
              and v.String1 = ?
        )sql";

        TryTransactionStep(__func__, [&]()
        {
            int i = 1;
            auto stmt = SetupSqlStatement(sql);

            for (const auto& contenttype: contentTypes)
                TryBindStatementInt(stmt, i++, contenttype);
            TryBindStatementText(stmt, i++, addresses[0]);

            while (sqlite3_step(*stmt) == SQLITE_ROW)
            {
                UniValue record(UniValue::VOBJ);

                record.pushKV("address", addresses[0]);
                if (auto[ok, value] = TryGetColumnInt(*stmt, 0); ok) record.pushKV("scoreSum", value);
                if (auto[ok, value] = TryGetColumnInt(*stmt, 1); ok) record.pushKV("scoreCnt", value);
                if (auto[ok, value] = TryGetColumnInt(*stmt, 2); ok) record.pushKV("countLikers", value);

                result.push_back(record);
            }

            FinalizeSqlStatement(*stmt);
        });

        return result;
    }

    // ------------------------------------------------------
    // Feeds

    UniValue WebRpcRepository::GetHotPosts(int countOut, const int depth, const int nHeight, const string& lang,
        const vector<int>& contentTypes, const string& address, int badReputationLimit)
    {
        auto func = __func__;
        UniValue result(UniValue::VARR);

        string sql = R"sql(
            select t.Id

            from Transactions t indexed by Transactions_Type_Last_String3_Height

            join Payload p indexed by Payload_String1_TxHash
                on p.String1 = ? and t.Hash = p.TxHash

            join Ratings r indexed by Ratings_Type_Id_Last_Value
                on r.Type = 2 and r.Last = 1 and r.Id = t.Id and r.Value > 0

            join Transactions u indexed by Transactions_Type_Last_String1_Height_Id
                on u.Type in (100) and u.Last = 1 and u.Height > 0 and u.String1 = t.String1

            left join Ratings ur indexed by Ratings_Type_Id_Last_Height
                on ur.Type = 0 and ur.Last = 1 and ur.Id = u.Id

            where t.Type in ( )sql" + join(vector<string>(contentTypes.size(), "?"), ",") + R"sql( )
                and t.Last = 1
                and t.Height is not null
                and t.Height <= ?
                and t.Height > ?
                and t.String3 is null

                -- Do not show posts from users with low reputation
                and ifnull(ur.Value,0) > ?

            order by r.Value desc
            limit ?
        )sql";

        vector<int64_t> ids;
        TryTransactionStep(func, [&]()
        {
            auto stmt = SetupSqlStatement(sql);

            int i = 1;
            TryBindStatementText(stmt, i++, lang);
            for (const auto& contenttype: contentTypes)
                TryBindStatementInt(stmt, i++, contenttype);
            TryBindStatementInt(stmt, i++, nHeight);
            TryBindStatementInt(stmt, i++, nHeight - depth);
            TryBindStatementInt(stmt, i++, badReputationLimit);
            TryBindStatementInt(stmt, i++, countOut);

            while (sqlite3_step(*stmt) == SQLITE_ROW)
            {
                if (auto[ok, value] = TryGetColumnInt(*stmt, 0); ok)
                    ids.push_back(value);
            }

            FinalizeSqlStatement(*stmt);
        });

        if (ids.empty())
            return result;

        auto contents = GetContentsData(ids, address);
        result.push_backV(contents);

        return result;
    }

    vector<UniValue> WebRpcRepository::GetContentsData(const vector<int64_t>& ids, const string& address)
    {
        auto func = __func__;
        vector<UniValue> result{};

        if (ids.empty())
            return result;

        string sql = R"sql(
            select
                t.String2 as RootTxHash,
                t.Id,
                case when t.Hash != t.String2 then 'true' else null end edit,
                t.String3 as RelayTxHash,
                t.String1 as AddressHash,
                t.Time,
                p.String1 as Lang,
                t.Type,
                p.String2 as Caption,
                p.String3 as Message,
                p.String7 as Url,
                p.String4 as Tags,
                p.String5 as Images,
                p.String6 as Settings,

                (select count() from Transactions scr indexed by Transactions_Type_Last_String2_Height
                    where scr.Type = 300 and scr.Last in (0,1) and scr.Height is not null and scr.String2 = t.String2) as ScoresCount,

                ifnull((select sum(scr.Int1) from Transactions scr indexed by Transactions_Type_Last_String2_Height
                    where scr.Type = 300 and scr.Last in (0,1) and scr.Height is not null and scr.String2 = t.String2),0) as ScoresSum,

                (select count() from Transactions rep indexed by Transactions_Type_Last_String3_Height
                    where rep.Type in (200,201,202) and rep.Last = 1 and rep.Height is not null and rep.String3 = t.String2) as Reposted,

                (
                    select count()
                    from Transactions s indexed by Transactions_Type_Last_String3_Height
                    where s.Type in (204, 205)
                      and s.Height is not null
                      and s.String3 = t.String2
                      and s.Last = 1
                      -- exclude commenters blocked by the author of the post
                      and not exists (
                        select 1
                        from Transactions b indexed by Transactions_Type_Last_String1_Height_Id
                        where b.Type in (305)
                            and b.Last = 1
                            and b.Height > 0
                            and b.String1 = t.String1
                            and b.String2 = s.String1
                      )
                ) AS CommentsCount,
                
                ifnull((select scr.Int1 from Transactions scr indexed by Transactions_Type_Last_String1_String2_Height
                    where scr.Type = 300 and scr.Last in (0,1) and scr.Height is not null and scr.String1 = ? and scr.String2 = t.String2),0) as MyScore

            from Transactions t indexed by Transactions_Last_Id_Height
            left join Payload p on t.Hash = p.TxHash
            where t.Height is not null
              and t.Last = 1
              and t.Id in ( )sql" + join(vector<string>(ids.size(), "?"), ",") + R"sql( )
        )sql";

        // Get posts
        unordered_map<int64_t, UniValue> tmpResult{};
        vector<string> authors;
        TryTransactionStep(func, [&]()
        {
            auto stmt = SetupSqlStatement(sql);
            int i = 1;

            TryBindStatementText(stmt, i++, address);

            for (int64_t id : ids)
                TryBindStatementInt64(stmt, i++, id);

            // ---------------------------
            while (sqlite3_step(*stmt) == SQLITE_ROW)
            {
                UniValue record(UniValue::VOBJ);

                auto[okHash, txHash] = TryGetColumnString(*stmt, 0);
                auto[okId, txId] = TryGetColumnInt64(*stmt, 1);
                record.pushKV("txid", txHash);
                record.pushKV("id", txId);

                if (auto[ok, value] = TryGetColumnString(*stmt, 2); ok) record.pushKV("edit", value);
                if (auto[ok, value] = TryGetColumnString(*stmt, 3); ok) record.pushKV("repost", value);
                if (auto[ok, value] = TryGetColumnString(*stmt, 4); ok)
                {
                    authors.emplace_back(value);
                    record.pushKV("address", value);
                }
                if (auto[ok, value] = TryGetColumnString(*stmt, 5); ok) record.pushKV("time", value);
                if (auto[ok, value] = TryGetColumnString(*stmt, 6); ok) record.pushKV("l", value); // lang
                if (auto[ok, value] = TryGetColumnString(*stmt, 8); ok) record.pushKV("c", value); // caption
                if (auto[ok, value] = TryGetColumnString(*stmt, 9); ok) record.pushKV("m", value); // message
                if (auto[ok, value] = TryGetColumnString(*stmt, 10); ok) record.pushKV("u", value); // url
                
                if (auto[ok, value] = TryGetColumnInt(*stmt, 7); ok)
                {
                    record.pushKV("type", TransactionHelper::TxStringType((TxType) value));
                    if ((TxType)value == CONTENT_DELETE)
                        record.pushKV("deleted", "true");
                }

                if (auto[ok, value] = TryGetColumnString(*stmt, 11); ok)
                {
                    UniValue t(UniValue::VARR);
                    t.read(value);
                    record.pushKV("t", t);
                }

                if (auto[ok, value] = TryGetColumnString(*stmt, 12); ok)
                {
                    UniValue ii(UniValue::VARR);
                    ii.read(value);
                    record.pushKV("i", ii);
                }

                if (auto[ok, value] = TryGetColumnString(*stmt, 13); ok)
                {
                    UniValue s(UniValue::VOBJ);
                    s.read(value);
                    record.pushKV("s", s);
                }

                if (auto [ok, value] = TryGetColumnString(*stmt, 14); ok) record.pushKV("scoreCnt", value);
                if (auto [ok, value] = TryGetColumnString(*stmt, 15); ok) record.pushKV("scoreSum", value);
                if (auto [ok, value] = TryGetColumnInt(*stmt, 16); ok && value > 0) record.pushKV("reposted", value);
                if (auto [ok, value] = TryGetColumnInt(*stmt, 17); ok) record.pushKV("comments", value);

                if (!address.empty())
                {
                    if (auto [ok, value] = TryGetColumnString(*stmt, 18); ok)
                        record.pushKV("myVal", value);
                }

                tmpResult[txId] = record;                
            }

            FinalizeSqlStatement(*stmt);
        });

        // ---------------------------------------------
        // Get last comments for all posts
        auto lastComments = GetLastComments(ids, address);
        for (auto& record : tmpResult)
            record.second.pushKV("lastComment", lastComments[record.first]);

        // ---------------------------------------------
        // Get profiles for posts
        auto profiles = GetAccountProfiles(authors, true);
        for (auto& record : tmpResult)
            record.second.pushKV("userprofile", profiles[record.second["address"].get_str()]);

        // ---------------------------------------------
        // Place in result data with source sorting
        for (auto& id : ids)
            result.push_back(tmpResult[id]);

        return result;
    }

    UniValue WebRpcRepository::GetProfileFeed(const string& addressFrom, const string& addressTo, int64_t topContentId,
        int count, const string& lang, const vector<string>& tags, const vector<int>& contentTypes)
    {
        auto func = __func__;
        UniValue result(UniValue::VARR);

        if (addressTo.empty())
            return result;

        // ---------------------------------------------

        string contentTypesFilter = join(vector<string>(contentTypes.size(), "?"), ",");

        string topContentIdFilter;
        if (topContentId > 0)
            topContentIdFilter = " and t.Id < ? ";

        string sql = R"sql(
            select t.Id
            from Transactions t indexed by Transactions_Type_Last_String1_Height_Id
            where t.Type in ( )sql" + contentTypesFilter + R"sql( )
                and t.Height > 0
                and t.Last = 1
                and t.String1 = ?
                )sql" + topContentIdFilter + R"sql(
        )sql";

        if (!tags.empty())
        {
            sql += R"sql(
                and t.id in (
                    select tm.ContentId
                    from web.Tags tag indexed by Tags_Lang_Value_Id
                    join web.TagsMap tm indexed by TagsMap_TagId_ContentId
                        on tag.Id = tm.TagId
                    where tag.Value in ( )sql" + join(vector<string>(tags.size(), "?"), ",") + R"sql( )
                )
            )sql";
        }

        sql += " order by t.Id desc ";
        sql += " limit ? ";

        // ---------------------------------------------

        vector<int64_t> ids;
        TryTransactionStep(func, [&]()
        {
            auto stmt = SetupSqlStatement(sql);
            
            int i = 1;
            for (const auto& contenttype: contentTypes)
                TryBindStatementInt(stmt, i++, contenttype);
            
            TryBindStatementText(stmt, i++, addressTo);

            if (topContentId > 0)
                TryBindStatementInt64(stmt, i++, topContentId);

            if (!tags.empty())
                for (const auto& tag: tags)
                    TryBindStatementText(stmt, i++, tag);

            TryBindStatementInt(stmt, i++, count);

            // ---------------------------------------------

            while (sqlite3_step(*stmt) == SQLITE_ROW)
            {
                if (auto[ok, value] = TryGetColumnInt64(*stmt, 0); ok)
                    ids.push_back(value);
            }

            FinalizeSqlStatement(*stmt);
        });

        if (ids.empty())
            return result;

        auto contents = GetContentsData(ids, addressFrom);
        result.push_backV(contents);

        return result;
    }

    UniValue WebRpcRepository::GetSubscribesFeed(const string& addressFrom, int64_t topContentId, int count,
        const string& lang, const vector<string>& tags, const vector<int>& contentTypes)
    {
        auto func = __func__;
        UniValue result(UniValue::VARR);

        if (addressFrom.empty())
            return result;

        // ---------------------------------------------------

        string contentTypesFilter = join(vector<string>(contentTypes.size(), "?"), ",");

        string topContentIdFilter;
        if (topContentId > 0)
            topContentIdFilter = " and cnt.Id < ? ";

        string sql = R"sql(
            select cnt.Id

            from Transactions cnt indexed by Transactions_Type_Last_String1_Height_Id

            join Transactions subs indexed by Transactions_Type_Last_String1_String2_Height
                on subs.Type in (302,303)
               and subs.Last = 1
               and subs.Height > 0
               and subs.String1 = ?
               and subs.String2 = cnt.String1

            where cnt.Type in ( )sql" + contentTypesFilter + R"sql( )
              and cnt.Last = 1
              and cnt.Height > 0
            
            )sql" + topContentIdFilter + R"sql(

        )sql";

        if (!tags.empty())
        {
            sql += R"sql(
                and cnt.id in (
                    select tm.ContentId
                    from web.Tags tag indexed by Tags_Lang_Value_Id
                    join web.TagsMap tm indexed by TagsMap_TagId_ContentId
                        on tag.Id = tm.TagId
                    where tag.Value in ( )sql" + join(vector<string>(tags.size(), "?"), ",") + R"sql( )
                )
            )sql";
        }
        
        sql += " order by cnt.Id desc ";
        sql += " limit ? ";

        // ---------------------------------------------------

        vector<int64_t> ids;
        TryTransactionStep(func, [&]()
        {
            int i = 1;
            auto stmt = SetupSqlStatement(sql);

            TryBindStatementText(stmt, i++, addressFrom);

            for (const auto& contenttype: contentTypes)
                TryBindStatementInt(stmt, i++, contenttype);
                            
            if (topContentId > 0)
                TryBindStatementInt(stmt, i++, topContentId);
                
            if (!tags.empty())
                for (const auto& tag: tags)
                    TryBindStatementText(stmt, i++, tag);

            TryBindStatementInt(stmt, i++, count);

            // ---------------------------------------------

            while (sqlite3_step(*stmt) == SQLITE_ROW)
            {
                if (auto[ok, value] = TryGetColumnInt64(*stmt, 0); ok)
                    ids.push_back(value);
            }

            FinalizeSqlStatement(*stmt);
        });

        if (ids.empty())
            return result;

        auto contents = GetContentsData(ids, addressFrom);
        result.push_backV(contents);

        return result;
    }

    UniValue WebRpcRepository::GetHistoricalFeed(int countOut, const int64_t& topContentId, int topHeight,
        const string& lang, const vector<string>& tags, const vector<int>& contentTypes,
        const vector<string>& txidsExcluded, const vector<string>& adrsExcluded, const vector<string>& tagsExcluded,
        const string& address, int badReputationLimit)
    {
        auto func = __func__;
        UniValue result(UniValue::VARR);

        if (contentTypes.empty())
            return result;

        // --------------------------------------------

        string contentTypesWhere = " ( " + join(vector<string>(contentTypes.size(), "?"), ",") + " ) ";

        string contentIdWhere;
        if (topContentId > 0)
            contentIdWhere = " and t.Id < ? ";

        string langFilter;
        if (!lang.empty())
            langFilter += " join Payload p indexed by Payload_String1_TxHash on p.TxHash = t.Hash and p.String1 = ? ";

        string sql = R"sql(
            select t.Id

            from Transactions t indexed by Transactions_Last_Id_Height

            )sql" + langFilter + R"sql(

            join Transactions u indexed by Transactions_Type_Last_String1_Height_Id
                on u.Type in (100) and u.Last = 1 and u.Height > 0 and u.String1 = t.String1

            left join Ratings ur indexed by Ratings_Type_Id_Last_Height
                on ur.Type = 0 and ur.Last = 1 and ur.Id = u.Id

            where t.Type in )sql" + contentTypesWhere + R"sql(
                and t.Last = 1
                and t.String3 is null
                and t.Height > 0
                and t.Height <= ?

                -- Do not show posts from users with low reputation
                and ifnull(ur.Value,0) > ?

                )sql" + contentIdWhere + R"sql(
        )sql";

        if (!tags.empty())
        {
            sql += R"sql(
                and t.id in (
                    select tm.ContentId
                    from web.Tags tag indexed by Tags_Lang_Value_Id
                    join web.TagsMap tm indexed by TagsMap_TagId_ContentId
                        on tag.Id = tm.TagId
                    where tag.Value in ( )sql" + join(vector<string>(tags.size(), "?"), ",") + R"sql( )
                        )sql" + (!lang.empty() ? " and tag.Lang = ? " : "") + R"sql(
                )
            )sql";
        }

        if (!txidsExcluded.empty()) sql += " and t.String2 not in ( " + join(vector<string>(txidsExcluded.size(), "?"), ",") + " ) ";
        if (!adrsExcluded.empty()) sql += " and t.String1 not in ( " + join(vector<string>(adrsExcluded.size(), "?"), ",") + " ) ";
        if (!tagsExcluded.empty())
        {
            sql += R"sql( and t.Id not in (
                select tmEx.ContentId
                from web.Tags tagEx indexed by Tags_Lang_Value_Id
                join web.TagsMap tmEx indexed by TagsMap_TagId_ContentId
                    on tagEx.Id=tmEx.TagId
                where tagEx.Value in ( )sql" + join(vector<string>(tagsExcluded.size(), "?"), ",") + R"sql( )
                    )sql" + (!lang.empty() ? " and tagEx.Lang = ? " : "") + R"sql(
             ) )sql";
        }

        sql += " order by t.Id desc ";
        sql += " limit ? ";

        // ---------------------------------------------

        vector<int64_t> ids;

        TryTransactionStep(func, [&]()
        {
            int i = 1;
            auto stmt = SetupSqlStatement(sql);

            if (!lang.empty()) TryBindStatementText(stmt, i++, lang);

            for (const auto& contenttype: contentTypes)
                TryBindStatementInt(stmt, i++, contenttype);

            TryBindStatementInt(stmt, i++, topHeight);

            TryBindStatementInt(stmt, i++, badReputationLimit);

            if (topContentId > 0)
                TryBindStatementInt64(stmt, i++, topContentId);

            if (!tags.empty())
            {
                for (const auto& tag: tags)
                    TryBindStatementText(stmt, i++, tag);

                if (!lang.empty())
                    TryBindStatementText(stmt, i++, lang);
            }

            if (!txidsExcluded.empty())
                for (const auto& extxid: txidsExcluded)
                    TryBindStatementText(stmt, i++, extxid);
            
            if (!adrsExcluded.empty())
                for (const auto& exadr: adrsExcluded)
                    TryBindStatementText(stmt, i++, exadr);
            
            if (!tagsExcluded.empty())
            {
                for (const auto& extag: tagsExcluded)
                    TryBindStatementText(stmt, i++, extag);

                if (!lang.empty())
                    TryBindStatementText(stmt, i++, lang);
            }
                    
            TryBindStatementInt(stmt, i++, countOut);

            // ---------------------------------------------
            
            while (sqlite3_step(*stmt) == SQLITE_ROW)
            {
                auto[ok0, contentId] = TryGetColumnInt64(*stmt, 0);
                ids.push_back(contentId);
            }

            FinalizeSqlStatement(*stmt);
        });

        // Get content data
        if (!ids.empty())
        {
            auto contents = GetContentsData(ids, address);
            result.push_backV(contents);
        }

        // Complete!
        return result;
    }

    UniValue WebRpcRepository::GetHierarchicalFeed(int countOut, const int64_t& topContentId, int topHeight,
        const string& lang, const vector<string>& tags, const vector<int>& contentTypes,
        const vector<string>& txidsExcluded, const vector<string>& adrsExcluded, const vector<string>& tagsExcluded,
        const string& address, int badReputationLimit)
    {
        auto func = __func__;
        UniValue result(UniValue::VARR);

        // ---------------------------------------------

        string contentTypesFilter = join(vector<string>(contentTypes.size(), "?"), ",");

        string langFilter;
        if (!lang.empty())
            langFilter += " join Payload p indexed by Payload_String1_TxHash on p.TxHash = t.Hash and p.String1 = ? ";

        string sql = R"sql(
            select
                (t.Id)ContentId,
                ifnull(pr.Value,0)ContentRating,
                ifnull(ur.Value,0)AccountRating,
                torig.Height,
                
                ifnull((
                    select sum(ifnull(pr.Value,0))
                    from (
                        select p.Id
                        from Transactions p indexed by Transactions_Type_Last_String1_Height_Id
                        where p.Type in ( )sql" + contentTypesFilter + R"sql( )
                            and p.Last = 1
                            and p.String1 = t.String1
                            and p.Height < torig.Height
                            and p.Height > (torig.Height - ?)
                        order by p.Height desc
                        limit ?
                    )q
                    left join Ratings pr indexed by Ratings_Type_Id_Last_Height
                        on pr.Type = 2 and pr.Id = q.Id and pr.Last = 1
                ), 0)SumRating

            from Transactions t indexed by Transactions_Type_Last_String3_Height

            )sql" + langFilter + R"sql(

            join Transactions torig indexed by Transactions_Id on torig.Height > 0 and torig.Id = t.Id and torig.Hash = torig.String2

            left join Ratings pr indexed by Ratings_Type_Id_Last_Height
                on pr.Type = 2 and pr.Last = 1 and pr.Id = t.Id

            join Transactions u indexed by Transactions_Type_Last_String1_Height_Id
                on u.Type in (100) and u.Last = 1 and u.Height > 0 and u.String1 = t.String1

            left join Ratings ur indexed by Ratings_Type_Id_Last_Height
                on ur.Type = 0 and ur.Last = 1 and ur.Id = u.Id

            where t.Type in ( )sql" + contentTypesFilter + R"sql( )
                and t.Last = 1
                and t.String3 is null
                and t.Height <= ?
                and t.Height > ?

                -- Do not show posts from users with low reputation
                and ifnull(ur.Value,0) > ?
        )sql";

        if (!tags.empty())
        {
            sql += R"sql( and t.id in (
                select tm.ContentId
                from web.Tags tag indexed by Tags_Lang_Value_Id
                join web.TagsMap tm indexed by TagsMap_TagId_ContentId
                    on tag.Id = tm.TagId
                where tag.Value in ( )sql" + join(vector<string>(tags.size(), "?"), ",") + R"sql( )
                    )sql" + (!lang.empty() ? " and tag.Lang = ? " : "") + R"sql(
            ) )sql";
        }

        if (!txidsExcluded.empty()) sql += " and t.String2 not in ( " + join(vector<string>(txidsExcluded.size(), "?"), ",") + " ) ";
        if (!adrsExcluded.empty()) sql += " and t.String1 not in ( " + join(vector<string>(adrsExcluded.size(), "?"), ",") + " ) ";
        if (!tagsExcluded.empty())
        {
            sql += R"sql( and t.Id not in (
                select tmEx.ContentId
                from web.Tags tagEx indexed by Tags_Lang_Value_Id
                join web.TagsMap tmEx indexed by TagsMap_TagId_ContentId
                    on tagEx.Id=tmEx.TagId
                where tagEx.Value in ( )sql" + join(vector<string>(tagsExcluded.size(), "?"), ",") + R"sql( )
                    )sql" + (!lang.empty() ? " and tagEx.Lang = ? " : "") + R"sql(
             ) )sql";
        }

        // ---------------------------------------------
        vector<HierarchicalRecord> postsRanks;
        double dekay = (contentTypes.size() == 1 && contentTypes[0] == CONTENT_VIDEO) ? dekayVideo : dekayContent;

        TryTransactionStep(func, [&]()
        {
            auto stmt = SetupSqlStatement(sql);
            int i = 1;

            for (const auto& contenttype: contentTypes)
                TryBindStatementInt(stmt, i++, contenttype);

            TryBindStatementInt(stmt, i++, durationBlocksForPrevPosts);

            TryBindStatementInt(stmt, i++, cntPrevPosts);
            
            if (!lang.empty()) TryBindStatementText(stmt, i++, lang);

            for (const auto& contenttype: contentTypes)
                TryBindStatementInt(stmt, i++, contenttype);

            TryBindStatementInt(stmt, i++, topHeight);
            TryBindStatementInt(stmt, i++, topHeight - cntBlocksForResult);

            TryBindStatementInt(stmt, i++, badReputationLimit);
            
            if (!tags.empty())
            {
                for (const auto& tag: tags)
                    TryBindStatementText(stmt, i++, tag);

                if (!lang.empty())
                    TryBindStatementText(stmt, i++, lang);
            }

            if (!txidsExcluded.empty())
                for (const auto& extxid: txidsExcluded)
                    TryBindStatementText(stmt, i++, extxid);
            
            if (!adrsExcluded.empty())
                for (const auto& exadr: adrsExcluded)
                    TryBindStatementText(stmt, i++, exadr);
            
            if (!tagsExcluded.empty())
            {
                for (const auto& extag: tagsExcluded)
                    TryBindStatementText(stmt, i++, extag);

                if (!lang.empty())
                    TryBindStatementText(stmt, i++, lang);
            }

            // ---------------------------------------------
            
            while (sqlite3_step(*stmt) == SQLITE_ROW)
            {
                HierarchicalRecord record{};

                auto[ok0, contentId] = TryGetColumnInt64(*stmt, 0);
                auto[ok1, contentRating] = TryGetColumnInt(*stmt, 1);
                auto[ok2, accountRating] = TryGetColumnInt(*stmt, 2);
                auto[ok3, contentOrigHeight] = TryGetColumnInt(*stmt, 3);
                auto[ok4, contentScores] = TryGetColumnInt(*stmt, 4);

                record.Id = contentId;
                record.LAST5 = 1.0 * contentScores;
                record.UREP = accountRating;
                record.PREP = contentRating;
                record.DREP = pow(dekayRep, (topHeight - contentOrigHeight));
                record.DPOST = pow(dekay, (topHeight - contentOrigHeight));

                postsRanks.push_back(record);
            }

            FinalizeSqlStatement(*stmt);
        });

        // ---------------------------------------------
        // Calculate content ratings
        int nElements = postsRanks.size();
        for (auto& iPostRank : postsRanks)
        {
            double _LAST5R = 0;
            double _UREPR = 0;
            double _PREPR = 0;

            double boost = 0;
            if (nElements > 1)
            {
                for (auto jPostRank : postsRanks)
                {
                    if (iPostRank.LAST5 > jPostRank.LAST5)
                        _LAST5R += 1;
                    if (iPostRank.UREP > jPostRank.UREP)
                        _UREPR += 1;
                    if (iPostRank.PREP > jPostRank.PREP)
                        _PREPR += 1;
                }

                iPostRank.LAST5R = 1.0 * (_LAST5R * 100) / (nElements - 1);
                iPostRank.UREPR = min(iPostRank.UREP, 1.0 * (_UREPR * 100) / (nElements - 1)) * (iPostRank.UREP < 0 ? 2.0 : 1.0);
                iPostRank.PREPR = min(iPostRank.PREP, 1.0 * (_PREPR * 100) / (nElements - 1)) * (iPostRank.PREP < 0 ? 2.0 : 1.0);
            }
            else
            {
                iPostRank.LAST5R = 100;
                iPostRank.UREPR = 100;
                iPostRank.PREPR = 100;
            }

            iPostRank.POSTRF = 0.4 * (0.75 * (iPostRank.LAST5R + boost) + 0.25 * iPostRank.UREPR) * iPostRank.DREP + 0.6 * iPostRank.PREPR * iPostRank.DPOST;
        }

        // Sort results
        sort(postsRanks.begin(), postsRanks.end(), greater<HierarchicalRecord>());

        // Build result list
        bool found = false;
        int64_t minPostRank = topContentId;
        vector<int64_t> resultIds;
        for(auto iter = postsRanks.begin(); iter < postsRanks.end() && (int)resultIds.size() < countOut; iter++)
        {
            if (iter->Id < minPostRank || minPostRank == 0)
                minPostRank = iter->Id;

            // Find start position
            if (!found && topContentId > 0)
            {
                if (iter->Id == topContentId)
                    found = true;

                continue;
            }

            // Save id for get data
            resultIds.push_back(iter->Id);
        }

        // Get content data
        if (!resultIds.empty())
        {
            auto contents = GetContentsData(resultIds, address);
            result.push_backV(contents);
        }

        // ---------------------------------------------
        // If not completed - request historical data
        int lack = countOut - (int)resultIds.size();
        if (lack > 0)
        {
            UniValue histContents = GetHistoricalFeed(lack, minPostRank, topHeight, lang, tags, contentTypes,
                txidsExcluded, adrsExcluded, tagsExcluded, address, badReputationLimit);

            result.push_backV(histContents.getValues());
        }

        // Complete!
        return result;
    }

    UniValue WebRpcRepository::GetBoostFeed(int topHeight,
        const string& lang, const vector<string>& tags, const vector<int>& contentTypes,
        const vector<string>& txidsExcluded, const vector<string>& adrsExcluded, const vector<string>& tagsExcluded,
        int badReputationLimit)
    {
        auto func = __func__;
        UniValue result(UniValue::VARR);

        // --------------------------------------------

        string contentTypesWhere = " ( " + join(vector<string>(contentTypes.size(), "?"), ",") + " ) ";

        string langFilter;
        if (!lang.empty())
            langFilter += " join Payload p indexed by Payload_String1_TxHash on p.TxHash = tc.Hash and p.String1 = ? ";

        string sql = R"sql(
            select
                t.Id,
                tb.String2,
                sum(tb.Int1) as sumBoost

            from Transactions tb indexed by Transactions_Type_Last_String2_Height
            join Transactions tc indexed by Transactions_Type_Last_String2_Height
                on tc.String2 = tb.String2 and tc.Last = 1 and tc.Type in )sql" + contentTypesWhere + R"sql( and tc.Height > 0
                and tc.String3 is null--?????

            )sql" + langFilter + R"sql(

            join Transactions u indexed by Transactions_Type_Last_String1_Height_Id
                on u.Type in (100) and u.Last = 1 and u.Height > 0 and u.String1 = t.String1

            left join Ratings ur indexed by Ratings_Type_Id_Last_Height
                on ur.Type = 0 and ur.Last = 1 and ur.Id = u.Id

            where tb.Type = 208
                and tb.Last in (0, 1)
                and tb.Height > ?
                and tb.Height <= ?

                -- Do not show posts from users with low reputation
                and ifnull(ur.Value,0) > ?

                )sql";

        if (!tags.empty())
        {
            sql += R"sql(
                and tc.id in (
                    select tm.ContentId
                    from web.Tags tag indexed by Tags_Lang_Value_Id
                    join web.TagsMap tm indexed by TagsMap_TagId_ContentId
                        on tag.Id = tm.TagId
                    where tag.Value in ( )sql" + join(vector<string>(tags.size(), "?"), ",") + R"sql( )
                        )sql" + (!lang.empty() ? " and tag.Lang = ? " : "") + R"sql(
                )
            )sql";
        }

        if (!txidsExcluded.empty()) sql += " and tc.String2 not in ( " + join(vector<string>(txidsExcluded.size(), "?"), ",") + " ) ";
        if (!adrsExcluded.empty()) sql += " and tc.String1 not in ( " + join(vector<string>(adrsExcluded.size(), "?"), ",") + " ) ";
        if (!tagsExcluded.empty())
        {
            sql += R"sql( and tc.Id not in (
                select tmEx.ContentId
                from web.Tags tagEx indexed by Tags_Lang_Value_Id
                join web.TagsMap tmEx indexed by TagsMap_TagId_ContentId
                    on tagEx.Id=tmEx.TagId
                where tagEx.Value in ( )sql" + join(vector<string>(tagsExcluded.size(), "?"), ",") + R"sql( )
                    )sql" + (!lang.empty() ? " and tagEx.Lang = ? " : "") + R"sql(
             ) )sql";
        }

        sql += " group by tb.String2";
        sql += " order by sum(tb.Int1) desc";

        // ---------------------------------------------

        vector<int64_t> ids;

        TryTransactionStep(func, [&]()
        {
            int i = 1;
            auto stmt = SetupSqlStatement(sql);

            for (const auto& contenttype: contentTypes)
                TryBindStatementInt(stmt, i++, contenttype);

            if (!lang.empty()) TryBindStatementText(stmt, i++, lang);

            TryBindStatementInt(stmt, i++, topHeight);
            TryBindStatementInt(stmt, i++, topHeight - cntBlocksForResult);

            TryBindStatementInt(stmt, i++, badReputationLimit);

            if (!tags.empty())
            {
                for (const auto& tag: tags)
                    TryBindStatementText(stmt, i++, tag);

                if (!lang.empty())
                    TryBindStatementText(stmt, i++, lang);
            }

            if (!txidsExcluded.empty())
                for (const auto& extxid: txidsExcluded)
                    TryBindStatementText(stmt, i++, extxid);

            if (!adrsExcluded.empty())
                for (const auto& exadr: adrsExcluded)
                    TryBindStatementText(stmt, i++, exadr);

            if (!tagsExcluded.empty())
            {
                for (const auto& extag: tagsExcluded)
                    TryBindStatementText(stmt, i++, extag);

                if (!lang.empty())
                    TryBindStatementText(stmt, i++, lang);
            }

            // ---------------------------------------------

            while (sqlite3_step(*stmt) == SQLITE_ROW)
            {
                auto[ok0, contentId] = TryGetColumnInt64(*stmt, 0);
                auto[ok1, contentHash] = TryGetColumnString(*stmt, 1);
                auto[ok2, sumBoost] = TryGetColumnInt64(*stmt, 2);
                UniValue boost(UniValue::VOBJ);
                boost.pushKV("id", contentId);
                boost.pushKV("txid", contentHash);
                boost.pushKV("boost", sumBoost);
                result.push_back(boost);
            }

            FinalizeSqlStatement(*stmt);
        });

        // Complete!
        return result;
    }

    // ------------------------------------------------------

    vector<int64_t> WebRpcRepository::GetRandomContentIds(const string& lang, int count, int height)
    {
        vector<int64_t> result;

        auto sql = R"sql(
            select t.Id, t.String1, r.Value, p.String1

            from Transactions t indexed by Transactions_Last_Id_Height

            cross join Transactions u indexed by Transactions_Type_Last_String1_Height_Id
                on u.Type = 100 and u.Last = 1 and u.Height > 0 and u.String1 = t.String1

            cross join Ratings r indexed by Ratings_Type_Id_Last_Value
                on r.Type = 0 and r.Last = 1 and r.Id = u.Id and r.Value > 0

            cross join Payload p indexed by Payload_String1_TxHash
                on p.TxHash = t.Hash and p.String1 = ?

            where t.Last = 1
              and t.Height > 0
              and t.Id in (
                select tr.Id
                from Transactions tr indexed by Transactions_Type_Last_Height_Id
                where tr.Type in (200,201,202)
                  and tr.Last = 1
                  and tr.Height > ?
                order by random()
                limit ?
              )

            order by random()
            limit ?
        )sql";

        TryTransactionStep(__func__, [&]()
        {
            int i = 1;
            auto stmt = SetupSqlStatement(sql);

            TryBindStatementText(stmt, i++, lang);
            TryBindStatementInt(stmt, i++, height);
            TryBindStatementInt(stmt, i++, count * 100);
            TryBindStatementInt(stmt, i++, count);

            while (sqlite3_step(*stmt) == SQLITE_ROW)
            {
                if (auto[ok, value] = TryGetColumnInt64(*stmt, 0); ok) result.push_back(value);
            }

            FinalizeSqlStatement(*stmt);
        });

        return result;
    }

}<|MERGE_RESOLUTION|>--- conflicted
+++ resolved
@@ -2192,8 +2192,6 @@
         return result;
     }
 
-<<<<<<< HEAD
-=======
     vector<UniValue> WebRpcRepository::GetMissedBoosts(const string& address, int height, int count)
     {
         vector<UniValue> result;
@@ -2256,7 +2254,6 @@
         return result;
     }
 
->>>>>>> 7b2566f0
     UniValue WebRpcRepository::SearchLinks(const vector<string>& links, const vector<int>& contentTypes,
         const int nHeight, const int countOut)
     {
