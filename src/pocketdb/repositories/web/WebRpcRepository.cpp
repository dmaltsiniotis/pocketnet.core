--- conflicted
+++ resolved
@@ -3306,24 +3306,12 @@
             langFilter += " cross join Payload p indexed by Payload_String1_TxHash on p.TxHash = t.Hash and p.String1 = ? ";
 
         string sql = R"sql(
-            select t.Id,
-
-            (
-            select count()
-            from Transactions s --indexed by Transactions_Type_Last_String3_Height
-            where s.Type in (204, 205) and s.Last = 1 and s.String3 = t.String2 and s.Height is not null
-                -- exclude commenters blocked by the author of the post
-                and not exists (
-                                select 1
-                                from Transactions b --indexed by Transactions_Type_Last_String1_String2_Height
-                                where b.Type in (305) and b.Last = 1 and b.String1 = t.String1 and b.String2 = s.String1 and b.Height > 0
-                                )
-            ) commentsCount
+            select t.Id
 
             from Transactions t indexed by Transactions_Type_Last_Height_Id
 
-            --cross join Ratings cr indexed by Ratings_Type_Id_Last_Value
-            --    on cr.Type = 2 and cr.Last = 1 and cr.Id = t.Id and cr.Value > 0
+            cross join Ratings cr indexed by Ratings_Type_Id_Last_Value
+                on cr.Type = 2 and cr.Last = 1 and cr.Id = t.Id and cr.Value > 0
 
             )sql" + langFilter + R"sql(
 
@@ -3373,9 +3361,24 @@
              ) )sql";
         }
 
+        // sql += " order by cr.Value desc ";
+        sql +=  R"sql(
+        order by (
+                select count()
+                from Transactions s indexed by Transactions_Type_Last_String3_Height
+                where s.Type in (204, 205) and s.Height is not null and s.String3 = t.String2 and s.Last = 1
+                    -- exclude commenters blocked by the author of the post
+                    and not exists (
+                                    select 1
+                                    from Transactions b indexed by Transactions_Type_Last_String1_Height_Id
+                                    where b.Type in (305) and b.Last = 1 and b.Height > 0 and b.String1 = t.String1 and b.String2 = s.String1
+                                    )
+                ) desc
+        limit ?
+        )sql";
+
         // ---------------------------------------------
 
-        vector<pair<int64_t, int>> idswithcomments;
         vector<int64_t> ids;
 
         TryTransactionStep(func, [&]()
@@ -3422,38 +3425,24 @@
                     TryBindStatementText(stmt, i++, lang);
             }
 
+            TryBindStatementInt(stmt, i++, countOut);
+
             // ---------------------------------------------
 
             while (sqlite3_step(*stmt) == SQLITE_ROW)
             {
                 auto[ok0, contentId] = TryGetColumnInt64(*stmt, 0);
-                auto[ok1, commentsCount] = TryGetColumnInt(*stmt, 1);
-
-                idswithcomments.emplace_back(contentId, commentsCount);
+                ids.push_back(contentId);
             }
 
             FinalizeSqlStatement(*stmt);
         });
 
-        if (!idswithcomments.empty())
-        {
-            std::sort(idswithcomments.begin(), idswithcomments.end(),
-                [] (const auto &x, const auto &y) {return x.second > y.second;});
-
-            std::transform(idswithcomments.begin(), idswithcomments.end(), std::back_inserter(ids),
-                [](decltype(idswithcomments)::value_type const &pair) {
-                    return pair.first;
-                });
-
-            if (ids.size() > countOut)
-                ids = {ids.begin(), ids.begin() + countOut};
-
-            // Get content data
-            if (!ids.empty())
-            {
-                auto contents = GetContentsData(ids, address);
-                result.push_backV(contents);
-            }
+        // Get content data
+        if (!ids.empty())
+        {
+            auto contents = GetContentsData(ids, address);
+            result.push_backV(contents);
         }
 
         // Complete!
@@ -4740,7 +4729,6 @@
         return result;
     };
 
-
     // Choosing predicate for function above based on filters.
     std::function<bool(const ShortTxType&)> _choosePredicate(const std::set<ShortTxType>& filters) {
         if (filters.empty()) {
@@ -4757,26 +4745,9 @@
     static inline auto _constructSelectsBasedOnFilters(
                 const std::set<ShortTxType>& filters,
                 const std::map<ShortTxType, ShortFormSqlEntry<std::shared_ptr<sqlite3_stmt*>&, QueryParams>>& selects,
-<<<<<<< HEAD
                 const std::string& footer, const std::string& separator = "union")
     {
-        // Choosing predicate for function above based on filters.
-        const static auto choosePredicate = [](const std::set<ShortTxType>& filters) -> std::function<bool(const ShortTxType&)> {
-            if (filters.empty()) {
-                // No filters mean that we should perform all selects
-                return [&filters](...) { return true; };
-            } else {
-                // Perform only selects that are specified in filters.
-                return [&filters](const ShortTxType& select) { return filters.find(select) != filters.end(); };
-            }
-        };
-        
-        auto predicate = choosePredicate(filters);
-=======
-                const std::string& footer)
-    {   
         auto predicate = _choosePredicate(filters);
->>>>>>> b7b49914
 
         // Binds that should be performed to constructed query
         std::vector<std::function<void(std::shared_ptr<sqlite3_stmt*>&, int&, QueryParams const&)>> binds;
@@ -5705,7 +5676,7 @@
 
         return reconstructor.GetResult();
     }
-    
+
     std::vector<ShortForm> WebRpcRepository::GetEventsForAddresses(const std::string& address, int64_t heightMax, int64_t heightMin, int64_t blockNumMax, const std::set<ShortTxType>& filters)
     {
         // This is required because we want static bind functors for optimization so parameters can't be captured there 
