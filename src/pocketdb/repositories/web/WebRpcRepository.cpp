// Copyright (c) 2018-2022 The Pocketnet developers
// Distributed under the Apache 2.0 software license, see the accompanying
// https://www.apache.org/licenses/LICENSE-2.0

#include "pocketdb/repositories/web/WebRpcRepository.h"

namespace PocketDb
{
    void WebRpcRepository::Init() {}

    void WebRpcRepository::Destroy() {}

    UniValue WebRpcRepository::GetAddressId(const string& address)
    {
        UniValue result(UniValue::VOBJ);

        string sql = R"sql(
            SELECT String1, Id
            FROM Transactions
            WHERE Type in (100, 101, 102)
              and Height is not null
              and Last = 1
              and String1 = ?
        )sql";

        TryTransactionStep(__func__, [&]()
        {
            auto stmt = SetupSqlStatement(sql);

            TryBindStatementText(stmt, 1, address);

            if (sqlite3_step(*stmt) == SQLITE_ROW)
            {
                if (auto[ok, value] = TryGetColumnString(*stmt, 0); ok) result.pushKV("address", value);
                if (auto[ok, value] = TryGetColumnInt64(*stmt, 1); ok) result.pushKV("id", value);
            }

            FinalizeSqlStatement(*stmt);
        });

        return result;
    }

    UniValue WebRpcRepository::GetAddressId(int64_t id)
    {
        UniValue result(UniValue::VOBJ);

        string sql = R"sql(
            SELECT String1, Id
            FROM Transactions
            WHERE Type in (100, 101, 102)
              and Height is not null
              and Last = 1
              and Id = ?
        )sql";

        TryTransactionStep(__func__, [&]()
        {
            auto stmt = SetupSqlStatement(sql);

            TryBindStatementInt64(stmt, 1, id);

            if (sqlite3_step(*stmt) == SQLITE_ROW)
            {
                if (auto[ok, value] = TryGetColumnString(*stmt, 0); ok) result.pushKV("address", value);
                if (auto[ok, value] = TryGetColumnInt64(*stmt, 1); ok) result.pushKV("id", value);
            }

            FinalizeSqlStatement(*stmt);
        });

        return result;
    }

    UniValue WebRpcRepository::GetUserAddress(const string& name)
    {
        UniValue result(UniValue::VARR);

        auto _name = EscapeValue(name);

        string sql = R"sql(
            select p.String2, u.String1
            from Payload p indexed by Payload_String2_nocase_TxHash
            cross join Transactions u indexed by Transactions_Hash_Height
                on u.Type in (100, 101, 102) and u.Height > 0 and u.Hash = p.TxHash and u.Last = 1
            where p.String2 like ? escape '\'
            limit 1
        )sql";

        TryTransactionStep(__func__, [&]()
        {
            auto stmt = SetupSqlStatement(sql);

            TryBindStatementText(stmt, 1, _name);

            while (sqlite3_step(*stmt) == SQLITE_ROW)
            {
                UniValue record(UniValue::VOBJ);

                if (auto[ok, valueStr] = TryGetColumnString(*stmt, 0); ok) record.pushKV("name", valueStr);
                if (auto[ok, valueStr] = TryGetColumnString(*stmt, 1); ok) record.pushKV("address", valueStr);

                result.push_back(record);
            }

            FinalizeSqlStatement(*stmt);
        });

        return result;
    }

    UniValue WebRpcRepository::GetAddressesRegistrationDates(const vector<string>& addresses)
    {
        auto result = UniValue(UniValue::VARR);

        if (addresses.empty())
            return result;

        string sql = R"sql(
            select u.String1, u.Time, u.Hash
            from Transactions u indexed by Transactions_Type_Last_String1_Height_Id
            where u.Type in (100, 101, 102)
            and u.Last in (0,1)
            and u.String1 in ( )sql" + join(vector<string>(addresses.size(), "?"), ",") + R"sql( )
            and u.Height = (
                select min(uf.Height)
                from Transactions uf indexed by Transactions_Id
                where uf.Id = u.Id
            )
        )sql";

        TryTransactionStep(__func__, [&]()
        {
            auto stmt = SetupSqlStatement(sql);

            for (size_t i = 0; i < addresses.size(); i++)
                TryBindStatementText(stmt, (int) i + 1, addresses[i]);

            while (sqlite3_step(*stmt) == SQLITE_ROW)
            {
                UniValue record(UniValue::VOBJ);

                if (auto[ok, valueStr] = TryGetColumnString(*stmt, 0); ok) record.pushKV("address", valueStr);
                if (auto[ok, valueStr] = TryGetColumnString(*stmt, 1); ok) record.pushKV("time", valueStr);
                if (auto[ok, valueStr] = TryGetColumnString(*stmt, 2); ok) record.pushKV("txid", valueStr);

                result.push_back(record);
            }

            FinalizeSqlStatement(*stmt);
        });

        return result;
    }

    UniValue WebRpcRepository::GetTopAddresses(int count)
    {
        UniValue result(UniValue::VARR);

        auto sql = R"sql(
            select AddressHash, Value
            from Balances indexed by Balances_Last_Value
            where Last = 1
            order by Value desc
            limit ?
        )sql";

        TryTransactionStep(__func__, [&]()
        {
            auto stmt = SetupSqlStatement(sql);
            TryBindStatementInt(stmt, 1, count);

            while (sqlite3_step(*stmt) == SQLITE_ROW)
            {
                UniValue addr(UniValue::VOBJ);
                if (auto[ok, value] = TryGetColumnString(*stmt, 0); ok) addr.pushKV("address", value);
                if (auto[ok, value] = TryGetColumnInt64(*stmt, 1); ok) addr.pushKV("balance", value);
                result.push_back(addr);
            }

            FinalizeSqlStatement(*stmt);
        });

        return result;
    }

    UniValue WebRpcRepository::GetAccountState(const string& address, int heightWindow)
    {
        UniValue result(UniValue::VOBJ);

        string sql = R"sql(
            select
                u.Id as AddressId,
                u.String1 as Address,

                (select count() from Transactions p indexed by Transactions_Type_String1_Height_Time_Int1
                    where p.Type in (200) and p.Hash=p.String2 and p.String1=u.String1 and (p.Height>=? or p.Height isnull)) as PostSpent,

                (select count() from Transactions p indexed by Transactions_Type_String1_Height_Time_Int1
                    where p.Type in (201) and p.Hash=p.String2 and p.String1=u.String1 and (p.Height>=? or p.Height isnull)) as VideoSpent,

                (select count() from Transactions p indexed by Transactions_Type_String1_Height_Time_Int1
                    where p.Type in (202) and p.Hash=p.String2 and p.String1=u.String1 and (p.Height>=? or p.Height isnull)) as ArticleSpent,

                (select count() from Transactions p indexed by Transactions_Type_String1_Height_Time_Int1
                    where p.Type in (204) and p.String1=u.String1 and (p.Height>=? or p.Height isnull)) as CommentSpent,

                (select count() from Transactions p indexed by Transactions_Type_String1_Height_Time_Int1
                    where p.Type in (300) and p.String1=u.String1 and (p.Height>=? or p.Height isnull)) as ScoreSpent,

                (select count() from Transactions p indexed by Transactions_Type_String1_Height_Time_Int1
                    where p.Type in (301) and p.String1=u.String1 and (p.Height>=? or p.Height isnull)) as ScoreCommentSpent,

                (select count() from Transactions p indexed by Transactions_Type_String1_Height_Time_Int1
                    where p.Type in (307) and p.String1=u.String1 and (p.Height>=? or p.Height isnull)) as ComplainSpent,

                (select count() from Transactions p indexed by Transactions_Type_String1_Height_Time_Int1
                    where p.Type in (410) and p.String1=u.String1 and (p.Height>=? or p.Height isnull)) as FlagsSpent

            from Transactions u indexed by Transactions_Type_Last_String1_Height_Id

            where u.Type in (100, 101, 102)
            and u.Height is not null
            and u.String1 = ?
            and u.Last = 1
        )sql";

        TryTransactionStep(__func__, [&]()
        {
            auto stmt = SetupSqlStatement(sql);

            TryBindStatementInt(stmt, 1, heightWindow);
            TryBindStatementInt(stmt, 2, heightWindow);
            TryBindStatementInt(stmt, 3, heightWindow);
            TryBindStatementInt(stmt, 4, heightWindow);
            TryBindStatementInt(stmt, 5, heightWindow);
            TryBindStatementInt(stmt, 6, heightWindow);
            TryBindStatementInt(stmt, 7, heightWindow);
            TryBindStatementInt(stmt, 8, heightWindow);
            TryBindStatementText(stmt, 9, address);

            if (sqlite3_step(*stmt) == SQLITE_ROW)
            {
                int i = 0;
                if (auto[ok, value] = TryGetColumnInt64(*stmt, i++); ok) result.pushKV("address_id", value);
                if (auto[ok, value] = TryGetColumnString(*stmt, i++); ok) result.pushKV("address", value);

                if (auto[ok, value] = TryGetColumnInt64(*stmt, i++); ok) result.pushKV("post_spent", value);
                if (auto[ok, value] = TryGetColumnInt64(*stmt, i++); ok) result.pushKV("video_spent", value);
                if (auto[ok, value] = TryGetColumnInt64(*stmt, i++); ok) result.pushKV("article_spent", value);
                if (auto[ok, value] = TryGetColumnInt64(*stmt, i++); ok) result.pushKV("comment_spent", value);
                if (auto[ok, value] = TryGetColumnInt64(*stmt, i++); ok) result.pushKV("score_spent", value);
                if (auto[ok, value] = TryGetColumnInt64(*stmt, i++); ok) result.pushKV("comment_score_spent", value);
                if (auto[ok, value] = TryGetColumnInt64(*stmt, i++); ok) result.pushKV("complain_spent", value);
                
                if (auto[ok, value] = TryGetColumnInt64(*stmt, i++); ok) result.pushKV("mod_flag_spent", value);
            }

            FinalizeSqlStatement(*stmt);
        });

        return result;
    }

    UniValue WebRpcRepository::GetAccountSetting(const string& address)
    {
        string result;

        string sql = R"sql(
            select p.String1
            from Transactions t indexed by Transactions_Type_Last_String1_Height_Id
            join Payload p on p.TxHash = t.Hash
            where t.Type in (103)
              and t.Last = 1
              and t.Height is not null
              and t.String1 = ?
            limit 1
        )sql";

        TryTransactionStep(__func__, [&]()
        {
            auto stmt = SetupSqlStatement(sql);

            TryBindStatementText(stmt, 1, address);

            while (sqlite3_step(*stmt) == SQLITE_ROW)
            {
                if (auto[ok, value] = TryGetColumnString(*stmt, 0); ok)
                    result = value;
            }

            FinalizeSqlStatement(*stmt);
        });

        return result;
    }

    UniValue WebRpcRepository::GetUserStatistic(const vector<string>& addresses, const int nHeight, const int depth)
    {
        UniValue result(UniValue::VARR);

        if (addresses.empty())
            return  result;

        string addressesWhere = join(vector<string>(addresses.size(), "?"), ",");

        string sql = R"sql(
            select
                u.String1 as Address,

                ifnull((
                  select count(1)
                  from Transactions ru indexed by Transactions_Type_Last_String2_Height
                  where ru.Type in (100)
                    and ru.Last in (0,1)
                    and ru.Height <= ?
                    and ru.Height > ?
                    and ru.String2 = u.String1
                    and ru.ROWID = (
                      select min(ru1.ROWID)
                      from Transactions ru1 indexed by Transactions_Id
                      where ru1.Id = ru.Id
                      limit 1
                    )
                  ),0) as ReferralsCountHist

            from Transactions u indexed by Transactions_Type_Last_String1_Height_Id
            where u.Type in (100)
            and u.Height is not null
            and u.String1 in ( )sql" + addressesWhere + R"sql( )
            and u.Last = 1
        )sql";

        TryTransactionStep(__func__, [&]()
        {
            auto stmt = SetupSqlStatement(sql);

            int i = 1;
            TryBindStatementInt(stmt, i++, nHeight);
            TryBindStatementInt(stmt, i++, nHeight - depth);
            for (const auto& address: addresses)
                TryBindStatementText(stmt, i++, address);

            if (sqlite3_step(*stmt) == SQLITE_ROW)
            {
                UniValue record(UniValue::VOBJ);
                auto[ok0, address] = TryGetColumnString(*stmt, 0);
                auto[ok1, ReferralsCountHist] = TryGetColumnInt(*stmt, 1);

                record.pushKV("address", address);
                record.pushKV("histreferals", ReferralsCountHist);
                result.push_back(record);
            }

            FinalizeSqlStatement(*stmt);
        });

        return result;
    }

    vector<tuple<string, int64_t, UniValue>> WebRpcRepository::GetAccountProfiles(
        const vector<string>& addresses,
        const vector<int64_t>& ids,
        bool shortForm,
        int firstFlagsDepth)
    {
        vector<tuple<string, int64_t, UniValue>> result{};

        if (addresses.empty() && ids.empty())
            return result;
        
        string where;
        if (!addresses.empty())
            where += " and u.String1 in (" + join(vector<string>(addresses.size(), "?"), ",") + ") ";
        if (!ids.empty())
            where += " and u.Id in (" + join(vector<string>(ids.size(), "?"), ",") + ") ";

        string fullProfileSql = "";
        if (!shortForm)
        {
            fullProfileSql = R"sql(

                , (
                    select json_group_array(json_object('adddress', subs.String2, 'private', case when subs.Type == 303 then 'true' else 'false' end))
                    from Transactions subs indexed by Transactions_Type_Last_String1_Height_Id
                    where subs.Type in (302,303) and subs.Height is not null and subs.Last = 1 and subs.String1 = u.String1
                ) as Subscribes
                
                , (
                    select json_group_array(subs.String1)
                    from Transactions subs indexed by Transactions_Type_Last_String2_Height
                    where subs.Type in (302,303) and subs.Height is not null and subs.Last = 1 and subs.String2 = u.String1
                ) as Subscribers

                , (
                    select json_group_array(blck.String2)
                    from Transactions blck indexed by Transactions_Type_Last_String1_Height_Id
                    where blck.Type in (305) and blck.Height is not null and blck.Last = 1 and blck.String1 = u.String1
                ) as Blockings

                , ifnull((
                  select count(1)
                  from Transactions ru indexed by Transactions_Type_Last_String2_Height
                  where ru.Type in (100)
                    and ru.Last in (0,1)
                    and ru.String2 = u.String1
                    and ru.Height > 0
                    and ru.ROWID = (
                      select min(ru1.ROWID)
                      from Transactions ru1 indexed by Transactions_Id
                      where ru1.Id = ru.Id
                      limit 1
                    )
                ),0) as ReferralsCount

<<<<<<< HEAD
                , u.Hash as AccountHash

=======
>>>>>>> 625b615d
            )sql";
        }

        string sql = R"sql(
            select
                  u.Hash as AccountHash
                , u.String1 as Address
                , u.Id
                , p.String2 as Name
                , p.String3 as Avatar
                , p.String7 as Donations
                , ifnull(u.String2,'') as Referrer

                , ifnull((
                    select count()
                    from Transactions po indexed by Transactions_Type_Last_String1_Height_Id
                    where po.Type in (200,201,202) and po.Last = 1 and po.Height > 0 and po.String1 = u.String1)
                ,0) as PostsCount

                , ifnull((
                    select count()
                    from Transactions po indexed by Transactions_Type_Last_String1_Height_Id
                    where po.Type in (207) and po.Last = 1 and po.Height > 0 and po.String1 = u.String1)
                ,0) as DelCount

                , ifnull((
                    select r.Value
                    from Ratings r indexed by Ratings_Type_Id_Last_Height
                    where r.Type=0 and r.Id=u.Id and r.Last=1)
                ,0) as Reputation

                , (
                    select count(*)
                    from Transactions subs indexed by Transactions_Type_Last_String1_Height_Id
                    where subs.Type in (302,303) and subs.Height > 0 and subs.Last = 1 and subs.String1 = u.String1
                ) as SubscribesCount

                , (
                    select count(*)
                    from Transactions subs indexed by Transactions_Type_Last_String2_Height
                    where subs.Type in (302,303) and subs.Height > 0 and subs.Last = 1 and subs.String2 = u.String1
                ) as SubscribersCount

                , (
                    select count(*)
                    from Transactions subs indexed by Transactions_Type_Last_String1_Height_Id
                    where subs.Type in (305) and subs.Height > 0 and subs.Last = 1 and subs.String1 = u.String1
                ) as BlockingsCount

                , (
                    select count(*)
                    from Ratings lkr indexed by Ratings_Type_Id_Last_Height
                    where lkr.Type = 1 and lkr.Id = u.Id
                ) as Likers

                , p.String6 as Pubkey
                , p.String4 as About
                , p.String1 as Lang
                , p.String5 as Url
                , u.Time

                , (
                    select reg.Time
                    from Transactions reg indexed by Transactions_Id
                    where reg.Id=u.Id and reg.Height is not null order by reg.Height asc limit 1
                ) as RegistrationDate

                , (
                    select json_group_object(gr.Type, gr.Cnt)
                    from (
                      select (f.Int1)Type, (count())Cnt
                      from Transactions f indexed by Transactions_Type_Last_String3_Height
                      where f.Type in ( 410 )
                        and f.Last = 0
                        and f.String3 = u.String1
                        and f.Height > 0
                      group by f.Int1
                    )gr
                ) as FlagsJson

<<<<<<< HEAD
=======
                , (
                    select json_group_object(gr.Type, gr.Cnt)
                    from (
                      select (f.Int1)Type, (count())Cnt
                      from Transactions f indexed by Transactions_Type_Last_String3_Height
                      cross join (
                        select min(fp.Height)minHeight
                        from Transactions fp
                        where fp.Type in (200,201,202)
                          and fp.String1 = u.String1
                          and fp.Hash = fp.String2
                          and fp.Last in (0, 1)
                          and fp.Height > 0
                      )fp
                      where f.Type in (410)
                        and f.Last = 0
                        and f.String3 = u.String1
                        and f.Height >= fp.minHeight
                        and f.Height <= (fp.minHeight + ?)
                        group by f.Int1
                    )gr
                ) as FirstFlagsCount

>>>>>>> 625b615d
                )sql" + fullProfileSql + R"sql(

            from Transactions u indexed by Transactions_Type_Last_String1_Height_Id
            cross join Payload p on p.TxHash=u.Hash

            where u.Type in (100,101,102)
              and u.Last = 1
              and u.Height is not null
              )sql" + where + R"sql(
        )sql";

        TryTransactionStep(__func__, [&]()
        {
            auto stmt = SetupSqlStatement(sql);

            // Bind parameters
            int i = 1;
            TryBindStatementInt(stmt, i++, firstFlagsDepth * 1440);
            for (const string& address : addresses)
                TryBindStatementText(stmt, i++, address);
            for (int64_t id : ids)
                TryBindStatementInt64(stmt, i++, id);

            // Fetch data
            while (sqlite3_step(*stmt) == SQLITE_ROW)
            {
<<<<<<< HEAD
                int i = 0;
                auto[ok0, address] = TryGetColumnString(*stmt, i++);
                auto[ok2, id] = TryGetColumnInt64(*stmt, i++);

=======
>>>>>>> 625b615d
                UniValue record(UniValue::VOBJ);

                int i = 0;
                auto[ok0, hash] = TryGetColumnString(*stmt, i++);
                auto[ok1, address] = TryGetColumnString(*stmt, i++);
                auto[ok2, id] = TryGetColumnInt64(*stmt, i++);

                record.pushKV("hash", hash);
                record.pushKV("address", address);
                record.pushKV("id", id);
                if (IsDeveloper(address)) record.pushKV("dev", true);

                if (auto[ok, value] = TryGetColumnString(*stmt, i++); ok) record.pushKV("name", value);
                if (auto[ok, value] = TryGetColumnString(*stmt, i++); ok) record.pushKV("i", value);
                if (auto[ok, value] = TryGetColumnString(*stmt, i++); ok) record.pushKV("b", value);
                if (auto[ok, value] = TryGetColumnString(*stmt, i++); ok) record.pushKV("r", value);
                if (auto[ok, value] = TryGetColumnInt(*stmt, i++); ok) record.pushKV("postcnt", value);
                if (auto[ok, value] = TryGetColumnInt(*stmt, i++); ok) record.pushKV("dltdcnt", value);
                if (auto[ok, value] = TryGetColumnInt(*stmt, i++); ok) record.pushKV("reputation", value / 10.0);
                if (auto[ok, value] = TryGetColumnInt(*stmt, i++); ok) record.pushKV("subscribes_count", value);
                if (auto[ok, value] = TryGetColumnInt(*stmt, i++); ok) record.pushKV("subscribers_count", value);
                if (auto[ok, value] = TryGetColumnInt(*stmt, i++); ok) record.pushKV("blockings_count", value);
                if (auto[ok, value] = TryGetColumnInt(*stmt, i++); ok) record.pushKV("likers_count", value);
                if (auto[ok, value] = TryGetColumnString(*stmt, i++); ok) record.pushKV("k", value);
                if (auto[ok, value] = TryGetColumnString(*stmt, i++); ok) record.pushKV("a", value);
                if (auto[ok, value] = TryGetColumnString(*stmt, i++); ok) record.pushKV("l", value);
                if (auto[ok, value] = TryGetColumnString(*stmt, i++); ok) record.pushKV("s", value);
                if (auto[ok, value] = TryGetColumnInt64(*stmt, i++); ok) record.pushKV("update", value);
                if (auto[ok, value] = TryGetColumnInt64(*stmt, i++); ok) record.pushKV("regdate", value);

                if (auto[ok, value] = TryGetColumnString(*stmt, i++); ok)
                {
                    UniValue flags(UniValue::VOBJ);
                    flags.read(value);
                    record.pushKV("flags", flags);
                }
<<<<<<< HEAD
=======

                if (auto[ok, value] = TryGetColumnString(*stmt, i++); ok)
                {
                    UniValue flags(UniValue::VOBJ);
                    flags.read(value);
                    record.pushKV("firstFlags", flags);
                }
>>>>>>> 625b615d

                if (!shortForm)
                {
                    
                    if (auto[ok, value] = TryGetColumnString(*stmt, i++); ok)
                    {
                        UniValue subscribes(UniValue::VARR);
                        subscribes.read(value);
                        record.pushKV("subscribes", subscribes);
                    }

                    if (auto[ok, value] = TryGetColumnString(*stmt, i++); ok)
                    {
                        UniValue subscribes(UniValue::VARR);
                        subscribes.read(value);
                        record.pushKV("subscribers", subscribes);
                    }

                    if (auto[ok, value] = TryGetColumnString(*stmt, i++); ok)
                    {
                        UniValue subscribes(UniValue::VARR);
                        subscribes.read(value);
                        record.pushKV("blocking", subscribes);
                    }
                    
                    if (auto[ok, value] = TryGetColumnInt(*stmt, i++); ok) record.pushKV("rc", value);
<<<<<<< HEAD
                    if (auto[ok, value] = TryGetColumnString(*stmt, i++); ok) record.pushKV("hash", value);
=======
>>>>>>> 625b615d
                }

                result.emplace_back(address, id, record);
            }

            FinalizeSqlStatement(*stmt);
        });

        return result;
    }

    map<string, UniValue> WebRpcRepository::GetAccountProfiles(const vector<string>& addresses, bool shortForm, int firstFlagsDepth)
    {
        map<string, UniValue> result{};

        auto _result = GetAccountProfiles(addresses, {}, shortForm, firstFlagsDepth);
        for (const auto[address, id, record] : _result)
            result.insert_or_assign(address, record);

        return result;
    }

    map<int64_t, UniValue> WebRpcRepository::GetAccountProfiles(const vector<int64_t>& ids, bool shortForm, int firstFlagsDepth)
    {
        map<int64_t, UniValue> result{};

        auto _result = GetAccountProfiles({}, ids, shortForm, firstFlagsDepth);
        for (const auto[address, id, record] : _result)
            result.insert_or_assign(id, record);

        return result;
    }

    UniValue WebRpcRepository::GetLastComments(int count, int height, const string& lang)
    {
        auto func = __func__;
        auto result = UniValue(UniValue::VARR);

        auto sql = R"sql(
            select
              c.String2   as CommentTxHash,
              p.String2   as ContentTxHash,
              c.String1   as CommentAddress,
              c.Time      as CommentTime,
              c.Height    as CommentHeight,
              pc.String1  as CommentMessage,
              c.String4   as CommentParent,
              c.String5   as CommentAnswer,

              (
                select count(1)
                from Transactions sc indexed by Transactions_Type_Last_String2_Height
                where sc.Type = 301 and sc.Last in (0,1) and sc.Height > 0 and sc.String2 = c.String2 and sc.Int1 = 1
              ) as ScoreUp,

              (
                select count(1)
                from Transactions sc indexed by Transactions_Type_Last_String2_Height
                where sc.Type = 301 and sc.Last in (0,1) and sc.Height > 0 and sc.String2 = c.String2 and sc.Int1 = -1
              ) as ScoreDown,

              rc.Value    as CommentRating,

              (case when c.Hash != c.String2 then 1 else 0 end) as CommentEdit,

              (
                  select o.Value
                  from TxOutputs o indexed by TxOutputs_TxHash_AddressHash_Value
                  where o.TxHash = c.Hash and o.AddressHash = p.String1 and o.AddressHash != c.String1
              ) as Donate

            from Transactions c indexed by Transactions_Height_Id

            cross join Transactions p indexed by Transactions_Type_Last_String2_Height
              on p.Type in (200,201,202) and p.Last = 1 and p.Height > 0 and p.String2 = c.String3

            cross join Payload pp indexed by Payload_String1_TxHash
              on pp.TxHash = p.Hash and pp.String1 = ?

            cross join Payload pc
              on pc.TxHash = c.Hash

            cross join Ratings rc indexed by Ratings_Type_Id_Last_Value
              on rc.Type = 3 and rc.Last = 1 and rc.Id = c.Id and rc.Value >= 0

            where c.Type in (204,205)
              and c.Last = 1
              and c.Height > (? - 600)

              and not exists (
                select 1
                from Transactions b indexed by Transactions_Type_Last_String1_Height_Id
                where b.Type in (305)
                  and b.Last = 1
                  and b.Height > 0
                  and b.String1 = p.String1
                  and b.String2 = c.String1
              )

            order by c.Height desc
            limit ?
        )sql";

        TryTransactionStep(func, [&]()
        {
            int i = 1;
            auto stmt = SetupSqlStatement(sql);

            TryBindStatementText(stmt, i++, lang);
            TryBindStatementInt(stmt, i++, height);
            TryBindStatementInt(stmt, i++, count);

            while (sqlite3_step(*stmt) == SQLITE_ROW)
            {
                UniValue record(UniValue::VOBJ);

                if (auto[ok, value] = TryGetColumnString(*stmt, 0); ok) record.pushKV("id", value);
                if (auto[ok, value] = TryGetColumnString(*stmt, 1); ok) record.pushKV("postid", value);
                if (auto[ok, value] = TryGetColumnString(*stmt, 2); ok) record.pushKV("address", value);
                if (auto[ok, value] = TryGetColumnString(*stmt, 3); ok)
                {
                    record.pushKV("time", value);
                    record.pushKV("timeUpd", value);
                }
                if (auto[ok, value] = TryGetColumnString(*stmt, 4); ok) record.pushKV("block", value);
                if (auto[ok, value] = TryGetColumnString(*stmt, 5); ok) record.pushKV("msg", value);
                if (auto[ok, value] = TryGetColumnString(*stmt, 6); ok) record.pushKV("parentid", value);
                if (auto[ok, value] = TryGetColumnString(*stmt, 7); ok) record.pushKV("answerid", value);
                if (auto[ok, value] = TryGetColumnString(*stmt, 8); ok) record.pushKV("scoreUp", value);
                if (auto[ok, value] = TryGetColumnString(*stmt, 9); ok) record.pushKV("scoreDown", value);
                if (auto[ok, value] = TryGetColumnString(*stmt, 10); ok) record.pushKV("reputation", value);
                if (auto[ok, value] = TryGetColumnInt(*stmt, 11); ok) record.pushKV("edit", value == 1);
                if (auto[ok, value] = TryGetColumnString(*stmt, 12); ok)
                {
                    record.pushKV("donation", "true");
                    record.pushKV("amount", value);
                }

                result.push_back(record);
            }

            FinalizeSqlStatement(*stmt);
        });

        return result;
    }

    map<int64_t, UniValue> WebRpcRepository::GetLastComments(const vector<int64_t>& ids, const string& address)
    {
        auto func = __func__;
        map<int64_t, UniValue> result;

        string sql = R"sql(
            select
                cmnt.contentId,
                cmnt.commentId,
                c.Type,
                c.String2 as RootTxHash,
                c.String3 as PostTxHash,
                c.String1 as AddressHash,
                (select corig.Time from Transactions corig where corig.Hash = c.String2)Time,
                c.Time as TimeUpdate,
                c.Height,
                (select p.String1 from Payload p where p.TxHash = c.Hash)Message,
                c.String4 as ParentTxHash,
                c.String5 as AnswerTxHash,

                (select count(1) from Transactions sc indexed by Transactions_Type_Last_String2_Height
                    where sc.Type=301 and sc.Last in (0,1) and sc.Height is not null and sc.String2 = c.Hash and sc.Int1 = 1) as ScoreUp,

                (select count(1) from Transactions sc indexed by Transactions_Type_Last_String2_Height
                    where sc.Type=301 and sc.Last in (0,1) and sc.Height is not null and sc.String2 = c.Hash and sc.Int1 = -1) as ScoreDown,

                (select r.Value from Ratings r indexed by Ratings_Type_Id_Last_Height
                    where r.Id = c.Id AND r.Type=3 and r.Last=1) as Reputation,

                (select count(*) from Transactions ch indexed by Transactions_Type_Last_String4_Height
                    where ch.Type in (204,205,206) and ch.Last = 1 and ch.Height is not null and ch.String4 = c.String2) as ChildrensCount,

                ifnull((select scr.Int1 from Transactions scr indexed by Transactions_Type_Last_String1_String2_Height
                    where scr.Type = 301 and scr.Last in (0,1) and scr.Height is not null and scr.String1 = ? and scr.String2 = c.String2),0) as MyScore,

                (
                    select o.Value
                    from TxOutputs o indexed by TxOutputs_TxHash_AddressHash_Value
                    where o.TxHash = c.Hash and o.AddressHash = cmnt.ContentAddressHash and o.AddressHash != c.String1
                ) as Donate

            from (
                select

                    (t.Id)contentId,
                    (t.String1)ContentAddressHash,

                    -- Last comment for content record
                    (
                        select c1.Id
                        
                        from Transactions c1 indexed by Transactions_Type_Last_String3_Height

                        left join TxOutputs o indexed by TxOutputs_TxHash_AddressHash_Value
                            on o.TxHash = c1.Hash and o.AddressHash = t.String1 and o.AddressHash != c1.String1 and o.Value > ?

                        where c1.Type in (204, 205)
                          and c1.Last = 1
                          and c1.Height is not null
                          and c1.String3 = t.String2
                          and c1.String4 is null

                          -- exclude commenters blocked by the author of the post 
                          and not exists (
                            select 1
                            from Transactions b indexed by Transactions_Type_Last_String1_Height_Id
                            where b.Type in (305)
                              and b.Last = 1
                              and b.Height > 0
                              and b.String1 = t.String1
                              and b.String2 = c1.String1
                          )

                        order by o.Value desc, c1.Id desc
                        limit 1
                    )commentId

                from Transactions t indexed by Transactions_Last_Id_Height

                where t.Type in (200,201,202,207)
                    and t.Last = 1
                    and t.Height is not null
                    and t.Id in ( )sql" + join(vector<string>(ids.size(), "?"), ",") + R"sql( )

            ) cmnt

            join Transactions c indexed by Transactions_Last_Id_Height
                on c.Type in (204,205) and c.Last = 1 and c.Height is not null and c.Id = cmnt.commentId
        )sql";

        TryTransactionStep(func, [&]()
        {
            auto stmt = SetupSqlStatement(sql);
            int i = 1;

            TryBindStatementText(stmt, i++, address);
            TryBindStatementInt64(stmt, i++, (int64_t)(0.5 * COIN));
            for (int64_t id : ids)
                TryBindStatementInt64(stmt, i++, id);

            // ---------------------------
            while (sqlite3_step(*stmt) == SQLITE_ROW)
            {
                UniValue record(UniValue::VOBJ);

                auto[okContentId, contentId] = TryGetColumnInt(*stmt, 0);
                auto[okCommentId, commentId] = TryGetColumnInt(*stmt, 1);
                auto[okType, txType] = TryGetColumnInt(*stmt, 2);
                auto[okRoot, rootTxHash] = TryGetColumnString(*stmt, 3);

                record.pushKV("id", rootTxHash);
                record.pushKV("cid", commentId);
                record.pushKV("edit", (TxType)txType == CONTENT_COMMENT_EDIT);
                record.pushKV("deleted", (TxType)txType == CONTENT_COMMENT_DELETE);

                if (auto[ok, value] = TryGetColumnString(*stmt, 4); ok) record.pushKV("postid", value);
                if (auto[ok, value] = TryGetColumnString(*stmt, 5); ok) record.pushKV("address", value);
                if (auto[ok, value] = TryGetColumnString(*stmt, 6); ok) record.pushKV("time", value);
                if (auto[ok, value] = TryGetColumnString(*stmt, 7); ok) record.pushKV("timeUpd", value);
                if (auto[ok, value] = TryGetColumnString(*stmt, 8); ok) record.pushKV("block", value);
                if (auto[ok, value] = TryGetColumnString(*stmt, 9); ok) record.pushKV("msg", value);
                if (auto[ok, value] = TryGetColumnString(*stmt, 10); ok) record.pushKV("parentid", value);
                if (auto[ok, value] = TryGetColumnString(*stmt, 11); ok) record.pushKV("answerid", value);
                if (auto[ok, value] = TryGetColumnString(*stmt, 12); ok) record.pushKV("scoreUp", value);
                if (auto[ok, value] = TryGetColumnString(*stmt, 13); ok) record.pushKV("scoreDown", value);
                if (auto[ok, value] = TryGetColumnString(*stmt, 14); ok) record.pushKV("reputation", value);
                if (auto[ok, value] = TryGetColumnString(*stmt, 15); ok) record.pushKV("children", value);
                if (auto[ok, value] = TryGetColumnInt(*stmt, 16); ok) record.pushKV("myScore", value);
                if (auto[ok, value] = TryGetColumnString(*stmt, 17); ok)
                {
                    record.pushKV("donation", "true");
                    record.pushKV("amount", value);
                }
                                
                result.emplace(contentId, record);
            }

            FinalizeSqlStatement(*stmt);
        });

        return result;
    }

    UniValue WebRpcRepository::GetCommentsByPost(const string& postHash, const string& parentHash, const string& addressHash)
    {
        auto func = __func__;
        auto result = UniValue(UniValue::VARR);

        string parentWhere = " and c.String4 is null ";
        if (!parentHash.empty())
            parentWhere = " and c.String4 = ? ";

        auto sql = R"sql(
            select

                c.Type,
                c.Hash,
                c.String2 as RootTxHash,
                c.String3 as PostTxHash,
                c.String1 as AddressHash,
                r.Time AS RootTime,
                c.Time,
                c.Height,
                pl.String1 AS Msg,
                c.String4 as ParentTxHash,
                c.String5 as AnswerTxHash,

                (select count(1) from Transactions sc indexed by Transactions_Type_Last_String2_Height
                    where sc.Type=301 and sc.Height is not null and sc.String2 = c.String2 and sc.Int1 = 1 and sc.Last in (0,1)) as ScoreUp,

                (select count(1) from Transactions sc indexed by Transactions_Type_Last_String2_Height
                    where sc.Type=301 and sc.Height is not null and sc.String2 = c.String2 and sc.Int1 = -1 and sc.Last in (0,1)) as ScoreDown,

                (select r.Value from Ratings r indexed by Ratings_Type_Id_Last_Height
                    where r.Id=c.Id and r.Type=3 and r.Last=1) as Reputation,

                sc.Int1 as MyScore,

                (
                    select count(1)
                    from Transactions s indexed by Transactions_Type_Last_String4_Height
                    where s.Type in (204, 205)
                      and s.Height is not null
                      and s.String4 = c.String2
                      and s.Last = 1
                      -- exclude commenters blocked by the author of the post
                      and not exists (
                        select 1
                        from Transactions b indexed by Transactions_Type_Last_String1_Height_Id
                        where b.Type in (305)
                            and b.Last = 1
                            and b.Height > 0
                            and b.String1 = t.String1
                            and b.String2 = s.String1
                      )
                ) AS ChildrenCount,

                o.Value as Donate

            from Transactions c indexed by Transactions_Type_Last_String3_Height

            join Transactions r ON c.String2 = r.Hash

            join Payload pl ON pl.TxHash = c.Hash

            join Transactions t indexed by Transactions_Type_Last_String2_Height
                on t.Type in (200,201,202) and t.Last = 1 and t.Height is not null and t.String2 = c.String3

            left join Transactions sc indexed by Transactions_Type_String1_String2_Height
                on sc.Type in (301) and sc.Height is not null and sc.String2 = c.String2 and sc.String1 = ?

            left join TxOutputs o indexed by TxOutputs_TxHash_AddressHash_Value
                on o.TxHash = c.Hash and o.AddressHash = t.String1 and o.AddressHash != c.String1

            where c.Type in (204, 205, 206)
                and c.Height is not null
                and c.Last = 1
                and c.String3 = ?
                -- exclude commenters blocked by the author of the post
                and not exists (
                  select 1
                  from Transactions b indexed by Transactions_Type_Last_String1_Height_Id
                  where b.Type in (305)
                    and b.Last = 1
                    and b.Height > 0
                    and b.String1 = t.String1
                    and b.String2 = c.String1
                )
                )sql" + parentWhere + R"sql(
        )sql";

        TryTransactionStep(func, [&]()
        {
            auto stmt = SetupSqlStatement(sql);
            int i = 1;
            TryBindStatementText(stmt, i++, addressHash);
            TryBindStatementText(stmt, i++, postHash);
            if (!parentHash.empty())
                TryBindStatementText(stmt, i++, parentHash);

            while (sqlite3_step(*stmt) == SQLITE_ROW)
            {
                UniValue record(UniValue::VOBJ);

                //auto[ok0, txHash] = TryGetColumnString(stmt, 1);
                auto[ok1, rootTxHash] = TryGetColumnString(*stmt, 2);
                record.pushKV("id", rootTxHash);

                if (auto[ok, value] = TryGetColumnString(*stmt, 3); ok)
                    record.pushKV("postid", value);

                if (auto[ok, value] = TryGetColumnString(*stmt, 4); ok) record.pushKV("address", value);
                if (auto[ok, value] = TryGetColumnString(*stmt, 5); ok) record.pushKV("time", value);
                if (auto[ok, value] = TryGetColumnString(*stmt, 6); ok) record.pushKV("timeUpd", value);
                if (auto[ok, value] = TryGetColumnString(*stmt, 7); ok) record.pushKV("block", value);
                if (auto[ok, value] = TryGetColumnString(*stmt, 8); ok) record.pushKV("msg", value);
                if (auto[ok, value] = TryGetColumnString(*stmt, 9); ok) record.pushKV("parentid", value);
                if (auto[ok, value] = TryGetColumnString(*stmt, 10); ok) record.pushKV("answerid", value);
                if (auto[ok, value] = TryGetColumnString(*stmt, 11); ok) record.pushKV("scoreUp", value);
                if (auto[ok, value] = TryGetColumnString(*stmt, 12); ok) record.pushKV("scoreDown", value);
                if (auto[ok, value] = TryGetColumnString(*stmt, 13); ok) record.pushKV("reputation", value);
                if (auto[ok, value] = TryGetColumnString(*stmt, 14); ok) record.pushKV("myScore", value);
                if (auto[ok, value] = TryGetColumnString(*stmt, 15); ok) record.pushKV("children", value);

                if (auto[ok, value] = TryGetColumnString(*stmt, 16); ok)
                {
                    record.pushKV("amount", value);
                    record.pushKV("donation", "true");
                }

                if (auto[ok, value] = TryGetColumnInt(*stmt, 0); ok)
                {
                    switch (static_cast<TxType>(value))
                    {
                        case PocketTx::CONTENT_COMMENT:
                            record.pushKV("deleted", false);
                            record.pushKV("edit", false);
                            break;
                        case PocketTx::CONTENT_COMMENT_EDIT:
                            record.pushKV("deleted", false);
                            record.pushKV("edit", true);
                            break;
                        case PocketTx::CONTENT_COMMENT_DELETE:
                            record.pushKV("deleted", true);
                            record.pushKV("edit", true);
                            break;
                        default:
                            break;
                    }
                }

                result.push_back(record);
            }

            FinalizeSqlStatement(*stmt);
        });

        return result;
    }

    UniValue WebRpcRepository::GetCommentsByHashes(const vector<string>& cmntHashes, const string& addressHash)
    {
        auto result = UniValue(UniValue::VARR);

        if (cmntHashes.empty())
            return result;

        auto sql = R"sql(
            select

                c.Type,
                c.Hash,
                c.String2 as RootTxHash,
                c.String3 as PostTxHash,
                c.String1 as AddressHash,
                r.Time AS RootTime,
                c.Time,
                c.Height,
                pl.String1 AS Msg,
                c.String4 as ParentTxHash,
                c.String5 as AnswerTxHash,

                (select count(1) from Transactions sc indexed by Transactions_Type_Last_String2_Height
                    where sc.Type=301 and sc.Height is not null and sc.String2 = c.String2 and sc.Int1 = 1 and sc.Last in (0,1)) as ScoreUp,

                (select count(1) from Transactions sc indexed by Transactions_Type_Last_String2_Height
                    where sc.Type=301 and sc.Height is not null and sc.String2 = c.String2 and sc.Int1 = -1 and sc.Last in (0,1)) as ScoreDown,

                (select r.Value from Ratings r indexed by Ratings_Type_Id_Last_Height
                    where r.Id=c.Id and r.Type=3 and r.Last=1) as Reputation,

                sc.Int1 as MyScore,

                (
                    select count(1)
                    from Transactions s indexed by Transactions_Type_Last_String4_Height
                    where s.Type in (204, 205)
                      and s.Height is not null
                      and s.String4 = c.String2
                      and s.Last = 1
                      -- exclude commenters blocked by the author of the post
                      and not exists (
                        select 1
                        from Transactions b indexed by Transactions_Type_Last_String1_Height_Id
                        where b.Type in (305)
                            and b.Last = 1
                            and b.Height > 0
                            and b.String1 = t.String1
                            and b.String2 = s.String1
                      )
                ) AS ChildrenCount,

                o.Value as Donate,

                (
                    select 1 from Transactions b  indexed by Transactions_Type_Last_String1_Height_Id
                    where b.Type in (305) and b.Last = 1 and b.Height is not null and b.String1 = t.String1 and b.String2 = c.String1
                    limit 1
                )Blocked

            from Transactions c indexed by Transactions_Type_Last_String2_Height

            join Transactions r ON c.String2 = r.Hash

            join Payload pl ON pl.TxHash = c.Hash

            join Transactions t indexed by Transactions_Type_Last_String2_Height
                on t.Type in (200,201,202) and t.Last = 1 and t.Height is not null and t.String2 = c.String3

            left join Transactions sc indexed by Transactions_Type_String1_String2_Height
                on sc.Type in (301) and sc.Height is not null and sc.String2 = c.String2 and sc.String1 = ?

            left join TxOutputs o indexed by TxOutputs_TxHash_AddressHash_Value
                on o.TxHash = c.Hash and o.AddressHash = t.String1 and o.AddressHash != c.String1

            where c.Type in (204, 205, 206)
                and c.Height is not null
                and c.Last = 1
                and c.String2 in ( )sql" + join(vector<string>(cmntHashes.size(), "?"), ",") + R"sql( )

        )sql";

        TryTransactionStep(__func__, [&]()
        {
            auto stmt = SetupSqlStatement(sql);
            int i = 1;
            TryBindStatementText(stmt, i++, addressHash);
            for (const string& cmntHash : cmntHashes)
                TryBindStatementText(stmt, i++, cmntHash);

            while (sqlite3_step(*stmt) == SQLITE_ROW)
            {
                UniValue record(UniValue::VOBJ);

                //auto[ok0, txHash] = TryGetColumnString(stmt, 1);
                auto[ok1, rootTxHash] = TryGetColumnString(*stmt, 2);
                record.pushKV("id", rootTxHash);

                if (auto[ok, value] = TryGetColumnString(*stmt, 3); ok)
                    record.pushKV("postid", value);

                if (auto[ok, value] = TryGetColumnString(*stmt, 4); ok) record.pushKV("address", value);
                if (auto[ok, value] = TryGetColumnString(*stmt, 5); ok) record.pushKV("time", value);
                if (auto[ok, value] = TryGetColumnString(*stmt, 6); ok) record.pushKV("timeUpd", value);
                if (auto[ok, value] = TryGetColumnString(*stmt, 7); ok) record.pushKV("block", value);
                if (auto[ok, value] = TryGetColumnString(*stmt, 8); ok) record.pushKV("msg", value);
                if (auto[ok, value] = TryGetColumnString(*stmt, 9); ok) record.pushKV("parentid", value);
                if (auto[ok, value] = TryGetColumnString(*stmt, 10); ok) record.pushKV("answerid", value);
                if (auto[ok, value] = TryGetColumnString(*stmt, 11); ok) record.pushKV("scoreUp", value);
                if (auto[ok, value] = TryGetColumnString(*stmt, 12); ok) record.pushKV("scoreDown", value);
                if (auto[ok, value] = TryGetColumnString(*stmt, 13); ok) record.pushKV("reputation", value);
                if (auto[ok, value] = TryGetColumnString(*stmt, 14); ok) record.pushKV("myScore", value);
                if (auto[ok, value] = TryGetColumnString(*stmt, 15); ok) record.pushKV("children", value);

                if (auto[ok, value] = TryGetColumnString(*stmt, 16); ok)
                {
                    record.pushKV("amount", value);
                    record.pushKV("donation", "true");
                }

                if (auto[ok, value] = TryGetColumnInt(*stmt, 17); ok && value > 0) record.pushKV("blck", 1);

                if (auto[ok, value] = TryGetColumnInt(*stmt, 0); ok)
                {
                    switch (static_cast<TxType>(value))
                    {
                        case PocketTx::CONTENT_COMMENT:
                            record.pushKV("deleted", false);
                            record.pushKV("edit", false);
                            break;
                        case PocketTx::CONTENT_COMMENT_EDIT:
                            record.pushKV("deleted", false);
                            record.pushKV("edit", true);
                            break;
                        case PocketTx::CONTENT_COMMENT_DELETE:
                            record.pushKV("deleted", true);
                            record.pushKV("edit", true);
                            break;
                        default:
                            break;
                    }
                }

                result.push_back(record);
            }

            FinalizeSqlStatement(*stmt);
        });

        return result;
    }

    UniValue WebRpcRepository::GetPagesScores(const vector<string>& postHashes, const vector<string>& commentHashes, const string& addressHash)
    {
        auto func = __func__;
        UniValue result(UniValue::VARR);

        if (!postHashes.empty())
        {
            string sql = R"sql(
                select
                    sc.String2 as ContentTxHash,
                    sc.Int1 as MyScoreValue

                from Transactions sc indexed by Transactions_Type_Last_String1_String2_Height

                where sc.Type in (300)
                  and sc.Last in (0,1)
                  and sc.Height is not null
                  and sc.String1 = ?
                  and sc.String2 in ( )sql" + join(vector<string>(postHashes.size(), "?"), ",") + R"sql( )
            )sql";

            TryTransactionStep(func, [&]()
            {
                auto stmt = SetupSqlStatement(sql);

                int i = 1;
                TryBindStatementText(stmt, i++, addressHash);
                for (const auto& postHash: postHashes)
                    TryBindStatementText(stmt, i++, postHash);

                while (sqlite3_step(*stmt) == SQLITE_ROW)
                {
                    UniValue record(UniValue::VOBJ);

                    if (auto[ok, value] = TryGetColumnString(*stmt, 0); ok) record.pushKV("posttxid", value);
                    if (auto[ok, value] = TryGetColumnString(*stmt, 1); ok) record.pushKV("value", value);

                    result.push_back(record);
                }

                FinalizeSqlStatement(*stmt);
            });
        }

        if (!commentHashes.empty())
        {
            string sql = R"sql(
                select
                    c.String2 as RootTxHash,

                    (select count(1) from Transactions sc indexed by Transactions_Type_Last_String2_Height
                        where sc.Type in (301) and sc.Last in (0,1) and sc.Height is not null and sc.String2 = c.Hash and sc.Int1 = 1) as ScoreUp,

                    (select count(1) from Transactions sc indexed by Transactions_Type_Last_String2_Height
                        where sc.Type in (301) and sc.Last in (0,1) and sc.Height is not null and sc.String2 = c.Hash and sc.Int1 = -1) as ScoreDown,

                    (select r.Value from Ratings r indexed by Ratings_Type_Id_Last_Value where r.Id=c.Id and r.Type=3 and r.Last=1) as Reputation,

                    msc.Int1 AS MyScore

                from Transactions c indexed by Transactions_Type_Last_String2_Height

                left join Transactions msc indexed by Transactions_Type_String1_String2_Height
                    on msc.Type in (301) and msc.Height is not null and msc.String2 = c.String2 and msc.String1 = ?

                where c.Type in (204, 205)
                    and c.Last = 1
                    and c.Height is not null
                    and c.String2 in ( )sql" + join(vector<string>(commentHashes.size(), "?"), ",") + R"sql( )
            )sql";

            TryTransactionStep(func, [&]()
            {
                auto stmt = SetupSqlStatement(sql);

                int i = 1;
                TryBindStatementText(stmt, i++, addressHash);
                for (const auto& commentHash: commentHashes)
                    TryBindStatementText(stmt, i++, commentHash);

                while (sqlite3_step(*stmt) == SQLITE_ROW)
                {
                    UniValue record(UniValue::VOBJ);

                    if (auto[ok, value] = TryGetColumnString(*stmt, 0); ok) record.pushKV("cmntid", value);
                    if (auto[ok, value] = TryGetColumnString(*stmt, 1); ok) record.pushKV("scoreUp", value);
                    if (auto[ok, value] = TryGetColumnString(*stmt, 2); ok) record.pushKV("scoreDown", value);
                    if (auto[ok, value] = TryGetColumnString(*stmt, 3); ok) record.pushKV("reputation", value);
                    if (auto[ok, value] = TryGetColumnString(*stmt, 4); ok) record.pushKV("myScore", value);

                    result.push_back(record);
                }

                FinalizeSqlStatement(*stmt);
            });
        }

        return result;
    }

    UniValue WebRpcRepository::GetPostScores(const string& postTxHash)
    {
        auto func = __func__;
        UniValue result(UniValue::VARR);

        string sql = R"sql(
            select
                s.String2 as ContentTxHash,
                s.String1 as ScoreAddressHash,
                p.String2 as AccountName,
                p.String3 as AccountAvatar,
                r.Value as AccountReputation,
                s.Int1 as ScoreValue

            from Transactions s indexed by Transactions_Type_Last_String2_Height

            cross join Transactions u indexed by Transactions_Type_Last_String1_Height_Id
                on u.Type in (100) and u.Last = 1 and u.Height > 0 and u.String1 = s.String1
            
            left join Ratings r indexed by Ratings_Type_Id_Last_Value
                on r.Type = 0 and r.Last = 1 and r.Id = u.Id

            cross join Payload p on p.TxHash = u.Hash

            where s.Type in (300)
              and s.Last in (0,1)
              and s.Height > 0
              and s.String2 = ?
        )sql";

        TryTransactionStep(func, [&]()
        {
            auto stmt = SetupSqlStatement(sql);

            TryBindStatementText(stmt, 1, postTxHash);

            // ---------------------------------------------

            while (sqlite3_step(*stmt) == SQLITE_ROW)
            {
                UniValue record(UniValue::VOBJ);

                if (auto[ok, value] = TryGetColumnString(*stmt, 0); ok) record.pushKV("posttxid", value);
                if (auto[ok, value] = TryGetColumnString(*stmt, 1); ok) record.pushKV("address", value);
                if (auto[ok, value] = TryGetColumnString(*stmt, 2); ok) record.pushKV("name", value);
                if (auto[ok, value] = TryGetColumnString(*stmt, 3); ok) record.pushKV("avatar", value);
                if (auto[ok, value] = TryGetColumnString(*stmt, 4); ok) record.pushKV("reputation", value);
                if (auto[ok, value] = TryGetColumnString(*stmt, 5); ok) record.pushKV("value", value);

                result.push_back(record);
            }

            FinalizeSqlStatement(*stmt);
        });

        return result;
    }

    UniValue WebRpcRepository::GetAddressScores(const vector<string>& postHashes, const string& address)
    {
        UniValue result(UniValue::VARR);

        string postWhere;
        if (!postHashes.empty())
        {
            postWhere += " and s.String2 in ( ";
            postWhere += join(vector<string>(postHashes.size(), "?"), ",");
            postWhere += " ) ";
        }

        string sql = R"sql(
            select
                s.String2 as posttxid,
                s.String1 as address,
                up.String2 as name,
                up.String3 as avatar,
                ur.Value as reputation,
                s.Int1 as value
            from Transactions s
            join Transactions u on u.Type in (100) and u.Height is not null and u.String1 = s.String1 and u.Last = 1
            join Payload up on up.TxHash = u.Hash
            left join (select ur.* from Ratings ur where ur.Type=0 and ur.Last=1) ur on ur.Id = u.Id
            where s.Type in (300)
                and s.String1 = ?
                and s.Height is not null
                )sql" + postWhere + R"sql()
            order by s.Time desc
        )sql";

        TryTransactionStep(__func__, [&]()
        {
            auto stmt = SetupSqlStatement(sql);

            TryBindStatementText(stmt, 1, address);

            int i = 2;
            for (const auto& postHash: postHashes)
                TryBindStatementText(stmt, i++, postHash);

            while (sqlite3_step(*stmt) == SQLITE_ROW)
            {
                UniValue record(UniValue::VOBJ);

                if (auto[ok, value] = TryGetColumnString(*stmt, 0); ok) record.pushKV("posttxid", value);
                if (auto[ok, value] = TryGetColumnString(*stmt, 1); ok) record.pushKV("address", value);
                if (auto[ok, value] = TryGetColumnString(*stmt, 2); ok) record.pushKV("name", value);
                if (auto[ok, value] = TryGetColumnString(*stmt, 3); ok) record.pushKV("avatar", value);
                if (auto[ok, value] = TryGetColumnInt64(*stmt, 4); ok) record.pushKV("reputation", value);
                if (auto[ok, value] = TryGetColumnInt64(*stmt, 5); ok) record.pushKV("value", value);

                result.push_back(record);
            }

            FinalizeSqlStatement(*stmt);
        });

        return result;
    }

    UniValue WebRpcRepository::GetSubscribesAddresses(const string& address, const vector<TxType>& types)
    {
        UniValue result(UniValue::VARR);

        // TODO (brangr) (v0.21): implement
        // Should return pagination list of account profiles

        // string sql = R"sql(
        //     select
        //         String1 as AddressHash,
        //         String2 as AddressToHash,
        //         case
        //             when Type = 303 then 1
        //             else 0
        //         end as Private
        //     from Transactions indexed by Transactions_Type_Last_String1_String2_Height
        //     where Type in ( )sql" + join(types | transformed(static_cast<string(*)(int)>(to_string)), ",") + R"sql( )
        //       and Last = 1
        //       and Height > 0
        //       and String1 = ?
        // )sql";
        //
        // TryTransactionStep(__func__, [&]()
        // {
        //     auto stmt = SetupSqlStatement(sql);
        //
        //     int i = 1;
        //     TryBindStatementText(stmt, i++, address);
        //
        //     while (sqlite3_step(*stmt) == SQLITE_ROW)
        //     {
        //         UniValue record(UniValue::VOBJ);
        //         auto[ok, address] = TryGetColumnString(*stmt, 0);
        //
        //         if (auto[ok1, value] = TryGetColumnString(*stmt, 1); ok1) record.pushKV("adddress", value);
        //         if (auto[ok2, value] = TryGetColumnString(*stmt, 2); ok2) record.pushKV("private", value);
        //
        //         result[address].push_back(record);
        //     }
        //
        //     FinalizeSqlStatement(*stmt);
        // });

        return result;
    }

    UniValue WebRpcRepository::GetSubscribersAddresses(const string& address, const vector<TxType>& types)
    {
        // TODO (brangr) (v0.21): implement
        // Should return pagination list of account profiles
        return UniValue(UniValue::VARR);
    }

    UniValue WebRpcRepository::GetBlockingToAddresses(const string& address)
    {
        // TODO (brangr) (v0.21): implement
        // Should return pagination list of account profiles
        return UniValue(UniValue::VARR);
    }

    vector<string> WebRpcRepository::GetTopAccounts(int topHeight, int countOut, const string& lang,
        const vector<string>& tags, const vector<int>& contentTypes,
        const vector<string>& adrsExcluded, const vector<string>& tagsExcluded, int depth,
        int badReputationLimit)
    {
        auto func = __func__;
        vector<string> result;

        if (contentTypes.empty())
            return result;

        // --------------------------------------------

        string contentTypesWhere = " ( " + join(vector<string>(contentTypes.size(), "?"), ",") + " ) ";

        string langFilter;
        if (!lang.empty())
            langFilter += " cross join Payload p indexed by Payload_String1_TxHash on p.TxHash = u.Hash and p.String1 = ? ";

        string sql = R"sql(
            select t.String1

            from Transactions t indexed by Transactions_Last_Id_Height

            cross join Ratings cr indexed by Ratings_Type_Id_Last_Value
                on cr.Type = 2 and cr.Last = 1 and cr.Id = t.Id and cr.Value > 0

            cross join Transactions u indexed by Transactions_Type_Last_String1_Height_Id
                on u.Type in (100) and u.Last = 1 and u.Height > 0 and u.String1 = t.String1

            )sql" + langFilter + R"sql(

            left join Ratings ur indexed by Ratings_Type_Id_Last_Height
                on ur.Type = 0 and ur.Last = 1 and ur.Id = u.Id

            where t.Type in )sql" + contentTypesWhere + R"sql(
                and t.Last = 1
                and t.String3 is null
                and t.Height > ?
                and t.Height <= ?

                -- Do not show posts from users with low reputation
                and ifnull(ur.Value,0) > ?
        )sql";

        if (!tags.empty())
        {
            sql += R"sql(
                and t.id in (
                    select tm.ContentId
                    from web.Tags tag indexed by Tags_Lang_Value_Id
                    join web.TagsMap tm indexed by TagsMap_TagId_ContentId
                        on tag.Id = tm.TagId
                    where tag.Value in ( )sql" + join(vector<string>(tags.size(), "?"), ",") + R"sql( )
                        )sql" + (!lang.empty() ? " and tag.Lang = ? " : "") + R"sql(
                )
            )sql";
        }

        if (!adrsExcluded.empty()) sql += " and t.String1 not in ( " + join(vector<string>(adrsExcluded.size(), "?"), ",") + " ) ";
        if (!tagsExcluded.empty())
        {
            sql += R"sql( and t.Id not in (
                select tmEx.ContentId
                from web.Tags tagEx indexed by Tags_Lang_Value_Id
                join web.TagsMap tmEx indexed by TagsMap_TagId_ContentId
                    on tagEx.Id=tmEx.TagId
                where tagEx.Value in ( )sql" + join(vector<string>(tagsExcluded.size(), "?"), ",") + R"sql( )
                    )sql" + (!lang.empty() ? " and tagEx.Lang = ? " : "") + R"sql(
             ) )sql";
        }

        sql += " group by t.String1 ";
        sql += " order by count(*) desc ";
        sql += " limit ? ";

        // ---------------------------------------------

        TryTransactionStep(func, [&]()
        {
            int i = 1;
            auto stmt = SetupSqlStatement(sql);

            if (!lang.empty()) TryBindStatementText(stmt, i++, lang);

            for (const auto& contenttype: contentTypes)
                TryBindStatementInt(stmt, i++, contenttype);

            TryBindStatementInt(stmt, i++, topHeight - depth);
            TryBindStatementInt(stmt, i++, topHeight);

            TryBindStatementInt(stmt, i++, badReputationLimit);

            if (!tags.empty())
            {
                for (const auto& tag: tags)
                    TryBindStatementText(stmt, i++, tag);

                if (!lang.empty())
                    TryBindStatementText(stmt, i++, lang);
            }

            if (!adrsExcluded.empty())
                for (const auto& exadr: adrsExcluded)
                    TryBindStatementText(stmt, i++, exadr);

            if (!tagsExcluded.empty())
            {
                for (const auto& extag: tagsExcluded)
                    TryBindStatementText(stmt, i++, extag);

                if (!lang.empty())
                    TryBindStatementText(stmt, i++, lang);
            }

            TryBindStatementInt(stmt, i++, countOut);

            // ---------------------------------------------
            while (sqlite3_step(*stmt) == SQLITE_ROW)
            {
                if (auto[ok, value] = TryGetColumnString(*stmt, 0); ok) result.push_back(value);
            }

            FinalizeSqlStatement(*stmt);
        });

        // Complete!
        return result;
    }

    UniValue WebRpcRepository::GetTags(const string& lang, int pageSize, int pageStart)
    {
        UniValue result(UniValue::VARR);

        string sql = R"sql(
            select q.Lang, q.Value, q.cnt
            from (
                select t.Lang, t.Value, (select count(1) from web.TagsMap tm where tm.TagId = t.Id)cnt
                from web.Tags t indexed by Tags_Lang_Id
                where t.Lang = ?
            )q
            order by cnt desc
            limit ?
            offset ?
        )sql";

        TryTransactionStep(__func__, [&]()
        {
            auto stmt = SetupSqlStatement(sql);

            int i = 1;
            TryBindStatementText(stmt, i++, lang);
            TryBindStatementInt(stmt, i++, pageSize);
            TryBindStatementInt(stmt, i++, pageStart);
                

            while (sqlite3_step(*stmt) == SQLITE_ROW)
            {
                auto[ok0, vLang] = TryGetColumnString(*stmt, 0);
                auto[ok1, vValue] = TryGetColumnString(*stmt, 1);
                auto[ok2, vCount] = TryGetColumnInt(*stmt, 2);

                UniValue record(UniValue::VOBJ);
                record.pushKV("tag", vValue);
                record.pushKV("count", vCount);

                result.push_back(record);
            }

            FinalizeSqlStatement(*stmt);
        });

        return result;
    }

    vector<int64_t> WebRpcRepository::GetContentIds(const vector<string>& txHashes)
    {
        vector<int64_t> result;

        if (txHashes.empty())
            return result;

        string sql = R"sql(
            select Id
            from Transactions indexed by Transactions_Hash_Height
            where Hash in ( )sql" + join(vector<string>(txHashes.size(), "?"), ",") + R"sql( )
              and Height is not null
        )sql";

        TryTransactionStep(__func__, [&]()
        {
            auto stmt = SetupSqlStatement(sql);
            
            int i = 1;
            for (const string& txHash : txHashes)
                TryBindStatementText(stmt, i++, txHash);

            while (sqlite3_step(*stmt) == SQLITE_ROW)
            {
                if (auto[ok, value] = TryGetColumnInt64(*stmt, 0); ok)
                    result.push_back(value);
            }

            FinalizeSqlStatement(*stmt);
        });

        return result;
    }

    map<string,string> WebRpcRepository::GetContentsAddresses(const vector<string>& txHashes)
    {
        map<string, string> result;

        if (txHashes.empty())
            return result;

        string sql = R"sql(
            select Hash, String1
            from Transactions
            where Hash in ( )sql" + join(vector<string>(txHashes.size(), "?"), ",") + R"sql( )
              and Height is not null
        )sql";

        TryTransactionStep(__func__, [&]()
        {
            auto stmt = SetupSqlStatement(sql);

            int i = 1;
            for (const string& txHash : txHashes)
                TryBindStatementText(stmt, i++, txHash);

            while (sqlite3_step(*stmt) == SQLITE_ROW)
            {
                auto[ok0, contenthash] = TryGetColumnString(*stmt, 0);
                auto[ok1, contentaddress] = TryGetColumnString(*stmt, 1);
                if(ok0 && ok1)
                    result.emplace(contenthash,contentaddress);
            }

            FinalizeSqlStatement(*stmt);
        });

        return result;
    }

    UniValue WebRpcRepository::GetUnspents(const vector<string>& addresses, int height,
        vector<pair<string, uint32_t>>& mempoolInputs)
    {
        UniValue result(UniValue::VARR);

        string sql = R"sql(
            select
                o.TxHash,
                o.Number,
                o.AddressHash,
                o.Value,
                o.ScriptPubKey,
                t.Type,
                o.TxHeight
            from TxOutputs o indexed by TxOutputs_SpentHeight_AddressHash
            join Transactions t on t.Hash=o.TxHash
            where o.AddressHash in ( )sql" + join(vector<string>(addresses.size(), "?"), ",") + R"sql( )
              and o.TxHeight is not null
              and o.SpentHeight is null
            order by o.TxHeight asc
        )sql";

        TryTransactionStep(__func__, [&]()
        {
            auto stmt = SetupSqlStatement(sql);

            int i = 1;
            for (const auto& address: addresses)
                TryBindStatementText(stmt, i++, address);

            while (sqlite3_step(*stmt) == SQLITE_ROW)
            {
                UniValue record(UniValue::VOBJ);

                auto[ok0, txHash] = TryGetColumnString(*stmt, 0);
                auto[ok1, txOut] = TryGetColumnInt(*stmt, 1);

                string _txHash = txHash;
                int _txOut = txOut;
                // Exclude outputs already used as inputs in mempool
                if (!ok0 || !ok1 || find_if(
                    mempoolInputs.begin(),
                    mempoolInputs.end(),
                    [&](const pair<string, uint32_t>& itm)
                    {
                        return itm.first == _txHash && itm.second == _txOut;
                    })  != mempoolInputs.end())
                    continue;

                record.pushKV("txid", txHash);
                record.pushKV("vout", txOut);

                if (auto[ok, value] = TryGetColumnString(*stmt, 2); ok) record.pushKV("address", value);
                if (auto[ok, value] = TryGetColumnInt64(*stmt, 3); ok)
                {
                    record.pushKV("amount", ValueFromAmount(value));
                    record.pushKV("amountSat", value);
                }
                if (auto[ok, value] = TryGetColumnString(*stmt, 4); ok) record.pushKV("scriptPubKey", value);
                if (auto[ok, value] = TryGetColumnInt(*stmt, 5); ok)
                {
                    record.pushKV("coinbase", value == 2 || value == 3);
                    record.pushKV("pockettx", value > 3);
                }
                if (auto[ok, value] = TryGetColumnInt(*stmt, 6); ok)
                {
                    record.pushKV("confirmations", height - value);
                    record.pushKV("height", value);
                }

                result.push_back(record);
            }

            FinalizeSqlStatement(*stmt);
        });

        return result;
    }

    tuple<int, UniValue> WebRpcRepository::GetContentLanguages(int height)
    {
        int resultCount = 0;
        UniValue resultData(UniValue::VOBJ);

        string sql = R"sql(
            select c.Type,
                   p.String1 as lang,
                   count(*) as cnt
            from Transactions c
            join Payload p on p.TxHash = c.Hash
            where c.Type in (200, 201, 202)
              and c.Last = 1
              and c.Height is not null
              and c.Height > ?
            group by c.Type, p.String1
        )sql";

        TryTransactionStep(__func__, [&]()
        {
            auto stmt = SetupSqlStatement(sql);
            TryBindStatementInt(stmt, 1, height);

            while (sqlite3_step(*stmt) == SQLITE_ROW)
            {
                auto[okType, typeInt] = TryGetColumnInt(*stmt, 0);
                auto[okLang, lang] = TryGetColumnString(*stmt, 1);
                auto[okCount, count] = TryGetColumnInt(*stmt, 2);
                if (!okType || !okLang || !okCount)
                    continue;

                auto type = TransactionHelper::TxStringType((TxType) typeInt);

                if (resultData.At(type).isNull())
                    resultData.pushKV(type, UniValue(UniValue::VOBJ));

                resultData.At(type).pushKV(lang, count);
                resultCount += count;
            }

            FinalizeSqlStatement(*stmt);
        });

        return {resultCount, resultData};
    }

    tuple<int, UniValue> WebRpcRepository::GetLastAddressContent(const string& address, int height, int count)
    {
        int resultCount = 0;
        UniValue resultData(UniValue::VARR);

        // Get count
        string sqlCount = R"sql(
            select count(*)
            from Transactions
            where Type in (200, 201, 202)
              and Last = 1
              and Height is not null
              and Height > ?
              and String1 = ?
        )sql";

        TryTransactionStep(__func__, [&]()
        {
            auto stmt = SetupSqlStatement(sqlCount);
            TryBindStatementInt(stmt, 1, height);
            TryBindStatementText(stmt, 2, address);

            if (sqlite3_step(*stmt) == SQLITE_ROW)
                if (auto[ok, value] = TryGetColumnInt(*stmt, 0); ok)
                    resultCount = value;

            FinalizeSqlStatement(*stmt);
        });

        // Try get last N records
        if (resultCount > 0)
        {
            string sql = R"sql(
                select t.String2 as txHash,
                    t.Time,
                    t.Height,
                    t.String1 as addrFrom,
                    p.String2 as nameFrom,
                    p.String3 as avatarFrom
                from Transactions t
                cross join Transactions u indexed by Transactions_Type_Last_String1_Height_Id
                    on u.String1 = t.String1 and u.Type in (100, 101, 102) and u.Last = 1 and u.Height > 0
                cross join Payload p on p.TxHash = u.Hash
                where t.Type in (200, 201, 202)
                    and t.Last = 1
                    and t.Height is not null
                    and t.Height > ?
                    and t.String1 = ?
                order by t.Height desc
                limit ?
            )sql";

            TryTransactionStep(__func__, [&]()
            {
                auto stmt = SetupSqlStatement(sql);
                TryBindStatementInt(stmt, 1, height);
                TryBindStatementText(stmt, 2, address);
                TryBindStatementInt(stmt, 3, count);

                while (sqlite3_step(*stmt) == SQLITE_ROW)
                {
                    auto[okHash, hash] = TryGetColumnString(*stmt, 0);
                    auto[okTime, time] = TryGetColumnInt64(*stmt, 1);
                    auto[okHeight, block] = TryGetColumnInt(*stmt, 2);
                    if (!okHash || !okTime || !okHeight)
                        continue;

                    UniValue record(UniValue::VOBJ);
                    record.pushKV("txid", hash);
                    record.pushKV("time", time);
                    record.pushKV("nblock", block);
                    if (auto[ok, value] = TryGetColumnString(*stmt, 3); ok) record.pushKV("addrFrom", value);
                    if (auto[ok, value] = TryGetColumnString(*stmt, 4); ok) record.pushKV("nameFrom", value);
                    if (auto[ok, value] = TryGetColumnString(*stmt, 5); ok) record.pushKV("avatarFrom", value);
                    resultData.push_back(record);
                }

                FinalizeSqlStatement(*stmt);
            });
        }

        return {resultCount, resultData};
    }
    
    UniValue WebRpcRepository::GetContentsForAddress(const string& address)
    {
        auto func = __func__;
        UniValue result(UniValue::VARR);

        if (address.empty())
            return result;

        string sql = R"sql(
            select

                t.Id,
                t.String2 as RootTxHash,
                t.Time,
                p.String2 as Caption,
                p.String3 as Message,
                p.String6 as Settings,
                ifnull(r.Value,0) as Reputation,

                (select count(*) from Transactions scr indexed by Transactions_Type_Last_String2_Height
                    where scr.Type = 300 and scr.Last in (0,1) and scr.Height is not null and scr.String2 = t.String2) as ScoresCount,

                ifnull((select sum(scr.Int1) from Transactions scr indexed by Transactions_Type_Last_String2_Height
                    where scr.Type = 300 and scr.Last in (0,1) and scr.Height is not null and scr.String2 = t.String2),0) as ScoresSum

            from Transactions t indexed by Transactions_Type_Last_String1_Height_Id
            left join Payload p on t.Hash = p.TxHash
            left join Ratings r indexed by Ratings_Type_Id_Last_Height
                on r.Type = 2 and r.Last = 1 and r.Id = t.Id

            where t.Type in (200, 201, 202)
                and t.Last = 1
                and t.String1 = ?
            order by t.Height desc
            limit 50
        )sql";

        TryTransactionStep(func, [&]()
        {
            auto stmt = SetupSqlStatement(sql);
            TryBindStatementText(stmt, 1, address);

            while (sqlite3_step(*stmt) == SQLITE_ROW)
            {
                UniValue record(UniValue::VOBJ);

                auto[ok0, id] = TryGetColumnInt64(*stmt, 0);
                auto[ok1, hash] = TryGetColumnString(*stmt, 1);
                auto[ok2, time] = TryGetColumnString(*stmt, 2);
                auto[ok3, caption] = TryGetColumnString(*stmt, 3);
                auto[ok4, message] = TryGetColumnString(*stmt, 4);
                auto[ok5, settings] = TryGetColumnString(*stmt, 5);
                auto[ok6, reputation] = TryGetColumnString(*stmt, 6);
                auto[ok7, scoreCnt] = TryGetColumnString(*stmt, 7);
                auto[ok8, scoreSum] = TryGetColumnString(*stmt, 8);
                
                if (ok3) record.pushKV("content", HtmlUtils::UrlDecode(caption));
                else record.pushKV("content", HtmlUtils::UrlDecode(message).substr(0, 100));

                record.pushKV("txid", hash);
                record.pushKV("time", time);
                record.pushKV("reputation", reputation);
                record.pushKV("settings", settings);
                record.pushKV("scoreSum", scoreSum);
                record.pushKV("scoreCnt", scoreCnt);

                result.push_back(record);
            }

            FinalizeSqlStatement(*stmt);
        });

        return result;
    }

    vector<UniValue> WebRpcRepository::GetMissedRelayedContent(const string& address, int height)
    {
        vector<UniValue> result;

        string sql = R"sql(
            select
                r.String2 as RootTxHash,
                r.String3 as RelayTxHash,
                r.String1 as AddressHash,
                r.Time,
                r.Height
            from Transactions r
            join Transactions p on p.Hash = r.String3 and p.String1 = ?
            where r.Type in (200, 201, 202)
              and r.Last = 1
              and r.Height is not null
              and r.Height > ?
              and r.String3 is not null
        )sql";

        TryTransactionStep(__func__, [&]()
        {
            auto stmt = SetupSqlStatement(sql);
            TryBindStatementInt(stmt, 1, height);
            TryBindStatementText(stmt, 2, address);

            while (sqlite3_step(*stmt) == SQLITE_ROW)
            {
                UniValue record(UniValue::VOBJ);

                record.pushKV("msg", "reshare");
                if (auto[ok, val] = TryGetColumnString(*stmt, 0); ok) record.pushKV("txid", val);
                if (auto[ok, val] = TryGetColumnString(*stmt, 1); ok) record.pushKV("txidRepost", val);
                if (auto[ok, val] = TryGetColumnString(*stmt, 2); ok) record.pushKV("addrFrom", val);
                if (auto[ok, val] = TryGetColumnInt64(*stmt, 3); ok) record.pushKV("time", val);
                if (auto[ok, val] = TryGetColumnInt(*stmt, 4); ok) record.pushKV("nblock", val);

                result.push_back(record);
            }

            FinalizeSqlStatement(*stmt);
        });

        return result;
    }

    vector<UniValue> WebRpcRepository::GetMissedContentsScores(const string& address, int height, int limit)
    {
        vector<UniValue> result;

        string sql = R"sql(
            select
                s.String1 as address,
                s.Hash,
                s.Time,
                s.String2 as posttxid,
                s.Int1 as value,
                s.Height
            from Transactions c indexed by Transactions_Type_Last_String1_Height_Id
            join Transactions s indexed by Transactions_Type_Last_String2_Height
                on s.Type in (300) and s.Last in (0,1) and s.String2 = c.String2 and s.Height is not null and s.Height > ?
            where c.Type in (200, 201, 202)
              and c.Last = 1
              and c.Height is not null
              and c.String1 = ?
            order by s.Time desc
            limit ?
        )sql";

        TryTransactionStep(__func__, [&]()
        {
            auto stmt = SetupSqlStatement(sql);

            TryBindStatementInt(stmt, 1, height);
            TryBindStatementText(stmt, 2, address);
            TryBindStatementInt(stmt, 3, limit);

            while (sqlite3_step(*stmt) == SQLITE_ROW)
            {
                UniValue record(UniValue::VOBJ);

                record.pushKV("addr", address);
                record.pushKV("msg", "event");
                record.pushKV("mesType", "upvoteShare");
                if (auto[ok, value] = TryGetColumnString(*stmt, 0); ok) record.pushKV("addrFrom", value);
                if (auto[ok, value] = TryGetColumnString(*stmt, 1); ok) record.pushKV("txid", value);
                if (auto[ok, value] = TryGetColumnInt64(*stmt, 2); ok) record.pushKV("time", value);
                if (auto[ok, value] = TryGetColumnString(*stmt, 3); ok) record.pushKV("posttxid", value);
                if (auto[ok, value] = TryGetColumnInt(*stmt, 4); ok) record.pushKV("upvoteVal", value);
                if (auto[ok, value] = TryGetColumnInt(*stmt, 5); ok) record.pushKV("nblock", value);

                result.push_back(record);
            }

            FinalizeSqlStatement(*stmt);
        });

        return result;
    }

    vector<UniValue> WebRpcRepository::GetMissedCommentsScores(const string& address, int height, int limit)
    {
        vector<UniValue> result;

        string sql = R"sql(
            select
                s.String1 as address,
                s.Hash,
                s.Time,
                s.String2 as commenttxid,
                s.Int1 as value,
                s.Height
            from Transactions c indexed by Transactions_Type_Last_String1_Height_Id
            join Transactions s indexed by Transactions_Type_Last_String2_Height
                on s.Type in (301) and s.String2 = c.String2 and s.Height is not null and s.Height > ?
            where c.Type in (204, 205)
              and c.Last = 1
              and c.Height is not null
              and c.String1 = ?
            order by s.Time desc
            limit ?
        )sql";

        TryTransactionStep(__func__, [&]()
        {
            auto stmt = SetupSqlStatement(sql);

            TryBindStatementText(stmt, 1, address);
            TryBindStatementInt(stmt, 2, height);
            TryBindStatementInt(stmt, 3, limit);

            while (sqlite3_step(*stmt) == SQLITE_ROW)
            {
                UniValue record(UniValue::VOBJ);

                record.pushKV("addr", address);
                record.pushKV("msg", "event");
                record.pushKV("mesType", "cScore");
                if (auto[ok, value] = TryGetColumnString(*stmt, 0); ok) record.pushKV("addrFrom", value);
                if (auto[ok, value] = TryGetColumnString(*stmt, 1); ok) record.pushKV("txid", value);
                if (auto[ok, value] = TryGetColumnInt64(*stmt, 2); ok) record.pushKV("time", value);
                if (auto[ok, value] = TryGetColumnString(*stmt, 3); ok) record.pushKV("commentid", value);
                if (auto[ok, value] = TryGetColumnInt(*stmt, 4); ok) record.pushKV("upvoteVal", value);
                if (auto[ok, value] = TryGetColumnInt(*stmt, 5); ok) record.pushKV("nblock", value);

                result.push_back(record);
            }

            FinalizeSqlStatement(*stmt);
        });

        return result;
    }

    map<string, UniValue> WebRpcRepository::GetMissedTransactions(const string& address, int height, int count)
    {
        map<string, UniValue> result;

        string sql = R"sql(
            select
                o.TxHash,
                t.Time,
                o.Value,
                o.TxHeight,
                t.Type
            from TxOutputs o indexed by TxOutputs_TxHeight_AddressHash
            join Transactions t on t.Hash = o.TxHash
            where o.AddressHash = ?
              and o.TxHeight > ?
            order by o.TxHeight desc
            limit ?
         )sql";

        TryTransactionStep(__func__, [&]()
        {
            auto stmt = SetupSqlStatement(sql);

            TryBindStatementText(stmt, 1, address);
            TryBindStatementInt(stmt, 2, height);
            TryBindStatementInt(stmt, 3, count);

            while (sqlite3_step(*stmt) == SQLITE_ROW)
            {
                auto[okTxHash, txHash] = TryGetColumnString(*stmt, 0);
                if (!okTxHash) continue;

                UniValue record(UniValue::VOBJ);
                record.pushKV("txid", txHash);
                record.pushKV("addr", address);
                record.pushKV("msg", "transaction");
                if (auto[ok, value] = TryGetColumnInt64(*stmt, 1); ok) record.pushKV("time", value);
                if (auto[ok, value] = TryGetColumnInt64(*stmt, 2); ok) record.pushKV("amount", value);
                if (auto[ok, value] = TryGetColumnInt(*stmt, 3); ok) record.pushKV("nblock", value);

                if (auto[ok, value] = TryGetColumnInt(*stmt, 4); ok)
                {
                    auto stringType = TransactionHelper::TxStringType((TxType) value);
                    if (!stringType.empty())
                        record.pushKV("type", stringType);
                }

                result.emplace(txHash, record);
            }

            FinalizeSqlStatement(*stmt);
        });

        return result;
    }

    vector<UniValue> WebRpcRepository::GetMissedCommentAnswers(const string& address, int height, int count)
    {
        vector<UniValue> result;

        string sql = R"sql(
            select
                a.String2 as RootTxHash,
                a.Time,
                a.Height,
                a.String1 as addrFrom,
                a.String3 as posttxid,
                a.String4 as parentid,
                a.String5 as answerid
            from Transactions c indexed by Transactions_Type_Last_String1_String2_Height
            join Transactions a indexed by Transactions_Type_Last_Height_String5_String1
                on a.Type in (204, 205) and a.Height > ? and a.Last = 1 and a.String5 = c.String2 and a.String1 != c.String1
            where c.Type in (204, 205)
              and c.Last = 1
              and c.Height is not null
              and c.String1 = ?
            order by a.Height desc
            limit ?
        )sql";

        TryTransactionStep(__func__, [&]()
        {
            auto stmt = SetupSqlStatement(sql);

            TryBindStatementInt(stmt, 1, height);
            TryBindStatementText(stmt, 2, address);
            TryBindStatementInt(stmt, 3, count);

            while (sqlite3_step(*stmt) == SQLITE_ROW)
            {
                UniValue record(UniValue::VOBJ);

                record.pushKV("addr", address);
                record.pushKV("msg", "comment");
                record.pushKV("mesType", "answer");
                record.pushKV("reason", "answer");
                if (auto[ok, value] = TryGetColumnString(*stmt, 0); ok) record.pushKV("txid", value);
                if (auto[ok, value] = TryGetColumnInt64(*stmt, 1); ok) record.pushKV("time", value);
                if (auto[ok, value] = TryGetColumnInt(*stmt, 2); ok) record.pushKV("nblock", value);
                if (auto[ok, value] = TryGetColumnString(*stmt, 3); ok) record.pushKV("addrFrom", value);
                if (auto[ok, value] = TryGetColumnString(*stmt, 4); ok) record.pushKV("posttxid", value);
                if (auto[ok, value] = TryGetColumnString(*stmt, 5); ok) record.pushKV("parentid", value);
                if (auto[ok, value] = TryGetColumnString(*stmt, 6); ok) record.pushKV("answerid", value);

                result.push_back(record);
            }

            FinalizeSqlStatement(*stmt);
        });

        return result;
    }

    vector<UniValue> WebRpcRepository::GetMissedPostComments(const string& address, const vector<string>& excludePosts,
        int height, int count)
    {
        vector<UniValue> result;

        string sql = R"sql(
            select
                c.String2 as RootTxHash,
                c.Time,
                c.Height,
                c.String1 as addrFrom,
                c.String3 as posttxid,
                c.String4 as  parentid,
                c.String5 as  answerid,
                (
                    select o.Value
                    from TxOutputs o indexed by TxOutputs_TxHash_AddressHash_Value
                    where o.TxHash = c.Hash and o.AddressHash = p.String1 and o.AddressHash != c.String1
                ) as Donate
            from Transactions p indexed by Transactions_Type_Last_String1_String2_Height
            join Transactions c indexed by Transactions_Type_Last_String3_Height
                on c.Type in (204, 205) and c.Height > ? and c.Last = 1 and c.String3 = p.String2 and c.String1 != p.String1
            where p.Type in (200, 201, 202)
              and p.Last = 1
              and p.Height is not null
              and p.String1 = ?
              and p.String2 not in ( )sql" + join(vector<string>(excludePosts.size(), "?"), ",") + R"sql( )
            order by c.Height desc
            limit ?
        )sql";

        TryTransactionStep(__func__, [&]()
        {
            auto stmt = SetupSqlStatement(sql);

            int i = 1;
            TryBindStatementInt(stmt, i++, height);
            TryBindStatementText(stmt, i++, address);
            for (const auto& excludePost: excludePosts)
                TryBindStatementText(stmt, i++, excludePost);
            TryBindStatementInt(stmt, i, count);

            while (sqlite3_step(*stmt) == SQLITE_ROW)
            {
                UniValue record(UniValue::VOBJ);

                record.pushKV("addr", address);
                record.pushKV("msg", "comment");
                record.pushKV("mesType", "post");
                record.pushKV("reason", "post");
                if (auto[ok, value] = TryGetColumnString(*stmt, 0); ok) record.pushKV("txid", value);
                if (auto[ok, value] = TryGetColumnInt64(*stmt, 1); ok) record.pushKV("time", value);
                if (auto[ok, value] = TryGetColumnInt(*stmt, 2); ok) record.pushKV("nblock", value);
                if (auto[ok, value] = TryGetColumnString(*stmt, 3); ok) record.pushKV("addrFrom", value);
                if (auto[ok, value] = TryGetColumnString(*stmt, 4); ok) record.pushKV("posttxid", value);
                if (auto[ok, value] = TryGetColumnString(*stmt, 5); ok) record.pushKV("parentid", value);
                if (auto[ok, value] = TryGetColumnString(*stmt, 6); ok) record.pushKV("answerid", value);
                if (auto[ok, value] = TryGetColumnString(*stmt, 7); ok)
                {
                    record.pushKV("donation", "true");
                    record.pushKV("amount", value);
                }

                result.push_back(record);
            }

            FinalizeSqlStatement(*stmt);
        });

        return result;
    }

    vector<UniValue> WebRpcRepository::GetMissedSubscribers(const string& address, int height, int count)
    {
        vector<UniValue> result;

        string sql = R"sql(
            select
                subs.Type,
                subs.Hash,
                subs.Time,
                subs.Height,
                subs.String1 as addrFrom,
                p.String2 as nameFrom,
                p.String3 as avatarFrom
            from Transactions subs indexed by Transactions_Type_Last_String2_Height
             cross join Transactions u indexed by Transactions_Type_Last_String1_Height_Id
                on subs.String1 = u.String1 and u.Type in (100)
                    and u.Height is not null
                    and u.Last = 1
             cross join Payload p on p.TxHash = u.Hash
            where subs.Type in (302, 303, 304)
                and subs.Height > ?
                and subs.Last = 1
                and subs.String2 = ?
            order by subs.Height desc
            limit ?
        )sql";

        TryTransactionStep(__func__, [&]()
        {
            auto stmt = SetupSqlStatement(sql);

            TryBindStatementInt(stmt, 1, height);
            TryBindStatementText(stmt, 2, address);
            TryBindStatementInt(stmt, 3, count);

            while (sqlite3_step(*stmt) == SQLITE_ROW)
            {
                UniValue record(UniValue::VOBJ);

                record.pushKV("addr", address);
                record.pushKV("msg", "event");
                if (auto[ok, value] = TryGetColumnInt(*stmt, 0); ok)
                {
                    switch (value)
                    {
                        case 302: record.pushKV("mesType", "subscribe"); break;
                        case 303: record.pushKV("mesType", "subscribePrivate"); break;
                        case 304: record.pushKV("mesType", "unsubscribe"); break;
                        default: record.pushKV("mesType", "unknown"); break;
                    }
                }
                if (auto[ok, value] = TryGetColumnString(*stmt, 1); ok) record.pushKV("txid", value);
                if (auto[ok, value] = TryGetColumnInt64(*stmt, 2); ok) record.pushKV("time", value);
                if (auto[ok, value] = TryGetColumnInt(*stmt, 3); ok) record.pushKV("nblock", value);
                if (auto[ok, value] = TryGetColumnString(*stmt, 4); ok) record.pushKV("addrFrom", value);
                if (auto[ok, value] = TryGetColumnString(*stmt, 5); ok) record.pushKV("nameFrom", value);
                if (auto[ok, value] = TryGetColumnString(*stmt, 6); ok) record.pushKV("avatarFrom", value);

                result.push_back(record);
            }

            FinalizeSqlStatement(*stmt);
        });

        return result;
    }

    vector<UniValue> WebRpcRepository::GetMissedBoosts(const string& address, int height, int count)
    {
        vector<UniValue> result;

        string sql = R"sql(
            select
                tBoost.String1 as boostAddress,
                tBoost.Hash,
                tBoost.Time,
                tBoost.Height,
                tBoost.String2 as contenttxid,
                tBoost.Int1 as boostAmount,
                p.String2 as boostName,
                p.String3 as boostAvatar
            from Transactions tBoost indexed by Transactions_Type_Last_Height_Id
            join Transactions tContent indexed by Transactions_Type_Last_String1_String2_Height
                on tContent.String2=tBoost.String2 and tContent.Last = 1 and tContent.Height > 0 and tContent.Type in (200, 201, 202)
            join Transactions u indexed by Transactions_Type_Last_String1_Height_Id
                on u.String1 = tBoost.String1 and u.Type in (100) and u.Last = 1 and u.Height > 0
            join Payload p
                on p.TxHash = u.Hash
            where tBoost.Type in (208)
              and tBoost.Last in (0, 1)
              and tBoost.Height > ?
              and tContent.String1 = ?
            order by tBoost.Time desc
            limit ?
        )sql";

        TryTransactionStep(__func__, [&]()
        {
            auto stmt = SetupSqlStatement(sql);

            TryBindStatementInt(stmt, 1, height);
            TryBindStatementText(stmt, 2, address);
            TryBindStatementInt(stmt, 3, count);

            while (sqlite3_step(*stmt) == SQLITE_ROW)
            {
                UniValue record(UniValue::VOBJ);

                record.pushKV("addr", address);
                record.pushKV("msg", "event");
                record.pushKV("mesType", "contentBoost");
                if (auto[ok, value] = TryGetColumnString(*stmt, 0); ok) record.pushKV("addrFrom", value);
                if (auto[ok, value] = TryGetColumnString(*stmt, 1); ok) record.pushKV("txid", value);
                if (auto[ok, value] = TryGetColumnInt64(*stmt, 2); ok) record.pushKV("time", value);
                if (auto[ok, value] = TryGetColumnInt(*stmt, 3); ok) record.pushKV("nblock", value);
                if (auto[ok, value] = TryGetColumnString(*stmt, 4); ok) record.pushKV("posttxid", value);
                if (auto[ok, value] = TryGetColumnInt64(*stmt, 5); ok) record.pushKV("boostAmount", value);
                if (auto[ok, value] = TryGetColumnString(*stmt, 6); ok) record.pushKV("nameFrom", value);
                if (auto[ok, value] = TryGetColumnString(*stmt, 7); ok) record.pushKV("avatarFrom", value);

                result.push_back(record);
            }

            FinalizeSqlStatement(*stmt);
        });

        return result;
    }

    UniValue WebRpcRepository::SearchLinks(const vector<string>& links, const vector<int>& contentTypes,
        const int nHeight, const int countOut)
    {
        UniValue result(UniValue::VARR);

        if (links.empty())
            return result;

        string contentTypesWhere = join(vector<string>(contentTypes.size(), "?"), ",");
        string  linksWhere = join(vector<string>(links.size(), "?"), ",");

        string sql = R"sql(
            select t.Id
            from Transactions t indexed by Transactions_Hash_Height
            join Payload p indexed by Payload_String7 on p.TxHash = t.Hash
            where t.Type in ( )sql" + contentTypesWhere + R"sql( )
                and t.Height <= ?
                and t.Last = 1
                and p.String7 in ( )sql" + linksWhere + R"sql( )
            limit ?
        )sql";

        vector<int64_t> ids;
        TryTransactionStep(__func__, [&]()
        {
            auto stmt = SetupSqlStatement(sql);

            int i = 1;
            for (const auto& contenttype: contentTypes)
                TryBindStatementInt(stmt, i++, contenttype);

            TryBindStatementInt(stmt, i++, nHeight);

            for (const auto& link: links)
                TryBindStatementText(stmt, i++, link);

            TryBindStatementInt(stmt, i++, countOut);

            while (sqlite3_step(*stmt) == SQLITE_ROW)
            {
                if (auto[ok, value] = TryGetColumnInt64(*stmt, 0); ok)
                    ids.push_back(value);
            }

            FinalizeSqlStatement(*stmt);
        });

        if (ids.empty())
            return result;

        auto contents = GetContentsData(ids, "");
        result.push_backV(contents);

        return result;
    }

    UniValue WebRpcRepository::GetContentsStatistic(const vector<string>& addresses, const vector<int>& contentTypes)
    {
        UniValue result(UniValue::VARR);

        if (addresses.empty())
            return result;

        string sql = R"sql(
            select

              sum(s.Int1) as scrSum,
              count(1) as scrCnt,
              count(distinct s.String1) as countLikers

            from Transactions v indexed by Transactions_Type_Last_String1_Height_Id

            join Transactions s indexed by Transactions_Type_Last_String2_Height
              on s.Type in ( 300 ) and s.Last in (0,1) and s.Height > 0 and s.String2 = v.String2

            where v.Type in ( )sql" + join(vector<string>(contentTypes.size(), "?"), ",") + R"sql( )
              and v.Last = 1
              and v.Height > 0
              and v.String1 = ?
        )sql";

        TryTransactionStep(__func__, [&]()
        {
            int i = 1;
            auto stmt = SetupSqlStatement(sql);

            for (const auto& contenttype: contentTypes)
                TryBindStatementInt(stmt, i++, contenttype);
            TryBindStatementText(stmt, i++, addresses[0]);

            while (sqlite3_step(*stmt) == SQLITE_ROW)
            {
                UniValue record(UniValue::VOBJ);

                record.pushKV("address", addresses[0]);
                if (auto[ok, value] = TryGetColumnInt(*stmt, 0); ok) record.pushKV("scoreSum", value);
                if (auto[ok, value] = TryGetColumnInt(*stmt, 1); ok) record.pushKV("scoreCnt", value);
                if (auto[ok, value] = TryGetColumnInt(*stmt, 2); ok) record.pushKV("countLikers", value);

                result.push_back(record);
            }

            FinalizeSqlStatement(*stmt);
        });

        return result;
    }

    // ------------------------------------------------------
    // Feeds

    UniValue WebRpcRepository::GetHotPosts(int countOut, const int depth, const int nHeight, const string& lang,
        const vector<int>& contentTypes, const string& address, int badReputationLimit)
    {
        auto func = __func__;
        UniValue result(UniValue::VARR);

        string sql = R"sql(
            select t.Id

            from Transactions t indexed by Transactions_Type_Last_String3_Height

            join Payload p indexed by Payload_String1_TxHash
                on p.String1 = ? and t.Hash = p.TxHash

            join Ratings r indexed by Ratings_Type_Id_Last_Value
                on r.Type = 2 and r.Last = 1 and r.Id = t.Id and r.Value > 0

            join Transactions u indexed by Transactions_Type_Last_String1_Height_Id
                on u.Type in (100) and u.Last = 1 and u.Height > 0 and u.String1 = t.String1

            left join Ratings ur indexed by Ratings_Type_Id_Last_Height
                on ur.Type = 0 and ur.Last = 1 and ur.Id = u.Id

            where t.Type in ( )sql" + join(vector<string>(contentTypes.size(), "?"), ",") + R"sql( )
                and t.Last = 1
                and t.Height is not null
                and t.Height <= ?
                and t.Height > ?
                and t.String3 is null

                -- Do not show posts from users with low reputation
                and ifnull(ur.Value,0) > ?

            order by r.Value desc
            limit ?
        )sql";

        vector<int64_t> ids;
        TryTransactionStep(func, [&]()
        {
            auto stmt = SetupSqlStatement(sql);

            int i = 1;
            TryBindStatementText(stmt, i++, lang);
            for (const auto& contenttype: contentTypes)
                TryBindStatementInt(stmt, i++, contenttype);
            TryBindStatementInt(stmt, i++, nHeight);
            TryBindStatementInt(stmt, i++, nHeight - depth);
            TryBindStatementInt(stmt, i++, badReputationLimit);
            TryBindStatementInt(stmt, i++, countOut);

            while (sqlite3_step(*stmt) == SQLITE_ROW)
            {
                if (auto[ok, value] = TryGetColumnInt(*stmt, 0); ok)
                    ids.push_back(value);
            }

            FinalizeSqlStatement(*stmt);
        });

        if (ids.empty())
            return result;

        auto contents = GetContentsData(ids, address);
        result.push_backV(contents);

        return result;
    }

    vector<UniValue> WebRpcRepository::GetContentsData(const vector<int64_t>& ids, const string& address)
    {
        auto func = __func__;
        vector<UniValue> result{};

        if (ids.empty())
            return result;

        string sql = R"sql(
            select
                t.String2 as RootTxHash,
                t.Id,
                case when t.Hash != t.String2 then 'true' else null end edit,
                t.String3 as RelayTxHash,
                t.String1 as AddressHash,
                t.Time,
                p.String1 as Lang,
                t.Type,
                p.String2 as Caption,
                p.String3 as Message,
                p.String7 as Url,
                p.String4 as Tags,
                p.String5 as Images,
                p.String6 as Settings,

                (select count() from Transactions scr indexed by Transactions_Type_Last_String2_Height
                    where scr.Type = 300 and scr.Last in (0,1) and scr.Height is not null and scr.String2 = t.String2) as ScoresCount,

                ifnull((select sum(scr.Int1) from Transactions scr indexed by Transactions_Type_Last_String2_Height
                    where scr.Type = 300 and scr.Last in (0,1) and scr.Height is not null and scr.String2 = t.String2),0) as ScoresSum,

                (select count() from Transactions rep indexed by Transactions_Type_Last_String3_Height
                    where rep.Type in (200,201,202) and rep.Last = 1 and rep.Height is not null and rep.String3 = t.String2) as Reposted,

                (
                    select count()
                    from Transactions s indexed by Transactions_Type_Last_String3_Height
                    where s.Type in (204, 205)
                      and s.Height is not null
                      and s.String3 = t.String2
                      and s.Last = 1
                      -- exclude commenters blocked by the author of the post
                      and not exists (
                        select 1
                        from Transactions b indexed by Transactions_Type_Last_String1_Height_Id
                        where b.Type in (305)
                            and b.Last = 1
                            and b.Height > 0
                            and b.String1 = t.String1
                            and b.String2 = s.String1
                      )
                ) AS CommentsCount,
                
                ifnull((select scr.Int1 from Transactions scr indexed by Transactions_Type_Last_String1_String2_Height
                    where scr.Type = 300 and scr.Last in (0,1) and scr.Height is not null and scr.String1 = ? and scr.String2 = t.String2),0) as MyScore

            from Transactions t indexed by Transactions_Last_Id_Height
            left join Payload p on t.Hash = p.TxHash
            where t.Height is not null
              and t.Last = 1
              and t.Id in ( )sql" + join(vector<string>(ids.size(), "?"), ",") + R"sql( )
        )sql";

        // Get posts
        unordered_map<int64_t, UniValue> tmpResult{};
        vector<string> authors;
        TryTransactionStep(func, [&]()
        {
            auto stmt = SetupSqlStatement(sql);
            int i = 1;

            TryBindStatementText(stmt, i++, address);

            for (int64_t id : ids)
                TryBindStatementInt64(stmt, i++, id);

            // ---------------------------
            while (sqlite3_step(*stmt) == SQLITE_ROW)
            {
                UniValue record(UniValue::VOBJ);

                auto[okHash, txHash] = TryGetColumnString(*stmt, 0);
                auto[okId, txId] = TryGetColumnInt64(*stmt, 1);
                record.pushKV("txid", txHash);
                record.pushKV("id", txId);

                if (auto[ok, value] = TryGetColumnString(*stmt, 2); ok) record.pushKV("edit", value);
                if (auto[ok, value] = TryGetColumnString(*stmt, 3); ok) record.pushKV("repost", value);
                if (auto[ok, value] = TryGetColumnString(*stmt, 4); ok)
                {
                    authors.emplace_back(value);
                    record.pushKV("address", value);
                }
                if (auto[ok, value] = TryGetColumnString(*stmt, 5); ok) record.pushKV("time", value);
                if (auto[ok, value] = TryGetColumnString(*stmt, 6); ok) record.pushKV("l", value); // lang
                if (auto[ok, value] = TryGetColumnString(*stmt, 8); ok) record.pushKV("c", value); // caption
                if (auto[ok, value] = TryGetColumnString(*stmt, 9); ok) record.pushKV("m", value); // message
                if (auto[ok, value] = TryGetColumnString(*stmt, 10); ok) record.pushKV("u", value); // url
                
                if (auto[ok, value] = TryGetColumnInt(*stmt, 7); ok)
                {
                    record.pushKV("type", TransactionHelper::TxStringType((TxType) value));
                    if ((TxType)value == CONTENT_DELETE)
                        record.pushKV("deleted", "true");
                }

                if (auto[ok, value] = TryGetColumnString(*stmt, 11); ok)
                {
                    UniValue t(UniValue::VARR);
                    t.read(value);
                    record.pushKV("t", t);
                }

                if (auto[ok, value] = TryGetColumnString(*stmt, 12); ok)
                {
                    UniValue ii(UniValue::VARR);
                    ii.read(value);
                    record.pushKV("i", ii);
                }

                if (auto[ok, value] = TryGetColumnString(*stmt, 13); ok)
                {
                    UniValue s(UniValue::VOBJ);
                    s.read(value);
                    record.pushKV("s", s);
                }

                if (auto [ok, value] = TryGetColumnString(*stmt, 14); ok) record.pushKV("scoreCnt", value);
                if (auto [ok, value] = TryGetColumnString(*stmt, 15); ok) record.pushKV("scoreSum", value);
                if (auto [ok, value] = TryGetColumnInt(*stmt, 16); ok && value > 0) record.pushKV("reposted", value);
                if (auto [ok, value] = TryGetColumnInt(*stmt, 17); ok) record.pushKV("comments", value);

                if (!address.empty())
                {
                    if (auto [ok, value] = TryGetColumnString(*stmt, 18); ok)
                        record.pushKV("myVal", value);
                }

                tmpResult[txId] = record;                
            }

            FinalizeSqlStatement(*stmt);
        });

        // ---------------------------------------------
        // Get last comments for all posts
        auto lastComments = GetLastComments(ids, address);
        for (auto& record : tmpResult)
            record.second.pushKV("lastComment", lastComments[record.first]);

        // ---------------------------------------------
        // Get profiles for posts
        auto profiles = GetAccountProfiles(authors);
        for (auto& record : tmpResult)
            record.second.pushKV("userprofile", profiles[record.second["address"].get_str()]);

        // ---------------------------------------------
        // Place in result data with source sorting
        for (auto& id : ids)
            result.push_back(tmpResult[id]);

        return result;
    }

    UniValue WebRpcRepository::GetTopFeed(int countOut, const int64_t& topContentId, int topHeight,
        const string& lang, const vector<string>& tags, const vector<int>& contentTypes,
        const vector<string>& txidsExcluded, const vector<string>& adrsExcluded, const vector<string>& tagsExcluded,
        const string& address, int depth, int badReputationLimit)
    {
        auto func = __func__;
        UniValue result(UniValue::VARR);

        if (contentTypes.empty())
            return result;

        // --------------------------------------------

        string contentTypesWhere = " ( " + join(vector<string>(contentTypes.size(), "?"), ",") + " ) ";

        string contentIdWhere;
        if (topContentId > 0)
            contentIdWhere = " and t.Id < ? ";

        string langFilter;
        if (!lang.empty())
            langFilter += " cross join Payload p indexed by Payload_String1_TxHash on p.TxHash = t.Hash and p.String1 = ? ";

        string sql = R"sql(
            select t.Id

            from Transactions t indexed by Transactions_Type_Last_Height_Id

            cross join Ratings cr indexed by Ratings_Type_Id_Last_Value
                on cr.Type = 2 and cr.Last = 1 and cr.Id = t.Id and cr.Value > 0

            )sql" + langFilter + R"sql(

            cross join Transactions u indexed by Transactions_Type_Last_String1_Height_Id
                on u.Type in (100) and u.Last = 1 and u.Height > 0 and u.String1 = t.String1

            left join Ratings ur indexed by Ratings_Type_Id_Last_Height
                on ur.Type = 0 and ur.Last = 1 and ur.Id = u.Id

            where t.Type in )sql" + contentTypesWhere + R"sql(
                and t.Last = 1
                --and t.String3 is null
                and t.Height > ?
                and t.Height <= ?

                -- Do not show posts from users with low reputation
                and ifnull(ur.Value,0) > ?

                )sql" + contentIdWhere + R"sql(
        )sql";

        if (!tags.empty())
        {
            sql += R"sql(
                and t.id in (
                    select tm.ContentId
                    from web.Tags tag indexed by Tags_Lang_Value_Id
                    join web.TagsMap tm indexed by TagsMap_TagId_ContentId
                        on tag.Id = tm.TagId
                    where tag.Value in ( )sql" + join(vector<string>(tags.size(), "?"), ",") + R"sql( )
                        )sql" + (!lang.empty() ? " and tag.Lang = ? " : "") + R"sql(
                )
            )sql";
        }

        if (!txidsExcluded.empty()) sql += " and t.String2 not in ( " + join(vector<string>(txidsExcluded.size(), "?"), ",") + " ) ";
        if (!adrsExcluded.empty()) sql += " and t.String1 not in ( " + join(vector<string>(adrsExcluded.size(), "?"), ",") + " ) ";
        if (!tagsExcluded.empty())
        {
            sql += R"sql( and t.Id not in (
                select tmEx.ContentId
                from web.Tags tagEx indexed by Tags_Lang_Value_Id
                join web.TagsMap tmEx indexed by TagsMap_TagId_ContentId
                    on tagEx.Id=tmEx.TagId
                where tagEx.Value in ( )sql" + join(vector<string>(tagsExcluded.size(), "?"), ",") + R"sql( )
                    )sql" + (!lang.empty() ? " and tagEx.Lang = ? " : "") + R"sql(
             ) )sql";
        }

        sql += " order by cr.Value desc ";
        sql += " limit ? ";

        // ---------------------------------------------

        vector<int64_t> ids;

        TryTransactionStep(func, [&]()
        {
            int i = 1;
            auto stmt = SetupSqlStatement(sql);

            if (!lang.empty()) TryBindStatementText(stmt, i++, lang);

            for (const auto& contenttype: contentTypes)
                TryBindStatementInt(stmt, i++, contenttype);

            TryBindStatementInt(stmt, i++, topHeight - depth);
            TryBindStatementInt(stmt, i++, topHeight);

            TryBindStatementInt(stmt, i++, badReputationLimit);

            if (topContentId > 0)
                TryBindStatementInt64(stmt, i++, topContentId);

            if (!tags.empty())
            {
                for (const auto& tag: tags)
                    TryBindStatementText(stmt, i++, tag);

                if (!lang.empty())
                    TryBindStatementText(stmt, i++, lang);
            }

            if (!txidsExcluded.empty())
                for (const auto& extxid: txidsExcluded)
                    TryBindStatementText(stmt, i++, extxid);

            if (!adrsExcluded.empty())
                for (const auto& exadr: adrsExcluded)
                    TryBindStatementText(stmt, i++, exadr);

            if (!tagsExcluded.empty())
            {
                for (const auto& extag: tagsExcluded)
                    TryBindStatementText(stmt, i++, extag);

                if (!lang.empty())
                    TryBindStatementText(stmt, i++, lang);
            }

            TryBindStatementInt(stmt, i++, countOut);

            // ---------------------------------------------

            while (sqlite3_step(*stmt) == SQLITE_ROW)
            {
                auto[ok0, contentId] = TryGetColumnInt64(*stmt, 0);
                ids.push_back(contentId);
            }

            FinalizeSqlStatement(*stmt);
        });

        // Get content data
        if (!ids.empty())
        {
            auto contents = GetContentsData(ids, address);
            result.push_backV(contents);
        }

        // Complete!
        return result;
    }

    UniValue WebRpcRepository::GetProfileFeed(const string& addressFeed, int countOut, const int64_t& topContentId, int topHeight,
        const string& lang, const vector<string>& tags, const vector<int>& contentTypes,
        const vector<string>& txidsExcluded, const vector<string>& adrsExcluded, const vector<string>& tagsExcluded,
        const string& address)
    {
        auto func = __func__;
        UniValue result(UniValue::VARR);

        if (addressFeed.empty())
            return result;

        // ---------------------------------------------

        string contentTypesWhere = " ( " + join(vector<string>(contentTypes.size(), "?"), ",") + " ) ";

        string contentIdWhere;
        if (topContentId > 0)
            contentIdWhere = " and t.Id < ? ";

        string langFilter;
        if (!lang.empty())
            langFilter += " join Payload p indexed by Payload_String1_TxHash on p.TxHash = t.Hash and p.String1 = ? ";

        string sql = R"sql(
            select t.Id
            from Transactions t indexed by Transactions_Type_Last_String1_Height_Id
            )sql" + langFilter + R"sql(
            where t.Type in )sql" + contentTypesWhere + R"sql(
                and t.Height > 0
                and t.Height <= ?
                and t.Last = 1
                and t.String1 = ?
                )sql" + contentIdWhere   + R"sql(
        )sql";

        if (!tags.empty())
        {
            sql += R"sql(
                and t.id in (
                    select tm.ContentId
                    from web.Tags tag indexed by Tags_Lang_Value_Id
                    join web.TagsMap tm indexed by TagsMap_TagId_ContentId
                        on tag.Id = tm.TagId
                    where tag.Value in ( )sql" + join(vector<string>(tags.size(), "?"), ",") + R"sql( )
                        )sql" + (!lang.empty() ? " and tag.Lang = ? " : "") + R"sql(
                )
            )sql";
        }

        if (!txidsExcluded.empty()) sql += " and t.String2 not in ( " + join(vector<string>(txidsExcluded.size(), "?"), ",") + " ) ";
        if (!adrsExcluded.empty()) sql += " and t.String1 not in ( " + join(vector<string>(adrsExcluded.size(), "?"), ",") + " ) ";
        if (!tagsExcluded.empty())
        {
            sql += R"sql( and t.Id not in (
                select tmEx.ContentId
                from web.Tags tagEx indexed by Tags_Lang_Value_Id
                join web.TagsMap tmEx indexed by TagsMap_TagId_ContentId
                    on tagEx.Id=tmEx.TagId
                where tagEx.Value in ( )sql" + join(vector<string>(tagsExcluded.size(), "?"), ",") + R"sql( )
                    )sql" + (!lang.empty() ? " and tagEx.Lang = ? " : "") + R"sql(
             ) )sql";
        }

        sql += " order by t.Id desc ";
        sql += " limit ? ";

        // ---------------------------------------------

        vector<int64_t> ids;
        TryTransactionStep(func, [&]()
        {
            int i = 1;
            auto stmt = SetupSqlStatement(sql);

            if (!lang.empty()) TryBindStatementText(stmt, i++, lang);

            for (const auto& contenttype: contentTypes)
                TryBindStatementInt(stmt, i++, contenttype);

            TryBindStatementInt(stmt, i++, topHeight);
            
            TryBindStatementText(stmt, i++, addressFeed);

            if (topContentId > 0)
                TryBindStatementInt64(stmt, i++, topContentId);

            if (!tags.empty())
            {
                for (const auto& tag: tags)
                    TryBindStatementText(stmt, i++, tag);

                if (!lang.empty())
                    TryBindStatementText(stmt, i++, lang);
            }

            if (!txidsExcluded.empty())
                for (const auto& extxid: txidsExcluded)
                    TryBindStatementText(stmt, i++, extxid);

            if (!adrsExcluded.empty())
                for (const auto& exadr: adrsExcluded)
                    TryBindStatementText(stmt, i++, exadr);

            if (!tagsExcluded.empty())
            {
                for (const auto& extag: tagsExcluded)
                    TryBindStatementText(stmt, i++, extag);

                if (!lang.empty())
                    TryBindStatementText(stmt, i++, lang);
            }

            TryBindStatementInt(stmt, i++, countOut);

            // ---------------------------------------------

            while (sqlite3_step(*stmt) == SQLITE_ROW)
            {
                if (auto[ok, value] = TryGetColumnInt64(*stmt, 0); ok)
                    ids.push_back(value);
            }

            FinalizeSqlStatement(*stmt);
        });

        // Get content data
        if (!ids.empty())
        {
            auto contents = GetContentsData(ids, address);
            result.push_backV(contents);
        }

        // Complete!
        return result;
    }

    UniValue WebRpcRepository::GetSubscribesFeed(const string& addressFeed, int countOut, const int64_t& topContentId, int topHeight,
        const string& lang, const vector<string>& tags, const vector<int>& contentTypes,
        const vector<string>& txidsExcluded, const vector<string>& adrsExcluded, const vector<string>& tagsExcluded,
        const string& address)
    {
        auto func = __func__;
        UniValue result(UniValue::VARR);

        if (addressFeed.empty())
            return result;

        // ---------------------------------------------------

        string contentTypesWhere = " ( " + join(vector<string>(contentTypes.size(), "?"), ",") + " ) ";

        string contentIdWhere;
        if (topContentId > 0)
            contentIdWhere = " and cnt.Id < ? ";

        string langFilter;
        if (!lang.empty())
            langFilter += " join Payload p indexed by Payload_String1_TxHash on p.TxHash = cnt.Hash and p.String1 = ? ";

        string sql = R"sql(
            select cnt.Id

            from Transactions cnt indexed by Transactions_Type_Last_String1_Height_Id

            )sql" + langFilter + R"sql(

            join Transactions subs indexed by Transactions_Type_Last_String1_String2_Height
                on subs.Type in (302,303)
               and subs.Last = 1
               and subs.Height > 0
               and subs.String1 = ?
               and subs.String2 = cnt.String1

            where cnt.Type in )sql" + contentTypesWhere + R"sql(
              and cnt.Last = 1
              and cnt.Height > 0
              and cnt.Height <= ?
            
            )sql" + contentIdWhere + R"sql(

        )sql";

        if (!tags.empty())
        {
            sql += R"sql(
                and cnt.id in (
                    select tm.ContentId
                    from web.Tags tag indexed by Tags_Lang_Value_Id
                    join web.TagsMap tm indexed by TagsMap_TagId_ContentId
                        on tag.Id = tm.TagId
                    where tag.Value in ( )sql" + join(vector<string>(tags.size(), "?"), ",") + R"sql( )
                        )sql" + (!lang.empty() ? " and tag.Lang = ? " : "") + R"sql(
                )
            )sql";
        }

        if (!txidsExcluded.empty()) sql += " and cnt.String2 not in ( " + join(vector<string>(txidsExcluded.size(), "?"), ",") + " ) ";
        if (!adrsExcluded.empty()) sql += " and cnt.String1 not in ( " + join(vector<string>(adrsExcluded.size(), "?"), ",") + " ) ";
        if (!tagsExcluded.empty())
        {
            sql += R"sql( and cnt.Id not in (
                select tmEx.ContentId
                from web.Tags tagEx indexed by Tags_Lang_Value_Id
                join web.TagsMap tmEx indexed by TagsMap_TagId_ContentId
                    on tagEx.Id=tmEx.TagId
                where tagEx.Value in ( )sql" + join(vector<string>(tagsExcluded.size(), "?"), ",") + R"sql( )
                    )sql" + (!lang.empty() ? " and tagEx.Lang = ? " : "") + R"sql(
             ) )sql";
        }

        sql += " order by cnt.Id desc ";
        sql += " limit ? ";

        // ---------------------------------------------------

        vector<int64_t> ids;
        TryTransactionStep(func, [&]()
        {
            int i = 1;
            auto stmt = SetupSqlStatement(sql);

            if (!lang.empty()) TryBindStatementText(stmt, i++, lang);

            TryBindStatementText(stmt, i++, addressFeed);

            for (const auto& contenttype: contentTypes)
                TryBindStatementInt(stmt, i++, contenttype);

            TryBindStatementInt(stmt, i++, topHeight);

            if (topContentId > 0)
                TryBindStatementInt64(stmt, i++, topContentId);

            if (!tags.empty())
            {
                for (const auto& tag: tags)
                    TryBindStatementText(stmt, i++, tag);

                if (!lang.empty())
                    TryBindStatementText(stmt, i++, lang);
            }

            if (!txidsExcluded.empty())
                for (const auto& extxid: txidsExcluded)
                    TryBindStatementText(stmt, i++, extxid);

            if (!adrsExcluded.empty())
                for (const auto& exadr: adrsExcluded)
                    TryBindStatementText(stmt, i++, exadr);

            if (!tagsExcluded.empty())
            {
                for (const auto& extag: tagsExcluded)
                    TryBindStatementText(stmt, i++, extag);

                if (!lang.empty())
                    TryBindStatementText(stmt, i++, lang);
            }

            TryBindStatementInt(stmt, i++, countOut);

            // ---------------------------------------------

            while (sqlite3_step(*stmt) == SQLITE_ROW)
            {
                if (auto[ok, value] = TryGetColumnInt64(*stmt, 0); ok)
                    ids.push_back(value);
            }

            FinalizeSqlStatement(*stmt);
        });

        // Get content data
        if (!ids.empty())
        {
            auto contents = GetContentsData(ids, address);
            result.push_backV(contents);
        }

        // Complete!
        return result;
    }

    UniValue WebRpcRepository::GetHistoricalFeed(int countOut, const int64_t& topContentId, int topHeight,
        const string& lang, const vector<string>& tags, const vector<int>& contentTypes,
        const vector<string>& txidsExcluded, const vector<string>& adrsExcluded, const vector<string>& tagsExcluded,
        const string& address, int badReputationLimit)
    {
        auto func = __func__;
        UniValue result(UniValue::VARR);

        if (contentTypes.empty())
            return result;

        // --------------------------------------------

        string contentTypesWhere = " ( " + join(vector<string>(contentTypes.size(), "?"), ",") + " ) ";

        string contentIdWhere;
        if (topContentId > 0)
            contentIdWhere = " and t.Id < ? ";

        string langFilter;
        if (!lang.empty())
            langFilter += " join Payload p indexed by Payload_String1_TxHash on p.TxHash = t.Hash and p.String1 = ? ";

        string sql = R"sql(
            select t.Id

            from Transactions t indexed by Transactions_Last_Id_Height

            )sql" + langFilter + R"sql(

            join Transactions u indexed by Transactions_Type_Last_String1_Height_Id
                on u.Type in (100) and u.Last = 1 and u.Height > 0 and u.String1 = t.String1

            left join Ratings ur indexed by Ratings_Type_Id_Last_Height
                on ur.Type = 0 and ur.Last = 1 and ur.Id = u.Id

            where t.Type in )sql" + contentTypesWhere + R"sql(
                and t.Last = 1
                and t.String3 is null
                and t.Height > 0
                and t.Height <= ?

                -- Do not show posts from users with low reputation
                and ifnull(ur.Value,0) > ?

                )sql" + contentIdWhere + R"sql(
        )sql";

        if (!tags.empty())
        {
            sql += R"sql(
                and t.id in (
                    select tm.ContentId
                    from web.Tags tag indexed by Tags_Lang_Value_Id
                    join web.TagsMap tm indexed by TagsMap_TagId_ContentId
                        on tag.Id = tm.TagId
                    where tag.Value in ( )sql" + join(vector<string>(tags.size(), "?"), ",") + R"sql( )
                        )sql" + (!lang.empty() ? " and tag.Lang = ? " : "") + R"sql(
                )
            )sql";
        }

        if (!txidsExcluded.empty()) sql += " and t.String2 not in ( " + join(vector<string>(txidsExcluded.size(), "?"), ",") + " ) ";
        if (!adrsExcluded.empty()) sql += " and t.String1 not in ( " + join(vector<string>(adrsExcluded.size(), "?"), ",") + " ) ";
        if (!tagsExcluded.empty())
        {
            sql += R"sql( and t.Id not in (
                select tmEx.ContentId
                from web.Tags tagEx indexed by Tags_Lang_Value_Id
                join web.TagsMap tmEx indexed by TagsMap_TagId_ContentId
                    on tagEx.Id=tmEx.TagId
                where tagEx.Value in ( )sql" + join(vector<string>(tagsExcluded.size(), "?"), ",") + R"sql( )
                    )sql" + (!lang.empty() ? " and tagEx.Lang = ? " : "") + R"sql(
             ) )sql";
        }

        sql += " order by t.Id desc ";
        sql += " limit ? ";

        // ---------------------------------------------

        vector<int64_t> ids;

        TryTransactionStep(func, [&]()
        {
            int i = 1;
            auto stmt = SetupSqlStatement(sql);

            if (!lang.empty()) TryBindStatementText(stmt, i++, lang);

            for (const auto& contenttype: contentTypes)
                TryBindStatementInt(stmt, i++, contenttype);

            TryBindStatementInt(stmt, i++, topHeight);

            TryBindStatementInt(stmt, i++, badReputationLimit);

            if (topContentId > 0)
                TryBindStatementInt64(stmt, i++, topContentId);

            if (!tags.empty())
            {
                for (const auto& tag: tags)
                    TryBindStatementText(stmt, i++, tag);

                if (!lang.empty())
                    TryBindStatementText(stmt, i++, lang);
            }

            if (!txidsExcluded.empty())
                for (const auto& extxid: txidsExcluded)
                    TryBindStatementText(stmt, i++, extxid);
            
            if (!adrsExcluded.empty())
                for (const auto& exadr: adrsExcluded)
                    TryBindStatementText(stmt, i++, exadr);
            
            if (!tagsExcluded.empty())
            {
                for (const auto& extag: tagsExcluded)
                    TryBindStatementText(stmt, i++, extag);

                if (!lang.empty())
                    TryBindStatementText(stmt, i++, lang);
            }
                    
            TryBindStatementInt(stmt, i++, countOut);

            // ---------------------------------------------
            
            while (sqlite3_step(*stmt) == SQLITE_ROW)
            {
                auto[ok0, contentId] = TryGetColumnInt64(*stmt, 0);
                ids.push_back(contentId);
            }

            FinalizeSqlStatement(*stmt);
        });

        // Get content data
        if (!ids.empty())
        {
            auto contents = GetContentsData(ids, address);
            result.push_backV(contents);
        }

        // Complete!
        return result;
    }

    UniValue WebRpcRepository::GetHierarchicalFeed(int countOut, const int64_t& topContentId, int topHeight,
        const string& lang, const vector<string>& tags, const vector<int>& contentTypes,
        const vector<string>& txidsExcluded, const vector<string>& adrsExcluded, const vector<string>& tagsExcluded,
        const string& address, int badReputationLimit)
    {
        auto func = __func__;
        UniValue result(UniValue::VARR);

        // ---------------------------------------------

        string contentTypesFilter = join(vector<string>(contentTypes.size(), "?"), ",");

        string langFilter;
        if (!lang.empty())
            langFilter += " join Payload p indexed by Payload_String1_TxHash on p.TxHash = t.Hash and p.String1 = ? ";

        string sql = R"sql(
            select
                (t.Id)ContentId,
                ifnull(pr.Value,0)ContentRating,
                ifnull(ur.Value,0)AccountRating,
                torig.Height,
                
                ifnull((
                    select sum(ifnull(pr.Value,0))
                    from (
                        select p.Id
                        from Transactions p indexed by Transactions_Type_Last_String1_Height_Id
                        where p.Type in ( )sql" + contentTypesFilter + R"sql( )
                            and p.Last = 1
                            and p.String1 = t.String1
                            and p.Height < torig.Height
                            and p.Height > (torig.Height - ?)
                        order by p.Height desc
                        limit ?
                    )q
                    left join Ratings pr indexed by Ratings_Type_Id_Last_Height
                        on pr.Type = 2 and pr.Id = q.Id and pr.Last = 1
                ), 0)SumRating

            from Transactions t indexed by Transactions_Type_Last_String3_Height

            )sql" + langFilter + R"sql(

            join Transactions torig indexed by Transactions_Id on torig.Height > 0 and torig.Id = t.Id and torig.Hash = torig.String2

            left join Ratings pr indexed by Ratings_Type_Id_Last_Height
                on pr.Type = 2 and pr.Last = 1 and pr.Id = t.Id

            join Transactions u indexed by Transactions_Type_Last_String1_Height_Id
                on u.Type in (100) and u.Last = 1 and u.Height > 0 and u.String1 = t.String1

            left join Ratings ur indexed by Ratings_Type_Id_Last_Height
                on ur.Type = 0 and ur.Last = 1 and ur.Id = u.Id

            where t.Type in ( )sql" + contentTypesFilter + R"sql( )
                and t.Last = 1
                and t.String3 is null
                and t.Height <= ?
                and t.Height > ?

                -- Do not show posts from users with low reputation
                and ifnull(ur.Value,0) > ?
        )sql";

        if (!tags.empty())
        {
            sql += R"sql( and t.id in (
                select tm.ContentId
                from web.Tags tag indexed by Tags_Lang_Value_Id
                join web.TagsMap tm indexed by TagsMap_TagId_ContentId
                    on tag.Id = tm.TagId
                where tag.Value in ( )sql" + join(vector<string>(tags.size(), "?"), ",") + R"sql( )
                    )sql" + (!lang.empty() ? " and tag.Lang = ? " : "") + R"sql(
            ) )sql";
        }

        if (!txidsExcluded.empty()) sql += " and t.String2 not in ( " + join(vector<string>(txidsExcluded.size(), "?"), ",") + " ) ";
        if (!adrsExcluded.empty()) sql += " and t.String1 not in ( " + join(vector<string>(adrsExcluded.size(), "?"), ",") + " ) ";
        if (!tagsExcluded.empty())
        {
            sql += R"sql( and t.Id not in (
                select tmEx.ContentId
                from web.Tags tagEx indexed by Tags_Lang_Value_Id
                join web.TagsMap tmEx indexed by TagsMap_TagId_ContentId
                    on tagEx.Id=tmEx.TagId
                where tagEx.Value in ( )sql" + join(vector<string>(tagsExcluded.size(), "?"), ",") + R"sql( )
                    )sql" + (!lang.empty() ? " and tagEx.Lang = ? " : "") + R"sql(
             ) )sql";
        }

        // ---------------------------------------------
        vector<HierarchicalRecord> postsRanks;
        double dekay = (contentTypes.size() == 1 && contentTypes[0] == CONTENT_VIDEO) ? dekayVideo : dekayContent;

        TryTransactionStep(func, [&]()
        {
            auto stmt = SetupSqlStatement(sql);
            int i = 1;

            for (const auto& contenttype: contentTypes)
                TryBindStatementInt(stmt, i++, contenttype);

            TryBindStatementInt(stmt, i++, durationBlocksForPrevPosts);

            TryBindStatementInt(stmt, i++, cntPrevPosts);
            
            if (!lang.empty()) TryBindStatementText(stmt, i++, lang);

            for (const auto& contenttype: contentTypes)
                TryBindStatementInt(stmt, i++, contenttype);

            TryBindStatementInt(stmt, i++, topHeight);
            TryBindStatementInt(stmt, i++, topHeight - cntBlocksForResult);

            TryBindStatementInt(stmt, i++, badReputationLimit);
            
            if (!tags.empty())
            {
                for (const auto& tag: tags)
                    TryBindStatementText(stmt, i++, tag);

                if (!lang.empty())
                    TryBindStatementText(stmt, i++, lang);
            }

            if (!txidsExcluded.empty())
                for (const auto& extxid: txidsExcluded)
                    TryBindStatementText(stmt, i++, extxid);
            
            if (!adrsExcluded.empty())
                for (const auto& exadr: adrsExcluded)
                    TryBindStatementText(stmt, i++, exadr);
            
            if (!tagsExcluded.empty())
            {
                for (const auto& extag: tagsExcluded)
                    TryBindStatementText(stmt, i++, extag);

                if (!lang.empty())
                    TryBindStatementText(stmt, i++, lang);
            }

            // ---------------------------------------------
            
            while (sqlite3_step(*stmt) == SQLITE_ROW)
            {
                HierarchicalRecord record{};

                auto[ok0, contentId] = TryGetColumnInt64(*stmt, 0);
                auto[ok1, contentRating] = TryGetColumnInt(*stmt, 1);
                auto[ok2, accountRating] = TryGetColumnInt(*stmt, 2);
                auto[ok3, contentOrigHeight] = TryGetColumnInt(*stmt, 3);
                auto[ok4, contentScores] = TryGetColumnInt(*stmt, 4);

                record.Id = contentId;
                record.LAST5 = 1.0 * contentScores;
                record.UREP = accountRating;
                record.PREP = contentRating;
                record.DREP = pow(dekayRep, (topHeight - contentOrigHeight));
                record.DPOST = pow(dekay, (topHeight - contentOrigHeight));

                postsRanks.push_back(record);
            }

            FinalizeSqlStatement(*stmt);
        });

        // ---------------------------------------------
        // Calculate content ratings
        int nElements = postsRanks.size();
        for (auto& iPostRank : postsRanks)
        {
            double _LAST5R = 0;
            double _UREPR = 0;
            double _PREPR = 0;

            double boost = 0;
            if (nElements > 1)
            {
                for (auto jPostRank : postsRanks)
                {
                    if (iPostRank.LAST5 > jPostRank.LAST5)
                        _LAST5R += 1;
                    if (iPostRank.UREP > jPostRank.UREP)
                        _UREPR += 1;
                    if (iPostRank.PREP > jPostRank.PREP)
                        _PREPR += 1;
                }

                iPostRank.LAST5R = 1.0 * (_LAST5R * 100) / (nElements - 1);
                iPostRank.UREPR = min(iPostRank.UREP, 1.0 * (_UREPR * 100) / (nElements - 1)) * (iPostRank.UREP < 0 ? 2.0 : 1.0);
                iPostRank.PREPR = min(iPostRank.PREP, 1.0 * (_PREPR * 100) / (nElements - 1)) * (iPostRank.PREP < 0 ? 2.0 : 1.0);
            }
            else
            {
                iPostRank.LAST5R = 100;
                iPostRank.UREPR = 100;
                iPostRank.PREPR = 100;
            }

            iPostRank.POSTRF = 0.4 * (0.75 * (iPostRank.LAST5R + boost) + 0.25 * iPostRank.UREPR) * iPostRank.DREP + 0.6 * iPostRank.PREPR * iPostRank.DPOST;
        }

        // Sort results
        sort(postsRanks.begin(), postsRanks.end(), greater<HierarchicalRecord>());

        // Build result list
        bool found = false;
        int64_t minPostRank = topContentId;
        vector<int64_t> resultIds;
        for(auto iter = postsRanks.begin(); iter < postsRanks.end() && (int)resultIds.size() < countOut; iter++)
        {
            if (iter->Id < minPostRank || minPostRank == 0)
                minPostRank = iter->Id;

            // Find start position
            if (!found && topContentId > 0)
            {
                if (iter->Id == topContentId)
                    found = true;

                continue;
            }

            // Save id for get data
            resultIds.push_back(iter->Id);
        }

        // Get content data
        if (!resultIds.empty())
        {
            auto contents = GetContentsData(resultIds, address);
            result.push_backV(contents);
        }

        // ---------------------------------------------
        // If not completed - request historical data
        int lack = countOut - (int)resultIds.size();
        if (lack > 0)
        {
            UniValue histContents = GetHistoricalFeed(lack, minPostRank, topHeight, lang, tags, contentTypes,
                txidsExcluded, adrsExcluded, tagsExcluded, address, badReputationLimit);

            result.push_backV(histContents.getValues());
        }

        // Complete!
        return result;
    }

    UniValue WebRpcRepository::GetBoostFeed(int topHeight,
        const string& lang, const vector<string>& tags, const vector<int>& contentTypes,
        const vector<string>& txidsExcluded, const vector<string>& adrsExcluded, const vector<string>& tagsExcluded,
        int badReputationLimit)
    {
        auto func = __func__;
        UniValue result(UniValue::VARR);

        // --------------------------------------------

        string contentTypesWhere = " ( " + join(vector<string>(contentTypes.size(), "?"), ",") + " ) ";

        string langFilter;
        if (!lang.empty())
            langFilter += " join Payload p indexed by Payload_String1_TxHash on p.TxHash = tc.Hash and p.String1 = ? ";

        string sql = R"sql(
            select
                tc.Id contentId,
                tb.String2 contentHash,
                sum(tb.Int1) as sumBoost

            from Transactions tb indexed by Transactions_Type_Last_String2_Height
            join Transactions tc indexed by Transactions_Type_Last_String2_Height
                on tc.String2 = tb.String2 and tc.Last = 1 and tc.Type in )sql" + contentTypesWhere + R"sql( and tc.Height > 0
                --and tc.String3 is null--?????

            )sql" + langFilter + R"sql(

            join Transactions u indexed by Transactions_Type_Last_String1_Height_Id
                on u.Type in (100) and u.Last = 1 and u.Height > 0 and u.String1 = tc.String1

            left join Ratings ur indexed by Ratings_Type_Id_Last_Height
                on ur.Type = 0 and ur.Last = 1 and ur.Id = u.Id

            where tb.Type = 208
                and tb.Last in (0, 1)
                and tb.Height <= ?
                and tb.Height > ?

                -- Do not show posts from users with low reputation
                and ifnull(ur.Value,0) > ?

                )sql";

        if (!tags.empty())
        {
            sql += R"sql(
                and tc.id in (
                    select tm.ContentId
                    from web.Tags tag indexed by Tags_Lang_Value_Id
                    join web.TagsMap tm indexed by TagsMap_TagId_ContentId
                        on tag.Id = tm.TagId
                    where tag.Value in ( )sql" + join(vector<string>(tags.size(), "?"), ",") + R"sql( )
                        )sql" + (!lang.empty() ? " and tag.Lang = ? " : "") + R"sql(
                )
            )sql";
        }

        if (!txidsExcluded.empty()) sql += " and tc.String2 not in ( " + join(vector<string>(txidsExcluded.size(), "?"), ",") + " ) ";
        if (!adrsExcluded.empty()) sql += " and tc.String1 not in ( " + join(vector<string>(adrsExcluded.size(), "?"), ",") + " ) ";
        if (!tagsExcluded.empty())
        {
            sql += R"sql( and tc.Id not in (
                select tmEx.ContentId
                from web.Tags tagEx indexed by Tags_Lang_Value_Id
                join web.TagsMap tmEx indexed by TagsMap_TagId_ContentId
                    on tagEx.Id=tmEx.TagId
                where tagEx.Value in ( )sql" + join(vector<string>(tagsExcluded.size(), "?"), ",") + R"sql( )
                    )sql" + (!lang.empty() ? " and tagEx.Lang = ? " : "") + R"sql(
             ) )sql";
        }

        sql += " group by tc.Id, tb.String2";
        sql += " order by sum(tb.Int1) desc";

        // ---------------------------------------------

        vector<int64_t> ids;

        TryTransactionStep(func, [&]()
        {
            int i = 1;
            auto stmt = SetupSqlStatement(sql);

            for (const auto& contenttype: contentTypes)
                TryBindStatementInt(stmt, i++, contenttype);

            if (!lang.empty()) TryBindStatementText(stmt, i++, lang);

            TryBindStatementInt(stmt, i++, topHeight);
            TryBindStatementInt(stmt, i++, topHeight - cntBlocksForResult);

            TryBindStatementInt(stmt, i++, badReputationLimit);

            if (!tags.empty())
            {
                for (const auto& tag: tags)
                    TryBindStatementText(stmt, i++, tag);

                if (!lang.empty())
                    TryBindStatementText(stmt, i++, lang);
            }

            if (!txidsExcluded.empty())
                for (const auto& extxid: txidsExcluded)
                    TryBindStatementText(stmt, i++, extxid);

            if (!adrsExcluded.empty())
                for (const auto& exadr: adrsExcluded)
                    TryBindStatementText(stmt, i++, exadr);

            if (!tagsExcluded.empty())
            {
                for (const auto& extag: tagsExcluded)
                    TryBindStatementText(stmt, i++, extag);

                if (!lang.empty())
                    TryBindStatementText(stmt, i++, lang);
            }

            // ---------------------------------------------

            while (sqlite3_step(*stmt) == SQLITE_ROW)
            {
                auto[ok0, contentId] = TryGetColumnInt64(*stmt, 0);
                auto[ok1, contentHash] = TryGetColumnString(*stmt, 1);
                auto[ok2, sumBoost] = TryGetColumnInt64(*stmt, 2);
                UniValue boost(UniValue::VOBJ);
                boost.pushKV("id", contentId);
                boost.pushKV("txid", contentHash);
                boost.pushKV("boost", sumBoost);
                result.push_back(boost);
            }

            FinalizeSqlStatement(*stmt);
        });

        // Complete!
        return result;
    }

    // TODO (o1q): Remove this method when the client gui switches to new methods
    UniValue WebRpcRepository::GetProfileFeedOld(const string& addressFrom, const string& addressTo, int64_t topContentId,
        int count, const string& lang, const vector<string>& tags, const vector<int>& contentTypes)
    {
        auto func = __func__;
        UniValue result(UniValue::VARR);

        if (addressTo.empty())
            return result;

        // ---------------------------------------------

        string contentTypesFilter = join(vector<string>(contentTypes.size(), "?"), ",");

        string topContentIdFilter;
        if (topContentId > 0)
            topContentIdFilter = " and t.Id < ? ";

        string sql = R"sql(
            select t.Id
            from Transactions t indexed by Transactions_Type_Last_String1_Height_Id
            where t.Type in ( )sql" + contentTypesFilter + R"sql( )
                and t.Height > 0
                and t.Last = 1
                and t.String1 = ?
                )sql" + topContentIdFilter + R"sql(
        )sql";

        if (!tags.empty())
        {
            sql += R"sql(
                and t.id in (
                    select tm.ContentId
                    from web.Tags tag indexed by Tags_Lang_Value_Id
                    join web.TagsMap tm indexed by TagsMap_TagId_ContentId
                        on tag.Id = tm.TagId
                    where tag.Value in ( )sql" + join(vector<string>(tags.size(), "?"), ",") + R"sql( )
                )
            )sql";
        }

        sql += " order by t.Id desc ";
        sql += " limit ? ";

        // ---------------------------------------------

        vector<int64_t> ids;
        TryTransactionStep(func, [&]()
        {
            auto stmt = SetupSqlStatement(sql);

            int i = 1;
            for (const auto& contenttype: contentTypes)
                TryBindStatementInt(stmt, i++, contenttype);

            TryBindStatementText(stmt, i++, addressTo);

            if (topContentId > 0)
                TryBindStatementInt64(stmt, i++, topContentId);

            if (!tags.empty())
                for (const auto& tag: tags)
                    TryBindStatementText(stmt, i++, tag);

            TryBindStatementInt(stmt, i++, count);

            // ---------------------------------------------

            while (sqlite3_step(*stmt) == SQLITE_ROW)
            {
                if (auto[ok, value] = TryGetColumnInt64(*stmt, 0); ok)
                    ids.push_back(value);
            }

            FinalizeSqlStatement(*stmt);
        });

        if (ids.empty())
            return result;

        auto contents = GetContentsData(ids, addressFrom);
        result.push_backV(contents);

        return result;
    }

    // TODO (o1q): Remove this method when the client gui switches to new methods
    UniValue WebRpcRepository::GetSubscribesFeedOld(const string& addressFrom, int64_t topContentId, int count,
        const string& lang, const vector<string>& tags, const vector<int>& contentTypes)
    {
        auto func = __func__;
        UniValue result(UniValue::VARR);

        if (addressFrom.empty())
            return result;

        // ---------------------------------------------------

        string contentTypesFilter = join(vector<string>(contentTypes.size(), "?"), ",");

        string topContentIdFilter;
        if (topContentId > 0)
            topContentIdFilter = " and cnt.Id < ? ";

        string sql = R"sql(
            select cnt.Id

            from Transactions cnt indexed by Transactions_Type_Last_String1_Height_Id

            join Transactions subs indexed by Transactions_Type_Last_String1_String2_Height
                on subs.Type in (302,303)
               and subs.Last = 1
               and subs.Height > 0
               and subs.String1 = ?
               and subs.String2 = cnt.String1

            where cnt.Type in ( )sql" + contentTypesFilter + R"sql( )
              and cnt.Last = 1
              and cnt.Height > 0

            )sql" + topContentIdFilter + R"sql(

        )sql";

        if (!tags.empty())
        {
            sql += R"sql(
                and cnt.id in (
                    select tm.ContentId
                    from web.Tags tag indexed by Tags_Lang_Value_Id
                    join web.TagsMap tm indexed by TagsMap_TagId_ContentId
                        on tag.Id = tm.TagId
                    where tag.Value in ( )sql" + join(vector<string>(tags.size(), "?"), ",") + R"sql( )
                )
            )sql";
        }

        sql += " order by cnt.Id desc ";
        sql += " limit ? ";

        // ---------------------------------------------------

        vector<int64_t> ids;
        TryTransactionStep(func, [&]()
        {
            int i = 1;
            auto stmt = SetupSqlStatement(sql);

            TryBindStatementText(stmt, i++, addressFrom);

            for (const auto& contenttype: contentTypes)
                TryBindStatementInt(stmt, i++, contenttype);

            if (topContentId > 0)
                TryBindStatementInt(stmt, i++, topContentId);

            if (!tags.empty())
                for (const auto& tag: tags)
                    TryBindStatementText(stmt, i++, tag);

            TryBindStatementInt(stmt, i++, count);

            // ---------------------------------------------

            while (sqlite3_step(*stmt) == SQLITE_ROW)
            {
                if (auto[ok, value] = TryGetColumnInt64(*stmt, 0); ok)
                    ids.push_back(value);
            }

            FinalizeSqlStatement(*stmt);
        });

        if (ids.empty())
            return result;

        auto contents = GetContentsData(ids, addressFrom);
        result.push_backV(contents);

        return result;
    }

    // ------------------------------------------------------

    vector<int64_t> WebRpcRepository::GetRandomContentIds(const string& lang, int count, int height)
    {
        vector<int64_t> result;

        auto sql = R"sql(
            select t.Id, t.String1, r.Value, p.String1

            from Transactions t indexed by Transactions_Last_Id_Height

            cross join Transactions u indexed by Transactions_Type_Last_String1_Height_Id
                on u.Type = 100 and u.Last = 1 and u.Height > 0 and u.String1 = t.String1

            cross join Ratings r indexed by Ratings_Type_Id_Last_Value
                on r.Type = 0 and r.Last = 1 and r.Id = u.Id and r.Value > 0

            cross join Payload p indexed by Payload_String1_TxHash
                on p.TxHash = t.Hash and p.String1 = ?

            where t.Last = 1
              and t.Height > 0
              and t.Id in (
                select tr.Id
                from Transactions tr indexed by Transactions_Type_Last_Height_Id
                where tr.Type in (200,201,202)
                  and tr.Last = 1
                  and tr.Height > ?
                order by random()
                limit ?
              )

            order by random()
            limit ?
        )sql";

        TryTransactionStep(__func__, [&]()
        {
            int i = 1;
            auto stmt = SetupSqlStatement(sql);

            TryBindStatementText(stmt, i++, lang);
            TryBindStatementInt(stmt, i++, height);
            TryBindStatementInt(stmt, i++, count * 100);
            TryBindStatementInt(stmt, i++, count);

            while (sqlite3_step(*stmt) == SQLITE_ROW)
            {
                if (auto[ok, value] = TryGetColumnInt64(*stmt, 0); ok) result.push_back(value);
            }

            FinalizeSqlStatement(*stmt);
        });

        return result;
    }

    UniValue WebRpcRepository::GetContentActions(const string& postTxHash)
    {
        auto func = __func__;
        UniValue resultScores(UniValue::VARR);
        UniValue resultBoosts(UniValue::VARR);
        UniValue resultDonations(UniValue::VARR);
        UniValue result(UniValue::VOBJ);

        string sql = R"sql(
            --scores
            select
                s.String2 as ContentTxHash,
                s.String1 as AddressHash,
                p.String2 as AccountName,
                p.String3 as AccountAvatar,
                r.Value as AccountReputation,
                s.Int1 as ScoreValue,
                0 as sumBoost,
                0 as sumDonation
            from Transactions s indexed by Transactions_Type_Last_String2_Height
            cross join Transactions u indexed by Transactions_Type_Last_String1_Height_Id
                on  u.String1 = s.String1 and u.Type in (100) and u.Last = 1 and u.Height > 0
            left join Ratings r indexed by Ratings_Type_Id_Last_Value
                on r.Id = u.Id and r.Type = 0 and r.Last = 1
            cross join Payload p on p.TxHash = u.Hash
            where s.Type in (300)
              and s.Last in (0,1)
              and s.Height > 0
              and s.String2 = ?

            --boosts
            union

            select
                tb.String2 as ContentTxHash,
                tb.String1 as AddressHash,
                p.String2 as AccountName,
                p.String3 as AccountAvatar,
                r.Value as AccountReputation,
                0 as ScoreValue,
                tb.sumBoost as sumBoost,
                0 as sumDonation
            from
            (
            select
                b.String1,
                b.String2,
                sum(b.Int1) as sumBoost
            from Transactions b indexed by Transactions_Type_Last_String2_Height
            where b.Type in (208)
              and b.Last in (0,1)
              and b.Height > 0
              and b.String2 = ?
            group by
                b.String1,
                b.String2
            )tb
            cross join Transactions u indexed by Transactions_Type_Last_String1_Height_Id
                on u.String1 = tb.String1 and u.Type in (100) and u.Last = 1 and u.Height > 0
            left join Ratings r indexed by Ratings_Type_Id_Last_Value
                on r.Id = u.Id and r.Type = 0 and r.Last = 1
            cross join Payload p on p.TxHash = u.Hash

            --donations
            union

            select
                td.String3 as ContentTxHash,
                td.String1 as AddressHash,
                p.String2 as AccountName,
                p.String3 as AccountAvatar,
                r.Value as AccountReputation,
                0 as ScoreValue,
                0 as sumBoost,
                td.sumDonation as sumDonation
            from
            (
            select
                comment.String1,
                comment.String3,
                sum(o.Value) as sumDonation
            from Transactions comment indexed by Transactions_Type_Last_String3_Height
            join Transactions content indexed by Transactions_Type_Last_String2_Height
                on content.String2 = comment.String3
                    and content.Type in (200,201,202)
                    and content.Last = 1
                    and content.Height is not null
            join TxOutputs o indexed by TxOutputs_TxHash_AddressHash_Value
                on o.TxHash = comment.Hash
                    and o.AddressHash = content.String1
                    and o.AddressHash != comment.String1
                    and o.Value > 0
            where comment.Type in (204, 205, 206)
                and comment.Height is not null
                and comment.Last = 1
                and comment.String3 = ?
            group by
                comment.String1,
                comment.String3
            )td
            cross join Transactions u indexed by Transactions_Type_Last_String1_Height_Id
                on u.String1 = td.String1 and u.Type in (100) and u.Last = 1 and u.Height > 0
            left join Ratings r indexed by Ratings_Type_Id_Last_Value
                on r.Id = u.Id and r.Type = 0 and r.Last = 1
            cross join Payload p on p.TxHash = u.Hash
        )sql";

        TryTransactionStep(func, [&]()
        {
            auto stmt = SetupSqlStatement(sql);

            int i = 1;
            TryBindStatementText(stmt, i++, postTxHash);
            TryBindStatementText(stmt, i++, postTxHash);
            TryBindStatementText(stmt, i++, postTxHash);

            // ---------------------------------------------

            while (sqlite3_step(*stmt) == SQLITE_ROW)
            {
                UniValue record(UniValue::VOBJ);
                if (auto[ok, value] = TryGetColumnString(*stmt, 0); ok) record.pushKV("posttxid", value);
                if (auto[ok, value] = TryGetColumnString(*stmt, 1); ok) record.pushKV("address", value);
                if (auto[ok, value] = TryGetColumnString(*stmt, 2); ok) record.pushKV("name", value);
                if (auto[ok, value] = TryGetColumnString(*stmt, 3); ok) record.pushKV("avatar", value);
                if (auto[ok, value] = TryGetColumnString(*stmt, 4); ok) record.pushKV("reputation", value);
                if (auto[ok, value] = TryGetColumnInt(*stmt, 5); ok && value > 0) {
                    record.pushKV("value", value);
                    resultScores.push_back(record);
                }
                if (auto[ok, value] = TryGetColumnInt(*stmt, 6); ok && value > 0) {
                    record.pushKV("value", value);
                    resultBoosts.push_back(record);
                }
                if (auto[ok, value] = TryGetColumnInt(*stmt, 7); ok && value > 0) {
                    record.pushKV("value", value);
                    resultDonations.push_back(record);
                }
            }

            FinalizeSqlStatement(*stmt);
        });

        result.pushKV("scores",resultScores);
        result.pushKV("boosts",resultBoosts);
        result.pushKV("donations",resultDonations);

        return result;
    }

}<|MERGE_RESOLUTION|>--- conflicted
+++ resolved
@@ -413,11 +413,6 @@
                     )
                 ),0) as ReferralsCount
 
-<<<<<<< HEAD
-                , u.Hash as AccountHash
-
-=======
->>>>>>> 625b615d
             )sql";
         }
 
@@ -498,8 +493,6 @@
                     )gr
                 ) as FlagsJson
 
-<<<<<<< HEAD
-=======
                 , (
                     select json_group_object(gr.Type, gr.Cnt)
                     from (
@@ -523,7 +516,6 @@
                     )gr
                 ) as FirstFlagsCount
 
->>>>>>> 625b615d
                 )sql" + fullProfileSql + R"sql(
 
             from Transactions u indexed by Transactions_Type_Last_String1_Height_Id
@@ -550,13 +542,6 @@
             // Fetch data
             while (sqlite3_step(*stmt) == SQLITE_ROW)
             {
-<<<<<<< HEAD
-                int i = 0;
-                auto[ok0, address] = TryGetColumnString(*stmt, i++);
-                auto[ok2, id] = TryGetColumnInt64(*stmt, i++);
-
-=======
->>>>>>> 625b615d
                 UniValue record(UniValue::VOBJ);
 
                 int i = 0;
@@ -593,8 +578,6 @@
                     flags.read(value);
                     record.pushKV("flags", flags);
                 }
-<<<<<<< HEAD
-=======
 
                 if (auto[ok, value] = TryGetColumnString(*stmt, i++); ok)
                 {
@@ -602,7 +585,6 @@
                     flags.read(value);
                     record.pushKV("firstFlags", flags);
                 }
->>>>>>> 625b615d
 
                 if (!shortForm)
                 {
@@ -629,10 +611,6 @@
                     }
                     
                     if (auto[ok, value] = TryGetColumnInt(*stmt, i++); ok) record.pushKV("rc", value);
-<<<<<<< HEAD
-                    if (auto[ok, value] = TryGetColumnString(*stmt, i++); ok) record.pushKV("hash", value);
-=======
->>>>>>> 625b615d
                 }
 
                 result.emplace_back(address, id, record);
