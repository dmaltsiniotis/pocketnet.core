--- conflicted
+++ resolved
@@ -122,11 +122,7 @@
 
         vector<UniValue> GetContentsData(const vector<int64_t>& ids, const string& address);
         vector<UniValue> GetCollectionsData(const vector<int64_t>& ids);
-<<<<<<< HEAD
-        
-=======
-
->>>>>>> 4936a06c
+
         UniValue GetHotPosts(int countOut, const int depth, const int nHeight, const string& lang, const vector<int>& contentTypes, const string& address, int badReputationLimit);
 
         UniValue GetTopFeed(int countOut, const int64_t& topContentId, int topHeight, const string& lang,
