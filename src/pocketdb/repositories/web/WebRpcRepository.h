--- conflicted
+++ resolved
@@ -102,10 +102,7 @@
         vector<UniValue> GetMissedCommentAnswers(const string& address, int height, int count);
         vector<UniValue> GetMissedPostComments(const string& address, const vector<string>& excludePosts, int height, int count);
         vector<UniValue> GetMissedSubscribers(const string& address, int height, int count);
-<<<<<<< HEAD
-=======
         vector<UniValue> GetMissedBoosts(const string& address, int height, int count);
->>>>>>> 7b2566f0
 
         UniValue SearchLinks(const vector<string>& links, const vector<int>& contentTypes, const int nHeight, const int countOut);
 
