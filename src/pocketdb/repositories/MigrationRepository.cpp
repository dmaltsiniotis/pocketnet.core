// Copyright (c) 2018-2022 The Pocketnet developers
// Distributed under the Apache 2.0 software license, see the accompanying
// https://www.apache.org/licenses/LICENSE-2.0

#include "pocketdb/repositories/MigrationRepository.h"
#include <ui_interface.h>

namespace PocketDb
{
<<<<<<< HEAD
    bool MigrationRepository::SplitLikers()
    {
        if (!CheckNeedSplitLikers())
            return true;

        uiInterface.InitMessage(_("SQLDB Migration: SplitLikers..."));

        TryTransactionStep(__func__, [&]()
        {
            // delete exists data before insert splitted data
            auto stmtDelete = SetupSqlStatement(R"sql(
                delete from Ratings where Type in (101,102,103)
            )sql");
            TryStepStatement(stmtDelete);

            // Insert new splitted types of likers
            auto stmtSelect = SetupSqlStatement(R"sql(
                select
                
                    (
                
                        select
                            case sc.Type
                                when 300 then 101
                                when 301 then (
                                case
                                when c.String5 isnull then 102
                                else 103
                                end
                                )
                            end
                
                        from Transactions sc indexed by Transactions_Height_Type
                        join Transactions ul indexed by Transactions_Type_Last_String1_Height_Id
                            on ul.Type = 100 and ul.Last = 1 and ul.Height > 0 and ul.String1 = sc.String1
                        join Transactions c
                            on c.Hash = sc.String2
                            and (
                                (sc.Type in (300) and (sc.Time-c.Time) < ((case when sc.height < 322700 then 336 else 30 end) * 24 * 3600))
                                    or
                                (sc.Type in (301))
                            )
                        join Transactions ua indexed by Transactions_Type_Last_String1_Height_Id
                            on ua.Type = 100 and ua.Last = 1 and ua.Height > 0 and ua.String1 = c.String1
                
                        where sc.Type in (300,301)
                            and sc.Height = r.Height
                            and ((sc.Int1 in (4,5) and sc.Type = 300) or (sc.Int1 = 1 and sc.Type = 301))
                            and ua.Id = r.Id
                            and ul.Id = r.Value
                
                        and ((
                            sc.Type = 300
                            and (
                                select count()
                
                                from Transactions s indexed by Transactions_Type_String1_Height_Time_Int1
                                join Transactions c
                                    on c.Hash = s.String2
                                        and c.String1 = ua.String1
                                        and c.Type in (200,201,202,207)
                
                                where s.Type = sc.Type
                                    and s.Height <= sc.Height
                                    and s.String1 = sc.String1
                                    and s.Hash != sc.Hash
                    
                                    and s.Time < sc.Time
                                    and s.Time >= sc.Time - ((
                                        case
                                            when sc.Height >= 322700 then 2
                                            when sc.Height >= 292800 then 7
                                            when sc.Height >= 225000 then 1
                                            else 336
                                        end
                                    ) * 24 * 3600)
                    
                                    and s.Int1 in (4,5)
                            ) < (case when sc.Height >= 225000 then 2 else 99999 end)
                            )
                            or
                            (
                            sc.Type = 301
                            and (
                                select count()
                
                                from Transactions s indexed by Transactions_Type_String1_Height_Time_Int1
                                join Transactions c
                                    on c.Hash = s.String2
                                        and c.String1 = ua.String1
                                        and c.Type in (204,205,206)
                
                                where s.Type = sc.Type
                                    and s.String1 = sc.String1
                                    and s.Height <= sc.Height
                                    and s.Hash != sc.Hash
                
                                and s.Time < sc.Time
                                and s.Time >= sc.Time - ((
                                    case
                                        when sc.Height >= 322700 then 2
                                        when sc.Height >= 292800 then 7
                                        when sc.Height >= 225000 then 1
                                        else 336
                                    end
                                ) * 24 * 3600)
                
                                and s.Int1 = 1
                            ) < 20
                            )
                        )
                
                        order by sc.BlockNum
                        limit 1
                
                    ) lkrType
                
                    , 1
                    , r.Height
                    , r.Id
                    , r.Value
                
                from Ratings r
                where r.Type in (1)
            )sql");
            
            while (sqlite3_step(*stmtSelect) == SQLITE_ROW)
            {
                auto[okType, Type] = TryGetColumnInt(*stmtSelect, 0);
                auto[okLast, Last] = TryGetColumnInt(*stmtSelect, 1);
                auto[okHeight, Height] = TryGetColumnInt64(*stmtSelect, 2);
                auto[okId, Id] = TryGetColumnInt64(*stmtSelect, 3);
                auto[okValue, Value] = TryGetColumnInt64(*stmtSelect, 4);

                auto stmtInsert = SetupSqlStatement(R"sql(
                    insert into Ratings (type, last, height, id, value)
                    values (?,?,?,?,?)
                )sql");

                TryBindStatementInt(stmtInsert, 1, Type);
                TryBindStatementInt(stmtInsert, 2, Last);
                TryBindStatementInt64(stmtInsert, 3, Height);
                TryBindStatementInt64(stmtInsert, 4, Id);
                TryBindStatementInt64(stmtInsert, 5, Value);
                TryStepStatement(stmtInsert);
            }

            FinalizeSqlStatement(*stmtSelect);
        });

        return !CheckNeedSplitLikers();
    }

    bool MigrationRepository::CheckNeedSplitLikers()
    {
        bool result = false;

        uiInterface.InitMessage(_("Checking SQLDB Migration: SplitLikers..."));

        TryTransactionStep(__func__, [&]()
        {
            auto stmt = SetupSqlStatement(R"sql(
                select 'All', ifnull(sum(rAll.Id),0)sAllId, ifnull(sum(rAll.Value),0)sAllValue, count()cnt
                from Ratings rAll
                where rAll.Type in (1)

                union

                select 'Split', ifnull(sum(r.Id),0)sId, ifnull(sum(r.Value),0)sValue, count()cnt
                from Ratings r
                where r.Type in (101,102,103)
            )sql");

            if (sqlite3_step(*stmt) == SQLITE_ROW)
            {
                auto[sumAllIdOk, sumAllId] = TryGetColumnInt64(*stmt, 1);
                auto[sumAllValueOk, sumAllValue] = TryGetColumnInt64(*stmt, 2);
                auto[cntAllOk, cntAll] = TryGetColumnInt64(*stmt, 3);

                if (sqlite3_step(*stmt) == SQLITE_ROW)
                {
                    auto[sumSpltIdOk, sumSpltId] = TryGetColumnInt64(*stmt, 1);
                    auto[sumSpltValueOk, sumSpltValue] = TryGetColumnInt64(*stmt, 2);
                    auto[cntSpltOk, cntSplt] = TryGetColumnInt64(*stmt, 3);

                    result = (sumAllId != sumSpltId || sumAllValue != sumSpltValue || cntAll != cntSplt);

                }
            }

            FinalizeSqlStatement(*stmt);
        });

        return result;
    }

    bool MigrationRepository::AccumulateLikers()
    {
        bool result = false;

        if (!CheckNeedAccumulateLikers())
            return true;

        uiInterface.InitMessage(_("SQLDB Migration: AccumulateLikers..."));

        TryTransactionBulk(__func__, {

            // Clear old data - this first init simple migration
            SetupSqlStatement(R"sql(     
                delete from Ratings
                where Type in (111,112,113)
            )sql"),

            // Insert new last values
            SetupSqlStatement(R"sql(
                insert into Ratings (Type, Last, Height, Id, Value)
                select
                    (case r.Type when 101 then 111 when 102 then 112 when 103 then 113 end),
                    ifnull((select 0 from Ratings ll indexed by Ratings_Type_Id_Height_Value where ll.Type = r.Type and ll.Id = r.Id and ll.Height > r.Height limit 1),1),
                    r.Height,
                    r.Id,
                    (select count() from Ratings l indexed by Ratings_Type_Id_Height_Value where l.Type = r.Type and l.Id = r.Id and l.Height <= r.Height)
                from Ratings r
                where r.Type in (101,102,103)
                group by r.Type, r.Id, r.Height
            )sql")

        });

        return !CheckNeedAccumulateLikers();
    }

    bool MigrationRepository::CheckNeedAccumulateLikers()
    {
        bool result = false;

        uiInterface.InitMessage(_("Checking SQLDB Migration: AccumulateLikers..."));

        TryTransactionStep(__func__, [&]()
        {
            auto stmt = SetupSqlStatement(R"sql(
                select 1
                from Ratings r indexed by Ratings_Type_Id_Height_Value
                left join Ratings ll indexed by Ratings_Type_Id_Height_Value
                    on ll.Id = r.Id and ll.Type = (case r.Type when 101 then 111 when 102 then 112 when 103 then 113 end) and ll.Height = r.Height
                where r.Type in (101,102,103)
                  and (
                    (select count() from Ratings l where l.Id = r.Id and l.Height <= r.Height and l.Type = r.Type) != ll.Value
                    or
                    ll.Value isnull
                  )
                limit 1
            )sql");

            result = (sqlite3_step(*stmt) == SQLITE_ROW);

            FinalizeSqlStatement(*stmt);
        });

        return result;
    }

    bool MigrationRepository::CreateBlockingList()
    {
        bool result = false;

        if (!CheckNeedCreateBlockingList())
            return true;

        uiInterface.InitMessage(_("SQLDB Migration: CreateBlockingList..."));

        TryTransactionBulk(__func__, {

            // Clear old data - this first init simple migration
            SetupSqlStatement(R"sql(
                delete from BlockingLists
            )sql"),

            // Insert new last values
            SetupSqlStatement(R"sql(
                insert into BlockingLists
                (
                    IdSource,
                    IdTarget
                )
                select distinct
                  us.Id,
                  ut.Id
                from Transactions b indexed by Transactions_Type_Last_String1_Height_Id
                join Transactions us indexed by Transactions_Type_Last_String1_Height_Id
                  on us.Type in (100) and us.Last = 1 and us.String1 = b.String1 and us.Height > 0
                join Transactions ut indexed by Transactions_Type_Last_String1_Height_Id
                  on ut.Type in (100) and ut.Last = 1
                    --and ut.String1 = b.String2
                    and ut.String1 in (select b.String2 union select value from json_each(b.String3))
                    and ut.Height > 0
                where b.Type in (305)
                  -- and b.Last = 1
                  and b.Height > 0
                  and not exists (select 1 from Transactions bc indexed by Transactions_Type_Last_String1_String2_Height
                                  where bc.Type in (306) and bc.Last = 1 and bc.String1 = b.String1
                                    and bc.String2 in (select b.String2 union select value from json_each(b.String3))
                                    and bc.Height > 0
                                    and bc.Id >= b.Id)
                  and not exists (select 1 from BlockingLists bl where bl.IdSource = us.Id and bl.IdTarget = ut.Id)
            )sql")

        });

        return !CheckNeedCreateBlockingList();
    }

    bool MigrationRepository::CheckNeedCreateBlockingList()
    {
        bool result = false;

        uiInterface.InitMessage(_("Checking SQLDB Migration: CreateBlockingList..."));

        TryTransactionStep(__func__, [&]()
        {
            auto stmt = SetupSqlStatement(R"sql(
                select 1
                from Transactions b indexed by Transactions_Type_Last_String1_Height_Id
                join Transactions us indexed by Transactions_Type_Last_String1_Height_Id
                  on us.Type in (100) and us.Last = 1 and us.String1 = b.String1 and us.Height > 0
                join Transactions ut indexed by Transactions_Type_Last_String1_Height_Id
                  on ut.Type in (100) and ut.Last = 1
                    --and ut.String1 = b.String2
                    and ut.String1 in (select b.String2 union select value from json_each(b.String3))
                    and ut.Height > 0
                where b.Type in (305)
                  -- and b.Last = 1
                  and b.Height > 0
                  and not exists (select 1 from Transactions bc indexed by Transactions_Type_Last_String1_String2_Height
                                  where bc.Type in (306) and bc.Last = 1 and bc.String1 = b.String1
                                    and bc.String2 in (select b.String2 union select value from json_each(b.String3))
                                    and bc.Height > 0
                                    and bc.Id >= b.Id)
                  and not exists (select 1 from BlockingLists bl where bl.IdSource = us.Id and bl.IdTarget = ut.Id)
                limit 1
            )sql");

            result = (sqlite3_step(*stmt) == SQLITE_ROW);

            FinalizeSqlStatement(*stmt);
        });

        return result;
    }

=======
    
>>>>>>> f1803fae

} // namespace PocketDb
<|MERGE_RESOLUTION|>--- conflicted
+++ resolved
@@ -7,269 +7,6 @@
 
 namespace PocketDb
 {
-<<<<<<< HEAD
-    bool MigrationRepository::SplitLikers()
-    {
-        if (!CheckNeedSplitLikers())
-            return true;
-
-        uiInterface.InitMessage(_("SQLDB Migration: SplitLikers..."));
-
-        TryTransactionStep(__func__, [&]()
-        {
-            // delete exists data before insert splitted data
-            auto stmtDelete = SetupSqlStatement(R"sql(
-                delete from Ratings where Type in (101,102,103)
-            )sql");
-            TryStepStatement(stmtDelete);
-
-            // Insert new splitted types of likers
-            auto stmtSelect = SetupSqlStatement(R"sql(
-                select
-                
-                    (
-                
-                        select
-                            case sc.Type
-                                when 300 then 101
-                                when 301 then (
-                                case
-                                when c.String5 isnull then 102
-                                else 103
-                                end
-                                )
-                            end
-                
-                        from Transactions sc indexed by Transactions_Height_Type
-                        join Transactions ul indexed by Transactions_Type_Last_String1_Height_Id
-                            on ul.Type = 100 and ul.Last = 1 and ul.Height > 0 and ul.String1 = sc.String1
-                        join Transactions c
-                            on c.Hash = sc.String2
-                            and (
-                                (sc.Type in (300) and (sc.Time-c.Time) < ((case when sc.height < 322700 then 336 else 30 end) * 24 * 3600))
-                                    or
-                                (sc.Type in (301))
-                            )
-                        join Transactions ua indexed by Transactions_Type_Last_String1_Height_Id
-                            on ua.Type = 100 and ua.Last = 1 and ua.Height > 0 and ua.String1 = c.String1
-                
-                        where sc.Type in (300,301)
-                            and sc.Height = r.Height
-                            and ((sc.Int1 in (4,5) and sc.Type = 300) or (sc.Int1 = 1 and sc.Type = 301))
-                            and ua.Id = r.Id
-                            and ul.Id = r.Value
-                
-                        and ((
-                            sc.Type = 300
-                            and (
-                                select count()
-                
-                                from Transactions s indexed by Transactions_Type_String1_Height_Time_Int1
-                                join Transactions c
-                                    on c.Hash = s.String2
-                                        and c.String1 = ua.String1
-                                        and c.Type in (200,201,202,207)
-                
-                                where s.Type = sc.Type
-                                    and s.Height <= sc.Height
-                                    and s.String1 = sc.String1
-                                    and s.Hash != sc.Hash
-                    
-                                    and s.Time < sc.Time
-                                    and s.Time >= sc.Time - ((
-                                        case
-                                            when sc.Height >= 322700 then 2
-                                            when sc.Height >= 292800 then 7
-                                            when sc.Height >= 225000 then 1
-                                            else 336
-                                        end
-                                    ) * 24 * 3600)
-                    
-                                    and s.Int1 in (4,5)
-                            ) < (case when sc.Height >= 225000 then 2 else 99999 end)
-                            )
-                            or
-                            (
-                            sc.Type = 301
-                            and (
-                                select count()
-                
-                                from Transactions s indexed by Transactions_Type_String1_Height_Time_Int1
-                                join Transactions c
-                                    on c.Hash = s.String2
-                                        and c.String1 = ua.String1
-                                        and c.Type in (204,205,206)
-                
-                                where s.Type = sc.Type
-                                    and s.String1 = sc.String1
-                                    and s.Height <= sc.Height
-                                    and s.Hash != sc.Hash
-                
-                                and s.Time < sc.Time
-                                and s.Time >= sc.Time - ((
-                                    case
-                                        when sc.Height >= 322700 then 2
-                                        when sc.Height >= 292800 then 7
-                                        when sc.Height >= 225000 then 1
-                                        else 336
-                                    end
-                                ) * 24 * 3600)
-                
-                                and s.Int1 = 1
-                            ) < 20
-                            )
-                        )
-                
-                        order by sc.BlockNum
-                        limit 1
-                
-                    ) lkrType
-                
-                    , 1
-                    , r.Height
-                    , r.Id
-                    , r.Value
-                
-                from Ratings r
-                where r.Type in (1)
-            )sql");
-            
-            while (sqlite3_step(*stmtSelect) == SQLITE_ROW)
-            {
-                auto[okType, Type] = TryGetColumnInt(*stmtSelect, 0);
-                auto[okLast, Last] = TryGetColumnInt(*stmtSelect, 1);
-                auto[okHeight, Height] = TryGetColumnInt64(*stmtSelect, 2);
-                auto[okId, Id] = TryGetColumnInt64(*stmtSelect, 3);
-                auto[okValue, Value] = TryGetColumnInt64(*stmtSelect, 4);
-
-                auto stmtInsert = SetupSqlStatement(R"sql(
-                    insert into Ratings (type, last, height, id, value)
-                    values (?,?,?,?,?)
-                )sql");
-
-                TryBindStatementInt(stmtInsert, 1, Type);
-                TryBindStatementInt(stmtInsert, 2, Last);
-                TryBindStatementInt64(stmtInsert, 3, Height);
-                TryBindStatementInt64(stmtInsert, 4, Id);
-                TryBindStatementInt64(stmtInsert, 5, Value);
-                TryStepStatement(stmtInsert);
-            }
-
-            FinalizeSqlStatement(*stmtSelect);
-        });
-
-        return !CheckNeedSplitLikers();
-    }
-
-    bool MigrationRepository::CheckNeedSplitLikers()
-    {
-        bool result = false;
-
-        uiInterface.InitMessage(_("Checking SQLDB Migration: SplitLikers..."));
-
-        TryTransactionStep(__func__, [&]()
-        {
-            auto stmt = SetupSqlStatement(R"sql(
-                select 'All', ifnull(sum(rAll.Id),0)sAllId, ifnull(sum(rAll.Value),0)sAllValue, count()cnt
-                from Ratings rAll
-                where rAll.Type in (1)
-
-                union
-
-                select 'Split', ifnull(sum(r.Id),0)sId, ifnull(sum(r.Value),0)sValue, count()cnt
-                from Ratings r
-                where r.Type in (101,102,103)
-            )sql");
-
-            if (sqlite3_step(*stmt) == SQLITE_ROW)
-            {
-                auto[sumAllIdOk, sumAllId] = TryGetColumnInt64(*stmt, 1);
-                auto[sumAllValueOk, sumAllValue] = TryGetColumnInt64(*stmt, 2);
-                auto[cntAllOk, cntAll] = TryGetColumnInt64(*stmt, 3);
-
-                if (sqlite3_step(*stmt) == SQLITE_ROW)
-                {
-                    auto[sumSpltIdOk, sumSpltId] = TryGetColumnInt64(*stmt, 1);
-                    auto[sumSpltValueOk, sumSpltValue] = TryGetColumnInt64(*stmt, 2);
-                    auto[cntSpltOk, cntSplt] = TryGetColumnInt64(*stmt, 3);
-
-                    result = (sumAllId != sumSpltId || sumAllValue != sumSpltValue || cntAll != cntSplt);
-
-                }
-            }
-
-            FinalizeSqlStatement(*stmt);
-        });
-
-        return result;
-    }
-
-    bool MigrationRepository::AccumulateLikers()
-    {
-        bool result = false;
-
-        if (!CheckNeedAccumulateLikers())
-            return true;
-
-        uiInterface.InitMessage(_("SQLDB Migration: AccumulateLikers..."));
-
-        TryTransactionBulk(__func__, {
-
-            // Clear old data - this first init simple migration
-            SetupSqlStatement(R"sql(     
-                delete from Ratings
-                where Type in (111,112,113)
-            )sql"),
-
-            // Insert new last values
-            SetupSqlStatement(R"sql(
-                insert into Ratings (Type, Last, Height, Id, Value)
-                select
-                    (case r.Type when 101 then 111 when 102 then 112 when 103 then 113 end),
-                    ifnull((select 0 from Ratings ll indexed by Ratings_Type_Id_Height_Value where ll.Type = r.Type and ll.Id = r.Id and ll.Height > r.Height limit 1),1),
-                    r.Height,
-                    r.Id,
-                    (select count() from Ratings l indexed by Ratings_Type_Id_Height_Value where l.Type = r.Type and l.Id = r.Id and l.Height <= r.Height)
-                from Ratings r
-                where r.Type in (101,102,103)
-                group by r.Type, r.Id, r.Height
-            )sql")
-
-        });
-
-        return !CheckNeedAccumulateLikers();
-    }
-
-    bool MigrationRepository::CheckNeedAccumulateLikers()
-    {
-        bool result = false;
-
-        uiInterface.InitMessage(_("Checking SQLDB Migration: AccumulateLikers..."));
-
-        TryTransactionStep(__func__, [&]()
-        {
-            auto stmt = SetupSqlStatement(R"sql(
-                select 1
-                from Ratings r indexed by Ratings_Type_Id_Height_Value
-                left join Ratings ll indexed by Ratings_Type_Id_Height_Value
-                    on ll.Id = r.Id and ll.Type = (case r.Type when 101 then 111 when 102 then 112 when 103 then 113 end) and ll.Height = r.Height
-                where r.Type in (101,102,103)
-                  and (
-                    (select count() from Ratings l where l.Id = r.Id and l.Height <= r.Height and l.Type = r.Type) != ll.Value
-                    or
-                    ll.Value isnull
-                  )
-                limit 1
-            )sql");
-
-            result = (sqlite3_step(*stmt) == SQLITE_ROW);
-
-            FinalizeSqlStatement(*stmt);
-        });
-
-        return result;
-    }
-
     bool MigrationRepository::CreateBlockingList()
     {
         bool result = false;
@@ -358,8 +95,4 @@
         return result;
     }
 
-=======
-    
->>>>>>> f1803fae
-
 } // namespace PocketDb
