--- conflicted
+++ resolved
@@ -13,12 +13,7 @@
         if (!CheckNeedSplitLikers())
             return true;
 
-<<<<<<< HEAD
         uiInterface.InitMessage(_("SQLDB Migration: SplitLikers...").translated);
-        LogPrint(BCLog::MIGRATION, "SQLDB Migration: SplitLikers...\n");
-=======
-        uiInterface.InitMessage(_("SQLDB Migration: SplitLikers..."));
->>>>>>> e9dabe8e
 
         TryTransactionStep(__func__, [&]()
         {
@@ -170,12 +165,7 @@
     {
         bool result = false;
 
-<<<<<<< HEAD
         uiInterface.InitMessage(_("Checking SQLDB Migration: SplitLikers...").translated);
-        LogPrint(BCLog::MIGRATION, "Checking SQLDB Migration: SplitLikers...\n");
-=======
-        uiInterface.InitMessage(_("Checking SQLDB Migration: SplitLikers..."));
->>>>>>> e9dabe8e
 
         TryTransactionStep(__func__, [&]()
         {
@@ -221,12 +211,7 @@
         if (!CheckNeedAccumulateLikers())
             return true;
 
-<<<<<<< HEAD
         uiInterface.InitMessage(_("SQLDB Migration: AccumulateLikers...").translated);
-        LogPrint(BCLog::MIGRATION, "SQLDB Migration: AccumulateLikers...\n");
-=======
-        uiInterface.InitMessage(_("SQLDB Migration: AccumulateLikers..."));
->>>>>>> e9dabe8e
 
         TryTransactionBulk(__func__, {
 
@@ -259,12 +244,7 @@
     {
         bool result = false;
 
-<<<<<<< HEAD
         uiInterface.InitMessage(_("Checking SQLDB Migration: AccumulateLikers...").translated);
-        LogPrint(BCLog::MIGRATION, "Checking SQLDB Migration: AccumulateLikers...\n");
-=======
-        uiInterface.InitMessage(_("Checking SQLDB Migration: AccumulateLikers..."));
->>>>>>> e9dabe8e
 
         TryTransactionStep(__func__, [&]()
         {
