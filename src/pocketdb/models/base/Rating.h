// Copyright (c) 2009-2010 Satoshi Nakamoto
<<<<<<< HEAD
// Copyright (c) 2009-2018 Pocketcoin developers
// Copyright (c) 2018-2021 Pocketnet developers
=======
// Copyright (c) 2009-2018 Bitcoin developers
// Copyright (c) 2018-2022 Pocketnet developers
>>>>>>> f9b7afe1
// Distributed under the Apache 2.0 software license, see the accompanying
// https://www.apache.org/licenses/LICENSE-2.0

#ifndef POCKETTX_RATING_HPP
#define POCKETTX_RATING_HPP

#include "pocketdb/models/base/PocketTypes.h"
#include "pocketdb/models/base/Base.h"

namespace PocketTx
{
    class Rating : public Base
    {
    public:
        Rating() = default;
        ~Rating() = default;

        shared_ptr<RatingType> GetType() const;
        void SetType(RatingType value);

        shared_ptr <int> GetHeight() const;
        void SetHeight(int value);

        shared_ptr <int64_t> GetId() const;
        void SetId(int64_t value);

        shared_ptr <int64_t> GetValue() const;
        void SetValue(int64_t value);

    protected:
        shared_ptr <RatingType> m_type = nullptr;
        shared_ptr <int> m_height = nullptr;
        shared_ptr <int64_t> m_id = nullptr;
        shared_ptr <int64_t> m_value = nullptr;
    };

} // namespace PocketTx

#endif // POCKETTX_RATING_HPP<|MERGE_RESOLUTION|>--- conflicted
+++ resolved
@@ -1,11 +1,6 @@
 // Copyright (c) 2009-2010 Satoshi Nakamoto
-<<<<<<< HEAD
-// Copyright (c) 2009-2018 Pocketcoin developers
-// Copyright (c) 2018-2021 Pocketnet developers
-=======
 // Copyright (c) 2009-2018 Bitcoin developers
 // Copyright (c) 2018-2022 Pocketnet developers
->>>>>>> f9b7afe1
 // Distributed under the Apache 2.0 software license, see the accompanying
 // https://www.apache.org/licenses/LICENSE-2.0
 
