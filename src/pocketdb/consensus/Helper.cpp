// Copyright (c) 2018-2022 Pocketnet developers
// Distributed under the Apache 2.0 software license, see the accompanying
// https://www.apache.org/licenses/LICENSE-2.0

#include "pocketdb/consensus/Helper.h"

namespace PocketConsensus
{
    PostConsensusFactory SocialConsensusHelper::m_postFactory;
    VideoConsensusFactory SocialConsensusHelper::m_videoFactory;
    ArticleConsensusFactory SocialConsensusHelper::m_articleFactory;
    AccountSettingConsensusFactory SocialConsensusHelper::m_accountSettingFactory;
    UserConsensusFactory SocialConsensusHelper::m_userFactory;
    CommentConsensusFactory SocialConsensusHelper::m_commentFactory;
    CommentEditConsensusFactory SocialConsensusHelper::m_commentEditFactory;
    CommentDeleteConsensusFactory SocialConsensusHelper::m_commentDeleteFactory;
    ScoreContentConsensusFactory SocialConsensusHelper::m_scoreContentFactory;
    ScoreCommentConsensusFactory SocialConsensusHelper::m_scoreCommentFactory;
    SubscribeConsensusFactory SocialConsensusHelper::m_subscribeFactory;
    SubscribePrivateConsensusFactory SocialConsensusHelper::m_subscribePrivateFactory;
    SubscribeCancelConsensusFactory SocialConsensusHelper::m_subscribeCancelFactory;
    BlockingConsensusFactory SocialConsensusHelper::m_blockingFactory;
    BlockingCancelConsensusFactory SocialConsensusHelper::m_blockingCancelFactory;
    ComplainConsensusFactory SocialConsensusHelper::m_complainFactory;
    ContentDeleteConsensusFactory SocialConsensusHelper::m_contentDeleteFactory;
    BoostContentConsensusFactory SocialConsensusHelper::m_boostContentFactory;

    tuple<bool, SocialConsensusResult> SocialConsensusHelper::Validate(const CBlock& block, const PocketBlockRef& pBlock, int height)
    {
        for (const auto& tx : block.vtx)
        {
            // We have to verify all transactions using consensus
            // The presence of data in pBlock is checked in the `check` function
            auto txHash = tx->GetHash().GetHex();
            auto it = find_if(pBlock->begin(), pBlock->end(), [&](PTransactionRef const& ptx) { return *ptx == txHash; });

            // Validate founded data
            if (it != pBlock->end())
            {
                if (auto[ok, result] = validate(tx, *it, pBlock, height); !ok)
                {
                    LogPrint(BCLog::CONSENSUS,
                        "Warning: SocialConsensus type:%d validate tx:%s blk:%s failed with result:%d at height:%d\n",
                        (int) *(*it)->GetType(), txHash, block.GetHash().GetHex(), (int) result, height);

                    return {false, result};
                }
            }
        }

        return {true, SocialConsensusResult_Success};
    }

    tuple<bool, SocialConsensusResult> SocialConsensusHelper::Validate(const CTransactionRef& tx, const PTransactionRef& ptx, int height)
    {
        // Not double validate for already in DB
        if (TransRepoInst.Exists(*ptx->GetHash()))
            return {true, SocialConsensusResult_Success};

        if (auto[ok, result] = validate(tx, ptx, nullptr, height); !ok)
        {
            LogPrint(BCLog::CONSENSUS, "Warning: SocialConsensus type:%d validate failed with result:%d for tx:%s at height:%d\n",
                (int) *ptx->GetType(), (int)result, *ptx->GetHash(), height);

            return {false, result};
        }

        return {true, SocialConsensusResult_Success};
    }

    tuple<bool, SocialConsensusResult> SocialConsensusHelper::Validate(const CTransactionRef& tx, const PTransactionRef& ptx, PocketBlockRef& pBlock, int height)
    {
        if (auto[ok, result] = validate(tx, ptx, pBlock, height); !ok)
        {
            LogPrint(BCLog::CONSENSUS, "Warning: SocialConsensus type:%d validate tx:%s failed with result:%d for block construction at height:%d\n",
                (int)*ptx->GetType(), *ptx->GetHash(), (int)result, height);

            return {false, result};
        }

        return {true, SocialConsensusResult_Success};
    }

    // Проверяет блок транзакций без привязки к цепи
    tuple<bool, SocialConsensusResult> SocialConsensusHelper::Check(const CBlock& block, const PocketBlockRef& pBlock)
    {
        if (!pBlock)
        {
            LogPrint(BCLog::CONSENSUS, "Warning: SocialConsensus check failed with result:%d for blk:%s\n",
                (int)SocialConsensusResult_PocketDataNotFound, block.GetHash().GetHex());

            return {false, SocialConsensusResult_PocketDataNotFound};
        }

        // Detect block type
        auto coinstakeBlock = find_if(block.vtx.begin(), block.vtx.end(), [&](CTransactionRef const& tx)
        {
            return tx->IsCoinStake();
        }) != block.vtx.end();

        // Check all transactions in block and payload block
        for (const auto& tx : block.vtx)
        {
            // NOT_SUPPORTED transactions not checked
            auto txType = PocketHelpers::TransactionHelper::ParseType(tx);
            if (txType == TxType::NOT_SUPPORTED)
                continue;
            if (coinstakeBlock && txType == TxType::TX_COINBASE)
                continue;

            // Maybe payload not exists?
            auto txHash = tx->GetHash().GetHex();
            auto it = find_if(pBlock->begin(), pBlock->end(), [&](PTransactionRef const& ptx) { return *ptx == txHash; });
            if (it == pBlock->end())
            {
                LogPrint(BCLog::CONSENSUS, "Warning: SocialConsensus type:%d check failed with result:%d for tx:%s in blk:%s\n",
                    (int)txType, (int)SocialConsensusResult_PocketDataNotFound, tx->GetHash().GetHex(), block.GetHash().GetHex());

                return {false, SocialConsensusResult_PocketDataNotFound};
            }

            // Check founded payload
            if (auto[ok, result] = check(tx, *it); !ok)
            {
                LogPrint(BCLog::CONSENSUS, "Warning: SocialConsensus check type:%d failed with result:%d for tx:%s in blk:%s\n",
                    (int)txType, (int)result, tx->GetHash().GetHex(), block.GetHash().GetHex());

                return {false, result};
            }
        }

        return {true, SocialConsensusResult_Success};
    }

    // Проверяет транзакцию без привязки к цепи
    tuple<bool, SocialConsensusResult> SocialConsensusHelper::Check(const CTransactionRef& tx, const PTransactionRef& ptx)
    {
        // Not double check for already in DB
        if (TransRepoInst.Exists(*ptx->GetHash()))
            return {true, SocialConsensusResult_Success};

        if (auto[ok, result] = check(tx, ptx); !ok)
        {
            LogPrint(BCLog::CONSENSUS, "Warning: SocialConsensus type:%d check failed with result:%d for tx:%s\n",
                (int) *ptx->GetType(), (int)result, *ptx->GetHash());

            return {false, result};
        }

        return {true, SocialConsensusResult_Success};
    }

    // -----------------------------------------------------------------

    tuple<bool, SocialConsensusResult> SocialConsensusHelper::check(const CTransactionRef& tx, const PTransactionRef& ptx)
    {
        if (!isConsensusable(*ptx->GetType()))
            return {true, SocialConsensusResult_Success};

        // Check transactions with consensus logic
        tuple<bool, SocialConsensusResult> result;
        switch (*ptx->GetType())
        {
            case ACCOUNT_SETTING:
                return m_accountSettingFactory.Instance(0)->Check(tx, static_pointer_cast<AccountSetting>(ptx));
            case ACCOUNT_USER:
                return m_userFactory.Instance(0)->Check(tx, static_pointer_cast<User>(ptx));
            case CONTENT_POST:
                return m_postFactory.Instance(0)->Check(tx, static_pointer_cast<Post>(ptx));
            case CONTENT_VIDEO:
                return m_videoFactory.Instance(0)->Check(tx, static_pointer_cast<Video>(ptx));
            case CONTENT_ARTICLE:
                return m_articleFactory.Instance(0)->Check(tx, static_pointer_cast<Article>(ptx));
            case CONTENT_COMMENT:
                return m_commentFactory.Instance(0)->Check(tx, static_pointer_cast<Comment>(ptx));
            case CONTENT_COMMENT_EDIT:
                return m_commentEditFactory.Instance(0)->Check(tx, static_pointer_cast<CommentEdit>(ptx));
            case CONTENT_COMMENT_DELETE:
                return m_commentDeleteFactory.Instance(0)->Check(tx, static_pointer_cast<CommentDelete>(ptx));
            case CONTENT_DELETE:
                return m_contentDeleteFactory.Instance(0)->Check(tx, static_pointer_cast<ContentDelete>(ptx));
<<<<<<< HEAD
                break;
            case CONTENT_BOOST:
                return m_boostContentFactory.Instance(0)->Check(tx, static_pointer_cast<BoostContent>(ptx));
                break;
=======
            case CONTENT_BOOST:
                return m_boostContentFactory.Instance(0)->Check(tx, static_pointer_cast<BoostContent>(ptx));
>>>>>>> f282c54b
            case ACTION_SCORE_CONTENT:
                return m_scoreContentFactory.Instance(0)->Check(tx, static_pointer_cast<ScoreContent>(ptx));
            case ACTION_SCORE_COMMENT:
                return m_scoreCommentFactory.Instance(0)->Check(tx, static_pointer_cast<ScoreComment>(ptx));
            case ACTION_SUBSCRIBE:
                return m_subscribeFactory.Instance(0)->Check(tx, static_pointer_cast<Subscribe>(ptx));
            case ACTION_SUBSCRIBE_PRIVATE:
                return m_subscribePrivateFactory.Instance(0)->Check(tx, static_pointer_cast<SubscribePrivate>(ptx));
            case ACTION_SUBSCRIBE_CANCEL:
                return m_subscribeCancelFactory.Instance(0)->Check(tx, static_pointer_cast<SubscribeCancel>(ptx));
            case ACTION_BLOCKING:
                return m_blockingFactory.Instance(0)->Check(tx, static_pointer_cast<Blocking>(ptx));
            case ACTION_BLOCKING_CANCEL:
                return m_blockingCancelFactory.Instance(0)->Check(tx, static_pointer_cast<BlockingCancel>(ptx));
            case ACTION_COMPLAIN:
                return m_complainFactory.Instance(0)->Check(tx, static_pointer_cast<Complain>(ptx));
            // TODO (brangr): future realize types
            // case ACCOUNT_VIDEO_SERVER:
            // case ACCOUNT_MESSAGE_SERVER:
            // case CONTENT_SERVERPING:
            default:
                return {true, SocialConsensusResult_Success};
        }
    }

    tuple<bool, SocialConsensusResult> SocialConsensusHelper::validate(const CTransactionRef& tx, const PTransactionRef& ptx, const PocketBlockRef& pBlock, int height)
    {
        if (!isConsensusable(*ptx->GetType()))
            return {true, SocialConsensusResult_Success};

        // Validate transactions with consensus logic
        tuple<bool, SocialConsensusResult> result;
        switch (*ptx->GetType())
        {
            case ACCOUNT_SETTING:
                return m_accountSettingFactory.Instance(height)->Validate(tx, static_pointer_cast<AccountSetting>(ptx), pBlock);
            case ACCOUNT_USER:
                return m_userFactory.Instance(height)->Validate(tx, static_pointer_cast<User>(ptx), pBlock);
            case CONTENT_POST:
                return m_postFactory.Instance(height)->Validate(tx, static_pointer_cast<Post>(ptx), pBlock);
            case CONTENT_VIDEO:
                return m_videoFactory.Instance(height)->Validate(tx, static_pointer_cast<Video>(ptx), pBlock);
            case CONTENT_ARTICLE:
                return m_articleFactory.Instance(height)->Validate(tx, static_pointer_cast<Article>(ptx), pBlock);
            case CONTENT_COMMENT:
                return m_commentFactory.Instance(height)->Validate(tx, static_pointer_cast<Comment>(ptx), pBlock);
            case CONTENT_COMMENT_EDIT:
                return m_commentEditFactory.Instance(height)->Validate(tx, static_pointer_cast<CommentEdit>(ptx), pBlock);
            case CONTENT_COMMENT_DELETE:
                return m_commentDeleteFactory.Instance(height)->Validate(tx, static_pointer_cast<CommentDelete>(ptx), pBlock);
            case CONTENT_DELETE:
                return m_contentDeleteFactory.Instance(height)->Validate(tx, static_pointer_cast<ContentDelete>(ptx), pBlock);
            case CONTENT_BOOST:
                return m_boostContentFactory.Instance(height)->Validate(tx, static_pointer_cast<BoostContent>(ptx), pBlock);
            case ACTION_SCORE_CONTENT:
                return m_scoreContentFactory.Instance(height)->Validate(tx, static_pointer_cast<ScoreContent>(ptx), pBlock);
            case ACTION_SCORE_COMMENT:
                return m_scoreCommentFactory.Instance(height)->Validate(tx, static_pointer_cast<ScoreComment>(ptx), pBlock);
            case ACTION_SUBSCRIBE:
                return m_subscribeFactory.Instance(height)->Validate(tx, static_pointer_cast<Subscribe>(ptx), pBlock);
            case ACTION_SUBSCRIBE_PRIVATE:
                return m_subscribePrivateFactory.Instance(height)->Validate(tx, static_pointer_cast<SubscribePrivate>(ptx), pBlock);
            case ACTION_SUBSCRIBE_CANCEL:
                return m_subscribeCancelFactory.Instance(height)->Validate(tx, static_pointer_cast<SubscribeCancel>(ptx), pBlock);
            case ACTION_BLOCKING:
                return m_blockingFactory.Instance(height)->Validate(tx, static_pointer_cast<Blocking>(ptx), pBlock);
            case ACTION_BLOCKING_CANCEL:
                return m_blockingCancelFactory.Instance(height)->Validate(tx, static_pointer_cast<BlockingCancel>(ptx), pBlock);
            case ACTION_COMPLAIN:
                return m_complainFactory.Instance(height)->Validate(tx, static_pointer_cast<Complain>(ptx), pBlock);
            // TODO (brangr): future realize types
            // case ACCOUNT_VIDEO_SERVER:
            // case ACCOUNT_MESSAGE_SERVER:
            // case CONTENT_SERVERPING:
            default:
                return {true, SocialConsensusResult_Success};
        }
    }

    bool SocialConsensusHelper::isConsensusable(TxType txType)
    {
        switch (txType)
        {
            case TX_COINBASE:
            case TX_COINSTAKE:
            case TX_DEFAULT:
                return false;
            default:
                return true;
        }
    }

}<|MERGE_RESOLUTION|>--- conflicted
+++ resolved
@@ -179,15 +179,8 @@
                 return m_commentDeleteFactory.Instance(0)->Check(tx, static_pointer_cast<CommentDelete>(ptx));
             case CONTENT_DELETE:
                 return m_contentDeleteFactory.Instance(0)->Check(tx, static_pointer_cast<ContentDelete>(ptx));
-<<<<<<< HEAD
-                break;
             case CONTENT_BOOST:
                 return m_boostContentFactory.Instance(0)->Check(tx, static_pointer_cast<BoostContent>(ptx));
-                break;
-=======
-            case CONTENT_BOOST:
-                return m_boostContentFactory.Instance(0)->Check(tx, static_pointer_cast<BoostContent>(ptx));
->>>>>>> f282c54b
             case ACTION_SCORE_CONTENT:
                 return m_scoreContentFactory.Instance(0)->Check(tx, static_pointer_cast<ScoreContent>(ptx));
             case ACTION_SCORE_COMMENT:
