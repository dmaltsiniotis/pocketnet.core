// Copyright (c) 2018-2022 The Pocketnet developers
// Distributed under the Apache 2.0 software license, see the accompanying
// https://www.apache.org/licenses/LICENSE-2.0

#ifndef POCKETCONSENSUS_BASE_H
#define POCKETCONSENSUS_BASE_H

#include "univalue/include/univalue.h"

#include "pocketdb/pocketnet.h"
#include "pocketdb/models/base/Base.h"

namespace PocketConsensus
{
    using namespace std;
    using namespace PocketTx;
    using namespace PocketDb;

    enum SocialConsensusResult
    {
        SocialConsensusResult_Success = 0,
        SocialConsensusResult_NotRegistered = 1,
        SocialConsensusResult_ContentLimit = 2,
        SocialConsensusResult_ScoreLimit = 3,
        SocialConsensusResult_DoubleScore = 4,
        SocialConsensusResult_SelfScore = 5,
        SocialConsensusResult_ChangeInfoLimit = 6,
        SocialConsensusResult_InvalideSubscribe = 7,
        SocialConsensusResult_DoubleSubscribe = 8,
        SocialConsensusResult_SelfSubscribe = 9,
        SocialConsensusResult_Unknown = 10,
        SocialConsensusResult_Failed = 11,
        SocialConsensusResult_NotFound = 12,
        SocialConsensusResult_DoubleComplain = 13,
        SocialConsensusResult_SelfComplain = 14,
        SocialConsensusResult_ComplainLimit = 15,
        SocialConsensusResult_ComplainLowReputation = 16,
        SocialConsensusResult_ContentSizeLimit = 17,
        SocialConsensusResult_NicknameDouble = 18,
        SocialConsensusResult_NicknameLong = 19,
        SocialConsensusResult_ReferrerSelf = 20,
        SocialConsensusResult_FailedOpReturn = 21,
        SocialConsensusResult_InvalidBlocking = 22,
        SocialConsensusResult_DoubleBlocking = 23,
        SocialConsensusResult_SelfBlocking = 24,
        SocialConsensusResult_DoubleContentEdit = 25,
        SocialConsensusResult_ContentEditLimit = 26,
        SocialConsensusResult_ContentEditUnauthorized = 27,
        SocialConsensusResult_ManyTransactions = 28,
        SocialConsensusResult_CommentLimit = 29,
        SocialConsensusResult_CommentEditLimit = 30,
        SocialConsensusResult_CommentScoreLimit = 31,
        SocialConsensusResult_Blocking = 32,
        SocialConsensusResult_Size = 33,
        SocialConsensusResult_InvalidParentComment = 34,
        SocialConsensusResult_InvalidAnswerComment = 35,
        SocialConsensusResult_DoubleCommentEdit = 37,
        SocialConsensusResult_SelfCommentScore = 38,
        SocialConsensusResult_DoubleCommentDelete = 39,
        SocialConsensusResult_DoubleCommentScore = 40,
        SocialConsensusResult_CommentDeletedEdit = 42,
        SocialConsensusResult_NotAllowed = 44,
        SocialConsensusResult_ChangeTxType = 45,
        SocialConsensusResult_ContentDeleteUnauthorized = 46,
        SocialConsensusResult_ContentDeleteDouble = 47,
        SocialConsensusResult_AccountSettingsDouble = 48,
        SocialConsensusResult_AccountSettingsLimit = 49,
        SocialConsensusResult_ChangeInfoDoubleInBlock = 50,
        SocialConsensusResult_CommentDeletedContent = 51,
        SocialConsensusResult_RepostDeletedContent = 52,
        SocialConsensusResult_AlreadyExists = 53,
        SocialConsensusResult_PocketDataNotFound = 54,
        SocialConsensusResult_TxORNotFound = 55,
        SocialConsensusResult_ComplainDeletedContent = 56,
        SocialConsensusResult_ScoreDeletedContent = 57,
        SocialConsensusResult_RelayContentNotFound = 58,
        SocialConsensusResult_BadPayload = 59,
        SocialConsensusResult_ScoreLowReputation = 60,
        SocialConsensusResult_ChangeInfoDoubleInMempool = 61,
        SocialConsensusResult_Duplicate = 62,
        SocialConsensusResult_NotImplemeted = 63,
        SocialConsensusResult_SelfFlag = 64,
        SocialConsensusResult_ExceededLimit = 65,
        SocialConsensusResult_LowReputation = 66,
        SocialConsensusResult_AccountDeleted = 67,
        SocialConsensusResult_AccountBanned = 68,
    };

    static inline string SocialConsensusResultString(SocialConsensusResult code)
    {
        switch (code)
        {
            case (SocialConsensusResult_Success): return "Success";
            case (SocialConsensusResult_NotRegistered): return "NotRegistered";
            case (SocialConsensusResult_ContentLimit): return "ContentLimit";
            case (SocialConsensusResult_ScoreLimit): return "ScoreLimit";
            case (SocialConsensusResult_DoubleScore): return "DoubleScore";
            case (SocialConsensusResult_SelfScore): return "SelfScore";
            case (SocialConsensusResult_ChangeInfoLimit): return "ChangeInfoLimit";
            case (SocialConsensusResult_InvalideSubscribe): return "InvalideSubscribe";
            case (SocialConsensusResult_DoubleSubscribe): return "DoubleSubscribe";
            case (SocialConsensusResult_SelfSubscribe): return "SelfSubscribe";
            case (SocialConsensusResult_Unknown): return "Unknown";
            case (SocialConsensusResult_Failed): return "Failed";
            case (SocialConsensusResult_NotFound): return "NotFound";
            case (SocialConsensusResult_DoubleComplain): return "DoubleComplain";
            case (SocialConsensusResult_SelfComplain): return "SelfComplain";
            case (SocialConsensusResult_ComplainLimit): return "ComplainLimit";
            case (SocialConsensusResult_ComplainLowReputation): return "ComplainLowReputation";
            case (SocialConsensusResult_ScoreLowReputation): return "ScoreLowReputation";
            case (SocialConsensusResult_ContentSizeLimit): return "ContentSizeLimit";
            case (SocialConsensusResult_NicknameDouble): return "NicknameDouble";
            case (SocialConsensusResult_NicknameLong): return "NicknameLong";
            case (SocialConsensusResult_ReferrerSelf): return "ReferrerSelf";
            case (SocialConsensusResult_FailedOpReturn): return "FailedOpReturn";
            case (SocialConsensusResult_InvalidBlocking): return "InvalidBlocking";
            case (SocialConsensusResult_DoubleBlocking): return "DoubleBlocking";
            case (SocialConsensusResult_SelfBlocking): return "SelfBlocking";
            case (SocialConsensusResult_DoubleContentEdit): return "DoubleContentEdit";
            case (SocialConsensusResult_ContentEditLimit): return "ContentEditLimit";
            case (SocialConsensusResult_ContentEditUnauthorized): return "ContentEditUnauthorized";
            case (SocialConsensusResult_ManyTransactions): return "ManyTransactions";
            case (SocialConsensusResult_CommentLimit): return "CommentLimit";
            case (SocialConsensusResult_CommentEditLimit): return "CommentEditLimit";
            case (SocialConsensusResult_CommentScoreLimit): return "CommentScoreLimit";
            case (SocialConsensusResult_Blocking): return "Blocking";
            case (SocialConsensusResult_Size): return "Size";
            case (SocialConsensusResult_InvalidParentComment): return "InvalidParentComment";
            case (SocialConsensusResult_InvalidAnswerComment): return "InvalidAnswerComment";
            case (SocialConsensusResult_DoubleCommentEdit): return "DoubleCommentEdit";
            case (SocialConsensusResult_SelfCommentScore): return "SelfCommentScore";
            case (SocialConsensusResult_DoubleCommentDelete): return "DoubleCommentDelete";
            case (SocialConsensusResult_DoubleCommentScore): return "DoubleCommentScore";
            case (SocialConsensusResult_CommentDeletedEdit): return "CommentDeletedEdit";
            case (SocialConsensusResult_NotAllowed): return "NotAllowed";
            case (SocialConsensusResult_ChangeTxType): return "ChangeTxType";
            case (SocialConsensusResult_ContentDeleteUnauthorized): return "ContentDeleteUnauthorized";
            case (SocialConsensusResult_ContentDeleteDouble): return "ContentDeleteDouble";
            case (SocialConsensusResult_AccountSettingsDouble): return "AccountSettingsDouble";
            case (SocialConsensusResult_AccountSettingsLimit): return "AccountSettingsLimit";
            case (SocialConsensusResult_ChangeInfoDoubleInBlock): return "ChangeInfoDoubleInBlock";
            case (SocialConsensusResult_CommentDeletedContent): return "CommentDeletedContent";
            case (SocialConsensusResult_RepostDeletedContent): return "RepostDeletedContent";
            case (SocialConsensusResult_AlreadyExists): return "AlreadyExists";
            case (SocialConsensusResult_PocketDataNotFound): return "PocketDataNotFound";
            case (SocialConsensusResult_TxORNotFound): return "TxORNotFound";
            case (SocialConsensusResult_ComplainDeletedContent): return "ComplainDeletedContent";
            case (SocialConsensusResult_ScoreDeletedContent): return "ScoreDeletedContent";
            case (SocialConsensusResult_RelayContentNotFound): return "RelayContentNotFound";
            case (SocialConsensusResult_BadPayload): return "BadPayload";
            case (SocialConsensusResult_ChangeInfoDoubleInMempool): return "ChangeInfoDoubleInMempool";
            case (SocialConsensusResult_Duplicate): return "Duplicate";
            case (SocialConsensusResult_NotImplemeted): return "NotImplemeted";
            case (SocialConsensusResult_SelfFlag): return "SelfFlag";
            case (SocialConsensusResult_ExceededLimit): return "ExceededLimit";
            case (SocialConsensusResult_LowReputation): return "LowReputation";
            case (SocialConsensusResult_AccountDeleted): return "AccountDeleted";
            case (SocialConsensusResult_AccountBanned): return "AccountBanned";

            default: return "Unknown";
        }
    }

    enum AccountMode
    {
        AccountMode_Trial = 0,
        AccountMode_Full = 1,
        AccountMode_Pro = 2
    };

    enum ConsensusLimit
    {
        ConsensusLimit_depth,

        ConsensusLimit_threshold_reputation,
        ConsensusLimit_threshold_reputation_score,
        ConsensusLimit_threshold_balance,
        ConsensusLimit_threshold_balance_pro,
        ConsensusLimit_threshold_likers_count,
        ConsensusLimit_threshold_low_likers_count,
        ConsensusLimit_threshold_low_likers_depth,

        // Thresholds for obtaining badges - SHARK
        threshold_shark_reg_depth,
        threshold_shark_likers_all,
        threshold_shark_likers_content,
        threshold_shark_likers_comment,
        threshold_shark_likers_comment_answer,

        // Thresholds for obtaining badges - WHALE
        threshold_whale_reg_depth,
        threshold_whale_likers_all,
        threshold_whale_likers_content,
        threshold_whale_likers_comment,
        threshold_whale_likers_comment_answer,

        // Thresholds for obtaining badges - AUTHOR
        threshold_author_reg_depth,
        threshold_author_likers_all,
        threshold_author_likers_content,
        threshold_author_likers_comment,
        threshold_author_likers_comment_answer,

        ConsensusLimit_trial_post,
        ConsensusLimit_trial_video,
        ConsensusLimit_trial_article,
        ConsensusLimit_trial_stream,
        ConsensusLimit_trial_audio,
        ConsensusLimit_trial_collection,
        ConsensusLimit_trial_score,
        ConsensusLimit_trial_complain,
        ConsensusLimit_trial_comment,
        ConsensusLimit_trial_comment_score,

        ConsensusLimit_full_post,
        ConsensusLimit_full_video,
        ConsensusLimit_full_article,
        ConsensusLimit_full_stream,
        ConsensusLimit_full_audio,
        ConsensusLimit_full_collection,
        ConsensusLimit_full_score,
        ConsensusLimit_full_complain,
        ConsensusLimit_full_comment,
        ConsensusLimit_full_comment_score,

        ConsensusLimit_pro_video,

        ConsensusLimit_post_edit_count,
        ConsensusLimit_video_edit_count,
        ConsensusLimit_article_edit_count,
        ConsensusLimit_stream_edit_count,
        ConsensusLimit_audio_edit_count,
        ConsensusLimit_collection_edit_count,
        ConsensusLimit_comment_edit_count,

        ConsensusLimit_edit_post_depth,
        ConsensusLimit_edit_video_depth,
        ConsensusLimit_edit_article_depth,
        ConsensusLimit_edit_stream_depth,
        ConsensusLimit_edit_audio_depth,
        ConsensusLimit_edit_collection_depth,
        ConsensusLimit_edit_comment_depth,
        ConsensusLimit_edit_user_depth,

        ConsensusLimit_edit_user_daily_count,
        ConsensusLimit_account_settings_daily_count,

        ConsensusLimit_multiple_lock_addresses_count,
        ConsensusLimit_collection_ids_count,

        ConsensusLimit_max_user_size,
        ConsensusLimit_max_post_size,
        ConsensusLimit_max_video_size,
        ConsensusLimit_max_article_size,
        ConsensusLimit_max_stream_size,
        ConsensusLimit_max_audio_size,
        ConsensusLimit_max_collection_size,
        ConsensusLimit_max_comment_size,
        ConsensusLimit_max_account_setting_size,

        ConsensusLimit_scores_one_to_one,
        ConsensusLimit_scores_one_to_one_over_comment,
        ConsensusLimit_scores_one_to_one_depth,

        ConsensusLimit_scores_depth_modify_reputation,
        ConsensusLimit_lottery_referral_depth,

        ConsensusLimit_bad_reputation,

        moderation_flag_count,
        moderation_flag_max_value,
        moderation_jury_flag_count,
        moderation_jury_flag_depth,
        moderation_jury_moders_count,
        moderation_jury_vote_count,
        moderation_jury_ban_1_time,
        moderation_jury_ban_2_time,
        moderation_jury_ban_3_time,
    };

    /*********************************************************************************************/
    // Consensus limits

    // Reputation - double value in integer
    // i.e. 213 = 21.3
    // i.e. 45  = 4.5
    typedef map<ConsensusLimit, map<NetworkId, map<int, int64_t>>> ConsensusLimits;

    static inline ConsensusLimits m_consensus_limits = {
        { ConsensusLimit_bad_reputation, {
            { NetworkMain,    { {0, -500} } },
            { NetworkTest,    { {0, -50} } },
            { NetworkRegTest, { {0, -50} } }
        } },
        { ConsensusLimit_threshold_reputation, {
            { NetworkMain,    { {0, 500}, {292800, 1000} } },
            { NetworkTest,    { {0, 100}, {761000, 10} } },
            { NetworkRegTest, { {0, 0} } }
        } },
        { ConsensusLimit_threshold_reputation_score, {
            { NetworkMain,    { {0, -10000}, {108300, 500}, {292800, 1000} } },
            { NetworkTest,    { {0, 0}, {100000, 100} } },
            { NetworkRegTest, { {0, 0} } }
        } },
        { ConsensusLimit_threshold_balance, {
            { NetworkMain,    { {0, 50 * COIN} } },
            { NetworkTest,    { {0, 5 * COIN} } },
            { NetworkRegTest, { {0, 5 * COIN} } }
        } },
        { ConsensusLimit_threshold_balance_pro, {
            { NetworkMain,    { {0, INT64_MAX}, {65000, 250 * COIN} } },
            { NetworkTest,    { {0, INT64_MAX}, {65000,  25 * COIN} } },
            { NetworkRegTest, { {0, 25 * COIN} } }
        } },
        { ConsensusLimit_threshold_likers_count, {
            { NetworkMain,    { {0, 0}, {1124000, 100} }},
            { NetworkTest,    { {0, 0}, {100000, 10}, {1470000, 1} }},
            { NetworkRegTest, { {0, 1} } }
        }},
        { ConsensusLimit_threshold_low_likers_count, {
            { NetworkMain,    { {0, 30} }},
            { NetworkTest,    { {0, 30}, {761000, 0} }},
            { NetworkRegTest, { {0, 0} } }
        }},
        { ConsensusLimit_threshold_low_likers_depth, {
            { NetworkMain,    { {1180000, 250'000} } },
            { NetworkTest,    { {0, 250'000} } },
            { NetworkRegTest, { {0, 50} } }
        } },
        { ConsensusLimit_depth, {
            { NetworkMain,    { {0, 86400}, {1180000, 1440} } },
            { NetworkTest,    { {0, 1440} } },
            { NetworkRegTest, { {0, 1440} } }
        } },

        // Thresholds for obtaining badges - SHARK
        { threshold_shark_reg_depth, {
            { NetworkMain,    { {0, 129600} } },
            { NetworkTest,    { {0, 1} } },
            { NetworkRegTest, { {0, 1} } }
        } },
        { threshold_shark_likers_all, {
            { NetworkMain,    { {0, 100} } },
            { NetworkTest,    { {0, 1} } },
            { NetworkRegTest, { {0, 0}, {1100, 1}, {1150, 2} } }
        } },
        { threshold_shark_likers_content, {
            { NetworkMain,    { {0, 0} } },
            { NetworkTest,    { {0, 0} } },
            { NetworkRegTest, { {0, 0} } }
        } },
        { threshold_shark_likers_comment, {
            { NetworkMain,    { {0, 15}, {1873500, 25} } },
            { NetworkTest,    { {0, 1} } },
            { NetworkRegTest, { {0, 0}, {1100, 1} } }
        } },
        { threshold_shark_likers_comment_answer, {
            { NetworkMain,    { {0, 0} } },
            { NetworkTest,    { {0, 0} } },
            { NetworkRegTest, { {0, 0} } }
        } },
        
        // Thresholds for obtaining badges - WHALE
        { threshold_whale_reg_depth, {
            { NetworkMain,    { {0, 207360} } },
            { NetworkTest,    { {0, 1} } },
            { NetworkRegTest, { {0, 1} } }
        } },
        { threshold_whale_likers_all, {
            { NetworkMain,    { {0, 1000} } },
            { NetworkTest,    { {0, 10} } },
            { NetworkRegTest, { {0, 10} } }
        } },
        { threshold_whale_likers_content, {
            { NetworkMain,    { {0, 100} } },
            { NetworkTest,    { {0, 10} } },
            { NetworkRegTest, { {0, 10} } }
        } },
        { threshold_whale_likers_comment, {
            { NetworkMain,    { {0, 100} } },
            { NetworkTest,    { {0, 10} } },
            { NetworkRegTest, { {0, 10} } }
        } },
        { threshold_whale_likers_comment_answer, {
            { NetworkMain,    { {0, 100} } },
            { NetworkTest,    { {0, 10} } },
            { NetworkRegTest, { {0, 10} } }
        } },
        
        // Other
        { ConsensusLimit_edit_user_depth, {
            { NetworkMain,    { {0, 3600}, {1180000, 60} } },
            { NetworkTest,    { {0, 30} } },
            { NetworkRegTest, { {0, 30} } }
        } },
        { ConsensusLimit_edit_user_daily_count, {
            { NetworkMain,    { {0, 10} } },
            { NetworkTest,    { {0, 10} } },
            { NetworkRegTest, { {0, 10} } }
        } },
        { ConsensusLimit_edit_post_depth, {
            { NetworkMain,    { {0, 86400}, {1180000, 1440} } },
            { NetworkTest,    { {0, 1440} } },
            { NetworkRegTest, { {0, 1440} } }
        } },
        { ConsensusLimit_edit_video_depth, {
            { NetworkMain,    { {0, 1440} } },
            { NetworkTest,    { {0, 1440} } },
            { NetworkRegTest, { {0, 1440} } }
        } },
        { ConsensusLimit_edit_article_depth, {
            { NetworkMain,    { {0, 4320} } },
            { NetworkTest,    { {0, 4320} } },
            { NetworkRegTest, { {0, 4320} } }
        } },
        { ConsensusLimit_edit_stream_depth, {
            { NetworkMain, { {0, 1440} } },
            { NetworkTest, { {0, 1440} } },
            { NetworkRegTest, { {0, 1440} } }
        } },
        { ConsensusLimit_edit_audio_depth, {
            { NetworkMain, { {0, 1440} } },
            { NetworkTest, { {0, 1440} } },
            { NetworkRegTest, { {0, 1440} } }
        } },
        { ConsensusLimit_edit_comment_depth, {
            { NetworkMain,    { {0, 86400}, {1180000, 1440} } },
            { NetworkTest,    { {0, 1440} } },
            { NetworkRegTest, { {0, 1440} } }
        } },
        { ConsensusLimit_scores_one_to_one, {
            { NetworkMain,    { {0, 99999}, {225000,  2} } },
            { NetworkTest,    { {0, 2} } },
            { NetworkRegTest, { {0, 2} } }
        } },
        { ConsensusLimit_scores_one_to_one_over_comment, {
            { NetworkMain,    { {0, 20} } },
            { NetworkTest,    { {0, 20} } },
            { NetworkRegTest, { {0, 20} } }
        } },
        { ConsensusLimit_scores_one_to_one_depth, {
            { NetworkMain,    { {0, 336 * 24 * 3600}, {225000, 1 * 24 * 3600}, {292800, 7 * 24 * 3600},  {322700, 2 * 24 * 3600} } },
            { NetworkTest,    { {0, 2 * 24 * 3600} } },
            { NetworkRegTest, { {0, 2 * 24 * 3600} } }
        } },
        { ConsensusLimit_scores_depth_modify_reputation, {
            { NetworkMain,    { {0, 336 * 24 * 3600}, {322700, 30 * 24 * 3600} } },
            { NetworkTest,    { {0, 30 * 24 * 3600} } },
            { NetworkRegTest, { {0, 30 * 24 * 3600} } }
        } },
        // TODO (aok) (v0.21.0): change GetLotteryReferralDepth Time to Height
        { ConsensusLimit_lottery_referral_depth, {
            { NetworkMain,    { {0, 30 * 24 * 3600} } },
            { NetworkTest,    { {0, 30 * 24 * 3600} } },
            { NetworkRegTest, { {0, 30 * 24 * 3600} } }
        } },

        // Limits
        { ConsensusLimit_trial_post, {
            { NetworkMain,    { {0, 15}, {1324655, 5} } },
            { NetworkTest,    { {0, 15} } },
            { NetworkRegTest, { {0, 15} } }
        } },
        { ConsensusLimit_trial_video, {
            { NetworkMain,    { {0, 15}, {1324655, 5} } },
            { NetworkTest,    { {0, 15} } },
            { NetworkRegTest, { {0, 15} } }
        } },
        { ConsensusLimit_trial_article, {
            { NetworkMain,    { {0, 1} } },
            { NetworkTest,    { {0, 10} } },
            { NetworkRegTest, { {0, 10} } }
        } },
        { ConsensusLimit_trial_stream, {
            { NetworkMain, { {0, 5} } },
            { NetworkTest, { {0, 15} } },
            { NetworkRegTest, { {0, 15} } }
        } },
        { ConsensusLimit_trial_audio, {
            { NetworkMain, { {0, 5} } },
            { NetworkTest, { {0, 15} } },
            { NetworkRegTest, { {0, 15} } }
        } },
<<<<<<< HEAD
        // TODO (o1q): is it correct?
=======
>>>>>>> 4936a06c
        { ConsensusLimit_trial_collection, {
            { NetworkMain, { {0, 5} } },
            { NetworkTest, { {0, 15} } }
        } },
        { ConsensusLimit_trial_score, {
            { NetworkMain,    { {0, 45}, {175600, 100}, {1324655, 15} } },
            { NetworkTest,    { {0, 100} } },
            { NetworkRegTest, { {0, 100} } }
        } },
        { ConsensusLimit_trial_complain, {
            { NetworkMain,    { {0, 6} } },
            { NetworkTest,    { {0, 6} } },
            { NetworkRegTest, { {0, 6} } }
        } },
        { ConsensusLimit_trial_comment, {
            { NetworkMain,    { {0, 150}, {1757000, 50} } },
            { NetworkTest,    { {0, 150} } },
            { NetworkRegTest, { {0, 150} } }
        } },
        { ConsensusLimit_trial_comment_score, {
            { NetworkMain,    { {0, 300}, {1757000, 100} } },
            { NetworkTest,    { {0, 300} } },
            { NetworkRegTest, { {0, 300} } }
        } },
        
        { ConsensusLimit_full_post, {
            { NetworkMain,    { {0, 30}, {1757000, 10}, {1791787, 30} } },
            { NetworkTest,    { {0, 30} } },
            { NetworkRegTest, { {0, 30} } }
        } },
        { ConsensusLimit_full_video, {
            { NetworkMain,    { {0, 30}, {1757000, 10}, {1791787, 30} } },
            { NetworkTest,    { {0, 30} } },
            { NetworkRegTest, { {0, 30} } }
        } },
        { ConsensusLimit_full_article, {
            { NetworkMain,    { {0, 3} } },
            { NetworkTest,    { {0, 30} } },
            { NetworkRegTest, { {0, 30} } }
        } },
        { ConsensusLimit_full_stream, {
            { NetworkMain, { {0, 30} } },
            { NetworkTest, { {0, 30} } },
            { NetworkRegTest, { {0, 30} } }
        } },
        { ConsensusLimit_full_audio, {
            { NetworkMain, { {0, 30} } },
            { NetworkTest, { {0, 30} } },
            { NetworkRegTest, { {0, 30} } }
        } },
<<<<<<< HEAD
         // TODO (o1q): is it correct?
=======
>>>>>>> 4936a06c
        { ConsensusLimit_full_collection, {
            { NetworkMain, { {0, 30} } },
            { NetworkTest, { {0, 30} } }
        } },
        { ConsensusLimit_full_score, {
            { NetworkMain,    { {0, 90}, {175600, 200}, {1757000, 60}, {1791787, 100}, {1873500, 200} } },
            { NetworkTest,    { {0, 200} } },
            { NetworkRegTest, { {0, 200} } }
        } },
        { ConsensusLimit_full_complain, {
            { NetworkMain,    { {0, 12} } },
            { NetworkTest,    { {0, 12} } },
            { NetworkRegTest, { {0, 12} } }
        } },
        { ConsensusLimit_full_comment, {
            { NetworkMain,    { {0, 300}, {1757000, 100}, {1791787, 200} } },
            { NetworkTest,    { {0, 300} } },
            { NetworkRegTest, { {0, 300} } }
        } },
        { ConsensusLimit_full_comment_score, {
            { NetworkMain,    { {0, 600}, {1757000, 200}, {1873500, 300} } },
            { NetworkTest,    { {0, 600} } },
            { NetworkRegTest, { {0, 600} } }
        } },
        
        { ConsensusLimit_pro_video, {
            { NetworkMain,    { {0, 0}, {1324655, 100} } },
            { NetworkTest,    { {0, 100} } },
            { NetworkRegTest, { {0, 10} } }
        } },
//        { ConsensusLimit_pro_stream, {
//            { NetworkMain, { {0, 100} } },
//            { NetworkTest, { {0, 100} } },
//            { NetworkRegTest, { {0, 100} } }
//        } },
//        { ConsensusLimit_pro_audio, {
//            { NetworkMain, { {0, 100} } },
//            { NetworkTest, { {0, 100} } },
//            { NetworkRegTest, { {0, 100} } }
//        } },
        
        { ConsensusLimit_post_edit_count, {
            { NetworkMain,    { {0, 5} } },
            { NetworkTest,    { {0, 5} } },
            { NetworkRegTest, { {0, 5} } }
        } },
        { ConsensusLimit_video_edit_count, {
            { NetworkMain,    { {0, 5} } },
            { NetworkTest,    { {0, 5} } },
            { NetworkRegTest, { {0, 5} } }
        } },
        { ConsensusLimit_article_edit_count, {
            { NetworkMain,    { {0, 10} } },
            { NetworkTest,    { {0, 10} } },
            { NetworkRegTest, { {0, 10} } }
        } },
        { ConsensusLimit_stream_edit_count, {
            { NetworkMain, { {0, 5} } },
            { NetworkTest, { {0, 5} } },
            { NetworkRegTest, { {0, 5} } }
        } },
        { ConsensusLimit_audio_edit_count, {
            { NetworkMain, { {0, 5} } },
            { NetworkTest, { {0, 5} } },
            { NetworkRegTest, { {0, 5} } }
        } },
<<<<<<< HEAD
        // TODO (o1q): is it correct?
=======
>>>>>>> 4936a06c
        { ConsensusLimit_collection_edit_count, {
            { NetworkMain, { {0, 5} } },
            { NetworkTest, { {0, 5} } }
        } },
        { ConsensusLimit_comment_edit_count, {
            { NetworkMain,    { {0, 4} } },
            { NetworkTest,    { {0, 4} } },
            { NetworkRegTest, { {0, 4} } }
        } },
        
        { ConsensusLimit_account_settings_daily_count, {
            { NetworkMain,    { {0, 5} } },
            { NetworkTest,    { {0, 5} } },
            { NetworkRegTest, { {0, 5} } }
        } },

        { ConsensusLimit_multiple_lock_addresses_count, {
            { NetworkMain,    { {0, 100} } },
            { NetworkTest,    { {0, 100} } },
            { NetworkRegTest, { {0, 100} } }
        } },

        { ConsensusLimit_collection_ids_count, {
            { NetworkMain,    { {0, 100} } },
            { NetworkTest,    { {0, 100} } },
            { NetworkRegTest, { {0, 10} } }
        } },

        // Size
        { ConsensusLimit_max_user_size, {
            { NetworkMain,    { {0, 2000} } },
            { NetworkTest,    { {0, 2000} } },
            { NetworkRegTest, { {0, 2000} } }
        } },
        { ConsensusLimit_max_post_size, {
            { NetworkMain,    { {0, 60000} } },
            { NetworkTest,    { {0, 60000} } },
            { NetworkRegTest, { {0, 60000} } }
        } },
        { ConsensusLimit_max_video_size, {
            { NetworkMain,    { {0, 60000} } },
            { NetworkTest,    { {0, 60000} } },
            { NetworkRegTest, { {0, 60000} } }
        } },
        { ConsensusLimit_max_article_size, {
            { NetworkMain,    { {0, 120000} } },
            { NetworkTest,    { {0, 60000} } },
            { NetworkRegTest, { {0, 60000} } }
        } },
        { ConsensusLimit_max_stream_size, {
            { NetworkMain, { {0, 60000} } },
            { NetworkTest, { {0, 60000} } },
            { NetworkRegTest, { {0, 60000} } }
        } },
        { ConsensusLimit_max_audio_size, {
            { NetworkMain, { {0, 60000} } },
            { NetworkTest, { {0, 60000} } },
            { NetworkRegTest, { {0, 60000} } }
        } },
<<<<<<< HEAD
        // TODO (o1q): is it correct?
=======
>>>>>>> 4936a06c
        { ConsensusLimit_max_collection_size, {
            { NetworkMain, { {0, 2000} } },
            { NetworkTest, { {0, 2000} } }
        } },
        { ConsensusLimit_max_comment_size, {
            { NetworkMain,    { {0, 2000} } },
            { NetworkTest,    { {0, 2000} } },
            { NetworkRegTest, { {0, 2000} } }
        } },
        { ConsensusLimit_max_account_setting_size, {
            { NetworkMain,    { {0, 2048} } },
            { NetworkTest,    { {0, 2048} } },
            { NetworkRegTest, { {0, 2048} } }
        } },

        // MODERATION

        { moderation_flag_count, {
            { NetworkMain,    { {0, 30} }},
            { NetworkTest,    { {0, 100} }},
            { NetworkRegTest, { {0, 100} } }
        }},
        { moderation_flag_max_value, {
            { NetworkMain,    { {0, 4}, {9999999, 5} }}, // TODO (release): set actual height
            { NetworkTest,    { {0, 4}, {1531000, 5} }},
            { NetworkRegTest, { {0, 5} } }
        }},

        // JURY
        { moderation_jury_flag_count, {
            { NetworkMain,    { {0, 20} }},
            { NetworkTest,    { {0, 5} }},
            { NetworkRegTest, { {0, 2} } }
        }},
        { moderation_jury_flag_depth, {
            { NetworkMain,    { {0, 43200} }},
            { NetworkTest,    { {0, 4320} }},
            { NetworkRegTest, { {0, 10} } }
        }},
        { moderation_jury_moders_count, {
            { NetworkMain,    { {0, 80} }},
            { NetworkTest,    { {0, 6} }},
            { NetworkRegTest, { {0, 4} } }
        }},
        { moderation_jury_vote_count, {
            { NetworkMain,    { {0, 8} }},
            { NetworkTest,    { {0, 3} }},
            { NetworkRegTest, { {0, 2} } }
        }},
        
        { moderation_jury_ban_1_time, {
            { NetworkMain,    { {0, 43200} }},
            { NetworkTest,    { {0, 5000} }},
            { NetworkRegTest, { {0, 100} } }
        }},
        { moderation_jury_ban_2_time, {
            { NetworkMain,    { {0, 129600} }},
            { NetworkTest,    { {0, 10000} }},
            { NetworkRegTest, { {0, 200} } }
        }},
        { moderation_jury_ban_3_time, {
            { NetworkMain,    { {0, 51840000} }},
            { NetworkTest,    { {0, 15000} }},
            { NetworkRegTest, { {0, 1000} } }
        }},

        // { threshold_moderator_request, {
        //     { NetworkMain, { {0, 10080} }},
        //     { NetworkTest, { {0, 1440} }},
        //     { NetworkRegTest, { {0, 10} } }
        // }},
        // { threshold_moderator_register, {
        //     { NetworkMain, { {0, 129600} }},
        //     { NetworkTest, { {0, 10080} }},
        //     { NetworkRegTest, { {0, 10} } }
        // }},
        
    };

    /*********************************************************************************************/
    class BaseConsensus
    {
    public:
        BaseConsensus();
        explicit BaseConsensus(int height);
        virtual ~BaseConsensus() = default;
        int64_t GetConsensusLimit(ConsensusLimit type) const;
        int GetHeight() const { return Height; }
    protected:
        int Height = 0;
    };

    /*********************************************************************************************/
    template<class T>
    struct ConsensusCheckpoint
    {
        int m_main_height;
        int m_test_height;
        int m_regtest_height;
        function<shared_ptr<T>(int height)> m_func;

        [[nodiscard]] int Height(NetworkId networkId) const
        {
            if (networkId == NetworkId::NetworkMain)
                return m_main_height;

            if (networkId == NetworkId::NetworkTest)
                return m_test_height;

            if (networkId == NetworkId::NetworkRegTest)
                return m_regtest_height;

            return m_main_height;
        }
    };

    /*********************************************************************************************/
}

#endif // POCKETCONSENSUS_BASE_H<|MERGE_RESOLUTION|>--- conflicted
+++ resolved
@@ -386,7 +386,7 @@
             { NetworkTest,    { {0, 10} } },
             { NetworkRegTest, { {0, 10} } }
         } },
-        
+
         // Other
         { ConsensusLimit_edit_user_depth, {
             { NetworkMain,    { {0, 3600}, {1180000, 60} } },
@@ -481,10 +481,6 @@
             { NetworkTest, { {0, 15} } },
             { NetworkRegTest, { {0, 15} } }
         } },
-<<<<<<< HEAD
-        // TODO (o1q): is it correct?
-=======
->>>>>>> 4936a06c
         { ConsensusLimit_trial_collection, {
             { NetworkMain, { {0, 5} } },
             { NetworkTest, { {0, 15} } }
@@ -535,10 +531,6 @@
             { NetworkTest, { {0, 30} } },
             { NetworkRegTest, { {0, 30} } }
         } },
-<<<<<<< HEAD
-         // TODO (o1q): is it correct?
-=======
->>>>>>> 4936a06c
         { ConsensusLimit_full_collection, {
             { NetworkMain, { {0, 30} } },
             { NetworkTest, { {0, 30} } }
@@ -580,6 +572,12 @@
 //            { NetworkRegTest, { {0, 100} } }
 //        } },
         
+        { ConsensusLimit_moderation_flag_count, {
+            { NetworkMain, { {0, 30} }},
+            { NetworkTest, { {0, 100} }},
+            { NetworkRegTest, { {0, 100} }}
+        }},
+
         { ConsensusLimit_post_edit_count, {
             { NetworkMain,    { {0, 5} } },
             { NetworkTest,    { {0, 5} } },
@@ -605,10 +603,6 @@
             { NetworkTest, { {0, 5} } },
             { NetworkRegTest, { {0, 5} } }
         } },
-<<<<<<< HEAD
-        // TODO (o1q): is it correct?
-=======
->>>>>>> 4936a06c
         { ConsensusLimit_collection_edit_count, {
             { NetworkMain, { {0, 5} } },
             { NetworkTest, { {0, 5} } }
@@ -668,10 +662,6 @@
             { NetworkTest, { {0, 60000} } },
             { NetworkRegTest, { {0, 60000} } }
         } },
-<<<<<<< HEAD
-        // TODO (o1q): is it correct?
-=======
->>>>>>> 4936a06c
         { ConsensusLimit_max_collection_size, {
             { NetworkMain, { {0, 2000} } },
             { NetworkTest, { {0, 2000} } }
@@ -721,7 +711,7 @@
             { NetworkTest,    { {0, 3} }},
             { NetworkRegTest, { {0, 2} } }
         }},
-        
+
         { moderation_jury_ban_1_time, {
             { NetworkMain,    { {0, 43200} }},
             { NetworkTest,    { {0, 5000} }},
@@ -748,7 +738,7 @@
         //     { NetworkTest, { {0, 10080} }},
         //     { NetworkRegTest, { {0, 10} } }
         // }},
-        
+
     };
 
     /*********************************************************************************************/
