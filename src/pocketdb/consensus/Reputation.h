// Copyright (c) 2018-2022 The Pocketnet developers
// Distributed under the Apache 2.0 software license, see the accompanying
// https://www.apache.org/licenses/LICENSE-2.0

#ifndef POCKETCONSENSUS_REPUTATION_H
#define POCKETCONSENSUS_REPUTATION_H

#include "pocketdb/consensus/Base.h"

namespace PocketConsensus
{
    using namespace std;

    // ------------------------------------------
    // Consensus checkpoint at 0 block
    class ReputationConsensus : public BaseConsensus
    {
    protected:
        virtual int64_t GetMinLikers(int64_t registrationHeight)
        {
            return GetConsensusLimit(ConsensusLimit_threshold_likers_count);
        }
        
        virtual string SelectAddressScoreContent(shared_ptr<ScoreDataDto>& scoreData, bool lottery)
        {
            if (lottery)
                return scoreData->ScoreAddressHash;

            return scoreData->ContentAddressHash;
        }
        
        virtual bool AllowModifyReputationOverPost(shared_ptr<ScoreDataDto>& scoreData, bool lottery)
        {
            // Check user reputation
            if (!IsShark(SelectAddressScoreContent(scoreData, lottery), ConsensusLimit_threshold_reputation_score))
                return false;

            // Disable reputation increment if from one address to one address > 2 scores over day
            int64_t _max_scores_one_to_one = GetConsensusLimit(ConsensusLimit_scores_one_to_one);
            int64_t _scores_one_to_one_depth = GetConsensusLimit(ConsensusLimit_scores_one_to_one_depth);

            std::vector<int> values;
            if (lottery)
            {
                values.push_back(4);
                values.push_back(5);
            }
            else
            {
                values.push_back(1);
                values.push_back(2);
                values.push_back(3);
                values.push_back(4);
                values.push_back(5);
            }

            auto scores_one_to_one_count = PocketDb::ConsensusRepoInst.GetScoreContentCount(
                Height, scoreData, values, _scores_one_to_one_depth);

            if (scores_one_to_one_count >= _max_scores_one_to_one)
                return false;

            // All its Ok!
            return true;
        }

        virtual bool AllowModifyReputationOverComment(shared_ptr<ScoreDataDto>& scoreData, bool lottery)
        {
            // Check user reputation
            if (!IsShark(scoreData->ScoreAddressHash, ConsensusLimit_threshold_reputation_score))
                return false;

            // Disable reputation increment if from one address to one address > Limit::scores_one_to_one scores over Limit::scores_one_to_one_depth
            int64_t _max_scores_one_to_one = GetConsensusLimit(ConsensusLimit_scores_one_to_one_over_comment);
            int64_t _scores_one_to_one_depth = GetConsensusLimit(ConsensusLimit_scores_one_to_one_depth);

            std::vector<int> values;
            if (lottery)
            {
                values.push_back(1);
            }
            else
            {
                values.push_back(-1);
                values.push_back(1);
            }

            auto scores_one_to_one_count = PocketDb::ConsensusRepoInst.GetScoreCommentCount(
                Height, scoreData, values, _scores_one_to_one_depth);

            if (scores_one_to_one_count >= _max_scores_one_to_one)
                return false;

            // All its Ok!
            return true;
        }

    public:
        explicit ReputationConsensus(int height) : BaseConsensus(height) {}

        virtual bool IsShark(const string& address, ConsensusLimit limit = ConsensusLimit_threshold_reputation)
        {
            auto accountData = ConsensusRepoInst.GetAccountData(address);

            auto minReputation = GetConsensusLimit(limit);
            auto minLikersCount = GetMinLikers(accountData.RegistrationHeight);

            return accountData.Reputation >= minReputation && accountData.LikersCount >= minLikersCount;
        }

        virtual AccountMode GetAccountMode(int reputation, int64_t balance)
        {
            if (reputation >= GetConsensusLimit(ConsensusLimit_threshold_reputation) ||
                balance >= GetConsensusLimit(ConsensusLimit_threshold_balance))
                return AccountMode_Full;
            else
                return AccountMode_Trial;
        }

        virtual tuple<AccountMode, int, int64_t> GetAccountMode(string& address)
        {
            auto reputation = PocketDb::ConsensusRepoInst.GetUserReputation(address);
            auto balance = PocketDb::ConsensusRepoInst.GetUserBalance(address);

            return {GetAccountMode(reputation, balance), reputation, balance};
        }
        
        virtual bool AllowModifyReputation(shared_ptr<ScoreDataDto>& scoreData, bool lottery)
        {
            if (scoreData->ScoreType == TxType::ACTION_SCORE_CONTENT)
                return AllowModifyReputationOverPost(scoreData, lottery);

            if (scoreData->ScoreType == TxType::ACTION_SCORE_COMMENT)
                return AllowModifyReputationOverComment(scoreData, lottery);

            return false;
        }

        virtual bool AllowModifyOldPosts(int64_t scoreTime, int64_t contentTime, TxType contentType)
        {
            switch (contentType)
            {
                case CONTENT_POST:
                case CONTENT_VIDEO:
                case CONTENT_ARTICLE:
                    return (scoreTime - contentTime) < GetConsensusLimit(ConsensusLimit_scores_depth_modify_reputation);
                default:
                    return true;
            }
        }

        virtual void PrepareAccountLikers(map<int, vector<int>>& accountLikersSrc, map<int, vector<int>>& accountLikers)
        {
            for (const auto& account : accountLikersSrc)
            {
                for (const auto& likerId : account.second)
                {
                    if (!PocketDb::RatingsRepoInst.ExistsLiker(account.first, likerId, Height))
                    {
                        accountLikers[account.first].clear();
                        accountLikers[account.first].emplace_back(likerId);
                    }
                }
            }
        }
    
        virtual int GetScoreMultiplier(int scoreValue)
        {
            return (scoreValue - 3) * 10;
        }
    };

    // Consensus checkpoint at 151600 block
    class ReputationConsensus_checkpoint_151600 : public ReputationConsensus
    {
    public:
        explicit ReputationConsensus_checkpoint_151600(int height) : ReputationConsensus(height) {}
    protected:
        string SelectAddressScoreContent(shared_ptr<ScoreDataDto>& scoreData, bool lottery) override
        {
            return scoreData->ScoreAddressHash;
        }
    };

    // Consensus checkpoint at 1180000 block
    class ReputationConsensus_checkpoint_1180000 : public ReputationConsensus_checkpoint_151600
    {
    public:
        explicit ReputationConsensus_checkpoint_1180000(int height) : ReputationConsensus_checkpoint_151600(height) {}
    protected:
        int64_t GetMinLikers(int64_t registrationHeight) override
        {
            if (Height - registrationHeight > GetConsensusLimit(ConsensusLimit_threshold_low_likers_depth))
                return GetConsensusLimit(ConsensusLimit_threshold_low_likers_count);

            return GetConsensusLimit(ConsensusLimit_threshold_likers_count);
        }
    };

    // Consensus checkpoint at 1324655 block
    class ReputationConsensus_checkpoint_1324655 : public ReputationConsensus_checkpoint_1180000
    {
    public:
        explicit ReputationConsensus_checkpoint_1324655(int height) : ReputationConsensus_checkpoint_1180000(height) {}
        AccountMode GetAccountMode(int reputation, int64_t balance) override
        {
            if (reputation >= GetConsensusLimit(ConsensusLimit_threshold_reputation)
                || balance >= GetConsensusLimit(ConsensusLimit_threshold_balance))
            {
                if (balance >= GetConsensusLimit(ConsensusLimit_threshold_balance_pro))
                    return AccountMode_Pro;
                else
                    return AccountMode_Full;
            }
            else
            {
                return AccountMode_Trial;
            }
        }
    };

    // Consensus checkpoint at 1324655_2 block
    class ReputationConsensus_checkpoint_1324655_2 : public ReputationConsensus_checkpoint_1324655
    {
    public:
        explicit ReputationConsensus_checkpoint_1324655_2(int height) : ReputationConsensus_checkpoint_1324655(height) {}
        void PrepareAccountLikers(map<int, vector<int>>& accountLikersSrc, map<int, vector<int>>& accountLikers) override
        {
            for (const auto& account : accountLikersSrc)
                for (const auto& likerId : account.second)
                    if (!PocketDb::RatingsRepoInst.ExistsLiker(account.first, likerId, Height))
                        accountLikers[account.first].emplace_back(likerId);
        }
    };

    // Consensus checkpoint: reducing the impact on the reputation of scores 1,2 for content
    class ReputationConsensus_checkpoint_scores_reducing_impact : public ReputationConsensus_checkpoint_1324655_2
    {
    public:
        explicit ReputationConsensus_checkpoint_scores_reducing_impact(int height) : ReputationConsensus_checkpoint_1324655_2(height) {}
        int GetScoreMultiplier(int scoreValue) override
        {
            int multiplier = 10;
            if (scoreValue == 1 || scoreValue == 2)
                multiplier = 2;
            
            return (scoreValue - 3) * multiplier;
        }
    };

    //  Factory for select actual rules version
    class ReputationConsensusFactory
    {
    private:
        const vector<ConsensusCheckpoint<ReputationConsensus>> m_rules = {
            { 0,           -1, [](int height) { return make_shared<ReputationConsensus>(height); }},
            { 151600,      -1, [](int height) { return make_shared<ReputationConsensus_checkpoint_151600>(height); }},
            { 1180000,      0, [](int height) { return make_shared<ReputationConsensus_checkpoint_1180000>(height); }},
            { 1324655,  65000, [](int height) { return make_shared<ReputationConsensus_checkpoint_1324655>(height); }},
            { 1324655,  75000, [](int height) { return make_shared<ReputationConsensus_checkpoint_1324655_2>(height); }},
<<<<<<< HEAD
            { 9999999, 761000, [](int height) { return make_shared<ReputationConsensus_checkpoint_scores_reducing_impact>(height); }},
=======
            { 1680000, 761000, [](int height) { return make_shared<ReputationConsensus_checkpoint_scores_reducing_impact>(height); }},
>>>>>>> e77350a9
        };
    public:
        shared_ptr<ReputationConsensus> Instance(int height)
        {
            int m_height = (height > 0 ? height : 0);
            return (--upper_bound(m_rules.begin(), m_rules.end(), m_height,
                [&](int target, const ConsensusCheckpoint<ReputationConsensus>& itm)
                {
                    return target < itm.Height(Params().NetworkIDString());
                }
            ))->m_func(height);
        }
    };

    static ReputationConsensusFactory ReputationConsensusFactoryInst;
}

#endif // POCKETCONSENSUS_REPUTATION_H<|MERGE_RESOLUTION|>--- conflicted
+++ resolved
@@ -258,11 +258,7 @@
             { 1180000,      0, [](int height) { return make_shared<ReputationConsensus_checkpoint_1180000>(height); }},
             { 1324655,  65000, [](int height) { return make_shared<ReputationConsensus_checkpoint_1324655>(height); }},
             { 1324655,  75000, [](int height) { return make_shared<ReputationConsensus_checkpoint_1324655_2>(height); }},
-<<<<<<< HEAD
-            { 9999999, 761000, [](int height) { return make_shared<ReputationConsensus_checkpoint_scores_reducing_impact>(height); }},
-=======
             { 1680000, 761000, [](int height) { return make_shared<ReputationConsensus_checkpoint_scores_reducing_impact>(height); }},
->>>>>>> e77350a9
         };
     public:
         shared_ptr<ReputationConsensus> Instance(int height)
