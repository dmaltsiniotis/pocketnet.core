--- conflicted
+++ resolved
@@ -3,19 +3,16 @@
 // https://www.apache.org/licenses/LICENSE-2.0
 
 #include "pocketdb/SQLiteDatabase.h"
-<<<<<<< HEAD
 #include "util/system.h"
-=======
 #include "pocketdb/pocketnet.h"
-#include "util.h"
->>>>>>> a447394a
+#include "util/translation.h"
 
 namespace PocketDb
 {
     static void ErrorLogCallback(void* arg, int code, const char* msg)
     {
         // From sqlite3_config() documentation for the SQLITE_CONFIG_LOG option:
-        // "The void pointer that is the second argument to SQLITE_CONFIG_LOG is passed through as
+        // "The void pointer that is the second argument t SQLITE_CONFIG_LOG is passed through as
         // the first parameter to the application-defined logger function whenever that function is
         // invoked."
         // Assert that this is the case:
@@ -86,7 +83,7 @@
                 path.string()
             );
 
-            throw std::runtime_error(_("Unable to start server. Checkpoints DB not found. See debug log for details."));
+            throw std::runtime_error(_("Unable to start server. Checkpoints DB not found. See debug log for details.").translated);
         }
         SQLiteDbCheckpointInst.Init(path.string(), checkpointDbName);
 
