--- conflicted
+++ resolved
@@ -90,33 +90,6 @@
         SQLiteDbInst.AttachDatabase("web");
     }
 
-<<<<<<< HEAD
-    void InitSQLiteCheckpoints(fs::path path)
-    {
-        auto checkpointDbName = Params().NetworkIDString();
-        int i = 0;
-
-        // Look for checkpoints directory in current folder or up to two directories up.
-        while (i < 3 && !fs::exists((path / "checkpoints" / (checkpointDbName + ".sqlite3")).string()))
-        {
-            path = path / "..";
-            i++;
-        }
-        if (!fs::exists((path / "checkpoints" / (checkpointDbName + ".sqlite3")).string()))
-        {
-            LogPrintf("Checkpoint DB %s not found!\nDownload actual DB file from %s and place to %s directory.\n",
-                (path / (checkpointDbName + ".sqlite3")).string(),
-                "https://github.com/pocketnetteam/pocketnet.core/tree/master/checkpoints/" + checkpointDbName + ".sqlite3",
-                path.string()
-            );
-
-            throw std::runtime_error(_("Unable to start server. Checkpoints DB not found. See debug log for details.").translated);
-        }
-        SQLiteDbCheckpointInst.Init((path / "checkpoints").string(), checkpointDbName);
-    }
-
-=======
->>>>>>> e9291327
     SQLiteDatabase::SQLiteDatabase(bool readOnly) : isReadOnlyConnect(readOnly)
     {
     }
