--- conflicted
+++ resolved
@@ -135,17 +135,13 @@
         {
             const CTxOut& txout = tx->vout[i];
 
-<<<<<<< HEAD
-            TxoutType type;
-=======
             auto out = make_shared<TransactionOutput>();
             out->SetTxHash(tx->GetHash().GetHex());
             out->SetNumber((int) i);
             out->SetValue(txout.nValue);
             out->SetScriptPubKey(HexStr(txout.scriptPubKey));
 
-            txnouttype type;
->>>>>>> f9b7afe1
+            TxoutType type;
             std::vector <CTxDestination> vDest;
             int nRequired;
             if (ExtractDestinations(txout.scriptPubKey, type, vDest, nRequired))
