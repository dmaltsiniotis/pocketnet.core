--- conflicted
+++ resolved
@@ -36,17 +36,12 @@
             return TxType::CONTENT_POST;
         else if (op == OR_VIDEO)
             return TxType::CONTENT_VIDEO;
-<<<<<<< HEAD
         else if (op == OR_ARTICLE)
             return TxType::CONTENT_ARTICLE;
         // else if (op == OR_SERVER_PING)
         //     return TxType::CONTENT_SERVERPING;
-=======
-        else if (op == OR_SERVER_PING)
-            return TxType::CONTENT_SERVERPING;
         else if (op == OR_CONTENT_BOOST)
             return TxType::CONTENT_BOOST;
->>>>>>> 04ba9375
         else if (op == OR_CONTENT_DELETE)
             return TxType::CONTENT_DELETE;
         else if (op == OR_SCORE)
