--- conflicted
+++ resolved
@@ -467,7 +467,47 @@
         };
     }
 
-<<<<<<< HEAD
+    RPCHelpMan GetRecomendedAccountsByTags()
+    {
+        return RPCHelpMan{"getrecomendedaccountsbytags",
+                "\nAccounts recommendations by tags.\n",
+                {
+                    {"tags", RPCArg::Type::ARR, RPCArg::Optional::NO, "Tags for recommendations",
+                        {
+                            {"tag", RPCArg::Type::STR, RPCArg::Optional::NO, "" }
+                        }
+                    },
+                    {"count", RPCArg::Type::NUM, RPCArg::Optional::OMITTED_NAMED_ARG, "Number of resulting records. Default 10" },
+                },
+                {
+                    // TODO (losty-rpc): provide return description
+                },
+                RPCExamples{
+                    // TODO (team): examples
+                    HelpExampleCli("getrecomendedaccountsbytags", "\"tags\", count") +
+                    HelpExampleRpc("getrecomendedaccountsbytags", "\"tags\", count")
+                },
+        [&](const RPCHelpMan& self, const JSONRPCRequest& request) -> UniValue
+    {
+        vector<string> tags;
+        if (request.params.size() > 0)
+            ParseRequestTags(request.params[0], tags);
+
+        if (tags.empty())
+            throw JSONRPCError(RPC_INVALID_PARAMETER, string("There are no tags in the input parameters."));
+
+        int nHeight = ChainActive().Height();
+        int depth = 60 * 24 * 30; // about 1 month
+
+        int cntOut = 10;
+        if (request.params.size() > 1 && request.params[1].isNum())
+            cntOut = request.params[1].get_int();
+
+        return request.DbConnection()->SearchRepoInst->GetRecomendedAccountsByTags(tags, nHeight, depth, cntOut);
+    },
+        };
+    }
+
     RPCHelpMan GetRecomendedContentsByScoresOnSimilarContents()
     {
         return RPCHelpMan{"getrecomendedcontentsbyscoresonsimilarcontents",
@@ -491,37 +531,6 @@
                     HelpExampleRpc("getrecomendedcontentsbyscoresonsimilarcontents", "\"contentid\", \"contenttypes\", depth, count")
                 },
         [&](const RPCHelpMan& self, const JSONRPCRequest& request) -> UniValue
-=======
-    UniValue GetRecomendedAccountsByTags(const JSONRPCRequest& request)
-    {
-        if (request.fHelp)
-            throw runtime_error(
-                "getrecomendedaccountsbytags \"tags\", count\n"
-                "\nAccounts recommendations by tags.\n"
-                "\nArguments:\n"
-                "1. \"tags\" (array of strings) Tags for recommendations\n"
-                "2. \"count\" (int, optional) Number of resulting records. Default 10\n"
-            );
-
-        vector<string> tags;
-        if (request.params.size() > 0)
-            ParseRequestTags(request.params[0], tags);
-
-        if (tags.empty())
-            throw JSONRPCError(RPC_INVALID_PARAMETER, string("There are no tags in the input parameters."));
-
-        int nHeight = chainActive.Height();
-        int depth = 60 * 24 * 30; // about 1 month
-
-        int cntOut = 10;
-        if (request.params.size() > 1 && request.params[1].isNum())
-            cntOut = request.params[1].get_int();
-
-        return request.DbConnection()->SearchRepoInst->GetRecomendedAccountsByTags(tags, nHeight, depth, cntOut);
-    }
-
-    UniValue GetRecomendedContentsByScoresOnSimilarContents(const JSONRPCRequest& request)
->>>>>>> 2d069102
     {
         RPCTypeCheckArgument(request.params[0], UniValue::VSTR);
         string contentid = request.params[0].get_str();
