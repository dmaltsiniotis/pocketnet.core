// Copyright (c) 2018-2022 The Pocketnet developers
// Distributed under the Apache 2.0 software license, see the accompanying
// https://www.apache.org/licenses/LICENSE-2.0

#include "pocketdb/web/SearchRpc.h"
#include "rpc/util.h"
#include "validation.h"

namespace PocketWeb::PocketWebRpc
{
    RPCHelpMan Search()
    {
        return RPCHelpMan{"search",
                "\nSearch data in DB.\n",
                {
                    {"keyword", RPCArg::Type::STR, RPCArg::Optional::NO, "String for search"},
                    {"type", RPCArg::Type::STR, RPCArg::Optional::OMITTED_NAMED_ARG, "posts, videolink, tags, users"},
                    {"topBlock", RPCArg::Type::NUM, RPCArg::Optional::OMITTED_NAMED_ARG, "Top block for search."},
                    {"pageStart", RPCArg::Type::NUM, RPCArg::Optional::OMITTED_NAMED_ARG, "Pagination start. Default 0"},
                    {"pageSize", RPCArg::Type::NUM, RPCArg::Optional::OMITTED_NAMED_ARG, "Pagination count. Default 10"},
                    {"address", RPCArg::Type::STR, RPCArg::Optional::OMITTED_NAMED_ARG, "Filter by address"},
                },
                {
                    // TODO (rpc): provide return description
                },
                RPCExamples{
                    HelpExampleCli("search", "\"keyword\", \"type\", topBlock, pageStart, pageSize, \"address\"") +
                    HelpExampleRpc("search", "\"keyword\", \"type\", topBlock, pageStart, pageSize, \"address\"")
                },
        [&](const RPCHelpMan& self, const JSONRPCRequest& request) -> UniValue
    {
        RPCTypeCheck(request.params, {UniValue::VSTR, UniValue::VSTR});

        SearchRequest searchRequest;

        // General params
        searchRequest.Keyword = HtmlUtils::UrlDecode(request.params[0].get_str());
        string type = request.params[1].get_str();
        HtmlUtils::StringToLower(type);

        // Optional parameters
        // TopBlock
        if (request.params.size() > 2)
        {
            try
            {
                // TODO (losty-fur): do not ignore result
                bool res = ParseInt32(request.params[2].get_str(), &searchRequest.TopBlock);
            }
            catch (...) { }
        }

        // PageStart
        if (request.params.size() > 3)
        {
            try
            {
                // TODO (losty-fur): do not ignore result
                bool res = ParseInt32(request.params[3].get_str(), &searchRequest.PageStart);
            }
            catch (...) { }
        }

        // PageSize
        if (request.params.size() > 4)
        {
            try
            {
                // TODO (losty-fur): do not ignore result
                bool res = ParseInt32(request.params[4].get_str(), &searchRequest.PageSize);
            }
            catch (...) { }
        }

        // Address
        if (request.params.size() > 5) {
            RPCTypeCheckArgument(request.params[5], UniValue::VSTR);
            CTxDestination dest = DecodeDestination(request.params[5].get_str());
            if (!IsValidDestination(dest)) {
                throw JSONRPCError(RPC_INVALID_ADDRESS_OR_KEY, string("Invalid Pocketcoin address: ") + request.params[5].get_str());
            }
            searchRequest.Address = request.params[5].get_str();
        }

        // -----------------------------------------------------------
        UniValue result(UniValue::VOBJ);
        
        // Search simple tags without join content data
        if (type == "tags")
        {
            UniValue data = request.DbConnection()->SearchRepoInst->SearchTags(searchRequest);
            result.pushKV("tags", UniValue(UniValue::VOBJ));
            result.At("tags").pushKV("data", data);
        }

        // Search posts in caption, message and urls
        if (type == "posts")
        {
            // TODO (brangr): realize search indexing
            searchRequest.TxTypes = { CONTENT_POST, CONTENT_VIDEO };
            searchRequest.FieldTypes = {
                ContentFieldType_ContentPostCaption,
                ContentFieldType_ContentVideoCaption,
                ContentFieldType_ContentPostMessage,
                ContentFieldType_ContentVideoMessage,
                // ContentFieldType_ContentPostUrl,
                // ContentFieldType_ContentVideoUrl,
            };

            // Search
            auto ids = request.DbConnection()->SearchRepoInst->SearchIds(searchRequest);
            
            // Get content data
            auto contents = request.DbConnection()->WebRpcRepoInst->GetContentsData(ids, searchRequest.Address);
            
            UniValue data(UniValue::VARR);
            data.push_backV(contents);

            result.pushKV("posts", UniValue(UniValue::VOBJ));
            result.At("posts").pushKV("data", data);
        }

        // Get all videos with requested link
        if (type == "videolink")
        {
            searchRequest.TxTypes = { CONTENT_VIDEO };
            searchRequest.FieldTypes = { ContentFieldType_ContentVideoUrl };

            // Search
            auto ids = request.DbConnection()->SearchRepoInst->SearchIds(searchRequest);
            
            // Get content data
            auto contents = request.DbConnection()->WebRpcRepoInst->GetContentsData(ids, searchRequest.Address);

            UniValue data(UniValue::VARR);
            data.push_backV(contents);

            result.pushKV("videos", UniValue(UniValue::VOBJ));
            result.At("videos").pushKV("data", data);
        }

        // Search users
        if (type == "users")
        {
            searchRequest.Address = "";
            searchRequest.TxTypes = { ACCOUNT_USER };
            searchRequest.OrderByRank = true;
            searchRequest.FieldTypes = {
                ContentFieldType_AccountUserName,
                // ContentFieldType_AccountUserAbout,
                // ContentFieldType_AccountUserUrl
            };

            // Search
            auto ids = request.DbConnection()->SearchRepoInst->SearchUsersOld(searchRequest);
            
            // Get accounts data
            auto accounts = request.DbConnection()->WebRpcRepoInst->GetAccountProfiles(ids);

            UniValue data(UniValue::VARR);
            for (const auto& account : accounts)
                data.push_back(account.second);

            result.pushKV("users", UniValue(UniValue::VOBJ));
            result.At("users").pushKV("data", data);
        }
        
        // Send result
        
        return result;
    },
        };
    }

    RPCHelpMan SearchUsers()
    {
        return RPCHelpMan{"SearchUsers",
                "\nSearch users in DB.\n",
                {
                    // TODO (rpc): update argumants probably?
                    {"keyword", RPCArg::Type::STR, RPCArg::Optional::NO, "String for search"},
                    {"fieldtype", RPCArg::Type::STR, RPCArg::Optional::OMITTED_NAMED_ARG, ""},
                    {"orderbyrank", RPCArg::Type::NUM, RPCArg::Optional::OMITTED_NAMED_ARG, ""},
                },
                {
                    // TODO (rpc): provide return description
                },
                RPCExamples{
                    HelpExampleCli("SearchUsers", "\"keyword\", \"fieldtype\", orderbyrank") +
                    HelpExampleRpc("SearchUsers", "\"keyword\", \"fieldtype\", orderbyrank")
                },
        [&](const RPCHelpMan& self, const JSONRPCRequest& request) -> UniValue
    {
        RPCTypeCheck(request.params, {UniValue::VSTR});

        UniValue result(UniValue::VARR);

        string keyword = HtmlUtils::UrlDecode(request.params[0].get_str());
        if (keyword.size() <= 1)
            return result;

        auto ids = request.DbConnection()->SearchRepoInst->SearchUsers(keyword);
        auto usersProfiles = request.DbConnection()->WebRpcRepoInst->GetAccountProfiles(ids);
        
        for (auto& id : ids)
            result.push_back(usersProfiles[id]);

        return result;
    },
        };
    }

    RPCHelpMan SearchLinks()
    {
        return RPCHelpMan{"searchlinks",
                "\nSearch links in DB.\n",
                {
                    {"links", RPCArg::Type::STR, RPCArg::Optional::NO, "String for search"},
                    {"contenttypes", RPCArg::Type::ARR, RPCArg::Optional::OMITTED_NAMED_ARG, "type(s) of content posts/video",
                        {
                            {"contenttype", RPCArg::Type::STR, RPCArg::Optional::NO, ""}
                        }
                    },
                    {"height", RPCArg::Type::NUM, RPCArg::Optional::OMITTED_NAMED_ARG, "Maximum search height. Default is current chain height"},
                    {"count", RPCArg::Type::NUM, RPCArg::Optional::OMITTED_NAMED_ARG, "Number of resulting records. Default 10"},
                },
                {
                    // TODO (rpc): provide return description
                },
                RPCExamples{
                    HelpExampleCli("searchlinks", "[\"links\", ...], \"contenttypes\", height, count") +
                    HelpExampleRpc("searchlinks", "[\"links\", ...], \"contenttypes\", height, count")
                },
        [&](const RPCHelpMan& self, const JSONRPCRequest& request) -> UniValue
    {
        RPCTypeCheck(request.params, {UniValue::VARR});

        std::vector<std::string> vLinks;
        UniValue lnks = request.params[0].get_array();
        if (lnks.size() > 100)
            throw JSONRPCError(RPC_INVALID_PARAMS, "The array is too large");
        else if (lnks.size() > 0)
            for (unsigned int idx = 0; idx < lnks.size(); idx++)
                vLinks.emplace_back(lnks[idx].get_str());

        vector<int> contentTypes;
        ParseRequestContentTypes(request.params[1], contentTypes);

        int nHeight = ::ChainActive().Height();
        if (request.params.size() > 2)
        {
            RPCTypeCheckArgument(request.params[2], UniValue::VNUM);
            if (request.params[2].get_int() > 0)
                nHeight = request.params[2].get_int();
        }

        int countOut = 10;
        if (request.params.size() > 3)
        {
            RPCTypeCheckArgument(request.params[3], UniValue::VNUM);
            if (request.params[3].get_int() > 0)
                countOut = request.params[3].get_int();
        }

        return request.DbConnection()->WebRpcRepoInst->SearchLinks(vLinks, contentTypes, nHeight, countOut);
    },
        };
    }

    RPCHelpMan SearchContents()
    {
        return RPCHelpMan{"SearchContents",
                "\n\n", // TODO (team): provide description
                {
                    // TODO (team): args
                },
                {
                    // TODO (rpc): provide return description
                },
                RPCExamples{
                    // TODO (team): examples
                    HelpExampleCli("SearchContents", "") +
                    HelpExampleRpc("SearchContents", "")
                },
        [&](const RPCHelpMan& self, const JSONRPCRequest& request) -> UniValue
    {
        if (request.fHelp)
            throw runtime_error(
                "SearchContents"
            );

        RPCTypeCheck(request.params, {UniValue::VSTR});
        string keyword = HtmlUtils::UrlDecode(request.params[0].get_str());

        vector<int> contentTypes;
        ParseRequestContentTypes(request.params[1], contentTypes);

        vector<int> fieldTypes = { ContentFieldType::ContentFieldType_ContentPostCaption,
                                   ContentFieldType::ContentFieldType_ContentPostMessage,
                                   ContentFieldType::ContentFieldType_ContentPostUrl,
                                   ContentFieldType::ContentFieldType_ContentVideoCaption,
                                   ContentFieldType::ContentFieldType_ContentVideoMessage,
                                   ContentFieldType::ContentFieldType_ContentVideoUrl};

        // auto contents = request.DbConnection()->SearchRepoInst->SearchContents(keyword, contentTypes, fieldTypes, false);
        //
        // vector<int64_t> contentsIds;
        // for (const auto &content : contents)
        //     contentsIds.emplace_back(content.first);

        //auto usersProfiles = request.DbConnection()->WebRpcRepoInst->GetAccountProfiles(usersIds);

        UniValue result(UniValue::VARR);
        // for (auto &profile : usersProfiles)
        // {
        //     profile.second.pushKV("searchResult",users[profile.first]);
        //     result.push_back(profile.second);
        // }

        return result;
    },
        };
    }

    RPCHelpMan GetRecommendedContentByAddress()
    {
<<<<<<< HEAD
        return RPCHelpMan{"GetRecommendedContentByAddress",
                          "\n\n", // TODO (rpc): provide description
                          {
                                  // TODO (rpc): args
                          },
                          {
                                  // TODO (rpc): provide return description
                          },
                          RPCExamples{
                                  // TODO (team): examples
                                  HelpExampleCli("GetRecommendedContentByAddress", "") +
                                  HelpExampleRpc("GetRecommendedContentByAddress", "")
                          },
    [&](const RPCHelpMan& self, const JSONRPCRequest& request) -> UniValue
    {
        //   if (request.fHelp)
        //       throw runtime_error(
        //               "getrecommendedcontentbyaddress \"address\", \"addressExclude\", \"contenttypes\", \"lang\", count\n"
        //               "\nContents recommendations by content address.\n"
        //               "\nArguments:\n"
        //               "1. \"address\" (string) Address for recommendations\n"
        //               "2. \"addressExclude\" (string, optional) Address for exclude from recommendations\n"
        //               "3. \"contenttypes\" (string or array of strings, optional) type(s) of content posts/videos/articles\n"
        //               "3. \"lang\" (string, optional) Language for recommendations\n"
        //               "4. \"count\" (int, optional) Number of recommendations records and number of other contents from addres. Default 15\n"
        //       );
=======
        if (request.fHelp)
            throw runtime_error(
                "getrecommendedcontentbyaddress \"address\", \"addressExclude\", \"contenttypes\", \"lang\", count\n"
                "\nContents recommendations by content address.\n"
                "\nArguments:\n"
                "1. \"address\" (string) Address for recommendations\n"
                "2. \"addressExclude\" (string, optional) Address for exclude from recommendations\n"
                "3. \"contenttypes\" (string or array of strings, optional) type(s) of content posts/videos/articles\n"
                "3. \"lang\" (string, optional) Language for recommendations\n"
                "4. \"countRec\" (int, optional) Number of recommendations records. Default 15\n"
                "5. \"countOthers\" (int, optional) Number of other contents from address. Default equal countRec\n"
                "6. \"countSubs\" (int, optional) Number of contents from address subscriptions. Default equal countRec\n"
            );
>>>>>>> bb11a492

        RPCTypeCheckArgument(request.params[0], UniValue::VSTR);
        string address = "";
        if (request.params.size() > 0 && request.params[0].isStr()) {
            address = request.params[0].get_str();

            if(!address.empty()) {
                CTxDestination dest = DecodeDestination(address);
                if (!IsValidDestination(dest))
                    throw JSONRPCError(RPC_INVALID_ADDRESS_OR_KEY, string("Invalid address: ") + address);
            }
        }

        string addressExclude = "";
        if (request.params.size() > 1 && request.params[1].isStr()) {
            addressExclude = request.params[1].get_str();

            if(!addressExclude.empty()) {
                CTxDestination dest = DecodeDestination(addressExclude);
                if (!IsValidDestination(dest))
                    throw JSONRPCError(RPC_INVALID_ADDRESS_OR_KEY, string("Invalid address: ") + addressExclude);
            }
        }

        vector<int> contentTypes;
        if(request.params.size()>2)
            ParseRequestContentTypes(request.params[2], contentTypes);

        string lang = "";
        if (request.params.size() > 3 && request.params[3].isStr())
            lang = request.params[3].get_str();

        int cntRec = 15;
        if (request.params.size() > 4 && request.params[4].isNum())
            cntRec = request.params[4].get_int();
        cntRec = std::min(cntRec, 30);

        int cntOthers = cntRec;
        if (request.params.size() > 5 && request.params[5].isNum())
            cntOthers = request.params[5].get_int();
        cntOthers = std::min(cntOthers, 30);

        int cntSubs = cntRec;
        if (request.params.size() > 6 && request.params[6].isNum())
            cntSubs = request.params[6].get_int();
        cntSubs = std::min(cntSubs, 30);

<<<<<<< HEAD
        int nHeight = ChainActive().Height();
        if (request.params.size() > 5 && request.params[5].isNum() && request.params[5].get_int() > 0)
            nHeight = request.params[5].get_int();
=======
        int nHeight = chainActive.Height();
        // if (request.params.size() > 5 && request.params[5].isNum() && request.params[5].get_int() > 0)
        //     nHeight = request.params[5].get_int();
>>>>>>> bb11a492

        int depth = (60 * 24 * 30 * 3); //about 3 month as default
        // if (request.params.size() > 6 && request.params[6].isNum())
        // {
        //     depth = std::max(request.params[6].get_int(), (60 * 24 * 30 * 6)); // not greater than about 6 month
        // }

        UniValue resultContent(UniValue::VARR);
        auto ids = request.DbConnection()->SearchRepoInst->GetRecommendedContentByAddressSubscriptions(address, addressExclude, contentTypes, lang, cntRec, nHeight, depth);
        if (!ids.empty())
        {
            auto contents = request.DbConnection()->WebRpcRepoInst->GetContentsData(ids, "");
            resultContent.push_backV(contents);
        }

        ids = request.DbConnection()->SearchRepoInst->GetRandomContentByAddress(address, contentTypes, lang, cntOthers);
        if (!ids.empty())
        {
            auto contents = request.DbConnection()->WebRpcRepoInst->GetContentsData(ids, "");
            resultContent.push_backV(contents);
        }

        ids = request.DbConnection()->SearchRepoInst->GetContentFromAddressSubscriptions(address, contentTypes, lang, cntSubs, false);
        if (!ids.empty())
        {
            auto contents = request.DbConnection()->WebRpcRepoInst->GetContentsData(ids, "");
            resultContent.push_backV(contents);
        }

        if (ids.size() < cntSubs)
        {
            int restCntSubs = cntSubs - ids.size();
            ids = request.DbConnection()->SearchRepoInst->GetContentFromAddressSubscriptions(address, contentTypes, lang, cntSubs, true);
            if (!ids.empty())
            {
                ids = {ids.begin(), ids.begin() + restCntSubs};
                auto contents = request.DbConnection()->WebRpcRepoInst->GetContentsData(ids, "");
                resultContent.push_backV(contents);
            }
        }

        UniValue result(UniValue::VOBJ);
        result.pushKV("contents", resultContent);
        return result;
    },
        };
    }

    RPCHelpMan GetRecommendedAccountByAddress()
    {
        return RPCHelpMan{"GetRecommendedContentByAddress",
                          "\n\n", // TODO (rpc): provide description
                          {
                                  // TODO (rpc): args
                          },
                          {
                                  // TODO (rpc): provide return description
                          },
                          RPCExamples{
                                  // TODO (team): examples
                                  HelpExampleCli("GetRecommendedContentByAddress", "") +
                                  HelpExampleRpc("GetRecommendedContentByAddress", "")
                          },
    [&](const RPCHelpMan& self, const JSONRPCRequest& request) -> UniValue
    {
        //   if (request.fHelp)
        //       throw runtime_error(
        //               "getrecommendedaccountbyaddress \"address\", \"addressExclude\", \"contenttypes\", \"lang\", count\n"
        //               "\nAccounts recommendations by address.\n"
        //               "\nArguments:\n"
        //               "1. \"address\" (string) Address for recommendations\n"
        //               "2. \"addressExclude\" (string, optional) Address for exclude from recommendations\n"
        //               "3. \"contenttypes\" (string or array of strings, optional) type(s) of content posts/videos/articles\n"
        //               "3. \"lang\" (string, optional) Language for recommendations\n"
        //               "4. \"count\" (int, optional) Number of recommendations records and number of other contents from addres. Default 15\n"
        //       );
        RPCTypeCheckArgument(request.params[0], UniValue::VSTR);
        string address = "";
        if (request.params.size() > 0 && request.params[0].isStr()) {
            address = request.params[0].get_str();

            if(!address.empty()) {
                CTxDestination dest = DecodeDestination(address);
                if (!IsValidDestination(dest))
                    throw JSONRPCError(RPC_INVALID_ADDRESS_OR_KEY, string("Invalid address: ") + address);
            }
        }

        string addressExclude = "";
        if (request.params.size() > 1 && request.params[1].isStr()) {
            addressExclude = request.params[1].get_str();

            if(!addressExclude.empty()) {
                CTxDestination dest = DecodeDestination(addressExclude);
                if (!IsValidDestination(dest))
                    throw JSONRPCError(RPC_INVALID_ADDRESS_OR_KEY, string("Invalid address: ") + addressExclude);
            }
        }

        vector<int> contentTypes;
        if(request.params.size()>2)
            ParseRequestContentTypes(request.params[2], contentTypes);

        string lang = "";
        if (request.params.size() > 3 && request.params[3].isStr())
            lang = request.params[3].get_str();

        int cntOut = 15;
        if (request.params.size() > 4 && request.params[4].isNum())
            cntOut = request.params[4].get_int();

        int nHeight = ChainActive().Height();
        if (request.params.size() > 5 && request.params[5].isNum() && request.params[5].get_int() > 0)
            nHeight = request.params[5].get_int();

        int depth = (60 * 24 * 30 * 3); //about 3 month as default
        if (request.params.size() > 6 && request.params[6].isNum())
        {
            depth = std::max(request.params[6].get_int(), (60 * 24 * 30 * 6)); // not greater than about 6 month
        }

        UniValue result(UniValue::VARR);
        auto ids = request.DbConnection()->SearchRepoInst->GetRecommendedAccountByAddressSubscriptions(address, addressExclude, contentTypes, lang, cntOut, nHeight, depth);
        if (!ids.empty())
        {
            auto profiles = request.DbConnection()->WebRpcRepoInst->GetAccountProfiles(ids);
            for (const auto[id, record] : profiles)
                result.push_back(record);
        }

        return result;
    },
        };
    }
}<|MERGE_RESOLUTION|>--- conflicted
+++ resolved
@@ -324,7 +324,6 @@
 
     RPCHelpMan GetRecommendedContentByAddress()
     {
-<<<<<<< HEAD
         return RPCHelpMan{"GetRecommendedContentByAddress",
                           "\n\n", // TODO (rpc): provide description
                           {
@@ -340,32 +339,19 @@
                           },
     [&](const RPCHelpMan& self, const JSONRPCRequest& request) -> UniValue
     {
-        //   if (request.fHelp)
-        //       throw runtime_error(
-        //               "getrecommendedcontentbyaddress \"address\", \"addressExclude\", \"contenttypes\", \"lang\", count\n"
-        //               "\nContents recommendations by content address.\n"
-        //               "\nArguments:\n"
-        //               "1. \"address\" (string) Address for recommendations\n"
-        //               "2. \"addressExclude\" (string, optional) Address for exclude from recommendations\n"
-        //               "3. \"contenttypes\" (string or array of strings, optional) type(s) of content posts/videos/articles\n"
-        //               "3. \"lang\" (string, optional) Language for recommendations\n"
-        //               "4. \"count\" (int, optional) Number of recommendations records and number of other contents from addres. Default 15\n"
-        //       );
-=======
-        if (request.fHelp)
-            throw runtime_error(
-                "getrecommendedcontentbyaddress \"address\", \"addressExclude\", \"contenttypes\", \"lang\", count\n"
-                "\nContents recommendations by content address.\n"
-                "\nArguments:\n"
-                "1. \"address\" (string) Address for recommendations\n"
-                "2. \"addressExclude\" (string, optional) Address for exclude from recommendations\n"
-                "3. \"contenttypes\" (string or array of strings, optional) type(s) of content posts/videos/articles\n"
-                "3. \"lang\" (string, optional) Language for recommendations\n"
-                "4. \"countRec\" (int, optional) Number of recommendations records. Default 15\n"
-                "5. \"countOthers\" (int, optional) Number of other contents from address. Default equal countRec\n"
-                "6. \"countSubs\" (int, optional) Number of contents from address subscriptions. Default equal countRec\n"
-            );
->>>>>>> bb11a492
+        // if (request.fHelp)
+        //     throw runtime_error(
+        //         "getrecommendedcontentbyaddress \"address\", \"addressExclude\", \"contenttypes\", \"lang\", count\n"
+        //         "\nContents recommendations by content address.\n"
+        //         "\nArguments:\n"
+        //         "1. \"address\" (string) Address for recommendations\n"
+        //         "2. \"addressExclude\" (string, optional) Address for exclude from recommendations\n"
+        //         "3. \"contenttypes\" (string or array of strings, optional) type(s) of content posts/videos/articles\n"
+        //         "3. \"lang\" (string, optional) Language for recommendations\n"
+        //         "4. \"countRec\" (int, optional) Number of recommendations records. Default 15\n"
+        //         "5. \"countOthers\" (int, optional) Number of other contents from address. Default equal countRec\n"
+        //         "6. \"countSubs\" (int, optional) Number of contents from address subscriptions. Default equal countRec\n"
+        //     );
 
         RPCTypeCheckArgument(request.params[0], UniValue::VSTR);
         string address = "";
@@ -413,15 +399,9 @@
             cntSubs = request.params[6].get_int();
         cntSubs = std::min(cntSubs, 30);
 
-<<<<<<< HEAD
         int nHeight = ChainActive().Height();
-        if (request.params.size() > 5 && request.params[5].isNum() && request.params[5].get_int() > 0)
-            nHeight = request.params[5].get_int();
-=======
-        int nHeight = chainActive.Height();
         // if (request.params.size() > 5 && request.params[5].isNum() && request.params[5].get_int() > 0)
         //     nHeight = request.params[5].get_int();
->>>>>>> bb11a492
 
         int depth = (60 * 24 * 30 * 3); //about 3 month as default
         // if (request.params.size() > 6 && request.params[6].isNum())
