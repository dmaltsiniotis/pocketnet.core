--- conflicted
+++ resolved
@@ -222,7 +222,7 @@
                     {"links", RPCArg::Type::STR, RPCArg::Optional::NO, "String for search"},
                     {"contenttypes", RPCArg::Type::ARR, RPCArg::Optional::OMITTED_NAMED_ARG, "type(s) of content posts/video",
                         {
-                            {"contenttype", RPCArg::Type::STR, RPCArg::Optional::NO, ""}   
+                            {"contenttype", RPCArg::Type::STR, RPCArg::Optional::NO, ""}
                         }
                     },
                     {"height", RPCArg::Type::NUM, RPCArg::Optional::OMITTED_NAMED_ARG, "Maximum search height. Default is current chain height"},
@@ -275,7 +275,7 @@
     {
         return RPCHelpMan{"SearchContents",
                 "\n\n", // TODO (team): provide description
-                {   
+                {
                     // TODO (team): args
                 },
                 {
@@ -328,33 +328,22 @@
 
     RPCHelpMan GetRecomendedAccountsBySubscriptions()
     {
-        return RPCHelpMan{"GetRecomendedAccountsBySubscriptions",
-                "\n\n", // TODO (team): provide description
-                {   
-                    // TODO (team): args
+        return RPCHelpMan{"getrecomendedaccountsbysubscriptions",
+                "\nAccounts recommendations by subscriptions.\n",
+                {
+                    {"address", RPCArg::Type::STR, RPCArg::Optional::NO, "Address for recommendations"},
+                    {"count", RPCArg::Type::NUM, RPCArg::Optional::OMITTED_NAMED_ARG, "Number of resulting records. Default 10"},
                 },
                 {
                     // TODO (losty-fur): provide return description
                 },
                 RPCExamples{
                     // TODO (team): examples
-                    HelpExampleCli("GetRecomendedAccountsBySubscriptions", "") +
-                    HelpExampleRpc("GetRecomendedAccountsBySubscriptions", "")
-                },
-        [&](const RPCHelpMan& self, const JSONRPCRequest& request) -> UniValue
-    {
-<<<<<<< HEAD
-=======
-        if (request.fHelp)
-            throw runtime_error(
-                "getrecomendedaccountsbysubscriptions \"address\", count\n"
-                "\nAccounts recommendations by subscriptions.\n"
-                "\nArguments:\n"
-                "1. \"address\" (string) Address for recommendations\n"
-                "2. \"count\" (int, optional) Number of resulting records. Default 10\n"
-            );
-
->>>>>>> 6d0e086c
+                    HelpExampleCli("getrecomendedaccountsbysubscriptions", "") +
+                    HelpExampleRpc("getrecomendedaccountsbysubscriptions", "")
+                },
+        [&](const RPCHelpMan& self, const JSONRPCRequest& request) -> UniValue
+    {
         RPCTypeCheckArgument(request.params[0], UniValue::VSTR);
         string address = request.params[0].get_str();
         CTxDestination dest = DecodeDestination(address);
@@ -374,35 +363,28 @@
     RPCHelpMan GetRecomendedAccountsByScoresOnSimilarAccounts()
     {
         return RPCHelpMan{"getrecomendedaccountsbyscoresonsimilaraccounts",
-                "\n\n", // TODO (team): provide description
-                {   
-                    // TODO (team): args
+                "\nAccounts recommendations by likes based on address.\n",
+                {
+                    {"address", RPCArg::Type::STR, RPCArg::Optional::NO, "Address for recommendations" },
+                    {"contenttypes", RPCArg::Type::ARR, RPCArg::Optional::OMITTED_NAMED_ARG, "type(s) of content posts/video",
+                        {
+                            {"contenttype", RPCArg::Type::STR, RPCArg::Optional::NO, "" },
+                        }
+                    },
+                    {"height", RPCArg::Type::NUM, RPCArg::Optional::OMITTED_NAMED_ARG, "Maximum search height. Default is current chain height" },
+                    {"depth", RPCArg::Type::NUM, RPCArg::Optional::OMITTED_NAMED_ARG, "Depth of statistic. Default 1000 blocks" },
+                    {"count", RPCArg::Type::NUM, RPCArg::Optional::OMITTED_NAMED_ARG, "Number of resulting records. Default 10" },
                 },
                 {
                     // TODO (losty-fur): provide return description
                 },
                 RPCExamples{
                     // TODO (team): examples
-                    HelpExampleCli("getrecomendedaccountsbyscoresonsimilaraccounts", "") +
-                    HelpExampleRpc("getrecomendedaccountsbyscoresonsimilaraccounts", "")
-                },
-        [&](const RPCHelpMan& self, const JSONRPCRequest& request) -> UniValue
-    {
-<<<<<<< HEAD
-=======
-        if (request.fHelp)
-            throw runtime_error(
-                "getrecomendedaccountsbyscoresonsimilaraccounts \"address\", \"contenttypes\", height, depth, count\n"
-                "\nAccounts recommendations by likes based on address.\n"
-                "\nArguments:\n"
-                "1. \"address\" (string) Address for recommendations\n"
-                "2. \"contenttypes\" (string or array of strings, optional) type(s) of content posts/video\n"
-                "3. \"height\"  (int, optional) Maximum search height. Default is current chain height\n"
-                "4. \"depth\" (int, optional) Depth of statistic. Default 1000 blocks\n"
-                "5. \"count\" (int, optional) Number of resulting records. Default 10\n"
-            );
-
->>>>>>> 6d0e086c
+                    HelpExampleCli("getrecomendedaccountsbyscoresonsimilaraccounts", "\"address\", \"contenttypes\", height, depth, count") +
+                    HelpExampleRpc("getrecomendedaccountsbyscoresonsimilaraccounts", "\"address\", \"contenttypes\", height, depth, count")
+                },
+        [&](const RPCHelpMan& self, const JSONRPCRequest& request) -> UniValue
+    {
         RPCTypeCheckArgument(request.params[0], UniValue::VSTR);
         string address = request.params[0].get_str();
         CTxDestination dest = DecodeDestination(address);
@@ -433,36 +415,29 @@
 
     RPCHelpMan GetRecomendedAccountsByScoresFromAddress()
     {
-        return RPCHelpMan{"GetRecomendedAccountsByScoresFromAddress",
-                "\n\n", // TODO (team): provide description
-                {   
-                    // TODO (team): args
+        return RPCHelpMan{"getrecomendedaccountsbyscoresfromaddress",
+                "\nAccounts recommendations by likes.\n",
+                {
+                    {"address", RPCArg::Type::STR, RPCArg::Optional::NO, "Address for recommendations" },
+                    {"contenttypes", RPCArg::Type::ARR, RPCArg::Optional::OMITTED_NAMED_ARG, "type(s) of content posts/video",
+                        {
+                            {"contenttype", RPCArg::Type::STR, RPCArg::Optional::NO, "" }
+                        }
+                    },
+                    {"height", RPCArg::Type::NUM, RPCArg::Optional::OMITTED_NAMED_ARG, "Maximum search height. Default is current chain height" },
+                    {"depth", RPCArg::Type::NUM, RPCArg::Optional::OMITTED_NAMED_ARG, "Depth of statistic. Default 1000 blocks" },
+                    {"count", RPCArg::Type::NUM, RPCArg::Optional::OMITTED_NAMED_ARG, "Number of resulting records. Default 10" },
                 },
                 {
                     // TODO (losty-fur): provide return description
                 },
                 RPCExamples{
                     // TODO (team): examples
-                    HelpExampleCli("GetRecomendedAccountsByScoresFromAddress", "") +
-                    HelpExampleRpc("GetRecomendedAccountsByScoresFromAddress", "")
-                },
-        [&](const RPCHelpMan& self, const JSONRPCRequest& request) -> UniValue
-    {
-<<<<<<< HEAD
-=======
-        if (request.fHelp)
-            throw runtime_error(
-                "getrecomendedaccountsbyscoresfromaddress \"address\", \"contenttypes\", height, depth, count\n"
-                "\nAccounts recommendations by likes.\n"
-                "\nArguments:\n"
-                "1. \"address\" (string) Address for recommendations\n"
-                "2. \"contenttypes\" (string or array of strings, optional) type(s) of content posts/video\n"
-                "3. \"height\"  (int, optional) Maximum search height. Default is current chain height\n"
-                "4. \"depth\" (int, optional) Depth of statistic. Default 1000 blocks\n"
-                "5. \"count\" (int, optional) Number of resulting records. Default 10\n"
-            );
-
->>>>>>> 6d0e086c
+                    HelpExampleCli("getrecomendedaccountsbyscoresfromaddress", "\"address\", \"contenttypes\", height, depth, count") +
+                    HelpExampleRpc("getrecomendedaccountsbyscoresfromaddress", "\"address\", \"contenttypes\", height, depth, count")
+                },
+        [&](const RPCHelpMan& self, const JSONRPCRequest& request) -> UniValue
+    {
         RPCTypeCheckArgument(request.params[0], UniValue::VSTR);
         string address = request.params[0].get_str();
         CTxDestination dest = DecodeDestination(address);
@@ -493,37 +468,28 @@
 
     RPCHelpMan GetRecomendedContentsByScoresOnSimilarContents()
     {
-        return RPCHelpMan{"GetRecomendedContentsByScoresOnSimilarContents",
+        return RPCHelpMan{"getrecomendedcontentsbyscoresonsimilarcontents",
                 "\n\n", // TODO (team): provide description
-                {   
-                    // TODO (team): args
+                {
+                    {"contentid", RPCArg::Type::STR, RPCArg::Optional::NO, "Content hash for recommendations" },
+                    {"contenttypes", RPCArg::Type::ARR, RPCArg::Optional::OMITTED_NAMED_ARG, "type(s) of content posts/video",
+                        {
+                            {"contenttype", RPCArg::Type::STR, RPCArg::Optional::NO, "" }
+                        }
+                    },
+                    {"depth", RPCArg::Type::NUM, RPCArg::Optional::OMITTED_NAMED_ARG, "Depth of statistic. Default 1000 blocks" },
+                    {"count", RPCArg::Type::NUM, RPCArg::Optional::OMITTED_NAMED_ARG, "Number of resulting records. Default 10" },
                 },
                 {
                     // TODO (losty-fur): provide return description
                 },
                 RPCExamples{
                     // TODO (team): examples
-                    HelpExampleCli("GetRecomendedContentsByScoresOnSimilarContents", "") +
-                    HelpExampleRpc("GetRecomendedContentsByScoresOnSimilarContents", "")
-                },
-        [&](const RPCHelpMan& self, const JSONRPCRequest& request) -> UniValue
-    {
-<<<<<<< HEAD
-        return request.DbConnection()->SearchRepoInst->GetRecomendedContentsByScoresOnSimilarContents();
-    },
-        };
-=======
-        if (request.fHelp)
-            throw runtime_error(
-                "getrecomendedcontentsbyscoresonsimilarcontents \"contentid\", \"contenttypes\", depth, count\n"
-                "\nContents recommendations by other content.\n"
-                "\nArguments:\n"
-                "1. \"contentid\" (string) Content hash for recommendations\n"
-                "2. \"contenttypes\" (string or array of strings, optional) type(s) of content posts/video\n"
-                "3. \"depth\" (int, optional) Depth of statistic. Default 1000 blocks\n"
-                "4. \"count\" (int, optional) Number of resulting records. Default 10\n"
-            );
-
+                    HelpExampleCli("getrecomendedcontentsbyscoresonsimilarcontents", "\"contentid\", \"contenttypes\", depth, count") +
+                    HelpExampleRpc("getrecomendedcontentsbyscoresonsimilarcontents", "\"contentid\", \"contenttypes\", depth, count")
+                },
+        [&](const RPCHelpMan& self, const JSONRPCRequest& request) -> UniValue
+    {
         RPCTypeCheckArgument(request.params[0], UniValue::VSTR);
         string contentid = request.params[0].get_str();
 
@@ -540,43 +506,35 @@
             cntOut = request.params[3].get_int();
 
         return request.DbConnection()->SearchRepoInst->GetRecomendedContentsByScoresOnSimilarContents(contentid, contentTypes, depth, cntOut);
->>>>>>> 6d0e086c
+    },
+        };
     }
 
     RPCHelpMan GetRecomendedContentsByScoresFromAddress()
     {
-        return RPCHelpMan{"GetRecomendedContentsByScoresFromAddress",
-                "\n\n", // TODO (team): provide description
-                {   
-                    // TODO (team): args
+        return RPCHelpMan{"getrecomendedcontentsbyscoresfromaddress",
+                "\nContents recommendations for address by likes.\n", // TODO (team): provide description
+                {
+                    {"address", RPCArg::Type::STR, RPCArg::Optional::NO, "Address for recommendations" },
+                    {"contenttypes", RPCArg::Type::ARR, RPCArg::Optional::OMITTED_NAMED_ARG, "type(s) of content posts/video",
+                        {
+                            {"contenttype", RPCArg::Type::STR, RPCArg::Optional::NO, "" }
+                        }
+                    },
+                    {"height", RPCArg::Type::NUM, RPCArg::Optional::OMITTED_NAMED_ARG, "Maximum search height. Default is current chain height" },
+                    {"depth", RPCArg::Type::NUM, RPCArg::Optional::OMITTED_NAMED_ARG, "Depth of statistic. Default 1000 blocks" },
+                    {"count", RPCArg::Type::NUM, RPCArg::Optional::OMITTED_NAMED_ARG, "Number of resulting records. Default 10" },
                 },
                 {
                     // TODO (losty-fur): provide return description
                 },
                 RPCExamples{
                     // TODO (team): examples
-                    HelpExampleCli("GetRecomendedContentsByScoresFromAddress", "") +
-                    HelpExampleRpc("GetRecomendedContentsByScoresFromAddress", "")
-                },
-        [&](const RPCHelpMan& self, const JSONRPCRequest& request) -> UniValue
-    {
-<<<<<<< HEAD
-        return request.DbConnection()->SearchRepoInst->GetRecomendedContentsByScoresFromAddress();
-    },
-        };
-=======
-        if (request.fHelp)
-            throw runtime_error(
-                "getrecomendedcontentsbyscoresfromaddress \"address\", \"contenttypes\", height, depth, count\n"
-                "\nContents recommendations for address by likes.\n"
-                "\nArguments:\n"
-                "1. \"address\" (string) Address for recommendations\n"
-                "2. \"contenttypes\" (string or array of strings, optional) type(s) of content posts/video\n"
-                "3. \"height\"  (int, optional) Maximum search height. Default is current chain height\n"
-                "4. \"depth\" (int, optional) Depth of statistic. Default 1000 blocks\n"
-                "5. \"count\" (int, optional) Number of resulting records. Default 10\n"
-            );
-
+                    HelpExampleCli("getrecomendedcontentsbyscoresfromaddress", "\"address\", \"contenttypes\", height, depth, count") +
+                    HelpExampleRpc("getrecomendedcontentsbyscoresfromaddress", "\"address\", \"contenttypes\", height, depth, count")
+                },
+        [&](const RPCHelpMan& self, const JSONRPCRequest& request) -> UniValue
+    {
         RPCTypeCheckArgument(request.params[0], UniValue::VSTR);
         string address = request.params[0].get_str();
         CTxDestination dest = DecodeDestination(address);
@@ -587,7 +545,7 @@
         vector<int> contentTypes;
         ParseRequestContentTypes(request.params[1], contentTypes);
 
-        int nHeight = chainActive.Height();
+        int nHeight = ChainActive().Height();
         int depth = 1000;
         int cntOut = 10;
 
@@ -601,6 +559,7 @@
             cntOut = request.params[4].get_int();
 
         return request.DbConnection()->SearchRepoInst->GetRecomendedContentsByScoresFromAddress(address, contentTypes, nHeight, depth, cntOut);
->>>>>>> 6d0e086c
+    },
+        };
     }
 }