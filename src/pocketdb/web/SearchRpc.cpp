--- conflicted
+++ resolved
@@ -173,9 +173,10 @@
 
     RPCHelpMan SearchUsers()
     {
-        return RPCHelpMan{"searchusers",
+        return RPCHelpMan{"SearchUsers",
                 "\nSearch users in DB.\n",
                 {
+                    // TODO (losty-fur): update argumants probably?
                     {"keyword", RPCArg::Type::STR, RPCArg::Optional::NO, "String for search"},
                     {"fieldtype", RPCArg::Type::STR, RPCArg::Optional::OMITTED_NAMED_ARG, ""},
                     {"orderbyrank", RPCArg::Type::NUM, RPCArg::Optional::OMITTED_NAMED_ARG, ""},
@@ -184,19 +185,11 @@
                     // TODO (losty-fur): provide return description
                 },
                 RPCExamples{
-                    HelpExampleCli("searchusers", "\"keyword\", \"fieldtype\", orderbyrank") +
-                    HelpExampleRpc("searchusers", "\"keyword\", \"fieldtype\", orderbyrank")
-                },
-        [&](const RPCHelpMan& self, const JSONRPCRequest& request) -> UniValue
-    {
-<<<<<<< HEAD
-=======
-        if (request.fHelp)
-            throw runtime_error(
-                "SearchUsers"
-            );
-
->>>>>>> 98ef6a9e
+                    HelpExampleCli("SearchUsers", "\"keyword\", \"fieldtype\", orderbyrank") +
+                    HelpExampleRpc("SearchUsers", "\"keyword\", \"fieldtype\", orderbyrank")
+                },
+        [&](const RPCHelpMan& self, const JSONRPCRequest& request) -> UniValue
+    {
         RPCTypeCheck(request.params, {UniValue::VSTR});
 
         SearchRequest searchRequest;
@@ -240,17 +233,6 @@
                 },
         [&](const RPCHelpMan& self, const JSONRPCRequest& request) -> UniValue
     {
-        if (request.fHelp)
-            throw runtime_error(
-                "searchlinks [\"links\", ...], \"contenttypes\", height, count\n"
-                "\nSearch links in DB.\n"
-                "\nArguments:\n"
-                "1. \"links\" (Array of strings) String for search\n"
-                "2. \"contenttypes\" (string or array of strings, optional) type(s) of content posts/video\n"
-                "3. \"height\"  (int, optional) Maximum search height. Default is current chain height\n"
-                "4. \"count\" (int, optional) Number of resulting records. Default 10\n"
-            );
-
         RPCTypeCheck(request.params, {UniValue::VARR});
 
         std::vector<std::string> vLinks;
@@ -285,7 +267,22 @@
         };
     }
 
-    UniValue SearchContents(const JSONRPCRequest& request)
+    RPCHelpMan SearchContents()
+    {
+        return RPCHelpMan{"SearchContents",
+                "\n\n", // TODO (team): provide description
+                {   
+                    // TODO (team): args
+                },
+                {
+                    // TODO (losty-fur): provide return description
+                },
+                RPCExamples{
+                    // TODO (team): examples
+                    HelpExampleCli("SearchContents", "") +
+                    HelpExampleRpc("SearchContents", "")
+                },
+        [&](const RPCHelpMan& self, const JSONRPCRequest& request) -> UniValue
     {
         if (request.fHelp)
             throw runtime_error(
@@ -321,15 +318,27 @@
         // }
 
         return result;
-    }
-
-    UniValue GetRecomendedAccountsBySubscriptions(const JSONRPCRequest& request)
-    {
-        if (request.fHelp)
-            throw runtime_error(
-                "GetRecomendedAccountsBySubscriptions"
-            );
-
+    },
+        };
+    }
+
+    RPCHelpMan GetRecomendedAccountsBySubscriptions()
+    {
+        return RPCHelpMan{"GetRecomendedAccountsBySubscriptions",
+                "\n\n", // TODO (team): provide description
+                {   
+                    // TODO (team): args
+                },
+                {
+                    // TODO (losty-fur): provide return description
+                },
+                RPCExamples{
+                    // TODO (team): examples
+                    HelpExampleCli("GetRecomendedAccountsBySubscriptions", "") +
+                    HelpExampleRpc("GetRecomendedAccountsBySubscriptions", "")
+                },
+        [&](const RPCHelpMan& self, const JSONRPCRequest& request) -> UniValue
+    {
         RPCTypeCheckArgument(request.params[0], UniValue::VSTR);
         string address = request.params[0].get_str();
         CTxDestination dest = DecodeDestination(address);
@@ -340,15 +349,27 @@
         int cntOut = 10;
 
         return request.DbConnection()->SearchRepoInst->GetRecomendedAccountsBySubscriptions(address, cntOut);
-    }
-
-    UniValue GetRecomendedAccountsByScoresOnSimilarAccounts(const JSONRPCRequest& request)
-    {
-        if (request.fHelp)
-            throw runtime_error(
-                "GetRecomendedAccountsBySubscriptions"
-            );
-
+    },
+        };
+    }
+
+    RPCHelpMan GetRecomendedAccountsByScoresOnSimilarAccounts()
+    {
+        return RPCHelpMan{"getrecomendedaccountsbyscoresonsimilaraccounts",
+                "\n\n", // TODO (team): provide description
+                {   
+                    // TODO (team): args
+                },
+                {
+                    // TODO (losty-fur): provide return description
+                },
+                RPCExamples{
+                    // TODO (team): examples
+                    HelpExampleCli("getrecomendedaccountsbyscoresonsimilaraccounts", "") +
+                    HelpExampleRpc("getrecomendedaccountsbyscoresonsimilaraccounts", "")
+                },
+        [&](const RPCHelpMan& self, const JSONRPCRequest& request) -> UniValue
+    {
         RPCTypeCheckArgument(request.params[0], UniValue::VSTR);
         string address = request.params[0].get_str();
         CTxDestination dest = DecodeDestination(address);
@@ -359,20 +380,32 @@
         vector<int> contentTypes;
         ParseRequestContentTypes(request.params[1], contentTypes);
 
-        int nHeight = chainActive.Height();
+        int nHeight = ChainActive().Height();
         int depth = 1000;
         int cntOut = 10;
 
         return request.DbConnection()->SearchRepoInst->GetRecomendedAccountsByScoresOnSimilarAccounts(address, contentTypes, nHeight, depth, cntOut);
-    }
-
-    UniValue GetRecomendedAccountsByScoresFromAddress(const JSONRPCRequest& request)
-    {
-        if (request.fHelp)
-            throw runtime_error(
-                "GetRecomendedAccountsByScoresFromAddress"
-            );
-
+    },
+        };
+    }
+
+    RPCHelpMan GetRecomendedAccountsByScoresFromAddress()
+    {
+        return RPCHelpMan{"GetRecomendedAccountsByScoresFromAddress",
+                "\n\n", // TODO (team): provide description
+                {   
+                    // TODO (team): args
+                },
+                {
+                    // TODO (losty-fur): provide return description
+                },
+                RPCExamples{
+                    // TODO (team): examples
+                    HelpExampleCli("GetRecomendedAccountsByScoresFromAddress", "") +
+                    HelpExampleRpc("GetRecomendedAccountsByScoresFromAddress", "")
+                },
+        [&](const RPCHelpMan& self, const JSONRPCRequest& request) -> UniValue
+    {
         RPCTypeCheckArgument(request.params[0], UniValue::VSTR);
         string address = request.params[0].get_str();
         CTxDestination dest = DecodeDestination(address);
@@ -383,30 +416,56 @@
         vector<int> contentTypes;
         ParseRequestContentTypes(request.params[1], contentTypes);
 
-        int nHeight = chainActive.Height();
+        int nHeight = ChainActive().Height();
         int depth = 1000;
         int cntOut = 10;
 
         return request.DbConnection()->SearchRepoInst->GetRecomendedAccountsByScoresFromAddress(address, contentTypes, nHeight, depth, cntOut);
-    }
-
-    UniValue GetRecomendedContentsByScoresOnSimilarContents(const JSONRPCRequest& request)
-    {
-        if (request.fHelp)
-            throw runtime_error(
-                "GetRecomendedContentsByScoresOnSimilarContents"
-            );
-
+    },
+        };
+    }
+
+    RPCHelpMan GetRecomendedContentsByScoresOnSimilarContents()
+    {
+        return RPCHelpMan{"GetRecomendedContentsByScoresOnSimilarContents",
+                "\n\n", // TODO (team): provide description
+                {   
+                    // TODO (team): args
+                },
+                {
+                    // TODO (losty-fur): provide return description
+                },
+                RPCExamples{
+                    // TODO (team): examples
+                    HelpExampleCli("GetRecomendedContentsByScoresOnSimilarContents", "") +
+                    HelpExampleRpc("GetRecomendedContentsByScoresOnSimilarContents", "")
+                },
+        [&](const RPCHelpMan& self, const JSONRPCRequest& request) -> UniValue
+    {
         return request.DbConnection()->SearchRepoInst->GetRecomendedContentsByScoresOnSimilarContents();
-    }
-
-    UniValue GetRecomendedContentsByScoresFromAddress(const JSONRPCRequest& request)
-    {
-        if (request.fHelp)
-            throw runtime_error(
-                "GetRecomendedContentsByScoresFromAddress"
-            );
-
+    },
+        };
+    }
+
+    RPCHelpMan GetRecomendedContentsByScoresFromAddress()
+    {
+        return RPCHelpMan{"GetRecomendedContentsByScoresFromAddress",
+                "\n\n", // TODO (team): provide description
+                {   
+                    // TODO (team): args
+                },
+                {
+                    // TODO (losty-fur): provide return description
+                },
+                RPCExamples{
+                    // TODO (team): examples
+                    HelpExampleCli("GetRecomendedContentsByScoresFromAddress", "") +
+                    HelpExampleRpc("GetRecomendedContentsByScoresFromAddress", "")
+                },
+        [&](const RPCHelpMan& self, const JSONRPCRequest& request) -> UniValue
+    {
         return request.DbConnection()->SearchRepoInst->GetRecomendedContentsByScoresFromAddress();
+    },
+        };
     }
 }