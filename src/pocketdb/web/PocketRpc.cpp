--- conflicted
+++ resolved
@@ -48,13 +48,10 @@
     {"contents",        "gethistoricalstrip",               &GetHistoricalFeed,             {"topHeight","topContentHash","countOut","lang","tags","contentTypes","txIdsExcluded","adrsExcluded","tagsExcluded","address"}},
     {"contents",        "gethierarchicalfeed",              &GetHierarchicalFeed,           {"topHeight","topContentHash","countOut","lang","tags","contentTypes","txIdsExcluded","adrsExcluded","tagsExcluded","address"}},
     {"contents",        "gethierarchicalstrip",             &GetHierarchicalFeed,           {"topHeight","topContentHash","countOut","lang","tags","contentTypes","txIdsExcluded","adrsExcluded","tagsExcluded","address"}},
-<<<<<<< HEAD
     {"contents",        "getboostfeed",                     &GetBoostFeed,                  {"topHeight","topContentHash","countOut","lang","tags","contentTypes","txIdsExcluded","adrsExcluded","tagsExcluded","address"}},
-=======
     {"contents",        "getprofilefeed",                   &GetProfileFeed,                {"topHeight","topContentHash","countOut","lang","tags","contentTypes","txIdsExcluded","adrsExcluded","tagsExcluded","address", "address_feed"}},
     {"contents",        "getsubscribesfeed",                &GetSubscribesFeed,             {"topHeight","topContentHash","countOut","lang","tags","contentTypes","txIdsExcluded","adrsExcluded","tagsExcluded","address", "address_feed"}},
     {"contents",        "getrawtransactionwithmessage",     &FeedSelector,                  {"address_from", "address_to", "start_txid", "count", "lang", "tags", "contenttypes"}},
->>>>>>> 5df89b1a
     {"contents",        "getrawtransactionwithmessagebyid", &GetContent,                    {"ids", "address"}},
     {"contents",        "getcontent",                       &GetContent,                    {"ids", "address"}},
     {"contents",        "getcontentsstatistic",             &GetContentsStatistic,          {"addresses", "contentTypes", "height", "depth"}},
