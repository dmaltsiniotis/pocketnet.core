--- conflicted
+++ resolved
@@ -331,10 +331,20 @@
         };
     }
 
-<<<<<<< HEAD
-    UniValue _accept_transaction(const CTransactionRef& tx, const PTransactionRef& ptx, CTxMemPool& mempool, CConnman& connman)
-=======
-    UniValue GenerateAddress(const JSONRPCRequest& request)
+    RPCHelpMan GenerateAddress()
+    {
+        return RPCHelpMan{"generateaddress",
+                "\nCreate new pocketnet address.\n",
+                {
+                    // TODO (losty-rpc): provide arguments description
+                },
+                {
+                    // TODO (losty-rpc): provide return description
+                },
+                RPCExamples{
+                    "" // TODO (losty-rpc): provide examples
+                },
+        [&](const RPCHelpMan& self, const JSONRPCRequest& request) -> UniValue
     {
         if (request.fHelp)
             throw runtime_error(
@@ -346,11 +356,10 @@
             throw runtime_error("Only for testnet\n");
 
         std::shared_ptr<CWallet> const wallet = GetWalletForJSONRPCRequest(request);
+        if (!wallet) {
+            return NullUniValue;
+        }
         CWallet* const pwallet = wallet.get();
-
-        if (!EnsureWalletIsAvailable(pwallet, request.fHelp)) {
-            return NullUniValue;
-        }
 
         // // Amount for full address
         // CAmount nAmount = 2000;
@@ -379,10 +388,11 @@
         result.pushKV("privkey", EncodeSecret(secretKey));
         //result.pushKV("refill", tx->GetHash().GetHex());
         return result;
-    }
-
-    UniValue _accept_transaction(const CTransactionRef& tx, const PTransactionRef& ptx)
->>>>>>> 6003c4b4
+    },
+        };
+    }
+
+    UniValue _accept_transaction(const CTransactionRef& tx, const PTransactionRef& ptx, CTxMemPool& mempool, CConnman& connman)
     {
         promise<void> promise;
         // CAmount nMaxRawTxFee = maxTxFee; // TODO (losty-fur): validate corresponding check is performed in wallet by using walletInstance->m_default_max_tx_fee
