// Copyright (c) 2018-2022 The Pocketnet developers
// Distributed under the Apache 2.0 software license, see the accompanying
// https://www.apache.org/licenses/LICENSE-2.0

#include "pocketdb/web/PocketTransactionRpc.h"
#include "consensus/validation.h"
#include "node/coin.h"
#include "primitives/transaction.h"
#include "rpc/blockchain.h"
#include "script/signingprovider.h"
#include "util/rbf.h"
#include "rpc/rawtransaction_util.h"

namespace PocketWeb::PocketWebRpc
{
    RPCHelpMan AddTransaction()
    {
        return RPCHelpMan{"addtransaction",
                "\nGet transaction data.\n"
                "in BIP 141 (witness data is discounted).\n",
                {
                    // TODO (losty-fur): provide arguments description
                },
                {
                    // TODO (losty-fur): provide return description
                },
                RPCExamples{
                    "" // TODO (losty-fur): provide examples
                },
        [&](const RPCHelpMan& self, const JSONRPCRequest& request) -> UniValue
    {
        auto& node = EnsureNodeContext(request.context);

        RPCTypeCheck(request.params, {UniValue::VSTR, UniValue::VOBJ});

        CMutableTransaction mTx;
        if (!DecodeHexTx(mTx, request.params[0].get_str()))
            throw JSONRPCError(RPC_DESERIALIZATION_ERROR, "TX decode failed");

        const auto tx = MakeTransactionRef(move(mTx));

        auto txOutput = request.DbConnection()->TransactionRepoInst->GetTxOutput(
            tx->vin[0].prevout.hash.GetHex(), tx->vin[0].prevout.n);
        if (!txOutput) throw JSONRPCError(RPC_INVALID_PARAMS, "Invalid address");
        string address = *txOutput->GetAddressHash();

        // Deserialize incoming data
        auto[deserializeOk, ptx] = PocketServices::Serializer::DeserializeTransactionRpc(tx, request.params[1]);
        if (!deserializeOk)
            throw JSONRPCError(RPC_DESERIALIZATION_ERROR, "TX deserialize failed");

        // Set required fields
        ptx->SetAddress(address);

        // Insert into mempool
        return _accept_transaction(tx, ptx, *node.mempool, *node.connman); // TODO (losty-fur): possible null
    },
        };
    }
    
    RPCHelpMan EstimateSmartFee()
    {
        return estimatesmartfee();
    }

    RPCHelpMan GetTransaction()
    {
        return RPCHelpMan{"getrawtransaction",
                "\nGet transaction data.\n"
                "in BIP 141 (witness data is discounted).\n",
                {
                    // TODO (losty-fur): provide arguments description
                },
                {
                    // TODO (losty-fur): provide return description
                },
                RPCExamples{
                    "" // TODO (losty-fur): provide examples
                },
        [&](const RPCHelpMan& self, const JSONRPCRequest& request) -> UniValue
    {
        RPCTypeCheck(request.params, {UniValue::VSTR});
        string txid = request.params[0].get_str();

        UniValue txs = request.DbConnection()->ExplorerRepoInst->GetTransactions({ txid }, 1, 2);
        if (txs.empty())
            return UniValue(UniValue::VOBJ);

        return txs[0];
    },
        };
    }

    CMutableTransaction ConstructPocketnetTransaction(const UniValue& inputs_in, const CTxOut& dataOut,
        const UniValue& outputs_in, const UniValue& locktime, const UniValue& rbf)
    {
        if (inputs_in.isNull() || outputs_in.isNull())
            throw JSONRPCError(RPC_INVALID_PARAMETER, "Invalid parameter, arguments 1 and 2 must be non-null");

        UniValue inputs = inputs_in.get_array();
        const bool outputs_is_obj = outputs_in.isObject();
        UniValue outputs = outputs_is_obj ? outputs_in.get_obj() : outputs_in.get_array();

        CMutableTransaction rawTx;

        if (!locktime.isNull()) {
            int64_t nLockTime = locktime.get_int64();
            if (nLockTime < 0 || nLockTime > std::numeric_limits<uint32_t>::max())
                throw JSONRPCError(RPC_INVALID_PARAMETER, "Invalid parameter, locktime out of range");
            rawTx.nLockTime = nLockTime;
        }

        bool rbfOptIn = rbf.isTrue();

        for (unsigned int idx = 0; idx < inputs.size(); idx++) {
            const UniValue& input = inputs[idx];
            const UniValue& o = input.get_obj();

            uint256 txid = ParseHashO(o, "txid");

            const UniValue& vout_v = find_value(o, "vout");
            if (!vout_v.isNum())
                throw JSONRPCError(RPC_INVALID_PARAMETER, "Invalid parameter, missing vout key");
            int nOutput = vout_v.get_int();
            if (nOutput < 0)
                throw JSONRPCError(RPC_INVALID_PARAMETER, "Invalid parameter, vout must be positive");

            uint32_t nSequence;
            if (rbfOptIn) {
                nSequence = MAX_BIP125_RBF_SEQUENCE;
            } else if (rawTx.nLockTime) {
                nSequence = std::numeric_limits<uint32_t>::max() - 1;
            } else {
                nSequence = std::numeric_limits<uint32_t>::max();
            }

            // set the sequence number if passed in the parameters object
            const UniValue& sequenceObj = find_value(o, "sequence");
            if (sequenceObj.isNum()) {
                int64_t seqNr64 = sequenceObj.get_int64();
                if (seqNr64 < 0 || seqNr64 > std::numeric_limits<uint32_t>::max()) {
                    throw JSONRPCError(RPC_INVALID_PARAMETER, "Invalid parameter, sequence number is out of range");
                } else {
                    nSequence = (uint32_t)seqNr64;
                }
            }

            CTxIn in(COutPoint(txid, nOutput), CScript(), nSequence);

            rawTx.vin.push_back(in);
        }

        std::set<CTxDestination> destinations;
        if (!outputs_is_obj) {
            // Translate array of key-value pairs into dict
            UniValue outputs_dict = UniValue(UniValue::VOBJ);
            for (size_t i = 0; i < outputs.size(); ++i) {
                const UniValue& output = outputs[i];
                if (!output.isObject()) {
                    throw JSONRPCError(RPC_INVALID_PARAMETER, "Invalid parameter, key-value pair not an object as expected");
                }
                if (output.size() != 1) {
                    throw JSONRPCError(RPC_INVALID_PARAMETER, "Invalid parameter, key-value pair must contain exactly one key");
                }
                outputs_dict.pushKVs(output);
            }
            outputs = std::move(outputs_dict);
        }

        // Push zero data output
        rawTx.vout.push_back(dataOut);

        // Push address outputs
        for (const std::string& name_ : outputs.getKeys()) {
            CTxDestination destination = DecodeDestination(name_);
            if (!IsValidDestination(destination))
                throw JSONRPCError(RPC_INVALID_ADDRESS_OR_KEY, std::string("Invalid Pocketcoin address: ") + name_);

            CScript scriptPubKey = GetScriptForDestination(destination);
            CAmount nAmount = outputs[name_].get_int64();

            CTxOut out(nAmount, scriptPubKey);
            rawTx.vout.push_back(out);
        }

        if (!rbf.isNull() && rawTx.vin.size() > 0 && rbfOptIn != SignalsOptInRBF(CTransaction(rawTx))) {
            throw JSONRPCError(RPC_INVALID_PARAMETER, "Invalid parameter combination: Sequence number(s) contradict replaceable option");
        }

        if(rawTx.nTime == 0)
            rawTx.nTime = GetAdjustedTime();

        return rawTx;
    }

    RPCHelpMan GenerateTransaction()
    {
        return RPCHelpMan{"generatetransaction",
                "\nAdd new pocketnet transaction.\n",
                {
                    // TODO (losty-fur): provide arguments description
                },
                {
                    // TODO (losty-fur): provide return description
                },
                RPCExamples{
                    "" // TODO (losty-fur): provide examples
                },
        [&](const RPCHelpMan& self, const JSONRPCRequest& request) -> UniValue
    {
        if (Params().NetworkIDString() != CBaseChainParams::TESTNET)
            throw runtime_error("Only for testnet\n");

        RPCTypeCheck(request.params, {UniValue::VSTR, UniValue::VARR, UniValue::VNUM, UniValue::VSTR, UniValue::VOBJ});

        // Address for use in transaction
        string address = request.params[0].get_str();
        CTxDestination destAddress = DecodeDestination(address);
        if (!IsValidDestination(destAddress)) {
            throw JSONRPCError(RPC_INVALID_ADDRESS_OR_KEY, "Invalid address");
        }

        // Private key for signing
        UniValue privKeys = request.params[1].get_array();

        // Count of outputs for new transaction
        int outputCount = request.params[2].get_int();

        // Get pocketnet transaction type string
        string txTypeHex = request.params[3].get_str();

        // Get payload object
        UniValue txPayload = request.params[4].get_obj();

        // Fee
        int64_t fee = 1;
        if (request.params[5].isNum())
            fee = request.params[5].get_int64();

        // Build template for transaction
        auto txType = PocketHelpers::TransactionHelper::ConvertOpReturnToType(txTypeHex);
        shared_ptr<Transaction> _ptx = PocketHelpers::TransactionHelper::CreateInstance(txType);
        if (!_ptx) throw JSONRPCError(RPC_PARSE_ERROR, "Failed create pocketnet transaction payload");

        // Deserialize params
        _ptx->SetHash("");
        _ptx->DeserializeRpc(txPayload);

        // Get unspents
        vector<pair<string, uint32_t>> mempoolInputs;
<<<<<<< HEAD
        vector<string> addresses {address};
        UniValue unsp = request.DbConnection()->WebRpcRepoInst->GetUnspents(addresses, ChainActive().Height(), mempoolInputs);
=======
        mempool.GetAllInputs(mempoolInputs);
        UniValue unsp = request.DbConnection()->WebRpcRepoInst->GetUnspents({ address }, chainActive.Height(), mempoolInputs);
>>>>>>> 6d0e086c

        // Build inputs
        int64_t totalAmount = 0;
        UniValue _inputs(UniValue::VARR);
        int i = 0;
        while (totalAmount <= (fee + outputCount) && i < unsp.size())
        {
            totalAmount += unsp[i]["amountSat"].get_int64();
            _inputs.push_back(unsp[i]);
            i += 1;
        }

        // Build outputs
        UniValue _outputs(UniValue::VARR);
        int64_t returned = totalAmount - fee;
        int64_t chunkAmount = (totalAmount - fee) / outputCount;
        for (int i = 0; i < outputCount; i++)
        {
            returned -= chunkAmount;
            UniValue _output_address(UniValue::VOBJ);
            _output_address.pushKV(address, chunkAmount + (i + 1 == outputCount ? returned : 0));
            _outputs.push_back(_output_address);
        }

        // generate transaction
        CTxOut _dataOut(0, CScript() << OP_RETURN << ParseHex(txTypeHex) << ParseHex(_ptx->BuildHash()));
        CMutableTransaction mTx = ConstructPocketnetTransaction(_inputs, _dataOut, _outputs, NullUniValue, NullUniValue);

        // Decode private keys
        FillableSigningProvider keystore; // TODO (losty-critical): CBasicKeyStore removed.
        for (unsigned int idx = 0; idx < privKeys.size(); ++idx) {
            UniValue k = privKeys[idx];
            CKey key = DecodeSecret(k.get_str());
            if (!key.IsValid())
                throw JSONRPCError(RPC_INVALID_ADDRESS_OR_KEY, "Invalid private key");
            keystore.AddKey(key);
        }

        const auto& node = EnsureNodeContext(request.context);

        // TODO (losty-critical): validate above is correct. In rawtransaction also used coins from prevouts (ParsePrevouts(...) method). Prevouts came there as rpc parameter
        //                        see also signrawtransactionwithwallet(...) from wallet/rpcwallet.cpp
        // Fetch previous transactions (inputs):
        std::map<COutPoint, Coin> coins;
        for (const CTxIn& txin : mTx.vin) {
            coins[txin.prevout]; // Create empty map entry keyed by prevout.
        }
        FindCoins(node, coins);

        // Try sign transaction
        UniValue signResult{UniValue::VOBJ};
        std::map<int, std::string> input_errors;

        bool fSignRes = SignTransaction(mTx, &keystore, coins, SIGHASH_ALL /*Or ParseSighashString(..) or smth.*/, input_errors);  // TODO (losty-critical): SignTransaction changed. Required vector of coins
        SignTransactionResultToJSON(mTx, fSignRes, coins, input_errors, signResult);
        if (!fSignRes) {
            if (signResult.exists("errors"))
                throw JSONRPCError(RPC_INVALID_ADDRESS_OR_KEY, "Invalid sign: " + signResult["errors"].write());
            else
                throw JSONRPCError(RPC_INVALID_ADDRESS_OR_KEY, "Invalid sign without error");
        }

        // Build new transaction
        const auto tx = MakeTransactionRef(move(mTx));

        auto[deserializeOk, ptx] = PocketServices::Serializer::DeserializeTransactionRpc(tx, txPayload);
        if (!deserializeOk)
            throw JSONRPCError(RPC_DESERIALIZATION_ERROR, "TX deserialize failed");

        // Set required fields
        ptx->SetAddress(address);

        // TODO (losty-fur): possible null mempool and connman
        // Insert into mempool
        return _accept_transaction(tx, ptx, *node.mempool, *node.connman);
        //const CTransaction& ctx = *tx;
        //return ctx.ToString();
    },
        };
    }

    UniValue _accept_transaction(const CTransactionRef& tx, const PTransactionRef& ptx, CTxMemPool& mempool, CConnman& connman)
    {
        const uint256& txid = tx->GetHash();

        promise<void> promise;
<<<<<<< HEAD
        // CAmount nMaxRawTxFee = maxTxFee; // TODO (losty-fur): validate corresponding check is performed in wallet by using walletInstance->m_default_max_tx_fee
        const uint256& txid = tx->GetHash();
=======
        CAmount nMaxRawTxFee = maxTxFee;
        if (*ptx->GetType() == PocketTx::BOOST_CONTENT)
            nMaxRawTxFee = 0;
>>>>>>> 6d0e086c

        { // cs_main scope
            LOCK(cs_main);

            CCoinsViewCache& view = ::ChainstateActive().CoinsTip();
            bool fHaveChain = false;
            for (size_t o = 0; !fHaveChain && o < tx->vout.size(); o++)
            {
                const Coin& existingCoin = view.AccessCoin(COutPoint(txid, o));
                fHaveChain = !existingCoin.IsSpent();
            }
            
            bool fHaveMempool = mempool.exists(txid);

            if (!fHaveMempool && !fHaveChain)
            {
                // push to local node and sync with wallets
                TxValidationState state;
                if (!AcceptToMemoryPool(mempool, state, tx, ptx,
                    nullptr /* plTxnReplaced */, false /* bypass_limits */))
                {
                    if (state.IsConsensusFailed())
                    {
                        throw JSONRPCError(state.GetRejectCode(), state.ToString());
                    }
                    else if (state.IsInvalid())
                    {
                        if (state.GetResult() == TxValidationResult::TX_POCKET_PREMATURE_SPEND)
                        {
                            throw JSONRPCError(RPC_POCKETTX_MATURITY, state.ToString());
                        }
                        else
                        {
                            throw JSONRPCError(RPC_TRANSACTION_REJECTED, state.ToString());
                        }
                    }
                    else
                    {
                        throw JSONRPCError(RPC_TRANSACTION_ERROR, state.ToString());
                    }
                }
                else
                {
                    // If wallet is enabled, ensure that the wallet has been made aware
                    // of the new transaction prior to returning. This prevents a race
                    // where a user might call sendrawtransaction with a transaction
                    // to/from their wallet, immediately call some wallet RPC, and get
                    // a stale result because callbacks have not yet been processed.
                    CallFunctionInValidationInterfaceQueue([&promise] {
                        promise.set_value();
                    });
                }
            }
            else if (fHaveChain)
            {
                throw JSONRPCError(RPC_TRANSACTION_ALREADY_IN_CHAIN, "transaction already in block chain");
            }
            else
            {
                // Make sure we don't block forever if re-sending
                // a transaction already in mempool.
                promise.set_value();
            }
        } // cs_main

        promise.get_future().wait();

        CInv inv(MSG_TX, txid);
        connman.ForEachNode([&inv](CNode* pnode) {
            // TODO (losty-fur): Validate this is working
            pnode->PushTxInventory(inv.hash);
        });

        return txid.GetHex();
    }
}<|MERGE_RESOLUTION|>--- conflicted
+++ resolved
@@ -245,16 +245,13 @@
         // Deserialize params
         _ptx->SetHash("");
         _ptx->DeserializeRpc(txPayload);
-
+        auto& node = EnsureNodeContext(request.context);
+        // TODO (losty): probably bad assert like this
+        assert(node.mempool);
         // Get unspents
         vector<pair<string, uint32_t>> mempoolInputs;
-<<<<<<< HEAD
-        vector<string> addresses {address};
-        UniValue unsp = request.DbConnection()->WebRpcRepoInst->GetUnspents(addresses, ChainActive().Height(), mempoolInputs);
-=======
-        mempool.GetAllInputs(mempoolInputs);
-        UniValue unsp = request.DbConnection()->WebRpcRepoInst->GetUnspents({ address }, chainActive.Height(), mempoolInputs);
->>>>>>> 6d0e086c
+        node.mempool->GetAllInputs(mempoolInputs);
+        UniValue unsp = request.DbConnection()->WebRpcRepoInst->GetUnspents({ address }, ChainActive().Height(), mempoolInputs);
 
         // Build inputs
         int64_t totalAmount = 0;
@@ -293,8 +290,6 @@
             keystore.AddKey(key);
         }
 
-        const auto& node = EnsureNodeContext(request.context);
-
         // TODO (losty-critical): validate above is correct. In rawtransaction also used coins from prevouts (ParsePrevouts(...) method). Prevouts came there as rpc parameter
         //                        see also signrawtransactionwithwallet(...) from wallet/rpcwallet.cpp
         // Fetch previous transactions (inputs):
@@ -338,17 +333,11 @@
 
     UniValue _accept_transaction(const CTransactionRef& tx, const PTransactionRef& ptx, CTxMemPool& mempool, CConnman& connman)
     {
+        promise<void> promise;
+        // CAmount nMaxRawTxFee = maxTxFee; // TODO (losty-fur): validate corresponding check is performed in wallet by using walletInstance->m_default_max_tx_fee
+        // if (*ptx->GetType() == PocketTx::BOOST_CONTENT)
+        //    nMaxRawTxFee = 0;
         const uint256& txid = tx->GetHash();
-
-        promise<void> promise;
-<<<<<<< HEAD
-        // CAmount nMaxRawTxFee = maxTxFee; // TODO (losty-fur): validate corresponding check is performed in wallet by using walletInstance->m_default_max_tx_fee
-        const uint256& txid = tx->GetHash();
-=======
-        CAmount nMaxRawTxFee = maxTxFee;
-        if (*ptx->GetType() == PocketTx::BOOST_CONTENT)
-            nMaxRawTxFee = 0;
->>>>>>> 6d0e086c
 
         { // cs_main scope
             LOCK(cs_main);
