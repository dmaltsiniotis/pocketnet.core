// Copyright (c) 2018-2022 The Pocketnet developers
// Distributed under the Apache 2.0 software license, see the accompanying
// https://www.apache.org/licenses/LICENSE-2.0

#include "pocketdb/web/PocketTransactionRpc.h"
#include "consensus/validation.h"
#include "node/coin.h"
#include "primitives/transaction.h"
#include "rpc/blockchain.h"
#include "script/signingprovider.h"
#include "util/rbf.h"
#include "rpc/rawtransaction_util.h"

namespace PocketWeb::PocketWebRpc
{
    RPCHelpMan AddTransaction()
    {
        return RPCHelpMan{"addtransaction",
                "\nGet transaction data.\n"
                "in BIP 141 (witness data is discounted).\n",
                {
                    // TODO (losty-rpc): provide arguments description
                },
                {
                    // TODO (losty-rpc): provide return description
                },
                RPCExamples{
                    "" // TODO (losty-rpc): provide examples
                },
        [&](const RPCHelpMan& self, const JSONRPCRequest& request) -> UniValue
    {
        auto& node = EnsureNodeContext(request.context);

        RPCTypeCheck(request.params, {UniValue::VSTR, UniValue::VOBJ});

        CMutableTransaction mTx;
        if (!DecodeHexTx(mTx, request.params[0].get_str()))
            throw JSONRPCError(RPC_DESERIALIZATION_ERROR, "TX decode failed");

        const auto tx = MakeTransactionRef(move(mTx));

        auto txOutput = request.DbConnection()->TransactionRepoInst->GetTxOutput(
            tx->vin[0].prevout.hash.GetHex(), tx->vin[0].prevout.n);
        if (!txOutput) throw JSONRPCError(RPC_INVALID_PARAMS, "Invalid address");
        string address = *txOutput->GetAddressHash();

        // Deserialize incoming data
        auto[deserializeOk, ptx] = PocketServices::Serializer::DeserializeTransactionRpc(tx, request.params[1]);
        if (!deserializeOk)
            throw JSONRPCError(RPC_DESERIALIZATION_ERROR, "TX deserialize failed");

        // Set required fields
        ptx->SetAddress(address);

        // Insert into mempool
        return _accept_transaction(tx, ptx, *node.mempool, *node.connman); // TODO (losty-fur): possible null
    },
        };
    }
    
    RPCHelpMan EstimateSmartFee()
    {
        return estimatesmartfee();
    }

<<<<<<< HEAD
    RPCHelpMan GetTransaction()
    {
        return RPCHelpMan{"getrawtransaction",
                "\nGet transaction data.\n"
                "in BIP 141 (witness data is discounted).\n",
                {
                    // TODO (losty-rpc): provide arguments description
                },
                {
                    // TODO (losty-rpc): provide return description
                },
                RPCExamples{
                    "" // TODO (losty-rpc): provide examples
                },
        [&](const RPCHelpMan& self, const JSONRPCRequest& request) -> UniValue
    {
        RPCTypeCheck(request.params, {UniValue::VSTR});
        string txid = request.params[0].get_str();

        UniValue txs = request.DbConnection()->ExplorerRepoInst->GetTransactions({ txid }, 1, 2);
        if (txs.empty())
            return UniValue(UniValue::VOBJ);

        return txs[0];
    },
        };
    }

=======
>>>>>>> 41a3d6fe
    CMutableTransaction ConstructPocketnetTransaction(const UniValue& inputs_in, const CTxOut& dataOut,
        const UniValue& outputs_in, const UniValue& locktime, const UniValue& rbf)
    {
        if (inputs_in.isNull() || outputs_in.isNull())
            throw JSONRPCError(RPC_INVALID_PARAMETER, "Invalid parameter, arguments 1 and 2 must be non-null");

        UniValue inputs = inputs_in.get_array();
        const bool outputs_is_obj = outputs_in.isObject();
        UniValue outputs = outputs_is_obj ? outputs_in.get_obj() : outputs_in.get_array();

        CMutableTransaction rawTx;

        if (!locktime.isNull()) {
            int64_t nLockTime = locktime.get_int64();
            if (nLockTime < 0 || nLockTime > std::numeric_limits<uint32_t>::max())
                throw JSONRPCError(RPC_INVALID_PARAMETER, "Invalid parameter, locktime out of range");
            rawTx.nLockTime = nLockTime;
        }

        bool rbfOptIn = rbf.isTrue();

        for (unsigned int idx = 0; idx < inputs.size(); idx++) {
            const UniValue& input = inputs[idx];
            const UniValue& o = input.get_obj();

            uint256 txid = ParseHashO(o, "txid");

            const UniValue& vout_v = find_value(o, "vout");
            if (!vout_v.isNum())
                throw JSONRPCError(RPC_INVALID_PARAMETER, "Invalid parameter, missing vout key");
            int nOutput = vout_v.get_int();
            if (nOutput < 0)
                throw JSONRPCError(RPC_INVALID_PARAMETER, "Invalid parameter, vout must be positive");

            uint32_t nSequence;
            if (rbfOptIn) {
                nSequence = MAX_BIP125_RBF_SEQUENCE;
            } else if (rawTx.nLockTime) {
                nSequence = std::numeric_limits<uint32_t>::max() - 1;
            } else {
                nSequence = std::numeric_limits<uint32_t>::max();
            }

            // set the sequence number if passed in the parameters object
            const UniValue& sequenceObj = find_value(o, "sequence");
            if (sequenceObj.isNum()) {
                int64_t seqNr64 = sequenceObj.get_int64();
                if (seqNr64 < 0 || seqNr64 > std::numeric_limits<uint32_t>::max()) {
                    throw JSONRPCError(RPC_INVALID_PARAMETER, "Invalid parameter, sequence number is out of range");
                } else {
                    nSequence = (uint32_t)seqNr64;
                }
            }

            CTxIn in(COutPoint(txid, nOutput), CScript(), nSequence);

            rawTx.vin.push_back(in);
        }

        std::set<CTxDestination> destinations;
        if (!outputs_is_obj) {
            // Translate array of key-value pairs into dict
            UniValue outputs_dict = UniValue(UniValue::VOBJ);
            for (size_t i = 0; i < outputs.size(); ++i) {
                const UniValue& output = outputs[i];
                if (!output.isObject()) {
                    throw JSONRPCError(RPC_INVALID_PARAMETER, "Invalid parameter, key-value pair not an object as expected");
                }
                if (output.size() != 1) {
                    throw JSONRPCError(RPC_INVALID_PARAMETER, "Invalid parameter, key-value pair must contain exactly one key");
                }
                outputs_dict.pushKVs(output);
            }
            outputs = std::move(outputs_dict);
        }

        // Push zero data output
        rawTx.vout.push_back(dataOut);

        // Push address outputs
        for (const std::string& name_ : outputs.getKeys()) {
            CTxDestination destination = DecodeDestination(name_);
            if (!IsValidDestination(destination))
                throw JSONRPCError(RPC_INVALID_ADDRESS_OR_KEY, std::string("Invalid Pocketcoin address: ") + name_);

            CScript scriptPubKey = GetScriptForDestination(destination);
            CAmount nAmount = outputs[name_].get_int64();

            CTxOut out(nAmount, scriptPubKey);
            rawTx.vout.push_back(out);
        }

        if (!rbf.isNull() && rawTx.vin.size() > 0 && rbfOptIn != SignalsOptInRBF(CTransaction(rawTx))) {
            throw JSONRPCError(RPC_INVALID_PARAMETER, "Invalid parameter combination: Sequence number(s) contradict replaceable option");
        }

        if(rawTx.nTime == 0)
            rawTx.nTime = GetAdjustedTime();

        return rawTx;
    }

    RPCHelpMan GenerateTransaction()
    {
        return RPCHelpMan{"generatetransaction",
                "\nAdd new pocketnet transaction.\n",
                {
                    // TODO (losty-rpc): provide arguments description
                },
                {
                    // TODO (losty-rpc): provide return description
                },
                RPCExamples{
                    "" // TODO (losty-rpc): provide examples
                },
        [&](const RPCHelpMan& self, const JSONRPCRequest& request) -> UniValue
    {
        if (Params().NetworkIDString() != CBaseChainParams::TESTNET)
            throw runtime_error("Only for testnet\n");

        RPCTypeCheck(request.params, {UniValue::VSTR, UniValue::VARR, UniValue::VNUM, UniValue::VSTR, UniValue::VOBJ});

        // Address for use in transaction
        string address = request.params[0].get_str();
        CTxDestination destAddress = DecodeDestination(address);
        if (!IsValidDestination(destAddress)) {
            throw JSONRPCError(RPC_INVALID_ADDRESS_OR_KEY, "Invalid address");
        }

        // Private key for signing
        UniValue privKeys = request.params[1].get_array();

        // Count of outputs for new transaction
        int outputCount = request.params[2].get_int();

        // Get pocketnet transaction type string
        string txTypeHex = request.params[3].get_str();

        // Get payload object
        UniValue txPayload = request.params[4].get_obj();

        // Fee
        int64_t fee = 1;
        if (request.params[5].isNum())
            fee = request.params[5].get_int64();

        // Build template for transaction
        auto txType = PocketHelpers::TransactionHelper::ConvertOpReturnToType(txTypeHex);
        shared_ptr<Transaction> _ptx = PocketHelpers::TransactionHelper::CreateInstance(txType);
        if (!_ptx) throw JSONRPCError(RPC_PARSE_ERROR, "Failed create pocketnet transaction payload");

        // Deserialize params
        _ptx->SetHash("");
        _ptx->DeserializeRpc(txPayload);
        auto& node = EnsureNodeContext(request.context);
        // TODO (losty): probably bad assert like this
        assert(node.mempool);
        // Get unspents
        vector<pair<string, uint32_t>> mempoolInputs;
        node.mempool->GetAllInputs(mempoolInputs);
        UniValue unsp = request.DbConnection()->WebRpcRepoInst->GetUnspents({ address }, ChainActive().Height(), mempoolInputs);

        // Build inputs
        int64_t totalAmount = 0;
        UniValue _inputs(UniValue::VARR);
        int i = 0;
        while (totalAmount <= (fee + outputCount) && i < unsp.size())
        {
            totalAmount += unsp[i]["amountSat"].get_int64();
            _inputs.push_back(unsp[i]);
            i += 1;
        }

        // Build outputs
        UniValue _outputs(UniValue::VARR);
        int64_t returned = totalAmount - fee;
        int64_t chunkAmount = (totalAmount - fee) / outputCount;
        for (int i = 0; i < outputCount; i++)
        {
            returned -= chunkAmount;
            UniValue _output_address(UniValue::VOBJ);
            _output_address.pushKV(address, chunkAmount + (i + 1 == outputCount ? returned : 0));
            _outputs.push_back(_output_address);
        }

        // generate transaction
        CTxOut _dataOut(0, CScript() << OP_RETURN << ParseHex(txTypeHex) << ParseHex(_ptx->BuildHash()));
        CMutableTransaction mTx = ConstructPocketnetTransaction(_inputs, _dataOut, _outputs, NullUniValue, NullUniValue);

        // Decode private keys
        FillableSigningProvider keystore; // TODO (losty-critical): CBasicKeyStore removed.
        for (unsigned int idx = 0; idx < privKeys.size(); ++idx) {
            UniValue k = privKeys[idx];
            CKey key = DecodeSecret(k.get_str());
            if (!key.IsValid())
                throw JSONRPCError(RPC_INVALID_ADDRESS_OR_KEY, "Invalid private key");
            keystore.AddKey(key);
        }

        // TODO (losty-critical): validate above is correct. In rawtransaction also used coins from prevouts (ParsePrevouts(...) method). Prevouts came there as rpc parameter
        //                        see also signrawtransactionwithwallet(...) from wallet/rpcwallet.cpp
        // Fetch previous transactions (inputs):
        std::map<COutPoint, Coin> coins;
        for (const CTxIn& txin : mTx.vin) {
            coins[txin.prevout]; // Create empty map entry keyed by prevout.
        }
        FindCoins(node, coins);

        // Try sign transaction
        UniValue signResult{UniValue::VOBJ};
        std::map<int, std::string> input_errors;

        bool fSignRes = SignTransaction(mTx, &keystore, coins, SIGHASH_ALL /*Or ParseSighashString(..) or smth.*/, input_errors);  // TODO (losty-critical): SignTransaction changed. Required vector of coins
        SignTransactionResultToJSON(mTx, fSignRes, coins, input_errors, signResult);
        if (!fSignRes) {
            if (signResult.exists("errors"))
                throw JSONRPCError(RPC_INVALID_ADDRESS_OR_KEY, "Invalid sign: " + signResult["errors"].write());
            else
                throw JSONRPCError(RPC_INVALID_ADDRESS_OR_KEY, "Invalid sign without error");
        }

        // Build new transaction
        const auto tx = MakeTransactionRef(move(mTx));

        auto[deserializeOk, ptx] = PocketServices::Serializer::DeserializeTransactionRpc(tx, txPayload);
        if (!deserializeOk)
            throw JSONRPCError(RPC_DESERIALIZATION_ERROR, "TX deserialize failed");

        // Set required fields
        ptx->SetAddress(address);

        // TODO (losty-fur): possible null mempool and connman
        // Insert into mempool
        return _accept_transaction(tx, ptx, *node.mempool, *node.connman);
        //const CTransaction& ctx = *tx;
        //return ctx.ToString();
    },
        };
    }

    RPCHelpMan GenerateAddress()
    {
        return RPCHelpMan{"generateaddress",
                "\nCreate new pocketnet address.\n",
                {
                    // TODO (losty-rpc): provide arguments description
                },
                {
                    // TODO (losty-rpc): provide return description
                },
                RPCExamples{
                    "" // TODO (losty-rpc): provide examples
                },
        [&](const RPCHelpMan& self, const JSONRPCRequest& request) -> UniValue
    {
        if (request.fHelp)
            throw runtime_error(
                "generateaddress\n"
                "\nCreate new pocketnet address.\n"
            );

        if (Params().NetworkIDString() != CBaseChainParams::TESTNET)
            throw runtime_error("Only for testnet\n");

        std::shared_ptr<CWallet> const wallet = GetWalletForJSONRPCRequest(request);
        if (!wallet) {
            return NullUniValue;
        }
        CWallet* const pwallet = wallet.get();

        // // Amount for full address
        // CAmount nAmount = 2000;

        UniValue result(UniValue::VOBJ);

        LOCK2(cs_main, pwallet->cs_wallet);

        // Create address
        bool fCompressed = pwallet->CanSupportFeature(FEATURE_COMPRPUBKEY); // default to compressed public keys if we want 0.6.0 wallets
        CKey secretKey;
        secretKey.MakeNewKey(fCompressed);
        CPubKey pubkey = secretKey.GetPubKey();

        OutputType output_type = pwallet->m_default_address_type;
        CTxDestination dest = GetDestinationForKey(pubkey, output_type);
        auto addressDest = EncodeDestination(dest);

        // // Send money
        // CCoinControl coin_control;
        // mapValue_t mapValue;
        // auto tx = SendMoney(pwallet, dest, nAmount, false, coin_control, std::move(mapValue));


        result.pushKV("address", addressDest);
        result.pushKV("privkey", EncodeSecret(secretKey));
        //result.pushKV("refill", tx->GetHash().GetHex());
        return result;
    },
        };
    }

    UniValue _accept_transaction(const CTransactionRef& tx, const PTransactionRef& ptx, CTxMemPool& mempool, CConnman& connman)
    {
        promise<void> promise;
        // CAmount nMaxRawTxFee = maxTxFee; // TODO (losty-fur): validate corresponding check is performed in wallet by using walletInstance->m_default_max_tx_fee
        // if (*ptx->GetType() == PocketTx::BOOST_CONTENT)
        //    nMaxRawTxFee = 0;
        const uint256& txid = tx->GetHash();

        { // cs_main scope
            LOCK(cs_main);

            CCoinsViewCache& view = ::ChainstateActive().CoinsTip();
            bool fHaveChain = false;
            for (size_t o = 0; !fHaveChain && o < tx->vout.size(); o++)
            {
                const Coin& existingCoin = view.AccessCoin(COutPoint(txid, o));
                fHaveChain = !existingCoin.IsSpent();
            }
            
            bool fHaveMempool = mempool.exists(txid);

            if (!fHaveMempool && !fHaveChain)
            {
                // push to local node and sync with wallets
                TxValidationState state;
                if (!AcceptToMemoryPool(mempool, state, tx, ptx,
                    nullptr /* plTxnReplaced */, false /* bypass_limits */))
                {
                    if (state.IsConsensusFailed())
                    {
                        throw JSONRPCError(state.GetRejectCode(), state.ToString());
                    }
                    else if (state.IsInvalid())
                    {
                        if (state.GetResult() == TxValidationResult::TX_POCKET_PREMATURE_SPEND)
                        {
                            throw JSONRPCError(RPC_POCKETTX_MATURITY, state.ToString());
                        }
                        else
                        {
                            throw JSONRPCError(RPC_TRANSACTION_REJECTED, state.ToString());
                        }
                    }
                    else
                    {
                        throw JSONRPCError(RPC_TRANSACTION_ERROR, state.ToString());
                    }
                }
                else
                {
                    // If wallet is enabled, ensure that the wallet has been made aware
                    // of the new transaction prior to returning. This prevents a race
                    // where a user might call sendrawtransaction with a transaction
                    // to/from their wallet, immediately call some wallet RPC, and get
                    // a stale result because callbacks have not yet been processed.
                    CallFunctionInValidationInterfaceQueue([&promise] {
                        promise.set_value();
                    });
                }
            }
            else if (fHaveChain)
            {
                throw JSONRPCError(RPC_TRANSACTION_ALREADY_IN_CHAIN, "transaction already in block chain");
            }
            else
            {
                // Make sure we don't block forever if re-sending
                // a transaction already in mempool.
                promise.set_value();
            }
        } // cs_main

        promise.get_future().wait();

        CInv inv(MSG_TX, txid);
        connman.ForEachNode([&inv](CNode* pnode) {
            // TODO (losty-fur): Validate this is working
            pnode->PushTxInventory(inv.hash);
        });

        return txid.GetHex();
    }
}<|MERGE_RESOLUTION|>--- conflicted
+++ resolved
@@ -63,37 +63,6 @@
         return estimatesmartfee();
     }
 
-<<<<<<< HEAD
-    RPCHelpMan GetTransaction()
-    {
-        return RPCHelpMan{"getrawtransaction",
-                "\nGet transaction data.\n"
-                "in BIP 141 (witness data is discounted).\n",
-                {
-                    // TODO (losty-rpc): provide arguments description
-                },
-                {
-                    // TODO (losty-rpc): provide return description
-                },
-                RPCExamples{
-                    "" // TODO (losty-rpc): provide examples
-                },
-        [&](const RPCHelpMan& self, const JSONRPCRequest& request) -> UniValue
-    {
-        RPCTypeCheck(request.params, {UniValue::VSTR});
-        string txid = request.params[0].get_str();
-
-        UniValue txs = request.DbConnection()->ExplorerRepoInst->GetTransactions({ txid }, 1, 2);
-        if (txs.empty())
-            return UniValue(UniValue::VOBJ);
-
-        return txs[0];
-    },
-        };
-    }
-
-=======
->>>>>>> 41a3d6fe
     CMutableTransaction ConstructPocketnetTransaction(const UniValue& inputs_in, const CTxOut& dataOut,
         const UniValue& outputs_in, const UniValue& locktime, const UniValue& rbf)
     {
