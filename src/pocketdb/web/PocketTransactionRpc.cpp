// Copyright (c) 2018-2021 Pocketnet developers
// Distributed under the Apache 2.0 software license, see the accompanying
// https://www.apache.org/licenses/LICENSE-2.0

#include "pocketdb/web/PocketTransactionRpc.h"

namespace PocketWeb::PocketWebRpc
{
    UniValue AddTransaction(const JSONRPCRequest& request)
    {
        if (request.fHelp)
            throw runtime_error(
                "addtransaction\n"
                "\nAdd new pocketnet transaction.\n"
            );

        RPCTypeCheck(request.params, {UniValue::VSTR, UniValue::VOBJ});

        CMutableTransaction mTx;
        if (!DecodeHexTx(mTx, request.params[0].get_str()))
            throw JSONRPCError(RPC_DESERIALIZATION_ERROR, "TX decode failed");

        const auto tx = MakeTransactionRef(move(mTx));

        auto txOutput = request.DbConnection()->TransactionRepoInst->GetTxOutput(
            tx->vin[0].prevout.hash.GetHex(), tx->vin[0].prevout.n);
        if (!txOutput) throw JSONRPCError(RPC_INVALID_PARAMS, "Invalid address");
        string address = *txOutput->GetAddressHash();

        // Deserialize incoming data
        auto[deserializeOk, ptx] = PocketServices::Serializer::DeserializeTransactionRpc(tx, request.params[1]);
        if (!deserializeOk)
            throw JSONRPCError(RPC_DESERIALIZATION_ERROR, "TX deserialize failed");

        // Set required fields
        ptx->SetAddress(address);

<<<<<<< HEAD
        // Antibot checked transaction with pocketnet consensus rules
        if (auto[ok, result] = PocketConsensus::SocialConsensusHelper::Check(tx, ptx); !ok)
            throw JSONRPCError(result, PocketConsensus::SocialConsensusResultString(result));

        // And validating
        if (auto[ok, result] = PocketConsensus::SocialConsensusHelper::Validate(ptx, ::ChainActive().Height() + 1); !ok)
            throw JSONRPCError(result, PocketConsensus::SocialConsensusResultString(result));

=======
>>>>>>> 10ad344c
        // Insert into mempool
        return _accept_transaction(tx, ptx);
    }
    
    UniValue EstimateSmartFee(const JSONRPCRequest& request)
    {
        // TODO (losty): changed to RPCHelpMan
        // return estimatesmartfee(request);
    }

    UniValue GetTransaction(const JSONRPCRequest& request)
    {
        if (request.fHelp)
            throw runtime_error(
                "getrawtransaction\n"
                "\nGet transaction data.\n"
            );

        RPCTypeCheck(request.params, {UniValue::VSTR});
        string txid = request.params[0].get_str();

        return request.DbConnection()->ExplorerRepoInst->GetTransactions({ txid }, 1, 2);
    }

    UniValue _accept_transaction(const CTransactionRef& tx, const PTransactionRef& ptx)
    {
        promise<void> promise;
        // CAmount nMaxRawTxFee = maxTxFee; // TODO (losty): it seems like maxTxFee is only accesibble from walletInstance->m_default_max_tx_fee but it seems it doesn't even needed here
        const uint256& txid = tx->GetHash();

        { // cs_main scope
            LOCK(cs_main);

            CCoinsViewCache& view = ::ChainstateActive().CoinsTip();
            bool fHaveChain = false;
            for (size_t o = 0; !fHaveChain && o < tx->vout.size(); o++)
            {
                const Coin& existingCoin = view.AccessCoin(COutPoint(txid, o));
                fHaveChain = !existingCoin.IsSpent();
            }
            
            bool fHaveMempool = false; // mempool.exists(txid); // TODO (losty): gather mempool var from node context

            if (!fHaveMempool && !fHaveChain)
            {
<<<<<<< HEAD
                // // push to local node and sync with wallets
                // BlockValidationState state;
                // bool fMissingInputs;
                                    // TODO (losty): mempool from node context
                // if (!AcceptToMemoryPool(mempool, state, tx, ptx, &fMissingInputs, nullptr /* plTxnReplaced */, false /* bypass_limits */, nMaxRawTxFee)) {
                //     if (state.IsInvalid()) {
                //         throw JSONRPCError(RPC_TRANSACTION_REJECTED, FormatStateMessage(state));
                //     } else {
                                // TODO (losty): add RPC_POCKETTX_MATURITY to reject codes
                //         if (state.GetRejectCode() == RPC_POCKETTX_MATURITY) {
                //             throw JSONRPCError(RPC_POCKETTX_MATURITY, FormatStateMessage(state));
                //         } else {
                //             if (fMissingInputs) {
                //                 throw JSONRPCError(RPC_TRANSACTION_ERROR, "Missing inputs");
                //             }
                //             throw JSONRPCError(RPC_TRANSACTION_ERROR, FormatStateMessage(state));
                //         }
                //     }
                // }
                // else
                // {
                //     // If wallet is enabled, ensure that the wallet has been made aware
                //     // of the new transaction prior to returning. This prevents a race
                //     // where a user might call sendrawtransaction with a transaction
                //     // to/from their wallet, immediately call some wallet RPC, and get
                //     // a stale result because callbacks have not yet been processed.
                //     CallFunctionInValidationInterfaceQueue([&promise] {
                //         promise.set_value();
                //     });
                // }
            } else if (fHaveChain)
=======
                // push to local node and sync with wallets
                CValidationState state;
                bool fMissingInputs;
                if (!AcceptToMemoryPool(mempool, state, tx, ptx, &fMissingInputs,
                    nullptr /* plTxnReplaced */, false /* bypass_limits */, nMaxRawTxFee))
                {
                    if (state.IsInvalid())
                    {
                        throw JSONRPCError(RPC_TRANSACTION_REJECTED, FormatStateMessage(state));
                    }
                    else
                    {
                        if (state.GetRejectCode() == RPC_POCKETTX_MATURITY)
                        {
                            throw JSONRPCError(RPC_POCKETTX_MATURITY, FormatStateMessage(state));
                        }
                        else
                        {
                            if (fMissingInputs)
                            {
                                throw JSONRPCError(RPC_TRANSACTION_ERROR, "Missing inputs");
                            }

                            throw JSONRPCError(RPC_TRANSACTION_ERROR, FormatStateMessage(state));
                        }
                    }
                }
                else
                {
                    // If wallet is enabled, ensure that the wallet has been made aware
                    // of the new transaction prior to returning. This prevents a race
                    // where a user might call sendrawtransaction with a transaction
                    // to/from their wallet, immediately call some wallet RPC, and get
                    // a stale result because callbacks have not yet been processed.
                    CallFunctionInValidationInterfaceQueue([&promise] {
                        promise.set_value();
                    });
                }
            }
            else if (fHaveChain)
>>>>>>> 10ad344c
            {
                throw JSONRPCError(RPC_TRANSACTION_ALREADY_IN_CHAIN, "transaction already in block chain");
            }
            else
            {
                // Make sure we don't block forever if re-sending
                // a transaction already in mempool.
                promise.set_value();
            }
        } // cs_main

        promise.get_future().wait();

        // TODO (losty): get connman from node context
        // if (g_connman)
        // {
        //     CInv inv(MSG_TX, txid);
        //     g_connman->ForEachNode([&inv](CNode* pnode) {
        //         // TODO (losty): PushInventory changed to PushTxInventory 
        //         // pnode->PushInventory(inv.GetH);
        //     });
        // }

        return txid.GetHex();
    }
}<|MERGE_RESOLUTION|>--- conflicted
+++ resolved
@@ -35,17 +35,6 @@
         // Set required fields
         ptx->SetAddress(address);
 
-<<<<<<< HEAD
-        // Antibot checked transaction with pocketnet consensus rules
-        if (auto[ok, result] = PocketConsensus::SocialConsensusHelper::Check(tx, ptx); !ok)
-            throw JSONRPCError(result, PocketConsensus::SocialConsensusResultString(result));
-
-        // And validating
-        if (auto[ok, result] = PocketConsensus::SocialConsensusHelper::Validate(ptx, ::ChainActive().Height() + 1); !ok)
-            throw JSONRPCError(result, PocketConsensus::SocialConsensusResultString(result));
-
-=======
->>>>>>> 10ad344c
         // Insert into mempool
         return _accept_transaction(tx, ptx);
     }
@@ -91,22 +80,29 @@
 
             if (!fHaveMempool && !fHaveChain)
             {
-<<<<<<< HEAD
                 // // push to local node and sync with wallets
                 // BlockValidationState state;
                 // bool fMissingInputs;
-                                    // TODO (losty): mempool from node context
-                // if (!AcceptToMemoryPool(mempool, state, tx, ptx, &fMissingInputs, nullptr /* plTxnReplaced */, false /* bypass_limits */, nMaxRawTxFee)) {
-                //     if (state.IsInvalid()) {
+                // if (!AcceptToMemoryPool(mempool, state, tx, ptx, &fMissingInputs,
+                //     nullptr /* plTxnReplaced */, false /* bypass_limits */, nMaxRawTxFee))
+                // {
+                //     if (state.IsInvalid())
+                //     {
                 //         throw JSONRPCError(RPC_TRANSACTION_REJECTED, FormatStateMessage(state));
-                //     } else {
-                                // TODO (losty): add RPC_POCKETTX_MATURITY to reject codes
-                //         if (state.GetRejectCode() == RPC_POCKETTX_MATURITY) {
+                //     }
+                //     else
+                //     {
+                //         if (state.GetRejectCode() == RPC_POCKETTX_MATURITY)
+                //         {
                 //             throw JSONRPCError(RPC_POCKETTX_MATURITY, FormatStateMessage(state));
-                //         } else {
-                //             if (fMissingInputs) {
+                //         }
+                //         else
+                //         {
+                //             if (fMissingInputs)
+                //             {
                 //                 throw JSONRPCError(RPC_TRANSACTION_ERROR, "Missing inputs");
                 //             }
+
                 //             throw JSONRPCError(RPC_TRANSACTION_ERROR, FormatStateMessage(state));
                 //         }
                 //     }
@@ -122,49 +118,8 @@
                 //         promise.set_value();
                 //     });
                 // }
-            } else if (fHaveChain)
-=======
-                // push to local node and sync with wallets
-                CValidationState state;
-                bool fMissingInputs;
-                if (!AcceptToMemoryPool(mempool, state, tx, ptx, &fMissingInputs,
-                    nullptr /* plTxnReplaced */, false /* bypass_limits */, nMaxRawTxFee))
-                {
-                    if (state.IsInvalid())
-                    {
-                        throw JSONRPCError(RPC_TRANSACTION_REJECTED, FormatStateMessage(state));
-                    }
-                    else
-                    {
-                        if (state.GetRejectCode() == RPC_POCKETTX_MATURITY)
-                        {
-                            throw JSONRPCError(RPC_POCKETTX_MATURITY, FormatStateMessage(state));
-                        }
-                        else
-                        {
-                            if (fMissingInputs)
-                            {
-                                throw JSONRPCError(RPC_TRANSACTION_ERROR, "Missing inputs");
-                            }
-
-                            throw JSONRPCError(RPC_TRANSACTION_ERROR, FormatStateMessage(state));
-                        }
-                    }
-                }
-                else
-                {
-                    // If wallet is enabled, ensure that the wallet has been made aware
-                    // of the new transaction prior to returning. This prevents a race
-                    // where a user might call sendrawtransaction with a transaction
-                    // to/from their wallet, immediately call some wallet RPC, and get
-                    // a stale result because callbacks have not yet been processed.
-                    CallFunctionInValidationInterfaceQueue([&promise] {
-                        promise.set_value();
-                    });
-                }
             }
             else if (fHaveChain)
->>>>>>> 10ad344c
             {
                 throw JSONRPCError(RPC_TRANSACTION_ALREADY_IN_CHAIN, "transaction already in block chain");
             }
