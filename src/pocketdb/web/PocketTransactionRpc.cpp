--- conflicted
+++ resolved
@@ -249,11 +249,7 @@
         // Get unspents
         vector<pair<string, uint32_t>> mempoolInputs;
         vector<string> addresses {address};
-<<<<<<< HEAD
-        auto unsp = request.DbConnection()->WebRpcRepoInst->GetUnspents(addresses, ChainActive().Height(), mempoolInputs);
-=======
-        UniValue unsp = request.DbConnection()->WebRpcRepoInst->GetUnspents(addresses, chainActive.Height(), mempoolInputs);
->>>>>>> 5c77ebee
+        UniValue unsp = request.DbConnection()->WebRpcRepoInst->GetUnspents(addresses, ChainActive().Height(), mempoolInputs);
 
         // Build inputs
         int64_t totalAmount = 0;
@@ -304,7 +300,7 @@
         UniValue signResult{UniValue::VOBJ};
         std::map<int, std::string> input_errors;
 
-        bool fSignRes = SignTransaction(mTx, &keystore, coins, SIGHASH_ALL /*Or ParseSighashString(..) or smth.*/, input_errors);  // TODO (losty-critical): SignTransaction changed. Required vector of coins 
+        bool fSignRes = SignTransaction(mTx, &keystore, coins, SIGHASH_ALL /*Or ParseSighashString(..) or smth.*/, input_errors);  // TODO (losty-critical): SignTransaction changed. Required vector of coins
         SignTransactionResultToJSON(mTx, fSignRes, coins, input_errors, signResult);
         if (!fSignRes) {
             if (signResult.exists("errors"))
@@ -325,15 +321,11 @@
 
         // TODO (losty-fur): possible null mempool and connman
         // Insert into mempool
-<<<<<<< HEAD
         return _accept_transaction(tx, ptx, *node.mempool, *node.connman);
+        //const CTransaction& ctx = *tx;
+        //return ctx.ToString();
     },
         };
-=======
-        return _accept_transaction(tx, ptx);
-        //const CTransaction& ctx = *tx;
-        //return ctx.ToString();
->>>>>>> 5c77ebee
     }
 
     UniValue _accept_transaction(const CTransactionRef& tx, const PTransactionRef& ptx, CTxMemPool& mempool, CConnman& connman)
