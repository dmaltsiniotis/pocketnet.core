--- conflicted
+++ resolved
@@ -568,7 +568,7 @@
     RPCHelpMan GetAccountBlockings()
     {
         return RPCHelpMan{"GetAccountBlockings",
-                "\nReturn blocked accounts list with pagination - NOT IMPLEMENTED\n",
+                "\nReturn blocked accounts list\n",
                 {
                     {"address", RPCArg::Type::STR, RPCArg::Optional::NO, ""},
                 },
@@ -582,38 +582,38 @@
                 },
         [&](const RPCHelpMan& self, const JSONRPCRequest& request) -> UniValue
     {
-<<<<<<< HEAD
-=======
-        if (request.fHelp)
-            throw std::runtime_error(
-                "GetAccountBlockings \"address\"\n"
-                "\nReturn blocked accounts list\n");
-
->>>>>>> e9dabe8e
         RPCTypeCheck(request.params, {UniValue::VSTR});
 
         string address = request.params[0].get_str();
 
-<<<<<<< HEAD
-        return request.DbConnection()->WebRpcRepoInst->GetBlockingToAddresses(address);
-    },
-        };
-=======
         return request.DbConnection()->WebRpcRepoInst->GetBlockings(address);
-    }
-
-    UniValue GetAccountBlockers(const JSONRPCRequest& request)
-    {
-        if (request.fHelp)
-            throw std::runtime_error(
-                "GetAccountBlockers \"address\"\n"
-                "\nReturns a list of accounts that have blocked the specified address\n");
-
+    },
+        };
+    }
+
+    RPCHelpMan GetAccountBlockers()
+    {
+        return RPCHelpMan{"GetAccountBlockers",
+                "\nReturns a list of accounts that have blocked the specified address\n",
+                {
+                    {"address", RPCArg::Type::STR, RPCArg::Optional::NO, ""},
+                },
+                {
+                    // TODO (rpc): provide return description
+                },
+                RPCExamples{
+                    // TODO (rpc): provide correct examples
+                    HelpExampleCli("GetAccountBlockings", "\"address\"") +
+                    HelpExampleRpc("GetAccountBlockings", "\"address\"")
+                },
+        [&](const RPCHelpMan& self, const JSONRPCRequest& request) -> UniValue
+    {
         RPCTypeCheck(request.params, {UniValue::VSTR});
 
         string address = request.params[0].get_str();
         return request.DbConnection()->WebRpcRepoInst->GetBlockers(address);
->>>>>>> e9dabe8e
+    },
+        };
     }
 
     RPCHelpMan GetTopAccounts()
