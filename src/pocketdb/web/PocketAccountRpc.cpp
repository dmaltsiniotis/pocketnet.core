// Copyright (c) 2018-2022 The Pocketnet developers
// Distributed under the Apache 2.0 software license, see the accompanying
// https://www.apache.org/licenses/LICENSE-2.0

#include "pocketdb/web/PocketAccountRpc.h"
#include "rpc/blockchain.h"
#include "rpc/util.h"
#include "validation.h"

namespace PocketWeb::PocketWebRpc
{
    RPCHelpMan GetAccountId()
    {
        return RPCHelpMan{"getaddressid",
                "\nGet id and address.\n",
                {
                    {"address", RPCArg::Type::STR, RPCArg::Optional::OMITTED_NAMED_ARG, ""},
                    {"id", RPCArg::Type::NUM, RPCArg::Optional::OMITTED_NAMED_ARG, ""}
                },
                RPCResult{
                    RPCResult::Type::OBJ, "", /* optional (means array may be empty) */ true, "",
                    {
                        {RPCResult::Type::STR, "address", ""},
                        {RPCResult::Type::STR, "id", ""}
                    }
                },
                RPCExamples{
                    HelpExampleCli("getaddressid", "123") +
                    HelpExampleRpc("getaddressid", "123") +
                    HelpExampleCli("getaddressid", "\"ab1123afd1231\"") +
                    HelpExampleRpc("getaddressid", "\"ab1123afd1231\"")
                },
        [&](const RPCHelpMan& self, const JSONRPCRequest& request) -> UniValue
    {
        if (request.params.empty())
            throw JSONRPCError(RPC_INVALID_PARAMETER, "There is no arguments");

        if (request.params[0].isNum())
            return request.DbConnection()->WebRpcRepoInst->GetAddressId(request.params[0].get_int64());
        else if (request.params[0].isStr())
            return request.DbConnection()->WebRpcRepoInst->GetAddressId(request.params[0].get_str());

        throw JSONRPCError(RPC_INVALID_PARAMETER, "There is no arguments");
    },
        };
    }

    RPCHelpMan GetAccountProfiles()
    {
        return RPCHelpMan{"getuserprofile",
                "\nReturn Pocketnet user profile.\n",
                {
                    {"address", RPCArg::Type::STR, RPCArg::Optional::NO, ""},
                    {"shortForm", /* TODO (rpc): is this really string? */RPCArg::Type::STR, RPCArg::Optional::OMITTED_NAMED_ARG, ""}
                },
                {
                    // TODO (rpc): provide return description
                    
                },
                RPCExamples{
                    // TODO (rpc): provide correct examples
                    HelpExampleCli("getuserprofile", "123123abd123 1") +
                    HelpExampleRpc("getuserprofile", "123123abd123 1") +
                    HelpExampleCli("getuserprofile", "123123abd123") +
                    HelpExampleRpc("getuserprofile", "123123abd123")
                },
        [&](const RPCHelpMan& self, const JSONRPCRequest& request) -> UniValue
    {
        UniValue result(UniValue::VARR);

        if (request.params.empty())
            return result;

        vector<string> addresses;
        if (request.params[0].isStr())
            addresses.push_back(request.params[0].get_str());
        else if (request.params[0].isArray())
        {
            UniValue addr = request.params[0].get_array();
            for (unsigned int idx = 0; idx < addr.size(); idx++)
                addresses.push_back(addr[idx].get_str());
        }

        if (addresses.empty())
            return result;

        // Short profile form is: address, b, i, name
        bool shortForm = false;
        if (request.params.size() > 1)
            shortForm = request.params[1].get_str() == "1";

        // Count of days for first flags after first content publish
        int firstFlagsDepth = 7;
        if (request.params.size() > 2 && request.params[2].isNum() && request.params[2].get_int() > 0)
            firstFlagsDepth = request.params[2].get_int();

        // Get data
        map<string, UniValue> profiles = request.DbConnection()->WebRpcRepoInst->GetAccountProfiles(addresses, shortForm, firstFlagsDepth);
        for (auto& p : profiles)
            result.push_back(p.second);

        return result;
    },
        };
    }

    RPCHelpMan GetAccountAddress()
    {
        return RPCHelpMan{"getuseraddress",
                "\nGet list addresses of user.\n",
                {
                    {"user_name", RPCArg::Type::STR, RPCArg::Optional::NO, ""},
                    {"count", RPCArg::Type::NUM, RPCArg::Optional::OMITTED_NAMED_ARG, ""}
                },
                {
                    // TODO (rpc): provide return description
                },
                RPCExamples{
                    // TODO (rpc): provide correct examples
                    HelpExampleCli("getuseraddress", "") +
                    HelpExampleRpc("getuseraddress", "")
                },
        [&](const RPCHelpMan& self, const JSONRPCRequest& request) -> UniValue
    {
        RPCTypeCheck(request.params, {UniValue::VSTR});

        string userName = request.params[0].get_str();
        return request.DbConnection()->WebRpcRepoInst->GetUserAddress(userName);
    },
        };
    }

    RPCHelpMan GetAccountRegistration()
    {
        return RPCHelpMan{"getaddressregistration",
                "\nReturns array of registration dates.\n",
                {
                    {"addresses", RPCArg::Type::ARR, RPCArg::Optional::NO, "A json array of pocketcoin addresses to filter",
                        {
                            {"address", RPCArg::Type::STR, RPCArg::Optional::NO, ""}   
                        }
                    }
                },
                RPCResult{
                    RPCResult::Type::ARR, "", "", 
                    {
                        {
                            RPCResult::Type::OBJ, "", /* optional (means array may be empty) */ true, "",
                            {
                                {RPCResult::Type::STR, "address", "the pocketcoin address"},
                                {RPCResult::Type::NUM_TIME, "date", "date in Unix time format"},
                                // TODO (team): provide name for this arg
                                {RPCResult::Type::STR, "?", "id of first transaction with this address"}
                            }
                        }
                    },
                },
                RPCExamples{
                    // TODO (rpc): provide correct examples
                    HelpExampleCli("getaddressregistration", "[\"addresses\",...]") +
                    HelpExampleRpc("getaddressregistration", "[\"addresses\",...]")
                },
        [&](const RPCHelpMan& self, const JSONRPCRequest& request) -> UniValue
    {
        if (request.params.empty())
            throw JSONRPCError(RPC_INVALID_ADDRESS_OR_KEY, string("Invalid or empty arguments"));

        vector<string> addresses;
        if (!request.params[0].isNull())
        {
            RPCTypeCheckArgument(request.params[0], UniValue::VARR);
            UniValue inputs = request.params[0].get_array();
            for (unsigned int idx = 0; idx < inputs.size(); idx++)
            {
                const UniValue& input = inputs[idx];
                CTxDestination dest = DecodeDestination(input.get_str());

                if (!IsValidDestination(dest))
                    throw JSONRPCError(RPC_INVALID_ADDRESS_OR_KEY, string("Invalid Pocketcoin address: ") + input.get_str());

                if (find(addresses.begin(), addresses.end(), input.get_str()) == addresses.end())
                    addresses.push_back(input.get_str());
            }
        }

        return request.DbConnection()->WebRpcRepoInst->GetAddressesRegistrationDates(addresses);
    },
        };
    }

    RPCHelpMan GetAccountState()
    {
        return RPCHelpMan{"getuserstate",
                "\nReturns account limits and rating information\n",
                {
                    {"address", RPCArg::Type::STR, RPCArg::Optional::NO, ""}
                },
                {
                    // TODO (rpc): provide return description
                },
                RPCExamples{
                    // TODO (rpc): provide correct examples
                    HelpExampleCli("getuserstate", "ad123ab123fd") +
                    HelpExampleRpc("getuserstate", "ad123ab123fd")
                },
        [&](const RPCHelpMan& self, const JSONRPCRequest& request) -> UniValue
    {
        if (request.params.empty())
            throw JSONRPCError(RPC_INVALID_ADDRESS_OR_KEY, string("Invalid or empty Pocketcoin address"));

        RPCTypeCheckArgument(request.params[0], UniValue::VSTR);
        CTxDestination dest = DecodeDestination(request.params[0].get_str());
        if (!IsValidDestination(dest))
            throw JSONRPCError(RPC_INVALID_ADDRESS_OR_KEY, string("Invalid Pocketcoin address: ") + request.params[0].get_str());
        auto address = request.params[0].get_str();

        auto reputationConsensus = ReputationConsensusFactoryInst.Instance(::ChainActive().Height());
        auto windowDepth = reputationConsensus->GetConsensusLimit(ConsensusLimit_depth);

        // Read general account info and current state
        auto result = request.DbConnection()->WebRpcRepoInst->GetAccountState(address, ::ChainActive().Height() - windowDepth);
        if (result["address"].isNull())
            throw JSONRPCError(RPC_INVALID_ADDRESS_OR_KEY, "Pocketcoin address not found : " + address);

        // Check account permissions
        const AccountData accountData = request.DbConnection()->ConsensusRepoInst->GetAccountData(address);
        
        auto accountMode = reputationConsensus->GetAccountMode(accountData.Reputation, accountData.Balance);
        result.pushKV("mode", accountMode);
        result.pushKV("trial", accountMode == AccountMode_Trial);
        result.pushKV("reputation", accountData.Reputation / 10.0);

        // Extend result data with badges array
        auto badgeSet = reputationConsensus->GetBadges(accountData);
        UniValue badges = badgeSet.ToJson();
        result.pushKV("badges", badges);

        result.pushKV("user_reg_date", accountData.RegistrationTime);
        result.pushKV("user_reg_height", accountData.RegistrationHeight);
        result.pushKV("balance", accountData.Balance);
        result.pushKV("likers", accountData.LikersAll());

        // Spent/Unspent limits
        int64_t postLimit;
        int64_t videoLimit;
        int64_t articleLimit;
        int64_t complainLimit;
        int64_t commentLimit;
        int64_t scoreCommentLimit;
        int64_t scoreLimit;
        switch (accountMode)
        {
            case PocketConsensus::AccountMode_Trial:
                postLimit = reputationConsensus->GetConsensusLimit(ConsensusLimit_trial_post);
                videoLimit = reputationConsensus->GetConsensusLimit(ConsensusLimit_trial_video);
                articleLimit = reputationConsensus->GetConsensusLimit(ConsensusLimit_trial_article);
                complainLimit = reputationConsensus->GetConsensusLimit(ConsensusLimit_trial_complain);
                commentLimit = reputationConsensus->GetConsensusLimit(ConsensusLimit_trial_comment);
                scoreCommentLimit = reputationConsensus->GetConsensusLimit(ConsensusLimit_trial_comment_score);
                scoreLimit = reputationConsensus->GetConsensusLimit(ConsensusLimit_trial_score);
                break;
            case PocketConsensus::AccountMode_Full:
                postLimit = reputationConsensus->GetConsensusLimit(ConsensusLimit_full_post);
                videoLimit = reputationConsensus->GetConsensusLimit(ConsensusLimit_full_video);
                articleLimit = reputationConsensus->GetConsensusLimit(ConsensusLimit_full_article);
                complainLimit = reputationConsensus->GetConsensusLimit(ConsensusLimit_full_complain);
                commentLimit = reputationConsensus->GetConsensusLimit(ConsensusLimit_full_comment);
                scoreCommentLimit = reputationConsensus->GetConsensusLimit(ConsensusLimit_full_comment_score);
                scoreLimit = reputationConsensus->GetConsensusLimit(ConsensusLimit_full_score);
                break;
            case PocketConsensus::AccountMode_Pro:
                postLimit = reputationConsensus->GetConsensusLimit(ConsensusLimit_full_post);
                videoLimit = reputationConsensus->GetConsensusLimit(ConsensusLimit_pro_video);
                articleLimit = reputationConsensus->GetConsensusLimit(ConsensusLimit_full_article);
                complainLimit = reputationConsensus->GetConsensusLimit(ConsensusLimit_full_complain);
                commentLimit = reputationConsensus->GetConsensusLimit(ConsensusLimit_full_comment);
                scoreCommentLimit = reputationConsensus->GetConsensusLimit(ConsensusLimit_full_comment_score);
                scoreLimit = reputationConsensus->GetConsensusLimit(ConsensusLimit_full_score);
                break;
        }

        if (!result["post_spent"].isNull())
            result.pushKV("post_unspent", postLimit - result["post_spent"].get_int());

        if (!result["video_spent"].isNull())
            result.pushKV("video_unspent", videoLimit - result["video_spent"].get_int());

        if (!result["article_spent"].isNull())
            result.pushKV("article_unspent", articleLimit - result["article_spent"].get_int());

        if (!result["complain_spent"].isNull())
            result.pushKV("complain_unspent", complainLimit - result["complain_spent"].get_int());

        if (!result["comment_spent"].isNull())
            result.pushKV("comment_unspent", commentLimit - result["comment_spent"].get_int());

        if (!result["comment_score_spent"].isNull())
            result.pushKV("comment_score_unspent", scoreCommentLimit - result["comment_score_spent"].get_int());

        if (!result["score_spent"].isNull())
            result.pushKV("score_unspent", scoreLimit - result["score_spent"].get_int());

        if (!result["mod_flag_spent"].isNull())
            result.pushKV("mod_flag_unspent", reputationConsensus->GetConsensusLimit(ConsensusLimit_moderation_flag_count) - result["mod_flag_spent"].get_int());

        return result;
    },
        };
    }

    RPCHelpMan GetAccountUnspents()
    {
        return RPCHelpMan{"txunspent",
                "\nReturns array of unspent transaction outputs\n"
                "with between minconf and maxconf (inclusive) confirmations.\n"
                "Optionally filter to only include txouts paid to specified addresses.\n",
                {
                    {"addresses", RPCArg::Type::ARR, RPCArg::Optional::OMITTED_NAMED_ARG, "A json array of pocketcoin addresses to filter",
                        {
                            {"address", RPCArg::Type::STR, RPCArg::Optional::NO, ""}
                        }
                    },
                    {"minconf", RPCArg::Type::NUM, RPCArg::Optional::OMITTED_NAMED_ARG, "The minimum confirmations to filter (default=1)"},
                    {"maxconf", RPCArg::Type::NUM, RPCArg::Optional::OMITTED_NAMED_ARG, "The maximum confirmations to filter (default=9999999)"},

                },
                {
                    // TODO (rpc): provide return description
                },
                RPCExamples{
                    // TODO (rpc): provide correct examples
                    HelpExampleCli("txunspent", "") +
                    HelpExampleRpc("txunspent", "")
                },
        [&](const RPCHelpMan& self, const JSONRPCRequest& request) -> UniValue
    {
        // TODO (brangr): add pagination

        vector<string> destinations;
        if (request.params.size() > 0)
        {
            RPCTypeCheckArgument(request.params[0], UniValue::VARR);
            UniValue inputs = request.params[0].get_array();
            for (unsigned int idx = 0; idx < inputs.size(); idx++)
            {
                const UniValue& input = inputs[idx];
                CTxDestination dest = DecodeDestination(input.get_str());

                if (!IsValidDestination(dest))
                {
                    throw JSONRPCError(RPC_INVALID_ADDRESS_OR_KEY, string("Invalid Pocketcoin address: ") + input.get_str());
                }

                if (find(destinations.begin(), destinations.end(), input.get_str()) == destinations.end())
                {
                    destinations.push_back(input.get_str());
                }
            }
        }
        if (destinations.empty())
            throw JSONRPCError(RPC_INVALID_ADDRESS_OR_KEY, string("Invalid Pocketcoin addresses"));

        // int minConf = 1;
        // if (request.params.size() > 1) {
        //     RPCTypeCheckArgument(request.params[1], UniValue::VNUM);
        //     minConf = request.params[1].get_int();
        // }

        // int maxConf = 9999999;
        // if (request.params.size() > 2) {
        //     RPCTypeCheckArgument(request.params[2], UniValue::VNUM);
        //     maxConf = request.params[2].get_int();
        // }

        // TODO: filter by amount
        // TODO: filter by depth
        // bool include_unsafe = true;
        // if (request.params.size() > 3) {
        //     RPCTypeCheckArgument(request.params[3], UniValue::VBOOL);
        //     include_unsafe = request.params[3].get_bool();
        // }

        // CAmount nMinimumAmount = 0;
        // CAmount nMaximumAmount = MAX_MONEY;
        // CAmount nMinimumSumAmount = MAX_MONEY;
        // uint64_t nMaximumCount = UINTMAX_MAX;

        // if (request.params.size() > 4) {
        //     const UniValue& options = request.params[4].get_obj();

        //     if (options.exists("minimumAmount"))
        //         nMinimumAmount = AmountFromValue(options["minimumAmount"]);

        //     if (options.exists("maximumAmount"))
        //         nMaximumAmount = AmountFromValue(options["maximumAmount"]);

        //     if (options.exists("minimumSumAmount"))
        //         nMinimumSumAmount = AmountFromValue(options["minimumSumAmount"]);

        //     if (options.exists("maximumCount"))
        //         nMaximumCount = options["maximumCount"].get_int64();
        // }

        const auto& node = EnsureNodeContext(request.context);
        // Get exclude inputs already used in mempool
        vector<pair<string, uint32_t>> mempoolInputs;
        // TODO (losty-fur): possible null mempool
        node.mempool->GetAllInputs(mempoolInputs);

        // Get unspents from DB
        return request.DbConnection()->WebRpcRepoInst->GetUnspents(destinations, ::ChainActive().Height(), mempoolInputs);
    },
        };
    }

    RPCHelpMan GetAccountSetting()
    {
        return RPCHelpMan{"getaccountsetting",
                "\nReturn account settings object.\n",
                {
                    {"address", RPCArg::Type::STR, RPCArg::Optional::NO, ""}
                },
                {
                    // TODO (rpc): provide return description
                },
                RPCExamples{
                    // TODO (rpc): provide correct examples
                    HelpExampleCli("getaccountsetting", "123abacf12") +
                    HelpExampleRpc("getaccountsetting", "123abacf12")
                },
        [&](const RPCHelpMan& self, const JSONRPCRequest& request) -> UniValue
    {
        RPCTypeCheck(request.params, {UniValue::VSTR});

        string address = request.params[0].get_str();

        return request.DbConnection()->WebRpcRepoInst->GetAccountSetting(address);
    },
        };
    }

    RPCHelpMan GetAccountStatistic()
    {
        return RPCHelpMan{"getuserstatistic",
                "\nGet user statistic.\n",
                {
                    {"addresses", RPCArg::Type::ARR, RPCArg::Optional::NO, "Addresses for statistic",
                        {
                            {"address", RPCArg::Type::STR, RPCArg::Optional::NO, ""}   
                        }
                    },
                    {"height", RPCArg::Type::NUM, RPCArg::Optional::OMITTED_NAMED_ARG, "Maximum search height. Default is current chain height"},
                    {"depth", RPCArg::Type::NUM, RPCArg::Optional::OMITTED_NAMED_ARG, "Depth of statistic. Default - whole history"},
                },
                {
                    // TODO (rpc): provide return description
                },
                RPCExamples{
                    // TODO (rpc): provide correct examples
                    HelpExampleCli("getuserstatistic", "[\"addresses\", ...], height, depth") +
                    HelpExampleRpc("getuserstatistic", "[\"addresses\", ...], height, depth")
                },
        [&](const RPCHelpMan& self, const JSONRPCRequest& request) -> UniValue
    {
<<<<<<< HEAD
=======
        if (request.fHelp)
            throw std::runtime_error(
                "getuserstatistic [\"addresses\", ...], height, depth\n"
                "\nGet user statistic.\n"
                "\nArguments:\n"
                "1. \"addresses\" (Array of strings) Addresses for statistic\n"
                "2. \"height\"  (int, optional) Maximum search height. Default is current chain height\n"
                "3. \"depthR\" (int, optional) Depth of referral statistic. Default - whole history\n"
                "4. \"depthC\" (int, optional) Depth of commentator statistic. Default - same as depthR\n"
                "5. \"cntC\" (int, optional) Count of minimum comments for commentator statistic. Default - 1\n"
            );

>>>>>>> e92ad28e
        std::string address;
        std::vector<std::string> addresses;
        if (request.params.size() > 0) {
            if (request.params[0].isStr()) {
                address = request.params[0].get_str();
                CTxDestination dest = DecodeDestination(address);
                if (!IsValidDestination(dest)) {
                    throw JSONRPCError(RPC_INVALID_ADDRESS_OR_KEY, std::string("Invalid Pocketnet address: ") + address);
                }
                addresses.emplace_back(address);
            } else if (request.params[0].isArray()) {
                UniValue addrs = request.params[0].get_array();
                if (addrs.size() > 10) {
                    throw JSONRPCError(RPC_INVALID_PARAMS, "Too large array");
                }
                if(addrs.size() > 0) {
                    for (unsigned int idx = 0; idx < addrs.size(); idx++) {
                        address = addrs[idx].get_str();
                        CTxDestination dest = DecodeDestination(address);
                        if (!IsValidDestination(dest)) {
                            throw JSONRPCError(RPC_INVALID_ADDRESS_OR_KEY, std::string("Invalid Pocketnet address: ") + address);
                        }
                        addresses.emplace_back(address);
                    }
                }
            }
        }

        int nHeight = ::ChainActive().Height();
        if (request.params.size() > 1) {
            if (request.params[1].isNum()) {
                if (request.params[1].get_int() > 0) {
                    nHeight = request.params[1].get_int();
                }
            }
        }

<<<<<<< HEAD
        int depth = ::ChainActive().Height();
=======
        int depthR = chainActive.Height();
>>>>>>> e92ad28e
        if (request.params.size() > 2) {
            if (request.params[2].isNum()) {
                if (request.params[2].get_int() > 0) {
                    depthR = request.params[2].get_int();
                }
            }
        }

<<<<<<< HEAD
        return request.DbConnection()->WebRpcRepoInst->GetUserStatistic(addresses, nHeight, depth);
    },
        };
=======
        int depthC = depthR;
        if (request.params.size() > 3) {
            if (request.params[3].isNum()) {
                if (request.params[3].get_int() > 0) {
                    depthC = request.params[3].get_int();
                }
            }
        }

        int cntC = 1;
        if (request.params.size() > 4) {
            if (request.params[4].isNum()) {
                if (request.params[4].get_int() > 0) {
                    cntC = request.params[4].get_int();
                }
            }
        }

        return request.DbConnection()->WebRpcRepoInst->GetUserStatistic(addresses, nHeight, depthR, depthC, cntC);
>>>>>>> e92ad28e
    }

    RPCHelpMan GetAccountSubscribes()
    {
        return RPCHelpMan{"GetAccountSubscribes",
                "\nReturn subscribes accounts list with pagination - NOT IMPLEMENTED\n",
                {
                    {"address", RPCArg::Type::STR, RPCArg::Optional::NO, ""},
                },
                {
                    // TODO (rpc): provide return description
                },
                RPCExamples{
                    // TODO (rpc): provide correct examples
                    HelpExampleCli("GetAccountSubscribes", "\"address\"") +
                    HelpExampleRpc("GetAccountSubscribes", "\"address\"")
                },
        [&](const RPCHelpMan& self, const JSONRPCRequest& request) -> UniValue
    {
        RPCTypeCheck(request.params, {UniValue::VSTR});

        string address = request.params[0].get_str();

        return request.DbConnection()->WebRpcRepoInst->GetSubscribesAddresses(address);
    },
        };
    }

    RPCHelpMan GetAccountSubscribers()
    {
        return RPCHelpMan{"GetAccountSubscribers",
                "\nReturn subscribers accounts list with pagination - NOT IMPLEMENTED\n",
                {
                    {"address", RPCArg::Type::STR, RPCArg::Optional::NO, ""},
                },
                {
                    // TODO (rpc): provide return description
                },
                RPCExamples{
                    // TODO (rpc): provide correct examples
                    HelpExampleCli("GetAccountSubscribers", "\"address\"") +
                    HelpExampleRpc("GetAccountSubscribers", "\"address\"")
                },
        [&](const RPCHelpMan& self, const JSONRPCRequest& request) -> UniValue
    {
        RPCTypeCheck(request.params, {UniValue::VSTR});

        string address = request.params[0].get_str();

        return request.DbConnection()->WebRpcRepoInst->GetSubscribersAddresses(address);
    },
        };
    }

    RPCHelpMan GetAccountBlockings()
    {
        return RPCHelpMan{"GetAccountBlockings",
                "\nReturn blocked accounts list\n",
                {
                    {"address", RPCArg::Type::STR, RPCArg::Optional::NO, ""},
                },
                {
                    // TODO (rpc): provide return description
                },
                RPCExamples{
                    // TODO (rpc): provide correct examples
                    HelpExampleCli("GetAccountBlockings", "\"address\"") +
                    HelpExampleRpc("GetAccountBlockings", "\"address\"")
                },
        [&](const RPCHelpMan& self, const JSONRPCRequest& request) -> UniValue
    {
        RPCTypeCheck(request.params, {UniValue::VSTR});

        string address = request.params[0].get_str();

        return request.DbConnection()->WebRpcRepoInst->GetBlockings(address);
    },
        };
    }

    RPCHelpMan GetAccountBlockers()
    {
        return RPCHelpMan{"GetAccountBlockers",
                "\nReturns a list of accounts that have blocked the specified address\n",
                {
                    {"address", RPCArg::Type::STR, RPCArg::Optional::NO, ""},
                },
                {
                    // TODO (rpc): provide return description
                },
                RPCExamples{
                    // TODO (rpc): provide correct examples
                    HelpExampleCli("GetAccountBlockings", "\"address\"") +
                    HelpExampleRpc("GetAccountBlockings", "\"address\"")
                },
        [&](const RPCHelpMan& self, const JSONRPCRequest& request) -> UniValue
    {
        RPCTypeCheck(request.params, {UniValue::VSTR});

        string address = request.params[0].get_str();
        return request.DbConnection()->WebRpcRepoInst->GetBlockers(address);
    },
        };
    }

    RPCHelpMan GetTopAccounts()
    {
        return RPCHelpMan{"GetTopAccounts",
                          "\nReturn top accounts based on their content ratings\n",
                          {
                                  // TODO (rpc): provide inputs description
                          },
                          {
                                  // TODO (rpc): provide return description
                          },
                          RPCExamples{
                                  // TODO (rpc): provide correct examples
                                  HelpExampleCli("GetTopAccounts", "\"address\"") +
                                  HelpExampleRpc("GetTopAccounts", "\"address\"")
                          },
                          [&](const RPCHelpMan& self, const JSONRPCRequest& request) -> UniValue
                          {
                              int topHeight = ::ChainActive().Height();
                              if (request.params.size() > 0 && request.params[0].isNum() && request.params[0].get_int() > 0)
                                  topHeight = request.params[0].get_int();

                              int countOut = 15;
                              if (request.params.size() > 1 && request.params[1].isNum())
                                  countOut = request.params[1].get_int();

                              string lang = "";
                              if (request.params.size() > 2 && request.params[2].isStr())
                                  lang = request.params[2].get_str();

                              vector<string> tags;
                              if (request.params.size() > 3)
                                  ParseRequestTags(request.params[3], tags);

                              vector<int> contentTypes;
                              if (request.params.size() > 4)
                                  ParseRequestContentTypes(request.params[4], contentTypes);

                              vector<string> adrsExcluded;
                              if (request.params.size() > 5)
                              {
                                  if (request.params[5].isStr() && !request.params[5].get_str().empty())
                                  {
                                      adrsExcluded.push_back(request.params[5].get_str());
                                  }
                                  else if (request.params[5].isArray())
                                  {
                                      UniValue adrs = request.params[5].get_array();
                                      for (unsigned int idx = 0; idx < adrs.size(); idx++)
                                      {
                                          string adrEx = boost::trim_copy(adrs[idx].get_str());
                                          if (!adrEx.empty())
                                              adrsExcluded.push_back(adrEx);

                                          if (adrsExcluded.size() > 100)
                                              break;
                                      }
                                  }
                              }

                              vector<string> tagsExcluded;
                              if (request.params.size() > 6)
                                  ParseRequestTags(request.params[6], tagsExcluded);

                              int depth = 60 * 24 * 30 * 12; // about 1 year
                              if (request.params.size() > 7)
                              {
                                  RPCTypeCheckArgument(request.params[7], UniValue::VNUM);
                                  depth = std::min(depth, request.params[7].get_int());
                              }

                              auto reputationConsensus = ReputationConsensusFactoryInst.Instance(::ChainActive().Height());
                              auto badReputationLimit = reputationConsensus->GetConsensusLimit(ConsensusLimit_bad_reputation);

                              UniValue result(UniValue::VARR);
                              auto ids =  request.DbConnection()->WebRpcRepoInst->GetTopAccounts(topHeight, countOut, lang, tags, contentTypes,
                                adrsExcluded, tagsExcluded, depth, badReputationLimit);
                              if (!ids.empty())
                              {
                                  auto profiles = request.DbConnection()->WebRpcRepoInst->GetAccountProfiles(ids);
                                  for (const auto[id, record] : profiles)
                                      result.push_back(record);
                              }

                              return result;
                          },
        };
    }

}<|MERGE_RESOLUTION|>--- conflicted
+++ resolved
@@ -450,7 +450,9 @@
                         }
                     },
                     {"height", RPCArg::Type::NUM, RPCArg::Optional::OMITTED_NAMED_ARG, "Maximum search height. Default is current chain height"},
-                    {"depth", RPCArg::Type::NUM, RPCArg::Optional::OMITTED_NAMED_ARG, "Depth of statistic. Default - whole history"},
+                    {"depthR", RPCArg::Type::NUM, RPCArg::Optional::OMITTED_NAMED_ARG, "Depth of referral statistic. Default - whole history"},
+                    {"depthC", RPCArg::Type::NUM, RPCArg::Optional::OMITTED_NAMED_ARG, "Depth of commentator statistic. Default - same as depthR"},
+                    {"cntC",   RPCArg::Type::NUM, RPCArg::Optional::OMITTED_NAMED_ARG, "Count of minimum comments for commentator statistic. Default - 1"}
                 },
                 {
                     // TODO (rpc): provide return description
@@ -462,21 +464,6 @@
                 },
         [&](const RPCHelpMan& self, const JSONRPCRequest& request) -> UniValue
     {
-<<<<<<< HEAD
-=======
-        if (request.fHelp)
-            throw std::runtime_error(
-                "getuserstatistic [\"addresses\", ...], height, depth\n"
-                "\nGet user statistic.\n"
-                "\nArguments:\n"
-                "1. \"addresses\" (Array of strings) Addresses for statistic\n"
-                "2. \"height\"  (int, optional) Maximum search height. Default is current chain height\n"
-                "3. \"depthR\" (int, optional) Depth of referral statistic. Default - whole history\n"
-                "4. \"depthC\" (int, optional) Depth of commentator statistic. Default - same as depthR\n"
-                "5. \"cntC\" (int, optional) Count of minimum comments for commentator statistic. Default - 1\n"
-            );
-
->>>>>>> e92ad28e
         std::string address;
         std::vector<std::string> addresses;
         if (request.params.size() > 0) {
@@ -514,11 +501,7 @@
             }
         }
 
-<<<<<<< HEAD
-        int depth = ::ChainActive().Height();
-=======
-        int depthR = chainActive.Height();
->>>>>>> e92ad28e
+        int depthR = ChainActive().Height();
         if (request.params.size() > 2) {
             if (request.params[2].isNum()) {
                 if (request.params[2].get_int() > 0) {
@@ -527,11 +510,6 @@
             }
         }
 
-<<<<<<< HEAD
-        return request.DbConnection()->WebRpcRepoInst->GetUserStatistic(addresses, nHeight, depth);
-    },
-        };
-=======
         int depthC = depthR;
         if (request.params.size() > 3) {
             if (request.params[3].isNum()) {
@@ -551,7 +529,8 @@
         }
 
         return request.DbConnection()->WebRpcRepoInst->GetUserStatistic(addresses, nHeight, depthR, depthC, cntC);
->>>>>>> e92ad28e
+    },
+        };
     }
 
     RPCHelpMan GetAccountSubscribes()
