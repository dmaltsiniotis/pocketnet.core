// Copyright (c) 2018-2021 Pocketnet developers
// Distributed under the Apache 2.0 software license, see the accompanying
// https://www.apache.org/licenses/LICENSE-2.0

#include "pocketdb/web/PocketAccountRpc.h"
#include "rpc/util.h"
#include "validation.h"

namespace PocketWeb::PocketWebRpc
{
<<<<<<< HEAD
    RPCHelpMan GetAddressId()
    {
        return RPCHelpMan{"getaddressid",
                "\nGet id and address.\n",
                {
                    {"address", RPCArg::Type::STR, RPCArg::Optional::OMITTED_NAMED_ARG, ""},
                    {"id", RPCArg::Type::NUM, RPCArg::Optional::OMITTED_NAMED_ARG, ""}
                },
                RPCResult{
                    RPCResult::Type::OBJ, "", /* optional (means array may be empty) */ true, "",
                    {
                        {RPCResult::Type::STR, "address", ""},
                        {RPCResult::Type::STR, "id", ""}
                    }
                },
                RPCExamples{
                    HelpExampleCli("getaddressid", "123") +
                    HelpExampleRpc("getaddressid", "123") +
                    HelpExampleCli("getaddressid", "\"ab1123afd1231\"") +
                    HelpExampleRpc("getaddressid", "\"ab1123afd1231\"")
                },
        [&](const RPCHelpMan& self, const JSONRPCRequest& request) -> UniValue
=======
    UniValue GetAccountId(const JSONRPCRequest& request)
>>>>>>> 98ef6a9e
    {
        if (request.params.empty())
            throw JSONRPCError(RPC_INVALID_PARAMETER, "There is no arguments");

        if (request.params[0].isNum())
            return request.DbConnection()->WebRpcRepoInst->GetAddressId(request.params[0].get_int64());
        else if (request.params[0].isStr())
            return request.DbConnection()->WebRpcRepoInst->GetAddressId(request.params[0].get_str());

        throw JSONRPCError(RPC_INVALID_PARAMETER, "There is no arguments");
    },
        };
    }

<<<<<<< HEAD
    map<string, UniValue> GetUsersProfiles(const DbConnectionRef& dbCon, vector<string> addresses, bool shortForm)
    {
        auto result = dbCon->WebRpcRepoInst->GetAccountProfiles(addresses, shortForm);

        if (shortForm)
            return result;

        auto subscribes = dbCon->WebRpcRepoInst->GetSubscribesAddresses(addresses);
        auto subscribers = dbCon->WebRpcRepoInst->GetSubscribersAddresses(addresses);
        auto blocking = dbCon->WebRpcRepoInst->GetBlockingToAddresses(addresses);

        for (auto& i : result)
        {
            if (subscribes.find(i.first) != subscribes.end())
                i.second.pushKV("subscribes", subscribes[i.first]);

            if (subscribers.find(i.first) != subscribers.end())
                i.second.pushKV("subscribers", subscribers[i.first]);

            if (blocking.find(i.first) != blocking.end())
                i.second.pushKV("blocking", blocking[i.first]);
        }

        return result;
    }

    RPCHelpMan GetAccountProfiles()
    {
        return RPCHelpMan{"getuserprofile",
                "\nReturn Pocketnet user profile.\n",
                {
                    {"address", RPCArg::Type::STR, RPCArg::Optional::NO, ""},
                    {"shortForm", /* TODO (losty-fur): is this really string? */RPCArg::Type::STR, RPCArg::Optional::OMITTED_NAMED_ARG, ""}
                },
                {
                    // TODO (losty-fur): provide return description
                    
                },
                RPCExamples{
                    // TODO (losty-fur): provide correct examples
                    HelpExampleCli("getuserprofile", "123123abd123 1") +
                    HelpExampleRpc("getuserprofile", "123123abd123 1") +
                    HelpExampleCli("getuserprofile", "123123abd123") +
                    HelpExampleRpc("getuserprofile", "123123abd123")
                },
        [&](const RPCHelpMan& self, const JSONRPCRequest& request) -> UniValue
=======
    UniValue GetAccountProfiles(const JSONRPCRequest& request)
>>>>>>> 98ef6a9e
    {
        UniValue result(UniValue::VARR);

        if (request.params.empty())
            return result;

        vector<string> addresses;
        if (request.params[0].isStr())
            addresses.push_back(request.params[0].get_str());
        else if (request.params[0].isArray())
        {
            UniValue addr = request.params[0].get_array();
            for (unsigned int idx = 0; idx < addr.size(); idx++)
                addresses.push_back(addr[idx].get_str());
        }

        if (addresses.empty())
            return result;

        // Short profile form is: address, b, i, name
        bool shortForm = false;
        if (request.params.size() > 1)
            shortForm = request.params[1].get_str() == "1";

        // Get data
        map<string, UniValue> profiles = request.DbConnection()->WebRpcRepoInst->GetAccountProfiles(addresses, shortForm);
        for (auto& p : profiles)
            result.push_back(p.second);

        return result;
    },
        };
    }

<<<<<<< HEAD
    RPCHelpMan GetUserAddress()
    {
        return RPCHelpMan{"getuseraddress",
                "\nGet list addresses of user.\n",
                {
                    {"user_name", RPCArg::Type::STR, RPCArg::Optional::NO, ""},
                    {"count", RPCArg::Type::NUM, RPCArg::Optional::OMITTED_NAMED_ARG, ""}
                },
                {
                    // TODO (losty-fur): provide return description
                },
                RPCExamples{
                    // TODO (losty-fur): provide correct examples
                    HelpExampleCli("getpostscores", "") +
                    HelpExampleRpc("getpostscores", "")
                },
        [&](const RPCHelpMan& self, const JSONRPCRequest& request) -> UniValue
=======
    UniValue GetAccountAddress(const JSONRPCRequest& request)
>>>>>>> 98ef6a9e
    {
        RPCTypeCheck(request.params, {UniValue::VSTR});

        string userName = request.params[0].get_str();
        return request.DbConnection()->WebRpcRepoInst->GetUserAddress(userName);
    },
        };
    }

<<<<<<< HEAD
    RPCHelpMan GetAddressRegistration()
    {
        return RPCHelpMan{"getaddressregistration",
                "\nReturns array of registration dates.\n",
                {
                    {"addresses", RPCArg::Type::ARR, RPCArg::Optional::NO, "A json array of pocketcoin addresses to filter"}
                },
                RPCResult{
                    RPCResult::Type::ARR, "", "", 
                    {
                        {
                            RPCResult::Type::OBJ, "", /* optional (means array may be empty) */ true, "",
                            {
                                {RPCResult::Type::STR, "address", ""},
                                {RPCResult::Type::NUM_TIME, "date", ""},
                            }
                        }
                    },
                },
                RPCExamples{
                    // TODO (losty-fur): provide correct examples
                    HelpExampleCli("getaddressregistration", "[\"addresses\",...]") +
                    HelpExampleRpc("getaddressregistration", "[\"addresses\",...]")
                },
        [&](const RPCHelpMan& self, const JSONRPCRequest& request) -> UniValue
=======
    UniValue GetAccountRegistration(const JSONRPCRequest& request)
>>>>>>> 98ef6a9e
    {
        if (request.params.empty())
            throw JSONRPCError(RPC_INVALID_ADDRESS_OR_KEY, string("Invalid or empty arguments"));

        vector<string> addresses;
        if (!request.params[0].isNull())
        {
            RPCTypeCheckArgument(request.params[0], UniValue::VARR);
            UniValue inputs = request.params[0].get_array();
            for (unsigned int idx = 0; idx < inputs.size(); idx++)
            {
                const UniValue& input = inputs[idx];
                CTxDestination dest = DecodeDestination(input.get_str());

                if (!IsValidDestination(dest))
                    throw JSONRPCError(RPC_INVALID_ADDRESS_OR_KEY, string("Invalid Pocketcoin address: ") + input.get_str());

                if (find(addresses.begin(), addresses.end(), input.get_str()) == addresses.end())
                    addresses.push_back(input.get_str());
            }
        }

        return request.DbConnection()->WebRpcRepoInst->GetAddressesRegistrationDates(addresses);
    },
        };
    }

<<<<<<< HEAD
    RPCHelpMan GetUserState()
    {
        return RPCHelpMan{"getuserstate",
                "\nReturns account limits and rating information\n",
                {
                    {"address", RPCArg::Type::STR, RPCArg::Optional::NO, ""}
                },
                {
                    // TODO (losty-fur): provide return description
                },
                RPCExamples{
                    // TODO (losty-fur): provide correct examples
                    HelpExampleCli("getuserstate", "ad123ab123fd") +
                    HelpExampleRpc("getuserstate", "ad123ab123fd")
                },
        [&](const RPCHelpMan& self, const JSONRPCRequest& request) -> UniValue
=======
    UniValue GetAccountState(const JSONRPCRequest& request)
>>>>>>> 98ef6a9e
    {
        if (request.params.empty())
            throw JSONRPCError(RPC_INVALID_ADDRESS_OR_KEY, string("Invalid or empty Pocketcoin address"));

        RPCTypeCheckArgument(request.params[0], UniValue::VSTR);
        CTxDestination dest = DecodeDestination(request.params[0].get_str());
        if (!IsValidDestination(dest))
            throw JSONRPCError(RPC_INVALID_ADDRESS_OR_KEY, string("Invalid Pocketcoin address: ") + request.params[0].get_str());
        auto address = request.params[0].get_str();

        auto reputationConsensus = ReputationConsensusFactoryInst.Instance(::ChainActive().Height());
        auto windowDepth = reputationConsensus->GetConsensusLimit(ConsensusLimit_depth);

        // Read general account info and current state
        auto result = request.DbConnection()->WebRpcRepoInst->GetAccountState(address, ::ChainActive().Height() - windowDepth);
        if (result["address"].isNull())
            throw JSONRPCError(RPC_INVALID_ADDRESS_OR_KEY, "Pocketcoin address not found : " + address);

        // Calculate additional fields
        auto accountMode = reputationConsensus->GetAccountMode(result["reputation"].get_int(), result["balance"].get_int64());

        result.pushKV("mode", accountMode);
        result.pushKV("trial", accountMode == AccountMode_Trial);
        result.pushKV("reputation", result["reputation"].get_int() / 10.0);

        int64_t postLimit;
        int64_t videoLimit;
        int64_t complainLimit;
        int64_t commentLimit;
        int64_t scoreCommentLimit;
        int64_t scoreLimit;
        switch (accountMode)
        {
            case PocketConsensus::AccountMode_Trial:
                postLimit = reputationConsensus->GetConsensusLimit(ConsensusLimit_trial_post);
                videoLimit = reputationConsensus->GetConsensusLimit(ConsensusLimit_trial_video);
                complainLimit = reputationConsensus->GetConsensusLimit(ConsensusLimit_trial_complain);
                commentLimit = reputationConsensus->GetConsensusLimit(ConsensusLimit_trial_comment);
                scoreCommentLimit = reputationConsensus->GetConsensusLimit(ConsensusLimit_trial_comment_score);
                scoreLimit = reputationConsensus->GetConsensusLimit(ConsensusLimit_trial_score);
                break;
            case PocketConsensus::AccountMode_Full:
                postLimit = reputationConsensus->GetConsensusLimit(ConsensusLimit_full_post);
                videoLimit = reputationConsensus->GetConsensusLimit(ConsensusLimit_full_video);
                complainLimit = reputationConsensus->GetConsensusLimit(ConsensusLimit_full_complain);
                commentLimit = reputationConsensus->GetConsensusLimit(ConsensusLimit_full_comment);
                scoreCommentLimit = reputationConsensus->GetConsensusLimit(ConsensusLimit_full_comment_score);
                scoreLimit = reputationConsensus->GetConsensusLimit(ConsensusLimit_full_score);
                break;
            case PocketConsensus::AccountMode_Pro:
                postLimit = reputationConsensus->GetConsensusLimit(ConsensusLimit_full_post);
                videoLimit = reputationConsensus->GetConsensusLimit(ConsensusLimit_pro_video);
                complainLimit = reputationConsensus->GetConsensusLimit(ConsensusLimit_full_complain);
                commentLimit = reputationConsensus->GetConsensusLimit(ConsensusLimit_full_comment);
                scoreCommentLimit = reputationConsensus->GetConsensusLimit(ConsensusLimit_full_comment_score);
                scoreLimit = reputationConsensus->GetConsensusLimit(ConsensusLimit_full_score);
                break;
        }

        if (!result["post_spent"].isNull())
            result.pushKV("post_unspent", postLimit - result["post_spent"].get_int());

        if (!result["video_spent"].isNull())
            result.pushKV("video_unspent", videoLimit - result["video_spent"].get_int());

        if (!result["complain_spent"].isNull())
            result.pushKV("complain_unspent", complainLimit - result["complain_spent"].get_int());

        if (!result["comment_spent"].isNull())
            result.pushKV("comment_unspent", commentLimit - result["comment_spent"].get_int());

        if (!result["comment_score_spent"].isNull())
            result.pushKV("comment_score_unspent", scoreCommentLimit - result["comment_score_spent"].get_int());

        if (!result["score_spent"].isNull())
            result.pushKV("score_unspent", scoreLimit - result["score_spent"].get_int());

        return result;
    },
        };
    }

<<<<<<< HEAD
    RPCHelpMan GetUnspents()
=======
    UniValue GetAccountUnspents(const JSONRPCRequest& request)
>>>>>>> 98ef6a9e
    {
        return RPCHelpMan{"txunspent",
                "\nReturns array of unspent transaction outputs\n"
                "with between minconf and maxconf (inclusive) confirmations.\n"
                "Optionally filter to only include txouts paid to specified addresses.\n",
                {
                    {"addresses", RPCArg::Type::ARR, RPCArg::Optional::OMITTED_NAMED_ARG, "A json array of pocketcoin addresses to filter"},
                    {"minconf", RPCArg::Type::NUM, RPCArg::Optional::OMITTED_NAMED_ARG, "The minimum confirmations to filter (default=1)"},
                    {"maxconf", RPCArg::Type::NUM, RPCArg::Optional::OMITTED_NAMED_ARG, "The maximum confirmations to filter (default=9999999)"},

                },
                {
                    // TODO (losty-fur): provide return description
                },
                RPCExamples{
                    // TODO (losty-fur): provide correct examples
                    HelpExampleCli("txunspent", "") +
                    HelpExampleRpc("txunspent", "")
                },
        [&](const RPCHelpMan& self, const JSONRPCRequest& request) -> UniValue
    {
        // TODO (brangr): add pagination

        vector<string> destinations;
        if (request.params.size() > 0)
        {
            RPCTypeCheckArgument(request.params[0], UniValue::VARR);
            UniValue inputs = request.params[0].get_array();
            for (unsigned int idx = 0; idx < inputs.size(); idx++)
            {
                const UniValue& input = inputs[idx];
                CTxDestination dest = DecodeDestination(input.get_str());

                if (!IsValidDestination(dest))
                {
                    throw JSONRPCError(RPC_INVALID_ADDRESS_OR_KEY, string("Invalid Pocketcoin address: ") + input.get_str());
                }

                if (find(destinations.begin(), destinations.end(), input.get_str()) == destinations.end())
                {
                    destinations.push_back(input.get_str());
                }
            }
        }
        if (destinations.empty())
            throw JSONRPCError(RPC_INVALID_ADDRESS_OR_KEY, string("Invalid Pocketcoin addresses"));

        // int minConf = 1;
        // if (request.params.size() > 1) {
        //     RPCTypeCheckArgument(request.params[1], UniValue::VNUM);
        //     minConf = request.params[1].get_int();
        // }

        // int maxConf = 9999999;
        // if (request.params.size() > 2) {
        //     RPCTypeCheckArgument(request.params[2], UniValue::VNUM);
        //     maxConf = request.params[2].get_int();
        // }

        // TODO: filter by amount
        // TODO: filter by depth
        // bool include_unsafe = true;
        // if (request.params.size() > 3) {
        //     RPCTypeCheckArgument(request.params[3], UniValue::VBOOL);
        //     include_unsafe = request.params[3].get_bool();
        // }

        // CAmount nMinimumAmount = 0;
        // CAmount nMaximumAmount = MAX_MONEY;
        // CAmount nMinimumSumAmount = MAX_MONEY;
        // uint64_t nMaximumCount = UINTMAX_MAX;

        // if (request.params.size() > 4) {
        //     const UniValue& options = request.params[4].get_obj();

        //     if (options.exists("minimumAmount"))
        //         nMinimumAmount = AmountFromValue(options["minimumAmount"]);

        //     if (options.exists("maximumAmount"))
        //         nMaximumAmount = AmountFromValue(options["maximumAmount"]);

        //     if (options.exists("minimumSumAmount"))
        //         nMinimumSumAmount = AmountFromValue(options["minimumSumAmount"]);

        //     if (options.exists("maximumCount"))
        //         nMaximumCount = options["maximumCount"].get_int64();
        // }

        // Get exclude inputs already used in mempool
        vector<pair<string, uint32_t>> mempoolInputs;
        mempool.GetAllInputs(mempoolInputs);

<<<<<<< HEAD
        return request.DbConnection()->WebRpcRepoInst->GetUnspents(destinations, ::ChainActive().Height());
    },
        };
=======
        // Get unspents from DB
        return request.DbConnection()->WebRpcRepoInst->GetUnspents(destinations, chainActive.Height(), mempoolInputs);
>>>>>>> 98ef6a9e
    }

    RPCHelpMan GetAccountSetting()
    {
        return RPCHelpMan{"getaccountsetting",
                "\nReturn account settings object.\n",
                {
                    {"address", RPCArg::Type::STR, RPCArg::Optional::NO, ""}
                },
                {
                    // TODO (losty-fur): provide return description
                },
                RPCExamples{
                    // TODO (losty-fur): provide correct examples
                    HelpExampleCli("getaccountsetting", "123abacf12") +
                    HelpExampleRpc("getaccountsetting", "123abacf12")
                },
        [&](const RPCHelpMan& self, const JSONRPCRequest& request) -> UniValue
    {
        RPCTypeCheck(request.params, {UniValue::VSTR});

        string address = request.params[0].get_str();

        return request.DbConnection()->WebRpcRepoInst->GetAccountSetting(address);
    },
        };
    }

<<<<<<< HEAD
    RPCHelpMan GetUserStatistic()
    {
        return RPCHelpMan{"getuserstatistic",
                "\nGet user statistic.\n",
                {
                    {"addresses", RPCArg::Type::ARR, RPCArg::Optional::NO, "Addresses for statistic"},
                    {"height", RPCArg::Type::NUM, RPCArg::Optional::OMITTED_NAMED_ARG, "Maximum search height. Default is current chain height"},
                    {"depth", RPCArg::Type::NUM, RPCArg::Optional::OMITTED_NAMED_ARG, "Depth of statistic. Default - whole history"},
                },
                {
                    // TODO (losty-fur): provide return description
                },
                RPCExamples{
                    // TODO (losty-fur): provide correct examples
                    HelpExampleCli("getuserstatistic", "[\"addresses\", ...], height, depth") +
                    HelpExampleRpc("getuserstatistic", "[\"addresses\", ...], height, depth")
                },
        [&](const RPCHelpMan& self, const JSONRPCRequest& request) -> UniValue
=======
    UniValue GetAccountStatistic(const JSONRPCRequest& request)
>>>>>>> 98ef6a9e
    {
        std::string address;
        std::vector<std::string> addresses;
        if (request.params.size() > 0) {
            if (request.params[0].isStr()) {
                address = request.params[0].get_str();
                CTxDestination dest = DecodeDestination(address);
                if (!IsValidDestination(dest)) {
                    throw JSONRPCError(RPC_INVALID_ADDRESS_OR_KEY, std::string("Invalid Pocketnet address: ") + address);
                }
                addresses.emplace_back(address);
            } else if (request.params[0].isArray()) {
                UniValue addrs = request.params[0].get_array();
                if (addrs.size() > 10) {
                    throw JSONRPCError(RPC_INVALID_PARAMS, "Too large array");
                }
                if(addrs.size() > 0) {
                    for (unsigned int idx = 0; idx < addrs.size(); idx++) {
                        address = addrs[idx].get_str();
                        CTxDestination dest = DecodeDestination(address);
                        if (!IsValidDestination(dest)) {
                            throw JSONRPCError(RPC_INVALID_ADDRESS_OR_KEY, std::string("Invalid Pocketnet address: ") + address);
                        }
                        addresses.emplace_back(address);
                    }
                }
            }
        }

        int nHeight = ::ChainActive().Height();
        if (request.params.size() > 1) {
            if (request.params[1].isNum()) {
                if (request.params[1].get_int() > 0) {
                    nHeight = request.params[1].get_int();
                }
            }
        }

        int depth = ::ChainActive().Height();
        if (request.params.size() > 2) {
            if (request.params[2].isNum()) {
                if (request.params[2].get_int() > 0) {
                    depth = request.params[2].get_int();
                }
            }
        }

        return request.DbConnection()->WebRpcRepoInst->GetUserStatistic(addresses, nHeight, depth);
    },
        };
    }

    UniValue GetAccountSubscribes(const JSONRPCRequest& request)
    {
        if (request.fHelp)
            throw std::runtime_error(
                "GetAccountSubscribes \"address\"\n"
                "\nReturn subscribes accounts list with pagination - NOT IMPLEMENTED\n");

        RPCTypeCheck(request.params, {UniValue::VSTR});

        string address = request.params[0].get_str();

        return request.DbConnection()->WebRpcRepoInst->GetSubscribesAddresses(address);
    }

    UniValue GetAccountSubscribers(const JSONRPCRequest& request)
    {
        if (request.fHelp)
            throw std::runtime_error(
                "GetAccountSubscribers \"address\"\n"
                "\nReturn subscribers accounts list with pagination - NOT IMPLEMENTED\n");

        RPCTypeCheck(request.params, {UniValue::VSTR});

        string address = request.params[0].get_str();

        return request.DbConnection()->WebRpcRepoInst->GetSubscribersAddresses(address);
    }

    UniValue GetAccountBlockings(const JSONRPCRequest& request)
    {
        if (request.fHelp)
            throw std::runtime_error(
                "GetAccountBlockings \"address\"\n"
                "\nReturn blocked accounts list with pagination - NOT IMPLEMENTED\n");

        RPCTypeCheck(request.params, {UniValue::VSTR});

        string address = request.params[0].get_str();

        return request.DbConnection()->WebRpcRepoInst->GetBlockingToAddresses(address);
    }

}<|MERGE_RESOLUTION|>--- conflicted
+++ resolved
@@ -3,13 +3,13 @@
 // https://www.apache.org/licenses/LICENSE-2.0
 
 #include "pocketdb/web/PocketAccountRpc.h"
+#include "rpc/blockchain.h"
 #include "rpc/util.h"
 #include "validation.h"
 
 namespace PocketWeb::PocketWebRpc
 {
-<<<<<<< HEAD
-    RPCHelpMan GetAddressId()
+    RPCHelpMan GetAccountId()
     {
         return RPCHelpMan{"getaddressid",
                 "\nGet id and address.\n",
@@ -31,9 +31,6 @@
                     HelpExampleRpc("getaddressid", "\"ab1123afd1231\"")
                 },
         [&](const RPCHelpMan& self, const JSONRPCRequest& request) -> UniValue
-=======
-    UniValue GetAccountId(const JSONRPCRequest& request)
->>>>>>> 98ef6a9e
     {
         if (request.params.empty())
             throw JSONRPCError(RPC_INVALID_PARAMETER, "There is no arguments");
@@ -48,33 +45,6 @@
         };
     }
 
-<<<<<<< HEAD
-    map<string, UniValue> GetUsersProfiles(const DbConnectionRef& dbCon, vector<string> addresses, bool shortForm)
-    {
-        auto result = dbCon->WebRpcRepoInst->GetAccountProfiles(addresses, shortForm);
-
-        if (shortForm)
-            return result;
-
-        auto subscribes = dbCon->WebRpcRepoInst->GetSubscribesAddresses(addresses);
-        auto subscribers = dbCon->WebRpcRepoInst->GetSubscribersAddresses(addresses);
-        auto blocking = dbCon->WebRpcRepoInst->GetBlockingToAddresses(addresses);
-
-        for (auto& i : result)
-        {
-            if (subscribes.find(i.first) != subscribes.end())
-                i.second.pushKV("subscribes", subscribes[i.first]);
-
-            if (subscribers.find(i.first) != subscribers.end())
-                i.second.pushKV("subscribers", subscribers[i.first]);
-
-            if (blocking.find(i.first) != blocking.end())
-                i.second.pushKV("blocking", blocking[i.first]);
-        }
-
-        return result;
-    }
-
     RPCHelpMan GetAccountProfiles()
     {
         return RPCHelpMan{"getuserprofile",
@@ -95,9 +65,6 @@
                     HelpExampleRpc("getuserprofile", "123123abd123")
                 },
         [&](const RPCHelpMan& self, const JSONRPCRequest& request) -> UniValue
-=======
-    UniValue GetAccountProfiles(const JSONRPCRequest& request)
->>>>>>> 98ef6a9e
     {
         UniValue result(UniValue::VARR);
 
@@ -132,8 +99,7 @@
         };
     }
 
-<<<<<<< HEAD
-    RPCHelpMan GetUserAddress()
+    RPCHelpMan GetAccountAddress()
     {
         return RPCHelpMan{"getuseraddress",
                 "\nGet list addresses of user.\n",
@@ -146,13 +112,10 @@
                 },
                 RPCExamples{
                     // TODO (losty-fur): provide correct examples
-                    HelpExampleCli("getpostscores", "") +
-                    HelpExampleRpc("getpostscores", "")
-                },
-        [&](const RPCHelpMan& self, const JSONRPCRequest& request) -> UniValue
-=======
-    UniValue GetAccountAddress(const JSONRPCRequest& request)
->>>>>>> 98ef6a9e
+                    HelpExampleCli("getuseraddress", "") +
+                    HelpExampleRpc("getuseraddress", "")
+                },
+        [&](const RPCHelpMan& self, const JSONRPCRequest& request) -> UniValue
     {
         RPCTypeCheck(request.params, {UniValue::VSTR});
 
@@ -162,8 +125,7 @@
         };
     }
 
-<<<<<<< HEAD
-    RPCHelpMan GetAddressRegistration()
+    RPCHelpMan GetAccountRegistration()
     {
         return RPCHelpMan{"getaddressregistration",
                 "\nReturns array of registration dates.\n",
@@ -176,8 +138,10 @@
                         {
                             RPCResult::Type::OBJ, "", /* optional (means array may be empty) */ true, "",
                             {
-                                {RPCResult::Type::STR, "address", ""},
-                                {RPCResult::Type::NUM_TIME, "date", ""},
+                                {RPCResult::Type::STR, "address", "the pocketcoin address"},
+                                {RPCResult::Type::NUM_TIME, "date", "date in Unix time format"},
+                                // TODO (team): provide name for this arg
+                                {RPCResult::Type::STR, "?", "id of first transaction with this address"}
                             }
                         }
                     },
@@ -188,9 +152,6 @@
                     HelpExampleRpc("getaddressregistration", "[\"addresses\",...]")
                 },
         [&](const RPCHelpMan& self, const JSONRPCRequest& request) -> UniValue
-=======
-    UniValue GetAccountRegistration(const JSONRPCRequest& request)
->>>>>>> 98ef6a9e
     {
         if (request.params.empty())
             throw JSONRPCError(RPC_INVALID_ADDRESS_OR_KEY, string("Invalid or empty arguments"));
@@ -218,8 +179,7 @@
         };
     }
 
-<<<<<<< HEAD
-    RPCHelpMan GetUserState()
+    RPCHelpMan GetAccountState()
     {
         return RPCHelpMan{"getuserstate",
                 "\nReturns account limits and rating information\n",
@@ -235,9 +195,6 @@
                     HelpExampleRpc("getuserstate", "ad123ab123fd")
                 },
         [&](const RPCHelpMan& self, const JSONRPCRequest& request) -> UniValue
-=======
-    UniValue GetAccountState(const JSONRPCRequest& request)
->>>>>>> 98ef6a9e
     {
         if (request.params.empty())
             throw JSONRPCError(RPC_INVALID_ADDRESS_OR_KEY, string("Invalid or empty Pocketcoin address"));
@@ -320,11 +277,7 @@
         };
     }
 
-<<<<<<< HEAD
-    RPCHelpMan GetUnspents()
-=======
-    UniValue GetAccountUnspents(const JSONRPCRequest& request)
->>>>>>> 98ef6a9e
+    RPCHelpMan GetAccountUnspents()
     {
         return RPCHelpMan{"txunspent",
                 "\nReturns array of unspent transaction outputs\n"
@@ -413,18 +366,16 @@
         //         nMaximumCount = options["maximumCount"].get_int64();
         // }
 
+        const auto& node = EnsureNodeContext(request.context);
         // Get exclude inputs already used in mempool
         vector<pair<string, uint32_t>> mempoolInputs;
-        mempool.GetAllInputs(mempoolInputs);
-
-<<<<<<< HEAD
-        return request.DbConnection()->WebRpcRepoInst->GetUnspents(destinations, ::ChainActive().Height());
-    },
-        };
-=======
+        // TODO (losty-fur): possible null mempool
+        node.mempool->GetAllInputs(mempoolInputs);
+
         // Get unspents from DB
-        return request.DbConnection()->WebRpcRepoInst->GetUnspents(destinations, chainActive.Height(), mempoolInputs);
->>>>>>> 98ef6a9e
+        return request.DbConnection()->WebRpcRepoInst->GetUnspents(destinations, ::ChainActive().Height(), mempoolInputs);
+    },
+        };
     }
 
     RPCHelpMan GetAccountSetting()
@@ -453,8 +404,7 @@
         };
     }
 
-<<<<<<< HEAD
-    RPCHelpMan GetUserStatistic()
+    RPCHelpMan GetAccountStatistic()
     {
         return RPCHelpMan{"getuserstatistic",
                 "\nGet user statistic.\n",
@@ -472,9 +422,6 @@
                     HelpExampleRpc("getuserstatistic", "[\"addresses\", ...], height, depth")
                 },
         [&](const RPCHelpMan& self, const JSONRPCRequest& request) -> UniValue
-=======
-    UniValue GetAccountStatistic(const JSONRPCRequest& request)
->>>>>>> 98ef6a9e
     {
         std::string address;
         std::vector<std::string> addresses;
@@ -527,46 +474,82 @@
         };
     }
 
-    UniValue GetAccountSubscribes(const JSONRPCRequest& request)
-    {
-        if (request.fHelp)
-            throw std::runtime_error(
-                "GetAccountSubscribes \"address\"\n"
-                "\nReturn subscribes accounts list with pagination - NOT IMPLEMENTED\n");
-
+    RPCHelpMan GetAccountSubscribes()
+    {
+        return RPCHelpMan{"GetAccountSubscribes",
+                "\nReturn subscribes accounts list with pagination - NOT IMPLEMENTED\n",
+                {
+                    {"address", RPCArg::Type::STR, RPCArg::Optional::NO, ""},
+                },
+                {
+                    // TODO (losty-fur): provide return description
+                },
+                RPCExamples{
+                    // TODO (losty-fur): provide correct examples
+                    HelpExampleCli("GetAccountSubscribes", "\"address\"") +
+                    HelpExampleRpc("GetAccountSubscribes", "\"address\"")
+                },
+        [&](const RPCHelpMan& self, const JSONRPCRequest& request) -> UniValue
+    {
         RPCTypeCheck(request.params, {UniValue::VSTR});
 
         string address = request.params[0].get_str();
 
         return request.DbConnection()->WebRpcRepoInst->GetSubscribesAddresses(address);
-    }
-
-    UniValue GetAccountSubscribers(const JSONRPCRequest& request)
-    {
-        if (request.fHelp)
-            throw std::runtime_error(
-                "GetAccountSubscribers \"address\"\n"
-                "\nReturn subscribers accounts list with pagination - NOT IMPLEMENTED\n");
-
+    },
+        };
+    }
+
+    RPCHelpMan GetAccountSubscribers()
+    {
+        return RPCHelpMan{"GetAccountSubscribers",
+                "\nReturn subscribers accounts list with pagination - NOT IMPLEMENTED\n",
+                {
+                    {"address", RPCArg::Type::STR, RPCArg::Optional::NO, ""},
+                },
+                {
+                    // TODO (losty-fur): provide return description
+                },
+                RPCExamples{
+                    // TODO (losty-fur): provide correct examples
+                    HelpExampleCli("GetAccountSubscribers", "\"address\"") +
+                    HelpExampleRpc("GetAccountSubscribers", "\"address\"")
+                },
+        [&](const RPCHelpMan& self, const JSONRPCRequest& request) -> UniValue
+    {
         RPCTypeCheck(request.params, {UniValue::VSTR});
 
         string address = request.params[0].get_str();
 
         return request.DbConnection()->WebRpcRepoInst->GetSubscribersAddresses(address);
-    }
-
-    UniValue GetAccountBlockings(const JSONRPCRequest& request)
-    {
-        if (request.fHelp)
-            throw std::runtime_error(
-                "GetAccountBlockings \"address\"\n"
-                "\nReturn blocked accounts list with pagination - NOT IMPLEMENTED\n");
-
+    },
+        };
+    }
+
+    RPCHelpMan GetAccountBlockings()
+    {
+        return RPCHelpMan{"GetAccountBlockings",
+                "\nReturn blocked accounts list with pagination - NOT IMPLEMENTED\n",
+                {
+                    {"address", RPCArg::Type::STR, RPCArg::Optional::NO, ""},
+                },
+                {
+                    // TODO (losty-fur): provide return description
+                },
+                RPCExamples{
+                    // TODO (losty-fur): provide correct examples
+                    HelpExampleCli("GetAccountBlockings", "\"address\"") +
+                    HelpExampleRpc("GetAccountBlockings", "\"address\"")
+                },
+        [&](const RPCHelpMan& self, const JSONRPCRequest& request) -> UniValue
+    {
         RPCTypeCheck(request.params, {UniValue::VSTR});
 
         string address = request.params[0].get_str();
 
         return request.DbConnection()->WebRpcRepoInst->GetBlockingToAddresses(address);
+    },
+        };
     }
 
 }