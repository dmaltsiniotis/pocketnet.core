--- conflicted
+++ resolved
@@ -4,6 +4,7 @@
 
 #include <pocketdb/consensus/Base.h>
 #include "pocketdb/web/PocketContentRpc.h"
+#include "rpc/util.h"
 #include "validation.h"
 
 namespace PocketWeb::PocketWebRpc
@@ -607,54 +608,53 @@
         vector<int> contentTypes;
         ParseRequestContentTypes(request.params[1], contentTypes);
 
-<<<<<<< HEAD
-        int nHeight = ::ChainActive().Height();
-        if (request.params.size() > 2)
-        {
-            RPCTypeCheckArgument(request.params[2], UniValue::VNUM);
-            if (request.params[2].get_int() > 0)
-                nHeight = request.params[2].get_int();
-        }
-
-        int depth = ::ChainActive().Height();
-        if (request.params.size() > 3)
-=======
         return request.DbConnection()->WebRpcRepoInst->GetContentsStatistic(addresses, contentTypes);
-    }
-
-    UniValue GetRandomContents(const JSONRPCRequest& request)
-    {
-        if (request.fHelp)
->>>>>>> 98ef6a9e
-        {
-            UniValue help(UniValue::VOBJ);
-            help.pushKV("Method", "GetRandomPost");
-
-            UniValue args(UniValue::VARR);
-
-            UniValue argLang(UniValue::VOBJ);
-            argLang.pushKV("Name", "lang");
-            argLang.pushKV("Type", "String");
-            argLang.pushKV("Default", "en");
-            args.push_back(argLang);
-
-            help.pushKV("Arguments", args);
-
-            UniValue examples(UniValue::VARR);
-            help.pushKV("Examples", examples);
-        }
-
-<<<<<<< HEAD
-        return request.DbConnection()->WebRpcRepoInst->GetContentsStatistic(addresses, contentTypes, nHeight, depth);
-    },
-        };
-=======
+    },
+        };
+    }
+
+    RPCHelpMan GetRandomContents()
+    {
+        return RPCHelpMan{"GetRandomPost",
+                "\nGet contents statistic.\n",
+                {
+                    // TODO (losty-fur): provide args description
+                },
+                {
+                    // TODO (losty-fur): provide return description
+                },
+                RPCExamples{
+                    // TODO (losty-fur)
+                    HelpExampleCli("GetRandomPost", "") +
+                    HelpExampleRpc("GetRandomPost", "")
+                },
+        [&](const RPCHelpMan& self, const JSONRPCRequest& request) -> UniValue
+    {   
+        // if (request.fHelp)
+        // {
+        //     UniValue help(UniValue::VOBJ);
+        //     help.pushKV("Method", "GetRandomPost");
+
+        //     UniValue args(UniValue::VARR);
+
+        //     UniValue argLang(UniValue::VOBJ);
+        //     argLang.pushKV("Name", "lang");
+        //     argLang.pushKV("Type", "String");
+        //     argLang.pushKV("Default", "en");
+        //     args.push_back(argLang);
+
+        //     help.pushKV("Arguments", args);
+
+        //     UniValue examples(UniValue::VARR);
+        //     help.pushKV("Examples", examples);
+        // }
+
         string lang = "en";
         if (request.params[0].isStr())
             lang = request.params[0].get_str();
 
         const int count = 1;
-        const int height = chainActive.Height() - 150000;
+        const int height = ::ChainActive().Height() - 150000;
 
         auto ids = request.DbConnection()->WebRpcRepoInst->GetRandomContentIds(lang, count, height);
         auto content = request.DbConnection()->WebRpcRepoInst->GetContentsData(ids, "");
@@ -663,6 +663,7 @@
         result.push_backV(content);
 
         return result;
->>>>>>> 98ef6a9e
+    },
+        };
     }
 }