--- conflicted
+++ resolved
@@ -772,29 +772,81 @@
                     count = 10;
             }
 
-<<<<<<< HEAD
             string lang = "";
             if (request.params.size() > 4 && request.params[4].isStr())
                 lang = request.params[4].get_str();
-=======
-    UniValue GetMostCommentedFeed(const JSONRPCRequest& request)
-    {
-        if (request.fHelp)
-            throw runtime_error(
-                "GetMostCommentedFeed\n"
-                "topHeight           (int) - ???\n"
-                "topContentHash      (string, optional) - ???\n"
-                "countOut            (int, optional) - ???\n"
-                "lang                (string, optional) - ???\n"
-                "tags                (vector<string>, optional) - ???\n"
-                "contentTypes        (vector<int>, optional) - ???\n"
-                "txIdsExcluded       (vector<string>, optional) - ???\n"
-                "adrsExcluded        (vector<string>, optional) - ???\n"
-                "tagsExcluded        (vector<string>, optional) - ???\n"
-                "address             (string, optional) - ???\n"
-                "depth               (int, optional) - ???\n"
-            );
-
+
+            vector<string> tags;
+            if (request.params.size() > 5)
+                ParseRequestTags(request.params[5], tags);
+
+            // content types
+            vector<int> contentTypes;
+            ParseRequestContentTypes(request.params[6], contentTypes);
+
+            int64_t topContentId = 0;
+            if (!topContentHash.empty())
+            {
+                auto ids = request.DbConnection()->WebRpcRepoInst->GetContentIds({ topContentHash });
+                if (!ids.empty())
+                    topContentId = ids[0];
+            }
+
+            if (addressTo == "1")
+                return request.DbConnection()->WebRpcRepoInst->GetSubscribesFeedOld(addressFrom, topContentId, count, lang, tags, contentTypes);
+
+            return request.DbConnection()->WebRpcRepoInst->GetProfileFeedOld(addressFrom, addressTo, topContentId, count, lang, tags, contentTypes);
+        }};
+    }
+
+    RPCHelpMan GetMostCommentedFeed()
+    {
+    return RPCHelpMan{"GetMostCommentedFeed",
+            // TODO (team): provide description
+            "",
+            {
+                {"topHeight",      RPCArg::Type::NUM, RPCArg::Optional::NO, "???"},
+                {"topContentHash", RPCArg::Type::STR, RPCArg::Optional::OMITTED_NAMED_ARG, "???"},
+                {"countOut",       RPCArg::Type::NUM, RPCArg::Optional::OMITTED_NAMED_ARG, "???"},
+                {"lang",           RPCArg::Type::STR, RPCArg::Optional::OMITTED_NAMED_ARG, "???"},
+                {"tags",           RPCArg::Type::ARR, RPCArg::Optional::OMITTED_NAMED_ARG, "???",
+                    {
+                        {"tag", RPCArg::Type::STR, RPCArg::Optional::OMITTED, "???"}
+                    }
+                },
+                {"contentTypes", RPCArg::Type::ARR, RPCArg::Optional::OMITTED_NAMED_ARG, "???",
+                    {
+                        {"contentType", RPCArg::Type::NUM, RPCArg::Optional::OMITTED, "???"}
+                    }
+                },
+                {"txIdsExcluded", RPCArg::Type::ARR, RPCArg::Optional::OMITTED_NAMED_ARG, "???",
+                    {
+                        {"txIdExcluded", RPCArg::Type::STR, RPCArg::Optional::OMITTED, "???"}
+                    }
+                },
+                {"adrsExcluded", RPCArg::Type::ARR, RPCArg::Optional::OMITTED_NAMED_ARG, "???",
+                    {
+                        {"adrExcluded", RPCArg::Type::STR, RPCArg::Optional::OMITTED, "???"}
+                    }
+                },
+                {"tagsExcluded", RPCArg::Type::ARR, RPCArg::Optional::OMITTED_NAMED_ARG, "???",
+                    {
+                        {"tagExcluded", RPCArg::Type::STR, RPCArg::Optional::OMITTED, "???"}
+                    }
+                },
+                {"address", RPCArg::Type::STR, RPCArg::Optional::OMITTED_NAMED_ARG, "???"},
+                {"depth",   RPCArg::Type::NUM, RPCArg::Optional::OMITTED_NAMED_ARG, "???"},
+
+            },
+            {
+                // Returns
+            },
+            RPCExamples{
+                // Examples (HelpExampleCli() and HelpExampleRpc())
+                ""
+            },
+    [&](const RPCHelpMan& self, const JSONRPCRequest& request) -> UniValue
+    {
         int topHeight;
         string topContentHash;
         int countOut;
@@ -823,7 +875,7 @@
         //         topContentId = ids[0];
         // }
 
-        auto reputationConsensus = ReputationConsensusFactoryInst.Instance(chainActive.Height());
+        auto reputationConsensus = ReputationConsensusFactoryInst.Instance(ChainActive().Height());
         auto badReputationLimit = reputationConsensus->GetConsensusLimit(ConsensusLimit_bad_reputation);
 
         UniValue result(UniValue::VOBJ);
@@ -835,48 +887,8 @@
         result.pushKV("height", topHeight);
         result.pushKV("contents", content);
         return result;
-    }
-
-    UniValue GetSubscribesFeed(const JSONRPCRequest& request)
-    {
-        if (request.fHelp)
-            throw runtime_error(
-                "GetSubscribesFeed\n"
-                "topHeight           (int) - ???\n"
-                "topContentHash      (string, optional) - ???\n"
-                "countOut            (int, optional) - ???\n"
-                "lang                (string, optional) - ???\n"
-                "tags                (vector<string>, optional) - ???\n"
-                "contentTypes        (vector<int>, optional) - ???\n"
-                "txIdsExcluded       (vector<string>, optional) - ???\n"
-                "adrsExcluded        (vector<string>, optional) - ???\n"
-                "tagsExcluded        (vector<string>, optional) - ???\n"
-                "address             (string, optional) - ???\n"
-                "address_feed        (string) - ???\n"
-            );
->>>>>>> 5b40152e
-
-            vector<string> tags;
-            if (request.params.size() > 5)
-                ParseRequestTags(request.params[5], tags);
-
-            // content types
-            vector<int> contentTypes;
-            ParseRequestContentTypes(request.params[6], contentTypes);
-
-            int64_t topContentId = 0;
-            if (!topContentHash.empty())
-            {
-                auto ids = request.DbConnection()->WebRpcRepoInst->GetContentIds({ topContentHash });
-                if (!ids.empty())
-                    topContentId = ids[0];
-            }
-
-            if (addressTo == "1")
-                return request.DbConnection()->WebRpcRepoInst->GetSubscribesFeedOld(addressFrom, topContentId, count, lang, tags, contentTypes);
-
-            return request.DbConnection()->WebRpcRepoInst->GetProfileFeedOld(addressFrom, addressTo, topContentId, count, lang, tags, contentTypes);
-        }};
+    },
+        };
     }
 
     RPCHelpMan GetContentsStatistic()
