// Copyright (c) 2018-2022 The Pocketnet developers
// Distributed under the Apache 2.0 software license, see the accompanying
// https://www.apache.org/licenses/LICENSE-2.0

#include <pocketdb/consensus/Base.h>
#include "pocketdb/web/PocketContentRpc.h"
#include "rpc/util.h"
#include "validation.h"

namespace PocketWeb::PocketWebRpc
{
    void ParseFeedRequest(const JSONRPCRequest& request, int& topHeight, string& topContentHash, int& countOut, string& lang, vector<string>& tags,
        vector<int>& contentTypes, vector<string>& txIdsExcluded, vector<string>& adrsExcluded, vector<string>& tagsExcluded, string& address, string& address_feed)
    {
        topHeight = ::ChainActive().Height();
        if (request.params.size() > 0 && request.params[0].isNum() && request.params[0].get_int() > 0)
            topHeight = request.params[0].get_int();

        if (request.params.size() > 1 && request.params[1].isStr())
            topContentHash = request.params[1].get_str();

        countOut = 10;
        if (request.params.size() > 2 && request.params[2].isNum())
        {
            countOut = request.params[2].get_int();
            if (countOut > 10)
                countOut = 10;
        }

        lang = "en";
        if (request.params.size() > 3 && request.params[3].isStr())
            lang = request.params[3].get_str();

        // tags
        if (request.params.size() > 4)
            ParseRequestTags(request.params[4], tags);

        // content types
        ParseRequestContentTypes(request.params[5], contentTypes);

        // exclude ids
        if (request.params.size() > 6)
        {
            if (request.params[6].isStr())
            {
                txIdsExcluded.push_back(request.params[6].get_str());
            }
            else if (request.params[6].isArray())
            {
                UniValue txids = request.params[6].get_array();
                for (unsigned int idx = 0; idx < txids.size(); idx++)
                {
                    string txidEx = boost::trim_copy(txids[idx].get_str());
                    if (!txidEx.empty())
                        txIdsExcluded.push_back(txidEx);

                    if (txIdsExcluded.size() > 100)
                        break;
                }
            }
        }

        // exclude addresses
        if (request.params.size() > 7)
        {
            if (request.params[7].isStr())
            {
                adrsExcluded.push_back(request.params[7].get_str());
            }
            else if (request.params[7].isArray())
            {
                UniValue adrs = request.params[7].get_array();
                for (unsigned int idx = 0; idx < adrs.size(); idx++)
                {
                    string adrEx = boost::trim_copy(adrs[idx].get_str());
                    if (!adrEx.empty())
                        adrsExcluded.push_back(adrEx);

                    if (adrsExcluded.size() > 100)
                        break;
                }
            }
        }

        // exclude tags
        if (request.params.size() > 8)
            ParseRequestTags(request.params[8], tagsExcluded);

        // address for person output
        if (request.params.size() > 9)
        {
            RPCTypeCheckArgument(request.params[9], UniValue::VSTR);
            address = request.params[9].get_str();
            if (!address.empty())
            {
                CTxDestination dest = DecodeDestination(address);

                if (!IsValidDestination(dest))
                    throw JSONRPCError(RPC_INVALID_ADDRESS_OR_KEY, string("Invalid Pocketcoin address: ") + address);
            }
        }

        // feed's address
        if (request.params.size() > 10)
        {
            RPCTypeCheckArgument(request.params[10], UniValue::VSTR);
            address_feed = request.params[10].get_str();
            if (!address_feed.empty())
            {
                CTxDestination dest = DecodeDestination(address_feed);

                if (!IsValidDestination(dest))
                    throw JSONRPCError(RPC_INVALID_ADDRESS_OR_KEY, string("Invalid Pocketcoin address: ") + address_feed);
            }
        }
    }

    void ParseFeedRequest(const JSONRPCRequest& request, int& topHeight, string& topContentHash, int& countOut, string& lang, vector<string>& tags,
        vector<int>& contentTypes, vector<string>& txIdsExcluded, vector<string>& adrsExcluded, vector<string>& tagsExcluded, string& address)
    {
        string skipString;
        ParseFeedRequest(request, topHeight, topContentHash, countOut, lang, tags, contentTypes, txIdsExcluded, adrsExcluded, tagsExcluded, address, skipString);
    }

    static UniValue _getsubscribersfeed(const JSONRPCRequest& request)
    {
        int topHeight;
        string topContentHash;
        int countOut;
        string lang;
        vector<string> tags;
        vector<int> contentTypes;
        vector<string> txIdsExcluded;
        vector<string> adrsExcluded;
        vector<string> tagsExcluded;
        string address;
        string address_feed;
        ParseFeedRequest(request, topHeight, topContentHash, countOut, lang, tags, contentTypes, txIdsExcluded,
            adrsExcluded, tagsExcluded, address, address_feed);

        if (address_feed.empty())
            throw JSONRPCError(RPC_INVALID_REQUEST, string("No profile address"));

        int64_t topContentId = 0;
        if (!topContentHash.empty())
        {
            auto ids = request.DbConnection()->WebRpcRepoInst->GetContentIds({topContentHash});
            if (!ids.empty())
                topContentId = ids[0];
        }

        UniValue result(UniValue::VOBJ);
        UniValue content = request.DbConnection()->WebRpcRepoInst->GetSubscribesFeed(
            address_feed, countOut, topContentId, topHeight, lang, tags, contentTypes,
            txIdsExcluded, adrsExcluded, tagsExcluded, address);

        result.pushKV("height", topHeight);
        result.pushKV("contents", content);
        return result;
    }

    static UniValue _getprofilefeed(const JSONRPCRequest& request)
    {
        if (request.fHelp)
            throw runtime_error(
                "GetProfileFeed\n"
                "topHeight           (int) - ???\n"
                "topContentHash      (string, optional) - ???\n"
                "countOut            (int, optional) - ???\n"
                "lang                (string, optional) - ???\n"
                "tags                (vector<string>, optional) - ???\n"
                "contentTypes        (vector<int>, optional) - ???\n"
                "txIdsExcluded       (vector<string>, optional) - ???\n"
                "adrsExcluded        (vector<string>, optional) - ???\n"
                "tagsExcluded        (vector<string>, optional) - ???\n"
                "address             (string, optional) - ???\n"
                "address_feed        (string) - ???\n"
            ); // TODO 
        string addressFrom;
        if (request.params.size() > 0 && request.params[0].isStr())
            addressFrom = request.params[0].get_str();
            
        string addressTo;
        if (request.params.size() > 1 && request.params[1].isStr())
            addressTo = request.params[1].get_str();

        int topHeight;
        string topContentHash;
        int countOut;
        string lang;
        vector<string> tags;
        vector<int> contentTypes;
        vector<string> txIdsExcluded;
        vector<string> adrsExcluded;
        vector<string> tagsExcluded;
        string address;
        string address_feed;
        ParseFeedRequest(request, topHeight, topContentHash, countOut, lang, tags, contentTypes, txIdsExcluded,
            adrsExcluded, tagsExcluded, address, address_feed);

        if (address_feed.empty())
            throw JSONRPCError(RPC_INVALID_REQUEST, string("No profile address"));

        int64_t topContentId = 0;
        if (!topContentHash.empty())
        {
            auto ids = request.DbConnection()->WebRpcRepoInst->GetContentIds({topContentHash});
            if (!ids.empty())
                topContentId = ids[0];
        }

        UniValue result(UniValue::VOBJ);
        UniValue content = request.DbConnection()->WebRpcRepoInst->GetProfileFeed(
            address_feed, countOut, topContentId, topHeight, lang, tags, contentTypes,
            txIdsExcluded, adrsExcluded, tagsExcluded, address);

        result.pushKV("height", topHeight);
        result.pushKV("contents", content);
        return result;
    }

    RPCHelpMan GetContent()
    {
        return RPCHelpMan{"getcontent",
                "\nReturns contents for list of ids\n",
                {
                    {"ids", RPCArg::Type::ARR, RPCArg::Optional::NO, "",
                        {
                            {"id", RPCArg::Type::STR, RPCArg::Optional::NO, ""}   
                        }
                    }
                },
                {
                    // TODO (losty-rpc): provide return description
                },
                RPCExamples{
                    HelpExampleCli("getcontent", "ids[]") +
                    HelpExampleRpc("getcontent", "ids[]")
                },
        [&](const RPCHelpMan& self, const JSONRPCRequest& request) -> UniValue
    {
        vector<string> hashes;
        if (request.params.size() > 0)
        {
            if (request.params[0].isStr())
            {
                hashes.push_back(request.params[0].get_str());
            }
            else if (request.params[0].isArray())
            {
                UniValue txids = request.params[0].get_array();
                for (unsigned int idx = 0; idx < txids.size(); idx++)
                {
                    string txidEx = boost::trim_copy(txids[idx].get_str());
                    if (!txidEx.empty())
                        hashes.push_back(txidEx);

                    if (hashes.size() > 100)
                        break;
                }
            }
        }

        string address;
        if (request.params.size() > 1 && request.params[1].isStr())
            address = request.params[1].get_str();

        auto ids = request.DbConnection()->WebRpcRepoInst->GetContentIds(hashes);
        auto content = request.DbConnection()->WebRpcRepoInst->GetContentsData(ids, address);

        UniValue result(UniValue::VARR);
        result.push_backV(content);
        return result;
    },
        };
    }

    RPCHelpMan GetContents()
    {
        return RPCHelpMan{"getcontents",
                "\nReturns contents for address.\n",
                {
                    {"address", RPCArg::Type::STR, RPCArg::Optional::NO, "A pocketcoin addresses to filter"}
                },
                {
                    // TODO (losty-rpc): provide return description
                    // {RPCResult::Type::ARR, "", "", {}}
                },
                RPCExamples{
                    HelpExampleCli("getcontents", "a123bda213") +
                    HelpExampleRpc("getcontents", "a123bda213")
                },
        [&](const RPCHelpMan& self, const JSONRPCRequest& request) -> UniValue
    {
        string address;
        if (request.params[0].isStr())
            address = request.params[0].get_str();

        // TODO (brangr, team): add pagination

        return request.DbConnection()->WebRpcRepoInst->GetContentsForAddress(address);
    },
        };
    }

    RPCHelpMan GetProfileFeed()
    {
        return RPCHelpMan{"getprofilefeed",
                "\nReturns contents for list of ids\n", // TODO (team): description, args and examples really need to be fixed
                {
                    {"count", RPCArg::Type::NUM, RPCArg::Optional::OMITTED_NAMED_ARG, ""}
                },
                {
                    // TODO (losty-rpc): provide return description
                },
                RPCExamples{
                    HelpExampleCli("getprofilefeed", "") +
                    HelpExampleRpc("getprofilefeed", "")
                },
        [&](const RPCHelpMan& self, const JSONRPCRequest& request) -> UniValue
    {
        return _getprofilefeed(request);
    },
        };
    }

    RPCHelpMan GetHotPosts()
    {
        return RPCHelpMan{"GetHotPosts",
                // TODO (team): provide description, args and examples
                "",
                {},
                {
                    // TODO (losty-rpc): provide return description
                },
                RPCExamples{
                    ""
                },
        [&](const RPCHelpMan& self, const JSONRPCRequest& request) -> UniValue
    {
        int count = 30;
        if (request.params.size() > 0)
        {
            if (request.params[0].isNum())
                count = request.params[0].get_int();
            else if (request.params[0].isStr())
                // TODO (losty-fur): do not ignore result
                bool res = ParseInt32(request.params[0].get_str(), &count);
        }

        // Depth in blocks (default about 3 days)
        int dayInBlocks = 24 * 60;
        int depthBlocks = 3 * dayInBlocks;
        if (request.params.size() > 1)
        {
            if (request.params[1].isNum())
                depthBlocks = request.params[1].get_int();
            else if (request.params[1].isStr())
                // TODO (losty-fur): do not ignore result
                bool res = ParseInt32(request.params[1].get_str(), &depthBlocks);

            // for old version electron
            if (depthBlocks == 259200)
                depthBlocks = 3 * dayInBlocks;

            // Max 3 months
            depthBlocks = min(depthBlocks, 90 * dayInBlocks);
        }

        int nHeightOffset = ::ChainActive().Height();
        int nOffset = 0;
        if (request.params.size() > 2)
        {
            if (request.params[2].isNum())
            {
                if (request.params[2].get_int() > 0)
                    nOffset = request.params[2].get_int();
            }
            else if (request.params[2].isStr())
            {
                // TODO (losty-fur): do not ignore result
                bool res = ParseInt32(request.params[2].get_str(), &nOffset);
            }
            nHeightOffset -= nOffset;
        }

        string lang = "";
        if (request.params.size() > 3)
            lang = request.params[3].get_str();

        vector<int> contentTypes;
        ParseRequestContentTypes(request.params[4], contentTypes);

        string address = "";
        if (request.params.size() > 5)
            address = request.params[5].get_str();

        auto reputationConsensus = ReputationConsensusFactoryInst.Instance(ChainActive().Height());
        auto badReputationLimit = reputationConsensus->GetConsensusLimit(ConsensusLimit_bad_reputation);

        return request.DbConnection()->WebRpcRepoInst->GetHotPosts(count, depthBlocks, nHeightOffset, lang,
            contentTypes, address, badReputationLimit);
    },
        };
    }

    RPCHelpMan GetHistoricalFeed()
    {
        return RPCHelpMan{"GetHistoricalFeed",
                // TODO (team): provide description
                "",
                {
                    {"topHeight", RPCArg::Type::NUM, RPCArg::Optional::NO, ""},
                    {"topContentHash", RPCArg::Type::STR, RPCArg::Optional::OMITTED_NAMED_ARG, ""},
                    {"countOut", RPCArg::Type::NUM, RPCArg::Optional::OMITTED_NAMED_ARG, ""},
                    {"lang", RPCArg::Type::STR, RPCArg::Optional::OMITTED_NAMED_ARG, ""},
                    {"tags", RPCArg::Type::ARR, RPCArg::Optional::OMITTED_NAMED_ARG, "",
                        {
                            {"tag", RPCArg::Type::STR, RPCArg::Optional::NO, ""}   
                        }
                    },
                    {"contentTypes", RPCArg::Type::ARR, RPCArg::Optional::OMITTED_NAMED_ARG, "",
                        {
                            {"contentType", RPCArg::Type::STR, RPCArg::Optional::NO, ""}   
                        }
                    },
                    {"txIdsExcluded", RPCArg::Type::ARR, RPCArg::Optional::OMITTED_NAMED_ARG, "",
                        {
                            {"txIdExcluded", RPCArg::Type::STR, RPCArg::Optional::NO, ""}   
                        }
                    },
                    {"adrsExcluded", RPCArg::Type::ARR, RPCArg::Optional::OMITTED_NAMED_ARG, "",
                        {
                            {"adrExcluded", RPCArg::Type::STR, RPCArg::Optional::NO, ""}   
                        }
                    },
                    {"tagsExcluded", RPCArg::Type::ARR, RPCArg::Optional::OMITTED_NAMED_ARG, "",
                        {
                            {"tagExcluded", RPCArg::Type::STR, RPCArg::Optional::NO, ""}   
                        }
                    },
                    {"address", RPCArg::Type::STR, RPCArg::Optional::OMITTED_NAMED_ARG, ""},
                },
                {
                    // TODO (losty-rpc): provide return description
                },
                RPCExamples{
                    // TODO (losty-rpc): more examples
                    HelpExampleCli("GetHistoricalFeed", "123123123123") +
                    HelpExampleRpc("GetHistoricalFeed", "123123123123")
                },
        [&](const RPCHelpMan& self, const JSONRPCRequest& request) -> UniValue
    {
        int topHeight;
        string topContentHash;
        int countOut;
        string lang;
        vector<string> tags;
        vector<int> contentTypes;
        vector<string> txIdsExcluded;
        vector<string> adrsExcluded;
        vector<string> tagsExcluded;
        string address;
        ParseFeedRequest(request, topHeight, topContentHash, countOut, lang, tags, contentTypes, txIdsExcluded,
            adrsExcluded, tagsExcluded, address);

        int64_t topContentId = 0;
        if (!topContentHash.empty())
        {
            auto ids = request.DbConnection()->WebRpcRepoInst->GetContentIds({topContentHash});
            if (!ids.empty())
                topContentId = ids[0];
        }

        auto reputationConsensus = ReputationConsensusFactoryInst.Instance(ChainActive().Height());
        auto badReputationLimit = reputationConsensus->GetConsensusLimit(ConsensusLimit_bad_reputation);

        UniValue result(UniValue::VOBJ);
        UniValue content = request.DbConnection()->WebRpcRepoInst->GetHistoricalFeed(
            countOut, topContentId, topHeight, lang, tags, contentTypes,
            txIdsExcluded, adrsExcluded, tagsExcluded,
            address, badReputationLimit);

        result.pushKV("height", topHeight);
        result.pushKV("contents", content);
        return result;
    },
        };
    }

    RPCHelpMan GetHierarchicalFeed()
    {
        return RPCHelpMan{"GetHierarchicalFeed",
                // TODO (team): provide description
                "",
                {
                    {"topHeight", RPCArg::Type::NUM, RPCArg::Optional::NO, ""},
                    {"topContentHash", RPCArg::Type::STR, RPCArg::Optional::OMITTED_NAMED_ARG, ""},
                    {"countOut", RPCArg::Type::NUM, RPCArg::Optional::OMITTED_NAMED_ARG, ""},
                    {"lang", RPCArg::Type::STR, RPCArg::Optional::OMITTED_NAMED_ARG, ""},
                    {"tags", RPCArg::Type::ARR, RPCArg::Optional::OMITTED_NAMED_ARG, "",
                        {
                            {"tag", RPCArg::Type::STR, RPCArg::Optional::NO, ""}   
                        }
                    },
                    {"contentTypes", RPCArg::Type::ARR, RPCArg::Optional::OMITTED_NAMED_ARG, "",
                        {
                            {"contentType", RPCArg::Type::STR, RPCArg::Optional::NO, ""}   
                        }
                    },
                    {"txIdsExcluded", RPCArg::Type::ARR, RPCArg::Optional::OMITTED_NAMED_ARG, "",
                        {
                            {"txIdExcluded", RPCArg::Type::STR, RPCArg::Optional::NO, ""}   
                        }
                    },
                    {"adrsExcluded", RPCArg::Type::ARR, RPCArg::Optional::OMITTED_NAMED_ARG, "",
                        {
                            {"adrExcluded", RPCArg::Type::STR, RPCArg::Optional::NO, ""}   
                        }
                    },
                    {"tagsExcluded", RPCArg::Type::ARR, RPCArg::Optional::OMITTED_NAMED_ARG, "",
                        {
                            {"tagExcluded", RPCArg::Type::STR, RPCArg::Optional::NO, ""}   
                        }
                    },
                    {"address", RPCArg::Type::STR, RPCArg::Optional::OMITTED_NAMED_ARG, ""},
                },
                {
                    // TODO (losty-rpc): provide return description
                },
                RPCExamples{
                    // TODO (losty-rpc): more examples
                    HelpExampleCli("GetHierarchicalFeed", "1231231414") +
                    HelpExampleRpc("GetHierarchicalFeed", "1231231414")
                },
        [&](const RPCHelpMan& self, const JSONRPCRequest& request) -> UniValue
    {
        int topHeight;
        string topContentHash;
        int countOut;
        string lang;
        vector<string> tags;
        vector<int> contentTypes;
        vector<string> txIdsExcluded;
        vector<string> adrsExcluded;
        vector<string> tagsExcluded;
        string address;
        ParseFeedRequest(request, topHeight, topContentHash, countOut, lang, tags, contentTypes, txIdsExcluded,
            adrsExcluded, tagsExcluded, address);

        int64_t topContentId = 0;
        if (!topContentHash.empty())
        {
            auto ids = request.DbConnection()->WebRpcRepoInst->GetContentIds({topContentHash});
            if (!ids.empty())
                topContentId = ids[0];
        }

        auto reputationConsensus = ReputationConsensusFactoryInst.Instance(ChainActive().Height());
        auto badReputationLimit = reputationConsensus->GetConsensusLimit(ConsensusLimit_bad_reputation);

        UniValue result(UniValue::VOBJ);
        UniValue content = request.DbConnection()->WebRpcRepoInst->GetHierarchicalFeed(
            countOut, topContentId, topHeight, lang, tags, contentTypes,
            txIdsExcluded, adrsExcluded, tagsExcluded,
            address, badReputationLimit);

        result.pushKV("height", topHeight);
        result.pushKV("contents", content);
        return result;
    },
        };
    }

    RPCHelpMan GetSubscribesFeed()
    {
        return RPCHelpMan{"getsubscribesfeed",
                "\nReturns contents from subscribers\n",
                {
                    // TODO (team): provide arguments description
                },
                {
                    // TODO (losty-rpc): provide return description
                },
                RPCExamples{
                    HelpExampleCli("getsubscribesfeed", "") +
                    HelpExampleRpc("getsubscribesfeed", "")
                },
        [&](const RPCHelpMan& self, const JSONRPCRequest& request) -> UniValue
    {
        return _getsubscribersfeed(request);
    },
        };
    }

    RPCHelpMan GetBoostFeed()
    {
        return RPCHelpMan{"GetHierarchicalFeed",
                "\n\n", // TODO (losty-rpc): description
                {
                    // TODO (team): provide arguments description
                },
                {
                    // TODO (losty-rpc): provide return description
                },
                RPCExamples{
                    HelpExampleCli("getsubscribesfeed", "") +
                    HelpExampleRpc("getsubscribesfeed", "")
                },
        [&](const RPCHelpMan& self, const JSONRPCRequest& request) -> UniValue
    {
        // if (request.fHelp)
        //     throw runtime_error(
        //         "GetHierarchicalFeed\n"
        //         "topHeight           (int) - ???\n"
        //         "topContentHash      (string, not supported) - ???\n"
        //         "countOut            (int, not supported) - ???\n"
        //         "lang                (string, optional) - ???\n"
        //         "tags                (vector<string>, optional) - ???\n"
        //         "contentTypes        (vector<int>, optional) - ???\n"
        //         "txIdsExcluded       (vector<string>, optional) - ???\n"
        //         "adrsExcluded        (vector<string>, optional) - ???\n"
        //         "tagsExcluded        (vector<string>, optional) - ???\n"
        //     );

        int topHeight;
        string lang;
        vector<string> tags;
        vector<int> contentTypes;
        vector<string> txIdsExcluded;
        vector<string> adrsExcluded;
        vector<string> tagsExcluded;

        string skipString = "";
        int skipInt =  0;
        ParseFeedRequest(request, topHeight, skipString, skipInt, lang, tags, contentTypes, txIdsExcluded,
            adrsExcluded, tagsExcluded, skipString);

        auto reputationConsensus = ReputationConsensusFactoryInst.Instance(ChainActive().Height());
        auto badReputationLimit = reputationConsensus->GetConsensusLimit(ConsensusLimit_bad_reputation);

        UniValue result(UniValue::VOBJ);
        UniValue boosts = request.DbConnection()->WebRpcRepoInst->GetBoostFeed(
            topHeight, lang, tags, contentTypes,
            txIdsExcluded, adrsExcluded, tagsExcluded,
            badReputationLimit);

        result.pushKV("height", topHeight);
        result.pushKV("boosts", boosts);
        return result;
    },
        };
    }

    RPCHelpMan FeedSelector()
    {
<<<<<<< HEAD
        return RPCHelpMan{"getrawtransactionwithmessage",
                // TODO (team): provide description
                "",
                {
                    // Args
                },
                {
                    // Returns
                },
                RPCExamples{
                    // Examples (HelpExampleCli() and HelpExampleRpc())
                    ""
                },
        [&](const RPCHelpMan& self, const JSONRPCRequest& request) -> UniValue
    {
        if (request.params.size() > 1 && request.params[1].isStr() && request.params[1].get_str() == "1")
            return _getsubscribersfeed(request);

        return _getprofilefeed(request);
    },
        };
=======
        if (request.fHelp)
            throw runtime_error(
                "GetSubscribesFeed\n"
                "topHeight           (int) - ???\n"
                "topContentHash      (string, optional) - ???\n"
                "countOut            (int, optional) - ???\n"
                "lang                (string, optional) - ???\n"
                "tags                (vector<string>, optional) - ???\n"
                "contentTypes        (vector<int>, optional) - ???\n"
                "txIdsExcluded       (vector<string>, optional) - ???\n"
                "adrsExcluded        (vector<string>, optional) - ???\n"
                "tagsExcluded        (vector<string>, optional) - ???\n"
                "address             (string, optional) - ???\n"
                "address_feed        (string) - ???\n"
            );

        int topHeight;
        string topContentHash;
        int countOut;
        string lang;
        vector<string> tags;
        vector<int> contentTypes;
        vector<string> txIdsExcluded;
        vector<string> adrsExcluded;
        vector<string> tagsExcluded;
        string address;
        string address_feed;
        ParseFeedRequest(request, topHeight, topContentHash, countOut, lang, tags, contentTypes, txIdsExcluded,
            adrsExcluded, tagsExcluded, address, address_feed);

        if (address_feed.empty())
            throw JSONRPCError(RPC_INVALID_REQUEST, string("No profile address"));

        int64_t topContentId = 0;
        if (!topContentHash.empty())
        {
            auto ids = request.DbConnection()->WebRpcRepoInst->GetContentIds({topContentHash});
            if (!ids.empty())
                topContentId = ids[0];
        }

        UniValue result(UniValue::VOBJ);
        UniValue content = request.DbConnection()->WebRpcRepoInst->GetSubscribesFeed(
            address_feed, countOut, topContentId, topHeight, lang, tags, contentTypes,
            txIdsExcluded, adrsExcluded, tagsExcluded, address);

        result.pushKV("height", topHeight);
        result.pushKV("contents", content);
        return result;
    }

    // TODO (o1q): Remove this method when the client gui switches to new methods
    UniValue FeedSelector(const JSONRPCRequest& request)
    {
        if (request.fHelp)
        {
            throw runtime_error(
                "feedselector\n"
                "\nOld method. Will be removed in future");
        }

        string addressFrom;
        if (request.params.size() > 0 && request.params[0].isStr())
            addressFrom = request.params[0].get_str();

        string addressTo = "";
        if (request.params.size() > 1 && request.params[1].isStr())
            addressTo = request.params[1].get_str();

        string topContentHash;
        if (request.params.size() > 2 && request.params[2].isStr())
            topContentHash = request.params[2].get_str();

        int count = 10;
        if (request.params.size() > 3 && request.params[3].isNum())
        {
            count = request.params[3].get_int();
            if (count > 10)
                count = 10;
        }

        string lang = "";
        if (request.params.size() > 4 && request.params[4].isStr())
            lang = request.params[4].get_str();

        vector<string> tags;
        if (request.params.size() > 5)
            ParseRequestTags(request.params[5], tags);

        // content types
        vector<int> contentTypes;
        ParseRequestContentTypes(request.params[6], contentTypes);

        int64_t topContentId = 0;
        if (!topContentHash.empty())
        {
            auto ids = request.DbConnection()->WebRpcRepoInst->GetContentIds({ topContentHash });
            if (!ids.empty())
                topContentId = ids[0];
        }

        if (addressTo == "1")
            //return GetSubscribesFeed(request);
            return request.DbConnection()->WebRpcRepoInst->GetSubscribesFeedOld(addressFrom, topContentId, count, lang, tags, contentTypes);

        //return GetProfileFeed(request);
        return request.DbConnection()->WebRpcRepoInst->GetProfileFeedOld(addressFrom, addressTo, topContentId, count, lang, tags, contentTypes);
>>>>>>> 02696dc9
    }

    RPCHelpMan GetContentsStatistic()
    {
        return RPCHelpMan{"getcontentsstatistic",
                "\nGet contents statistic.\n",
                {
                    {"address", RPCArg::Type::STR, RPCArg::Optional::NO, "Address - сontent author"},
                    {"contenttypes", RPCArg::Type::ARR, RPCArg::Optional::OMITTED_NAMED_ARG, "type(s) of content posts/video",
                        {
                            {"contenttype", RPCArg::Type::STR, RPCArg::Optional::NO, ""}   
                        }
                    },
                    {"height", RPCArg::Type::NUM, RPCArg::Optional::OMITTED_NAMED_ARG, "Maximum content height. Default is current chain height"},
                    {"depth", RPCArg::Type::NUM, RPCArg::Optional::OMITTED_NAMED_ARG, "Depth of content history for statistics. Default is all history"},
                },
                {
                    // TODO (losty-rpc): provide return description
                },
                RPCExamples{
                    HelpExampleCli("getcontentsstatistic", "") +
                    HelpExampleRpc("getcontentsstatistic", "")
                },
        [&](const RPCHelpMan& self, const JSONRPCRequest& request) -> UniValue
    {
        string address;
        vector<string> addresses;
        if (request.params.size() > 0) {
            if (request.params[0].isStr()) {
                address = request.params[0].get_str();
                CTxDestination dest = DecodeDestination(address);
                if (!IsValidDestination(dest)) {
                    throw JSONRPCError(RPC_INVALID_ADDRESS_OR_KEY, string("Invalid Pocketnet address: ") + address);
                }
                addresses.emplace_back(address);
            } else if (request.params[0].isArray()) {
                UniValue addrs = request.params[0].get_array();
                if (addrs.size() > 10) {
                    throw JSONRPCError(RPC_INVALID_PARAMS, "Too large array");
                }
                if(addrs.size() > 0) {
                    for (unsigned int idx = 0; idx < addrs.size(); idx++) {
                        address = addrs[idx].get_str();
                        CTxDestination dest = DecodeDestination(address);
                        if (!IsValidDestination(dest)) {
                            throw JSONRPCError(RPC_INVALID_ADDRESS_OR_KEY, string("Invalid Pocketnet address: ") + address);
                        }
                        addresses.emplace_back(address);
                    }
                }
            }
        }

        vector<int> contentTypes;
        ParseRequestContentTypes(request.params[1], contentTypes);

        return request.DbConnection()->WebRpcRepoInst->GetContentsStatistic(addresses, contentTypes);
    },
        };
    }

    RPCHelpMan GetRandomContents()
    {
        return RPCHelpMan{"GetRandomPost",
                "\nGet contents statistic.\n",
                {
                    // TODO (losty-rpc): provide args description
                },
                {
                    // TODO (losty-rpc): provide return description
                },
                RPCExamples{
                    // TODO (losty-rpc)
                    HelpExampleCli("GetRandomPost", "") +
                    HelpExampleRpc("GetRandomPost", "")
                },
        [&](const RPCHelpMan& self, const JSONRPCRequest& request) -> UniValue
    {   
        // if (request.fHelp)
        // {
        //     UniValue help(UniValue::VOBJ);
        //     help.pushKV("Method", "GetRandomPost");

        //     UniValue args(UniValue::VARR);

        //     UniValue argLang(UniValue::VOBJ);
        //     argLang.pushKV("Name", "lang");
        //     argLang.pushKV("Type", "String");
        //     argLang.pushKV("Default", "en");
        //     args.push_back(argLang);

        //     help.pushKV("Arguments", args);

        //     UniValue examples(UniValue::VARR);
        //     help.pushKV("Examples", examples);
        // }

        string lang = "en";
        if (request.params[0].isStr())
            lang = request.params[0].get_str();

        const int count = 1;
        const int height = ::ChainActive().Height() - 150000;

        auto ids = request.DbConnection()->WebRpcRepoInst->GetRandomContentIds(lang, count, height);
        auto content = request.DbConnection()->WebRpcRepoInst->GetContentsData(ids, "");

        UniValue result(UniValue::VARR);
        result.push_backV(content);

        return result;
    },
        };
    }
}<|MERGE_RESOLUTION|>--- conflicted
+++ resolved
@@ -120,103 +120,6 @@
     {
         string skipString;
         ParseFeedRequest(request, topHeight, topContentHash, countOut, lang, tags, contentTypes, txIdsExcluded, adrsExcluded, tagsExcluded, address, skipString);
-    }
-
-    static UniValue _getsubscribersfeed(const JSONRPCRequest& request)
-    {
-        int topHeight;
-        string topContentHash;
-        int countOut;
-        string lang;
-        vector<string> tags;
-        vector<int> contentTypes;
-        vector<string> txIdsExcluded;
-        vector<string> adrsExcluded;
-        vector<string> tagsExcluded;
-        string address;
-        string address_feed;
-        ParseFeedRequest(request, topHeight, topContentHash, countOut, lang, tags, contentTypes, txIdsExcluded,
-            adrsExcluded, tagsExcluded, address, address_feed);
-
-        if (address_feed.empty())
-            throw JSONRPCError(RPC_INVALID_REQUEST, string("No profile address"));
-
-        int64_t topContentId = 0;
-        if (!topContentHash.empty())
-        {
-            auto ids = request.DbConnection()->WebRpcRepoInst->GetContentIds({topContentHash});
-            if (!ids.empty())
-                topContentId = ids[0];
-        }
-
-        UniValue result(UniValue::VOBJ);
-        UniValue content = request.DbConnection()->WebRpcRepoInst->GetSubscribesFeed(
-            address_feed, countOut, topContentId, topHeight, lang, tags, contentTypes,
-            txIdsExcluded, adrsExcluded, tagsExcluded, address);
-
-        result.pushKV("height", topHeight);
-        result.pushKV("contents", content);
-        return result;
-    }
-
-    static UniValue _getprofilefeed(const JSONRPCRequest& request)
-    {
-        if (request.fHelp)
-            throw runtime_error(
-                "GetProfileFeed\n"
-                "topHeight           (int) - ???\n"
-                "topContentHash      (string, optional) - ???\n"
-                "countOut            (int, optional) - ???\n"
-                "lang                (string, optional) - ???\n"
-                "tags                (vector<string>, optional) - ???\n"
-                "contentTypes        (vector<int>, optional) - ???\n"
-                "txIdsExcluded       (vector<string>, optional) - ???\n"
-                "adrsExcluded        (vector<string>, optional) - ???\n"
-                "tagsExcluded        (vector<string>, optional) - ???\n"
-                "address             (string, optional) - ???\n"
-                "address_feed        (string) - ???\n"
-            ); // TODO 
-        string addressFrom;
-        if (request.params.size() > 0 && request.params[0].isStr())
-            addressFrom = request.params[0].get_str();
-            
-        string addressTo;
-        if (request.params.size() > 1 && request.params[1].isStr())
-            addressTo = request.params[1].get_str();
-
-        int topHeight;
-        string topContentHash;
-        int countOut;
-        string lang;
-        vector<string> tags;
-        vector<int> contentTypes;
-        vector<string> txIdsExcluded;
-        vector<string> adrsExcluded;
-        vector<string> tagsExcluded;
-        string address;
-        string address_feed;
-        ParseFeedRequest(request, topHeight, topContentHash, countOut, lang, tags, contentTypes, txIdsExcluded,
-            adrsExcluded, tagsExcluded, address, address_feed);
-
-        if (address_feed.empty())
-            throw JSONRPCError(RPC_INVALID_REQUEST, string("No profile address"));
-
-        int64_t topContentId = 0;
-        if (!topContentHash.empty())
-        {
-            auto ids = request.DbConnection()->WebRpcRepoInst->GetContentIds({topContentHash});
-            if (!ids.empty())
-                topContentId = ids[0];
-        }
-
-        UniValue result(UniValue::VOBJ);
-        UniValue content = request.DbConnection()->WebRpcRepoInst->GetProfileFeed(
-            address_feed, countOut, topContentId, topHeight, lang, tags, contentTypes,
-            txIdsExcluded, adrsExcluded, tagsExcluded, address);
-
-        result.pushKV("height", topHeight);
-        result.pushKV("contents", content);
-        return result;
     }
 
     RPCHelpMan GetContent()
@@ -306,22 +209,69 @@
     RPCHelpMan GetProfileFeed()
     {
         return RPCHelpMan{"getprofilefeed",
-                "\nReturns contents for list of ids\n", // TODO (team): description, args and examples really need to be fixed
-                {
-                    {"count", RPCArg::Type::NUM, RPCArg::Optional::OMITTED_NAMED_ARG, ""}
-                },
-                {
-                    // TODO (losty-rpc): provide return description
-                },
-                RPCExamples{
-                    HelpExampleCli("getprofilefeed", "") +
-                    HelpExampleRpc("getprofilefeed", "")
-                },
-        [&](const RPCHelpMan& self, const JSONRPCRequest& request) -> UniValue
-    {
-        return _getprofilefeed(request);
-    },
-        };
+            "\nReturns contents for list of ids\n", // TODO (team): description, args and examples really need to be fixed
+            {
+                {"count", RPCArg::Type::NUM, RPCArg::Optional::OMITTED_NAMED_ARG, ""}
+            },
+            {
+                // TODO (losty-rpc): provide return description
+            },
+            RPCExamples{
+                HelpExampleCli("getprofilefeed", "") +
+                HelpExampleRpc("getprofilefeed", "")
+            },
+        [&](const RPCHelpMan& self, const JSONRPCRequest& request) -> UniValue
+        {
+            // if (request.fHelp)
+            //     throw runtime_error(
+            //         "GetProfileFeed\n"
+            //         "topHeight           (int) - ???\n"
+            //         "topContentHash      (string, optional) - ???\n"
+            //         "countOut            (int, optional) - ???\n"
+            //         "lang                (string, optional) - ???\n"
+            //         "tags                (vector<string>, optional) - ???\n"
+            //         "contentTypes        (vector<int>, optional) - ???\n"
+            //         "txIdsExcluded       (vector<string>, optional) - ???\n"
+            //         "adrsExcluded        (vector<string>, optional) - ???\n"
+            //         "tagsExcluded        (vector<string>, optional) - ???\n"
+            //         "address             (string, optional) - ???\n"
+            //         "address_feed        (string) - ???\n"
+            //     );
+
+            int topHeight;
+            string topContentHash;
+            int countOut;
+            string lang;
+            vector<string> tags;
+            vector<int> contentTypes;
+            vector<string> txIdsExcluded;
+            vector<string> adrsExcluded;
+            vector<string> tagsExcluded;
+            string address;
+            string address_feed;
+            ParseFeedRequest(request, topHeight, topContentHash, countOut, lang, tags, contentTypes, txIdsExcluded,
+                adrsExcluded, tagsExcluded, address, address_feed);
+
+            if (address_feed.empty())
+                throw JSONRPCError(RPC_INVALID_REQUEST, string("No profile address"));
+
+            int64_t topContentId = 0;
+            if (!topContentHash.empty())
+            {
+                auto ids = request.DbConnection()->WebRpcRepoInst->GetContentIds({topContentHash});
+                if (!ids.empty())
+                    topContentId = ids[0];
+            }
+
+            UniValue result(UniValue::VOBJ);
+            UniValue content = request.DbConnection()->WebRpcRepoInst->GetProfileFeed(
+                address_feed, countOut, topContentId, topHeight, lang, tags, contentTypes,
+                txIdsExcluded, adrsExcluded, tagsExcluded, address);
+
+            result.pushKV("height", topHeight);
+            result.pushKV("contents", content);
+            return result;
+        }};
     }
 
     RPCHelpMan GetHotPosts()
@@ -587,10 +537,58 @@
                     HelpExampleRpc("getsubscribesfeed", "")
                 },
         [&](const RPCHelpMan& self, const JSONRPCRequest& request) -> UniValue
-    {
-        return _getsubscribersfeed(request);
-    },
-        };
+        {
+            // if (request.fHelp)
+            //     throw runtime_error(
+            //         "GetSubscribesFeed\n"
+            //         "topHeight           (int) - ???\n"
+            //         "topContentHash      (string, optional) - ???\n"
+            //         "countOut            (int, optional) - ???\n"
+            //         "lang                (string, optional) - ???\n"
+            //         "tags                (vector<string>, optional) - ???\n"
+            //         "contentTypes        (vector<int>, optional) - ???\n"
+            //         "txIdsExcluded       (vector<string>, optional) - ???\n"
+            //         "adrsExcluded        (vector<string>, optional) - ???\n"
+            //         "tagsExcluded        (vector<string>, optional) - ???\n"
+            //         "address             (string, optional) - ???\n"
+            //         "address_feed        (string) - ???\n"
+            //     );
+
+            int topHeight;
+            string topContentHash;
+            int countOut;
+            string lang;
+            vector<string> tags;
+            vector<int> contentTypes;
+            vector<string> txIdsExcluded;
+            vector<string> adrsExcluded;
+            vector<string> tagsExcluded;
+            string address;
+            string address_feed;
+            ParseFeedRequest(request, topHeight, topContentHash, countOut, lang, tags, contentTypes, txIdsExcluded,
+                adrsExcluded, tagsExcluded, address, address_feed);
+
+            if (address_feed.empty())
+                throw JSONRPCError(RPC_INVALID_REQUEST, string("No profile address"));
+
+            int64_t topContentId = 0;
+            if (!topContentHash.empty())
+            {
+                auto ids = request.DbConnection()->WebRpcRepoInst->GetContentIds({topContentHash});
+                if (!ids.empty())
+                    topContentId = ids[0];
+            }
+
+            UniValue result(UniValue::VOBJ);
+            UniValue content = request.DbConnection()->WebRpcRepoInst->GetSubscribesFeed(
+                address_feed, countOut, topContentId, topHeight, lang, tags, contentTypes,
+                txIdsExcluded, adrsExcluded, tagsExcluded, address);
+
+            result.pushKV("height", topHeight);
+            result.pushKV("contents", content);
+
+            return result;
+        }};
     }
 
     RPCHelpMan GetBoostFeed()
@@ -652,139 +650,76 @@
         };
     }
 
+     // TODO (o1q): Remove this method when the client gui switches to new methods
     RPCHelpMan FeedSelector()
     {
-<<<<<<< HEAD
         return RPCHelpMan{"getrawtransactionwithmessage",
-                // TODO (team): provide description
-                "",
-                {
-                    // Args
-                },
-                {
-                    // Returns
-                },
-                RPCExamples{
-                    // Examples (HelpExampleCli() and HelpExampleRpc())
-                    ""
-                },
-        [&](const RPCHelpMan& self, const JSONRPCRequest& request) -> UniValue
-    {
-        if (request.params.size() > 1 && request.params[1].isStr() && request.params[1].get_str() == "1")
-            return _getsubscribersfeed(request);
-
-        return _getprofilefeed(request);
-    },
-        };
-=======
-        if (request.fHelp)
-            throw runtime_error(
-                "GetSubscribesFeed\n"
-                "topHeight           (int) - ???\n"
-                "topContentHash      (string, optional) - ???\n"
-                "countOut            (int, optional) - ???\n"
-                "lang                (string, optional) - ???\n"
-                "tags                (vector<string>, optional) - ???\n"
-                "contentTypes        (vector<int>, optional) - ???\n"
-                "txIdsExcluded       (vector<string>, optional) - ???\n"
-                "adrsExcluded        (vector<string>, optional) - ???\n"
-                "tagsExcluded        (vector<string>, optional) - ???\n"
-                "address             (string, optional) - ???\n"
-                "address_feed        (string) - ???\n"
-            );
-
-        int topHeight;
-        string topContentHash;
-        int countOut;
-        string lang;
-        vector<string> tags;
-        vector<int> contentTypes;
-        vector<string> txIdsExcluded;
-        vector<string> adrsExcluded;
-        vector<string> tagsExcluded;
-        string address;
-        string address_feed;
-        ParseFeedRequest(request, topHeight, topContentHash, countOut, lang, tags, contentTypes, txIdsExcluded,
-            adrsExcluded, tagsExcluded, address, address_feed);
-
-        if (address_feed.empty())
-            throw JSONRPCError(RPC_INVALID_REQUEST, string("No profile address"));
-
-        int64_t topContentId = 0;
-        if (!topContentHash.empty())
-        {
-            auto ids = request.DbConnection()->WebRpcRepoInst->GetContentIds({topContentHash});
-            if (!ids.empty())
-                topContentId = ids[0];
-        }
-
-        UniValue result(UniValue::VOBJ);
-        UniValue content = request.DbConnection()->WebRpcRepoInst->GetSubscribesFeed(
-            address_feed, countOut, topContentId, topHeight, lang, tags, contentTypes,
-            txIdsExcluded, adrsExcluded, tagsExcluded, address);
-
-        result.pushKV("height", topHeight);
-        result.pushKV("contents", content);
-        return result;
-    }
-
-    // TODO (o1q): Remove this method when the client gui switches to new methods
-    UniValue FeedSelector(const JSONRPCRequest& request)
-    {
-        if (request.fHelp)
-        {
-            throw runtime_error(
-                "feedselector\n"
-                "\nOld method. Will be removed in future");
-        }
-
-        string addressFrom;
-        if (request.params.size() > 0 && request.params[0].isStr())
-            addressFrom = request.params[0].get_str();
-
-        string addressTo = "";
-        if (request.params.size() > 1 && request.params[1].isStr())
-            addressTo = request.params[1].get_str();
-
-        string topContentHash;
-        if (request.params.size() > 2 && request.params[2].isStr())
-            topContentHash = request.params[2].get_str();
-
-        int count = 10;
-        if (request.params.size() > 3 && request.params[3].isNum())
-        {
-            count = request.params[3].get_int();
-            if (count > 10)
-                count = 10;
-        }
-
-        string lang = "";
-        if (request.params.size() > 4 && request.params[4].isStr())
-            lang = request.params[4].get_str();
-
-        vector<string> tags;
-        if (request.params.size() > 5)
-            ParseRequestTags(request.params[5], tags);
-
-        // content types
-        vector<int> contentTypes;
-        ParseRequestContentTypes(request.params[6], contentTypes);
-
-        int64_t topContentId = 0;
-        if (!topContentHash.empty())
-        {
-            auto ids = request.DbConnection()->WebRpcRepoInst->GetContentIds({ topContentHash });
-            if (!ids.empty())
-                topContentId = ids[0];
-        }
-
-        if (addressTo == "1")
-            //return GetSubscribesFeed(request);
-            return request.DbConnection()->WebRpcRepoInst->GetSubscribesFeedOld(addressFrom, topContentId, count, lang, tags, contentTypes);
-
-        //return GetProfileFeed(request);
-        return request.DbConnection()->WebRpcRepoInst->GetProfileFeedOld(addressFrom, addressTo, topContentId, count, lang, tags, contentTypes);
->>>>>>> 02696dc9
+            // TODO (team): provide description
+            "",
+            {
+                // Args
+            },
+            {
+                // Returns
+            },
+            RPCExamples{
+                // Examples (HelpExampleCli() and HelpExampleRpc())
+                ""
+            },
+        [&](const RPCHelpMan& self, const JSONRPCRequest& request) -> UniValue
+        {
+            // if (request.fHelp)
+            // {
+            //     throw runtime_error(
+            //         "feedselector\n"
+            //         "\nOld method. Will be removed in future");
+            // }
+
+            string addressFrom;
+            if (request.params.size() > 0 && request.params[0].isStr())
+                addressFrom = request.params[0].get_str();
+
+            string addressTo = "";
+            if (request.params.size() > 1 && request.params[1].isStr())
+                addressTo = request.params[1].get_str();
+
+            string topContentHash;
+            if (request.params.size() > 2 && request.params[2].isStr())
+                topContentHash = request.params[2].get_str();
+
+            int count = 10;
+            if (request.params.size() > 3 && request.params[3].isNum())
+            {
+                count = request.params[3].get_int();
+                if (count > 10)
+                    count = 10;
+            }
+
+            string lang = "";
+            if (request.params.size() > 4 && request.params[4].isStr())
+                lang = request.params[4].get_str();
+
+            vector<string> tags;
+            if (request.params.size() > 5)
+                ParseRequestTags(request.params[5], tags);
+
+            // content types
+            vector<int> contentTypes;
+            ParseRequestContentTypes(request.params[6], contentTypes);
+
+            int64_t topContentId = 0;
+            if (!topContentHash.empty())
+            {
+                auto ids = request.DbConnection()->WebRpcRepoInst->GetContentIds({ topContentHash });
+                if (!ids.empty())
+                    topContentId = ids[0];
+            }
+
+            if (addressTo == "1")
+                return request.DbConnection()->WebRpcRepoInst->GetSubscribesFeedOld(addressFrom, topContentId, count, lang, tags, contentTypes);
+
+            return request.DbConnection()->WebRpcRepoInst->GetProfileFeedOld(addressFrom, addressTo, topContentId, count, lang, tags, contentTypes);
+        }};
     }
 
     RPCHelpMan GetContentsStatistic()
