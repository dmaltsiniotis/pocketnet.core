--- conflicted
+++ resolved
@@ -115,9 +115,6 @@
         }
     }
 
-<<<<<<< HEAD
-    static UniValue _getsubscribersfeed(const JSONRPCRequest& request)
-=======
     void ParseFeedRequest(const JSONRPCRequest& request, int& topHeight, string& topContentHash, int& countOut, string& lang, vector<string>& tags,
         vector<int>& contentTypes, vector<string>& txIdsExcluded, vector<string>& adrsExcluded, vector<string>& tagsExcluded, string& address)
     {
@@ -125,35 +122,24 @@
         ParseFeedRequest(request, topHeight, topContentHash, countOut, lang, tags, contentTypes, txIdsExcluded, adrsExcluded, tagsExcluded, address, skipString);
     }
 
-    UniValue GetContent(const JSONRPCRequest& request)
->>>>>>> d456b1cb
-    {
-        string addressFrom;
-        if (request.params.size() > 0 && request.params[0].isStr())
-            addressFrom = request.params[0].get_str();
-
+    static UniValue _getsubscribersfeed(const JSONRPCRequest& request)
+    {
+        int topHeight;
         string topContentHash;
-        if (request.params.size() > 2 && request.params[2].isStr())
-            topContentHash = request.params[2].get_str();
-
-        int count = 10;
-        if (request.params.size() > 3 && request.params[3].isNum())
-        {
-            count = request.params[3].get_int();
-            if (count > 10)
-                count = 10;
-        }
-
+        int countOut;
         string lang;
-        if (request.params.size() > 4 && request.params[4].isStr())
-            lang = request.params[4].get_str();
-
         vector<string> tags;
-        ParseRequestTags(request.params[5], tags);
-
-        // content types
         vector<int> contentTypes;
-        ParseRequestContentTypes(request.params[6], contentTypes);
+        vector<string> txIdsExcluded;
+        vector<string> adrsExcluded;
+        vector<string> tagsExcluded;
+        string address;
+        string address_feed;
+        ParseFeedRequest(request, topHeight, topContentHash, countOut, lang, tags, contentTypes, txIdsExcluded,
+            adrsExcluded, tagsExcluded, address, address_feed);
+
+        if (address_feed.empty())
+            throw JSONRPCError(RPC_INVALID_REQUEST, string("No profile address"));
 
         int64_t topContentId = 0;
         if (!topContentHash.empty())
@@ -163,21 +149,18 @@
                 topContentId = ids[0];
         }
 
-        return request.DbConnection()->WebRpcRepoInst->GetSubscribesFeed(addressFrom, topContentId, count,
-            lang, tags, contentTypes);
+        UniValue result(UniValue::VOBJ);
+        UniValue content = request.DbConnection()->WebRpcRepoInst->GetSubscribesFeed(
+            address_feed, countOut, topContentId, topHeight, lang, tags, contentTypes,
+            txIdsExcluded, adrsExcluded, tagsExcluded, address);
+
+        result.pushKV("height", topHeight);
+        result.pushKV("contents", content);
+        return result;
     }
 
     static UniValue _getprofilefeed(const JSONRPCRequest& request)
     {
-<<<<<<< HEAD
-        string addressFrom;
-        if (request.params.size() > 0 && request.params[0].isStr())
-            addressFrom = request.params[0].get_str();
-            
-        string addressTo;
-        if (request.params.size() > 1 && request.params[1].isStr())
-            addressTo = request.params[1].get_str();
-=======
         if (request.fHelp)
             throw runtime_error(
                 "GetProfileFeed\n"
@@ -192,8 +175,14 @@
                 "tagsExcluded        (vector<string>, optional) - ???\n"
                 "address             (string, optional) - ???\n"
                 "address_feed        (string) - ???\n"
-            );
->>>>>>> d456b1cb
+            ); // TODO 
+        string addressFrom;
+        if (request.params.size() > 0 && request.params[0].isStr())
+            addressFrom = request.params[0].get_str();
+            
+        string addressTo;
+        if (request.params.size() > 1 && request.params[1].isStr())
+            addressTo = request.params[1].get_str();
 
         int topHeight;
         string topContentHash;
@@ -583,7 +572,6 @@
         };
     }
 
-<<<<<<< HEAD
     RPCHelpMan GetSubscribesFeed()
     {
         return RPCHelpMan{"getsubscribesfeed",
@@ -603,22 +591,37 @@
         return _getsubscribersfeed(request);
     },
         };
-=======
-    UniValue GetBoostFeed(const JSONRPCRequest& request)
-    {
-        if (request.fHelp)
-            throw runtime_error(
-                "GetHierarchicalFeed\n"
-                "topHeight           (int) - ???\n"
-                "topContentHash      (string, not supported) - ???\n"
-                "countOut            (int, not supported) - ???\n"
-                "lang                (string, optional) - ???\n"
-                "tags                (vector<string>, optional) - ???\n"
-                "contentTypes        (vector<int>, optional) - ???\n"
-                "txIdsExcluded       (vector<string>, optional) - ???\n"
-                "adrsExcluded        (vector<string>, optional) - ???\n"
-                "tagsExcluded        (vector<string>, optional) - ???\n"
-            );
+    }
+
+    RPCHelpMan GetBoostFeed()
+    {
+        return RPCHelpMan{"GetHierarchicalFeed",
+                "\n\n", // TODO (losty-rpc): description
+                {
+                    // TODO (team): provide arguments description
+                },
+                {
+                    // TODO (losty-rpc): provide return description
+                },
+                RPCExamples{
+                    HelpExampleCli("getsubscribesfeed", "") +
+                    HelpExampleRpc("getsubscribesfeed", "")
+                },
+        [&](const RPCHelpMan& self, const JSONRPCRequest& request) -> UniValue
+    {
+        // if (request.fHelp)
+        //     throw runtime_error(
+        //         "GetHierarchicalFeed\n"
+        //         "topHeight           (int) - ???\n"
+        //         "topContentHash      (string, not supported) - ???\n"
+        //         "countOut            (int, not supported) - ???\n"
+        //         "lang                (string, optional) - ???\n"
+        //         "tags                (vector<string>, optional) - ???\n"
+        //         "contentTypes        (vector<int>, optional) - ???\n"
+        //         "txIdsExcluded       (vector<string>, optional) - ???\n"
+        //         "adrsExcluded        (vector<string>, optional) - ???\n"
+        //         "tagsExcluded        (vector<string>, optional) - ???\n"
+        //     );
 
         int topHeight;
         string lang;
@@ -633,7 +636,7 @@
         ParseFeedRequest(request, topHeight, skipString, skipInt, lang, tags, contentTypes, txIdsExcluded,
             adrsExcluded, tagsExcluded, skipString);
 
-        auto reputationConsensus = ReputationConsensusFactoryInst.Instance(chainActive.Height());
+        auto reputationConsensus = ReputationConsensusFactoryInst.Instance(ChainActive().Height());
         auto badReputationLimit = reputationConsensus->GetConsensusLimit(ConsensusLimit_bad_reputation);
 
         UniValue result(UniValue::VOBJ);
@@ -645,60 +648,8 @@
         result.pushKV("height", topHeight);
         result.pushKV("boosts", boosts);
         return result;
-    }
-
-    UniValue GetSubscribesFeed(const JSONRPCRequest& request)
-    {
-        if (request.fHelp)
-            throw runtime_error(
-                "GetSubscribesFeed\n"
-                "topHeight           (int) - ???\n"
-                "topContentHash      (string, optional) - ???\n"
-                "countOut            (int, optional) - ???\n"
-                "lang                (string, optional) - ???\n"
-                "tags                (vector<string>, optional) - ???\n"
-                "contentTypes        (vector<int>, optional) - ???\n"
-                "txIdsExcluded       (vector<string>, optional) - ???\n"
-                "adrsExcluded        (vector<string>, optional) - ???\n"
-                "tagsExcluded        (vector<string>, optional) - ???\n"
-                "address             (string, optional) - ???\n"
-                "address_feed        (string) - ???\n"
-            );
-
-        int topHeight;
-        string topContentHash;
-        int countOut;
-        string lang;
-        vector<string> tags;
-        vector<int> contentTypes;
-        vector<string> txIdsExcluded;
-        vector<string> adrsExcluded;
-        vector<string> tagsExcluded;
-        string address;
-        string address_feed;
-        ParseFeedRequest(request, topHeight, topContentHash, countOut, lang, tags, contentTypes, txIdsExcluded,
-            adrsExcluded, tagsExcluded, address, address_feed);
-
-        if (address_feed.empty())
-            throw JSONRPCError(RPC_INVALID_REQUEST, string("No profile address"));
-
-        int64_t topContentId = 0;
-        if (!topContentHash.empty())
-        {
-            auto ids = request.DbConnection()->WebRpcRepoInst->GetContentIds({topContentHash});
-            if (!ids.empty())
-                topContentId = ids[0];
-        }
-
-        UniValue result(UniValue::VOBJ);
-        UniValue content = request.DbConnection()->WebRpcRepoInst->GetSubscribesFeed(
-            address_feed, countOut, topContentId, topHeight, lang, tags, contentTypes,
-            txIdsExcluded, adrsExcluded, tagsExcluded, address);
-
-        result.pushKV("height", topHeight);
-        result.pushKV("contents", content);
-        return result;
->>>>>>> d456b1cb
+    },
+        };
     }
 
     RPCHelpMan FeedSelector()
