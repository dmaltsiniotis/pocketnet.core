--- conflicted
+++ resolved
@@ -111,24 +111,6 @@
                     throw JSONRPCError(RPC_INVALID_ADDRESS_OR_KEY, string("Invalid Pocketcoin address: ") + address_feed);
             }
         }
-
-        // feed's address
-        if (request.params.size() > 10)
-        {
-            RPCTypeCheckArgument(request.params[10], UniValue::VSTR);
-            address_feed = request.params[10].get_str();
-            CTxDestination dest = DecodeDestination(address_feed);
-
-            if (!IsValidDestination(dest))
-                throw JSONRPCError(RPC_INVALID_ADDRESS_OR_KEY, string("Invalid Pocketcoin address: ") + address_feed);
-        }
-    }
-
-    void ParseFeedRequest(const JSONRPCRequest& request, int& topHeight, string& topContentHash, int& countOut, string& lang, vector<string>& tags,
-        vector<int>& contentTypes, vector<string>& txIdsExcluded, vector<string>& adrsExcluded, vector<string>& tagsExcluded, string& address)
-    {
-        string skipString;
-        ParseFeedRequest(request, topHeight, topContentHash, countOut, lang, tags, contentTypes, txIdsExcluded, adrsExcluded, tagsExcluded, address, skipString);
     }
 
     void ParseFeedRequest(const JSONRPCRequest& request, int& topHeight, string& topContentHash, int& countOut, string& lang, vector<string>& tags,
@@ -250,11 +232,7 @@
 
         UniValue result(UniValue::VOBJ);
         UniValue content = request.DbConnection()->WebRpcRepoInst->GetProfileFeed(
-<<<<<<< HEAD
-            address_feed, topHeight, topContentId, countOut, lang, tags, contentTypes,
-=======
             address_feed, countOut, topContentId, topHeight, lang, tags, contentTypes,
->>>>>>> 6be9d784
             txIdsExcluded, adrsExcluded, tagsExcluded, address);
 
         result.pushKV("height", topHeight);
@@ -521,11 +499,7 @@
 
         UniValue result(UniValue::VOBJ);
         UniValue content = request.DbConnection()->WebRpcRepoInst->GetSubscribesFeed(
-<<<<<<< HEAD
-            address_feed, topHeight, topContentId, countOut, lang, tags, contentTypes,
-=======
             address_feed, countOut, topContentId, topHeight, lang, tags, contentTypes,
->>>>>>> 6be9d784
             txIdsExcluded, adrsExcluded, tagsExcluded, address);
 
         result.pushKV("height", topHeight);
