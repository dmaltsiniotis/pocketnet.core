// Copyright (c) 2018-2022 The Pocketnet developers
// Distributed under the Apache 2.0 software license, see the accompanying
// https://www.apache.org/licenses/LICENSE-2.0

#include <pocketdb/consensus/Base.h>
#include "pocketdb/web/PocketContentRpc.h"
<<<<<<< HEAD
#include "rpc/util.h"
#include "validation.h"
=======
#include "pocketdb/helpers/ShortFormHelper.h"
>>>>>>> e9291327

namespace PocketWeb::PocketWebRpc
{
    void ParseFeedRequest(const JSONRPCRequest& request, int& topHeight, string& topContentHash, int& countOut, string& lang, vector<string>& tags,
        vector<int>& contentTypes, vector<string>& txIdsExcluded, vector<string>& adrsExcluded, vector<string>& tagsExcluded, string& address)
    {
        topHeight = ::ChainActive().Height();
        if (request.params.size() > 0 && request.params[0].isNum() && request.params[0].get_int() > 0)
            topHeight = request.params[0].get_int();

        if (request.params.size() > 1 && request.params[1].isStr())
            topContentHash = request.params[1].get_str();

        countOut = 10;
        if (request.params.size() > 2 && request.params[2].isNum())
        {
            countOut = request.params[2].get_int();
            if (countOut > 10)
                countOut = 10;
        }

        lang = "en";
        if (request.params.size() > 3 && request.params[3].isStr())
            lang = request.params[3].get_str();

        // tags
        if (request.params.size() > 4)
            ParseRequestTags(request.params[4], tags);

        // content types
        ParseRequestContentTypes(request.params[5], contentTypes);

        // exclude ids
        if (request.params.size() > 6)
        {
            if (request.params[6].isStr())
            {
                txIdsExcluded.push_back(request.params[6].get_str());
            }
            else if (request.params[6].isArray())
            {
                UniValue txids = request.params[6].get_array();
                for (unsigned int idx = 0; idx < txids.size(); idx++)
                {
                    string txidEx = boost::trim_copy(txids[idx].get_str());
                    if (!txidEx.empty())
                        txIdsExcluded.push_back(txidEx);

                    if (txIdsExcluded.size() > 100)
                        break;
                }
            }
        }

        // exclude addresses
        if (request.params.size() > 7)
        {
            if (request.params[7].isStr())
            {
                adrsExcluded.push_back(request.params[7].get_str());
            }
            else if (request.params[7].isArray())
            {
                UniValue adrs = request.params[7].get_array();
                for (unsigned int idx = 0; idx < adrs.size(); idx++)
                {
                    string adrEx = boost::trim_copy(adrs[idx].get_str());
                    if (!adrEx.empty())
                        adrsExcluded.push_back(adrEx);

                    if (adrsExcluded.size() > 100)
                        break;
                }
            }
        }

        // exclude tags
        if (request.params.size() > 8)
            ParseRequestTags(request.params[8], tagsExcluded);

        // address for person output
        if (request.params.size() > 9)
        {
            RPCTypeCheckArgument(request.params[9], UniValue::VSTR);
            address = request.params[9].get_str();
            if (!address.empty())
            {
                CTxDestination dest = DecodeDestination(address);

                if (!IsValidDestination(dest))
                    throw JSONRPCError(RPC_INVALID_ADDRESS_OR_KEY, string("Invalid Pocketcoin address: ") + address);
            }
        }
    }

    void ParseFeedRequest(const JSONRPCRequest& request, int& topHeight, string& topContentHash, int& countOut, string& lang, vector<string>& tags,
        vector<int>& contentTypes, vector<string>& txIdsExcluded, vector<string>& adrsExcluded, vector<string>& tagsExcluded, string& address, string& address_feed)
    {
        ParseFeedRequest(request, topHeight, topContentHash, countOut, lang, tags, contentTypes, txIdsExcluded, adrsExcluded, tagsExcluded, address);

        if (request.params.size() > 10)
        {
            // feed's address
            if (request.params[10].isStr())
            {
                address_feed = request.params[10].get_str();
                if (!address_feed.empty())
                {
                    CTxDestination dest = DecodeDestination(address_feed);

                    if (!IsValidDestination(dest))
                        throw JSONRPCError(RPC_INVALID_ADDRESS_OR_KEY, string("Invalid Pocketcoin address: ") + address_feed);
                }
            }
        }
    }

    void ParseFeedRequest(const JSONRPCRequest& request, int& topHeight, string& topContentHash, int& countOut, string& lang, vector<string>& tags,
        vector<int>& contentTypes, vector<string>& txIdsExcluded, vector<string>& adrsExcluded, vector<string>& tagsExcluded, string& address, string& address_feed, vector<string>& addresses_extended)
    {
        ParseFeedRequest(request, topHeight, topContentHash, countOut, lang, tags, contentTypes, txIdsExcluded, adrsExcluded, tagsExcluded, address, address_feed);

        if (request.params.size() > 11) {
            if (request.params[11].isStr()) {
                addresses_extended.push_back(request.params[11].get_str());
            } else if (request.params[11].isArray()) {
                UniValue adrs = request.params[11].get_array();
                for (unsigned int idx = 0; idx < adrs.size(); idx++) {
                    string adrEx = boost::trim_copy(adrs[idx].get_str());
                    if (!adrEx.empty())
                        addresses_extended.push_back(adrEx);

                    if (addresses_extended.size() > 100)
                        break;
                }
            }
        }
    }

    void ParseFeedRequest(const JSONRPCRequest& request, int& topHeight, string& topContentHash, int& countOut, string& lang, vector<string>& tags,
        vector<int>& contentTypes, vector<string>& txIdsExcluded, vector<string>& adrsExcluded, vector<string>& tagsExcluded, string& address, string& address_feed, string& keyword, string& orderby, string& ascdesc)
    {
        ParseFeedRequest(request, topHeight, topContentHash, countOut, lang, tags, contentTypes, txIdsExcluded, adrsExcluded, tagsExcluded, address, address_feed);

        if (request.params.size() > 11 && request.params[11].isStr())
        {
            keyword = HtmlUtils::UrlDecode(request.params[11].get_str());
        }

        orderby = "id";
        if (request.params.size() > 12 && request.params[12].isStr())
        {
            if(request.params[12].get_str() == "comment") orderby = "comment";
            else if(request.params[12].get_str() == "score") orderby = "score";
        }

        ascdesc = "desc";
        if (request.params.size() > 13 && request.params[13].isStr())
        {
            orderby = request.params[13].get_str() == "asc" ? "asc" : "desc";
        }
    }

    RPCHelpMan GetContent()
    {
        return RPCHelpMan{"getcontent",
                "\nReturns contents for list of ids\n",
                {
                    {"ids", RPCArg::Type::ARR, RPCArg::Optional::NO, "",
                        {
                            {"id", RPCArg::Type::STR, RPCArg::Optional::NO, ""}   
                        }
                    }
                },
                {
                    // TODO (rpc): provide return description
                },
                RPCExamples{
                    HelpExampleCli("getcontent", "ids[]") +
                    HelpExampleRpc("getcontent", "ids[]")
                },
        [&](const RPCHelpMan& self, const JSONRPCRequest& request) -> UniValue
    {
        vector<string> hashes;
        if (request.params.size() > 0)
        {
            if (request.params[0].isStr())
            {
                hashes.push_back(request.params[0].get_str());
            }
            else if (request.params[0].isArray())
            {
                UniValue txids = request.params[0].get_array();
                for (unsigned int idx = 0; idx < txids.size(); idx++)
                {
                    string txidEx = boost::trim_copy(txids[idx].get_str());
                    if (!txidEx.empty())
                        hashes.push_back(txidEx);

                    if (hashes.size() > 100)
                        break;
                }
            }
        }

        string address;
        if (request.params.size() > 1 && request.params[1].isStr())
            address = request.params[1].get_str();

        auto ids = request.DbConnection()->WebRpcRepoInst->GetContentIds(hashes);
        auto content = request.DbConnection()->WebRpcRepoInst->GetContentsData(ids, address);

        UniValue result(UniValue::VARR);
        result.push_backV(content);
        return result;
    },
        };
    }

    RPCHelpMan GetContents()
    {
        return RPCHelpMan{"getcontents",
                "\nReturns contents for address.\n",
                {
                    {"address", RPCArg::Type::STR, RPCArg::Optional::NO, "A pocketcoin addresses to filter"}
                },
                {
                    // TODO (rpc): provide return description
                    // {RPCResult::Type::ARR, "", "", {}}
                },
                RPCExamples{
                    HelpExampleCli("getcontents", "a123bda213") +
                    HelpExampleRpc("getcontents", "a123bda213")
                },
        [&](const RPCHelpMan& self, const JSONRPCRequest& request) -> UniValue
    {
        string address;
        if (request.params[0].isStr())
            address = request.params[0].get_str();

        // TODO (brangr, team): add pagination

        return request.DbConnection()->WebRpcRepoInst->GetContentsForAddress(address);
    },
        };
    }

    RPCHelpMan GetProfileFeed()
    {
<<<<<<< HEAD
        return RPCHelpMan{"getprofilefeed",
            "\nReturns contents for list of ids\n", // TODO (team): description, args and examples really need to be fixed
            {
                {"count", RPCArg::Type::NUM, RPCArg::Optional::OMITTED_NAMED_ARG, ""}
            },
            {
                // TODO (rpc): provide return description
            },
            RPCExamples{
                HelpExampleCli("getprofilefeed", "") +
                HelpExampleRpc("getprofilefeed", "")
            },
        [&](const RPCHelpMan& self, const JSONRPCRequest& request) -> UniValue
        {
            // if (request.fHelp)
            //     throw runtime_error(
            //         "GetProfileFeed\n"
            //         "topHeight           (int) - ???\n"
            //         "topContentHash      (string, optional) - ???\n"
            //         "countOut            (int, optional) - ???\n"
            //         "lang                (string, optional) - ???\n"
            //         "tags                (vector<string>, optional) - ???\n"
            //         "contentTypes        (vector<int>, optional) - ???\n"
            //         "txIdsExcluded       (vector<string>, optional) - ???\n"
            //         "adrsExcluded        (vector<string>, optional) - ???\n"
            //         "tagsExcluded        (vector<string>, optional) - ???\n"
            //         "address             (string, optional) - ???\n"
            //         "address_feed        (string) - ???\n"
            //     );

            int topHeight;
            string topContentHash;
            int countOut;
            string lang;
            vector<string> tags;
            vector<int> contentTypes;
            vector<string> txIdsExcluded;
            vector<string> adrsExcluded;
            vector<string> tagsExcluded;
            string address;
            string address_feed;
            ParseFeedRequest(request, topHeight, topContentHash, countOut, lang, tags, contentTypes, txIdsExcluded,
                adrsExcluded, tagsExcluded, address, address_feed);

            if (address_feed.empty())
                throw JSONRPCError(RPC_INVALID_REQUEST, string("No profile address"));

            int64_t topContentId = 0;
            if (!topContentHash.empty())
            {
                auto ids = request.DbConnection()->WebRpcRepoInst->GetContentIds({topContentHash});
                if (!ids.empty())
                    topContentId = ids[0];
            }

            UniValue result(UniValue::VOBJ);
            UniValue content = request.DbConnection()->WebRpcRepoInst->GetProfileFeed(
                address_feed, countOut, topContentId, topHeight, lang, tags, contentTypes,
                txIdsExcluded, adrsExcluded, tagsExcluded, address);
=======
        if (request.fHelp)
            throw runtime_error(
                "GetProfileFeed\n"
                "topHeight           (int) - ???\n"
                "topContentHash      (string, optional) - ???\n"
                "countOut            (int, optional) - ???\n"
                "lang                (string, optional) - ???\n"
                "tags                (vector<string>, optional) - ???\n"
                "contentTypes        (vector<int>, optional) - ???\n"
                "txIdsExcluded       (vector<string>, optional) - ???\n"
                "adrsExcluded        (vector<string>, optional) - ???\n"
                "tagsExcluded        (vector<string>, optional) - ???\n"
                "address             (string, optional) - ???\n"
                "address_feed        (string) - ???\n"
                "keyword             (string) - ???\n"
                "orderby             (string) - ???\n"
                "ascdesc             (string) - ???\n"
            );

        int topHeight;
        string topContentHash;
        int countOut;
        string lang;
        vector<string> tags;
        vector<int> contentTypes;
        vector<string> txIdsExcluded;
        vector<string> adrsExcluded;
        vector<string> tagsExcluded;
        string address;
        string address_feed;
        string keyword;
        string orderby;
        string ascdesc;
        ParseFeedRequest(request, topHeight, topContentHash, countOut, lang, tags, contentTypes, txIdsExcluded,
            adrsExcluded, tagsExcluded, address, address_feed, keyword, orderby, ascdesc);

        if (address_feed.empty())
            throw JSONRPCError(RPC_INVALID_REQUEST, string("No profile address"));

        int64_t topContentId = 0;
        int pageNumber = 0;
        if (!topContentHash.empty())
        {
            auto ids = request.DbConnection()->WebRpcRepoInst->GetContentIds({topContentHash});
            if (!ids.empty())
                topContentId = ids[0];
        } else if (topContentHash.empty() && request.params.size() > 1 && request.params[1].isNum())
        {
            pageNumber = request.params[1].get_int();
        }

        UniValue result(UniValue::VOBJ);
        UniValue content = request.DbConnection()->WebRpcRepoInst->GetProfileFeed(
            address_feed, countOut, pageNumber, topContentId, topHeight, lang, tags, contentTypes,
            txIdsExcluded, adrsExcluded, tagsExcluded, address, keyword, orderby, ascdesc);
>>>>>>> e9291327

            result.pushKV("height", topHeight);
            result.pushKV("contents", content);
            return result;
        }};
    }

    RPCHelpMan GetHotPosts()
    {
        return RPCHelpMan{"GetHotPosts",
                // TODO (team): provide description, args and examples
                "",
                {},
                {
                    // TODO (rpc): provide return description
                },
                RPCExamples{
                    ""
                },
        [&](const RPCHelpMan& self, const JSONRPCRequest& request) -> UniValue
    {
        int count = 30;
        if (request.params.size() > 0)
        {
            if (request.params[0].isNum())
                count = request.params[0].get_int();
            else if (request.params[0].isStr())
                // TODO (losty-fur): do not ignore result
                bool res = ParseInt32(request.params[0].get_str(), &count);
        }

        // Depth in blocks (default about 3 days)
        int dayInBlocks = 24 * 60;
        int depthBlocks = 3 * dayInBlocks;
        if (request.params.size() > 1)
        {
            if (request.params[1].isNum())
                depthBlocks = request.params[1].get_int();
            else if (request.params[1].isStr())
                // TODO (losty-fur): do not ignore result
                bool res = ParseInt32(request.params[1].get_str(), &depthBlocks);

            // for old version electron
            if (depthBlocks == 259200)
                depthBlocks = 3 * dayInBlocks;

            // Max 3 months
            depthBlocks = min(depthBlocks, 90 * dayInBlocks);
        }

        int nHeightOffset = ::ChainActive().Height();
        int nOffset = 0;
        if (request.params.size() > 2)
        {
            if (request.params[2].isNum())
            {
                if (request.params[2].get_int() > 0)
                    nOffset = request.params[2].get_int();
            }
            else if (request.params[2].isStr())
            {
                // TODO (losty-fur): do not ignore result
                bool res = ParseInt32(request.params[2].get_str(), &nOffset);
            }
            nHeightOffset -= nOffset;
        }

        string lang = "";
        if (request.params.size() > 3)
            lang = request.params[3].get_str();

        vector<int> contentTypes;
        ParseRequestContentTypes(request.params[4], contentTypes);

        string address = "";
        if (request.params.size() > 5)
            address = request.params[5].get_str();

        auto reputationConsensus = ReputationConsensusFactoryInst.Instance(ChainActive().Height());
        auto badReputationLimit = reputationConsensus->GetConsensusLimit(ConsensusLimit_bad_reputation);

        return request.DbConnection()->WebRpcRepoInst->GetHotPosts(count, depthBlocks, nHeightOffset, lang,
            contentTypes, address, badReputationLimit);
    },
        };
    }

    RPCHelpMan GetHistoricalFeed()
    {
        return RPCHelpMan{"GetHistoricalFeed",
                // TODO (team): provide description
                "",
                {
                    {"topHeight", RPCArg::Type::NUM, RPCArg::Optional::NO, ""},
                    {"topContentHash", RPCArg::Type::STR, RPCArg::Optional::OMITTED_NAMED_ARG, ""},
                    {"countOut", RPCArg::Type::NUM, RPCArg::Optional::OMITTED_NAMED_ARG, ""},
                    {"lang", RPCArg::Type::STR, RPCArg::Optional::OMITTED_NAMED_ARG, ""},
                    {"tags", RPCArg::Type::ARR, RPCArg::Optional::OMITTED_NAMED_ARG, "",
                        {
                            {"tag", RPCArg::Type::STR, RPCArg::Optional::NO, ""}   
                        }
                    },
                    {"contentTypes", RPCArg::Type::ARR, RPCArg::Optional::OMITTED_NAMED_ARG, "",
                        {
                            {"contentType", RPCArg::Type::STR, RPCArg::Optional::NO, ""}   
                        }
                    },
                    {"txIdsExcluded", RPCArg::Type::ARR, RPCArg::Optional::OMITTED_NAMED_ARG, "",
                        {
                            {"txIdExcluded", RPCArg::Type::STR, RPCArg::Optional::NO, ""}   
                        }
                    },
                    {"adrsExcluded", RPCArg::Type::ARR, RPCArg::Optional::OMITTED_NAMED_ARG, "",
                        {
                            {"adrExcluded", RPCArg::Type::STR, RPCArg::Optional::NO, ""}   
                        }
                    },
                    {"tagsExcluded", RPCArg::Type::ARR, RPCArg::Optional::OMITTED_NAMED_ARG, "",
                        {
                            {"tagExcluded", RPCArg::Type::STR, RPCArg::Optional::NO, ""}   
                        }
                    },
                    {"address", RPCArg::Type::STR, RPCArg::Optional::OMITTED_NAMED_ARG, ""},
                },
                {
                    // TODO (rpc): provide return description
                },
                RPCExamples{
                    // TODO (rpc): more examples
                    HelpExampleCli("GetHistoricalFeed", "123123123123") +
                    HelpExampleRpc("GetHistoricalFeed", "123123123123")
                },
        [&](const RPCHelpMan& self, const JSONRPCRequest& request) -> UniValue
    {
        int topHeight;
        string topContentHash;
        int countOut;
        string lang;
        vector<string> tags;
        vector<int> contentTypes;
        vector<string> txIdsExcluded;
        vector<string> adrsExcluded;
        vector<string> tagsExcluded;
        string address;
        ParseFeedRequest(request, topHeight, topContentHash, countOut, lang, tags, contentTypes, txIdsExcluded,
            adrsExcluded, tagsExcluded, address);

        int64_t topContentId = 0;
        if (!topContentHash.empty())
        {
            auto ids = request.DbConnection()->WebRpcRepoInst->GetContentIds({topContentHash});
            if (!ids.empty())
                topContentId = ids[0];
        }

        auto reputationConsensus = ReputationConsensusFactoryInst.Instance(ChainActive().Height());
        auto badReputationLimit = reputationConsensus->GetConsensusLimit(ConsensusLimit_bad_reputation);

        UniValue result(UniValue::VOBJ);
        UniValue content = request.DbConnection()->WebRpcRepoInst->GetHistoricalFeed(
            countOut, topContentId, topHeight, lang, tags, contentTypes,
            txIdsExcluded, adrsExcluded, tagsExcluded,
            address, badReputationLimit);

        result.pushKV("height", topHeight);
        result.pushKV("contents", content);
        return result;
    },
        };
    }

    RPCHelpMan GetHierarchicalFeed()
    {
        return RPCHelpMan{"GetHierarchicalFeed",
                // TODO (team): provide description
                "",
                {
                    {"topHeight", RPCArg::Type::NUM, RPCArg::Optional::NO, ""},
                    {"topContentHash", RPCArg::Type::STR, RPCArg::Optional::OMITTED_NAMED_ARG, ""},
                    {"countOut", RPCArg::Type::NUM, RPCArg::Optional::OMITTED_NAMED_ARG, ""},
                    {"lang", RPCArg::Type::STR, RPCArg::Optional::OMITTED_NAMED_ARG, ""},
                    {"tags", RPCArg::Type::ARR, RPCArg::Optional::OMITTED_NAMED_ARG, "",
                        {
                            {"tag", RPCArg::Type::STR, RPCArg::Optional::NO, ""}   
                        }
                    },
                    {"contentTypes", RPCArg::Type::ARR, RPCArg::Optional::OMITTED_NAMED_ARG, "",
                        {
                            {"contentType", RPCArg::Type::STR, RPCArg::Optional::NO, ""}   
                        }
                    },
                    {"txIdsExcluded", RPCArg::Type::ARR, RPCArg::Optional::OMITTED_NAMED_ARG, "",
                        {
                            {"txIdExcluded", RPCArg::Type::STR, RPCArg::Optional::NO, ""}   
                        }
                    },
                    {"adrsExcluded", RPCArg::Type::ARR, RPCArg::Optional::OMITTED_NAMED_ARG, "",
                        {
                            {"adrExcluded", RPCArg::Type::STR, RPCArg::Optional::NO, ""}   
                        }
                    },
                    {"tagsExcluded", RPCArg::Type::ARR, RPCArg::Optional::OMITTED_NAMED_ARG, "",
                        {
                            {"tagExcluded", RPCArg::Type::STR, RPCArg::Optional::NO, ""}   
                        }
                    },
                    {"address", RPCArg::Type::STR, RPCArg::Optional::OMITTED_NAMED_ARG, ""},
                },
                {
                    // TODO (rpc): provide return description
                },
                RPCExamples{
                    // TODO (rpc): more examples
                    HelpExampleCli("GetHierarchicalFeed", "1231231414") +
                    HelpExampleRpc("GetHierarchicalFeed", "1231231414")
                },
        [&](const RPCHelpMan& self, const JSONRPCRequest& request) -> UniValue
    {
        int topHeight;
        string topContentHash;
        int countOut;
        string lang;
        vector<string> tags;
        vector<int> contentTypes;
        vector<string> txIdsExcluded;
        vector<string> adrsExcluded;
        vector<string> tagsExcluded;
        string address;
        ParseFeedRequest(request, topHeight, topContentHash, countOut, lang, tags, contentTypes, txIdsExcluded,
            adrsExcluded, tagsExcluded, address);

        int64_t topContentId = 0;
        if (!topContentHash.empty())
        {
            auto ids = request.DbConnection()->WebRpcRepoInst->GetContentIds({topContentHash});
            if (!ids.empty())
                topContentId = ids[0];
        }

        auto reputationConsensus = ReputationConsensusFactoryInst.Instance(ChainActive().Height());
        auto badReputationLimit = reputationConsensus->GetConsensusLimit(ConsensusLimit_bad_reputation);

        UniValue result(UniValue::VOBJ);
        UniValue content = request.DbConnection()->WebRpcRepoInst->GetHierarchicalFeed(
            countOut, topContentId, topHeight, lang, tags, contentTypes,
            txIdsExcluded, adrsExcluded, tagsExcluded,
            address, badReputationLimit);

        result.pushKV("height", topHeight);
        result.pushKV("contents", content);
        return result;
    },
        };
    }

    RPCHelpMan GetTopFeed()
    {
        return RPCHelpMan{"gettopfeed",
                          "\nReturns top contents\n",
                          {
                                  // TODO (team): provide arguments description
                          },
                          {
                                  // TODO (rpc): provide return description
                          },
                          RPCExamples{
                                  HelpExampleCli("getsubscribesfeed", "") +
                                  HelpExampleRpc("getsubscribesfeed", "")
                          },
                          [&](const RPCHelpMan& self, const JSONRPCRequest& request) -> UniValue
                          {
                              // if (request.fHelp)
                              //     throw runtime_error(
                              //         "GetTopFeed\n"
                              //         "topHeight           (int) - ???\n"
                              //         "topContentHash      (string, optional) - ???\n"
                              //         "countOut            (int, optional) - ???\n"
                              //         "lang                (string, optional) - ???\n"
                              //         "tags                (vector<string>, optional) - ???\n"
                              //         "contentTypes        (vector<int>, optional) - ???\n"
                              //         "txIdsExcluded       (vector<string>, optional) - ???\n"
                              //         "adrsExcluded        (vector<string>, optional) - ???\n"
                              //         "tagsExcluded        (vector<string>, optional) - ???\n"
                              //         "address             (string, optional) - ???\n"
                              //         "depth               (int, optional) - ???\n"
                              //     );

                              int topHeight;
                              string topContentHash;
                              int countOut;
                              string lang;
                              vector<string> tags;
                              vector<int> contentTypes;
                              vector<string> txIdsExcluded;
                              vector<string> adrsExcluded;
                              vector<string> tagsExcluded;
                              string address;
                              int depth = 60 * 24 * 30 * 12; // about 1 year
                              ParseFeedRequest(request, topHeight, topContentHash, countOut, lang, tags, contentTypes, txIdsExcluded,
                                               adrsExcluded, tagsExcluded, address);
                              // depth
                              if (request.params.size() > 10)
                              {
                                  RPCTypeCheckArgument(request.params[10], UniValue::VNUM);
                                  depth = std::min(depth, request.params[10].get_int());
                              }

                              int64_t topContentId = 0;
                              if (!topContentHash.empty())
                              {
                                  auto ids = request.DbConnection()->WebRpcRepoInst->GetContentIds({topContentHash});
                                  if (!ids.empty())
                                      topContentId = ids[0];
                              }

                              auto reputationConsensus = ReputationConsensusFactoryInst.Instance(::ChainActive().Height());
                              auto badReputationLimit = reputationConsensus->GetConsensusLimit(ConsensusLimit_bad_reputation);

                              UniValue result(UniValue::VOBJ);
                              UniValue content = request.DbConnection()->WebRpcRepoInst->GetTopFeed(
                                      countOut, topContentId, topHeight, lang, tags, contentTypes,
                                      txIdsExcluded, adrsExcluded, tagsExcluded,
                                      address, depth, badReputationLimit);

                              result.pushKV("height", topHeight);
                              result.pushKV("contents", content);
                              return result;
                          }};
    }

    RPCHelpMan GetSubscribesFeed()
    {
        return RPCHelpMan{"getsubscribesfeed",
                "\nReturns contents from subscribers\n",
                {
                    // TODO (team): provide arguments description
                },
                {
                    // TODO (rpc): provide return description
                },
                RPCExamples{
                    HelpExampleCli("getsubscribesfeed", "") +
                    HelpExampleRpc("getsubscribesfeed", "")
                },
        [&](const RPCHelpMan& self, const JSONRPCRequest& request) -> UniValue
        {
            // if (request.fHelp)
            //     throw runtime_error(
            //         "GetSubscribesFeed\n"
            //         "topHeight           (int) - ???\n"
            //         "topContentHash      (string, optional) - ???\n"
            //         "countOut            (int, optional) - ???\n"
            //         "lang                (string, optional) - ???\n"
            //         "tags                (vector<string>, optional) - ???\n"
            //         "contentTypes        (vector<int>, optional) - ???\n"
            //         "txIdsExcluded       (vector<string>, optional) - ???\n"
            //         "adrsExcluded        (vector<string>, optional) - ???\n"
            //         "tagsExcluded        (vector<string>, optional) - ???\n"
            //         "address             (string, optional) - ???\n"
            //         "address_feed        (string) - ???\n"
            //     );

            int topHeight;
            string topContentHash;
            int countOut;
            string lang;
            vector<string> tags;
            vector<int> contentTypes;
            vector<string> txIdsExcluded;
            vector<string> adrsExcluded;
            vector<string> tagsExcluded;
            string address;
            string address_feed;
            ParseFeedRequest(request, topHeight, topContentHash, countOut, lang, tags, contentTypes, txIdsExcluded,
                adrsExcluded, tagsExcluded, address, address_feed);

            if (address_feed.empty())
                throw JSONRPCError(RPC_INVALID_REQUEST, string("No profile address"));

            int64_t topContentId = 0;
            if (!topContentHash.empty())
            {
                auto ids = request.DbConnection()->WebRpcRepoInst->GetContentIds({topContentHash});
                if (!ids.empty())
                    topContentId = ids[0];
            }

            UniValue result(UniValue::VOBJ);
            UniValue content = request.DbConnection()->WebRpcRepoInst->GetSubscribesFeed(
                address_feed, countOut, topContentId, topHeight, lang, tags, contentTypes,
                txIdsExcluded, adrsExcluded, tagsExcluded, address);

            result.pushKV("height", topHeight);
            result.pushKV("contents", content);

            return result;
        }};
    }

    RPCHelpMan GetBoostFeed()
    {
        return RPCHelpMan{"GetHierarchicalFeed",
                "\n\n", // TODO (rpc): description
                {
                    // TODO (team): provide arguments description
                },
                {
                    // TODO (rpc): provide return description
                },
                RPCExamples{
                    HelpExampleCli("getsubscribesfeed", "") +
                    HelpExampleRpc("getsubscribesfeed", "")
                },
        [&](const RPCHelpMan& self, const JSONRPCRequest& request) -> UniValue
    {
        // if (request.fHelp)
        //     throw runtime_error(
        //         "GetHierarchicalFeed\n"
        //         "topHeight           (int) - ???\n"
        //         "topContentHash      (string, not supported) - ???\n"
        //         "countOut            (int, not supported) - ???\n"
        //         "lang                (string, optional) - ???\n"
        //         "tags                (vector<string>, optional) - ???\n"
        //         "contentTypes        (vector<int>, optional) - ???\n"
        //         "txIdsExcluded       (vector<string>, optional) - ???\n"
        //         "adrsExcluded        (vector<string>, optional) - ???\n"
        //         "tagsExcluded        (vector<string>, optional) - ???\n"
        //     );

        int topHeight;
        string lang;
        vector<string> tags;
        vector<int> contentTypes;
        vector<string> txIdsExcluded;
        vector<string> adrsExcluded;
        vector<string> tagsExcluded;

        string skipString = "";
        int skipInt =  0;
        ParseFeedRequest(request, topHeight, skipString, skipInt, lang, tags, contentTypes, txIdsExcluded,
            adrsExcluded, tagsExcluded, skipString);

        auto reputationConsensus = ReputationConsensusFactoryInst.Instance(ChainActive().Height());
        auto badReputationLimit = reputationConsensus->GetConsensusLimit(ConsensusLimit_bad_reputation);

        UniValue result(UniValue::VOBJ);
        UniValue boosts = request.DbConnection()->WebRpcRepoInst->GetBoostFeed(
            topHeight, lang, tags, contentTypes,
            txIdsExcluded, adrsExcluded, tagsExcluded,
            badReputationLimit);

        result.pushKV("height", topHeight);
        result.pushKV("boosts", boosts);
        return result;
    },
        };
    }

     // TODO (o1q): Remove this method when the client gui switches to new methods
    RPCHelpMan FeedSelector()
    {
        return RPCHelpMan{"getrawtransactionwithmessage",
            // TODO (team): provide description
            "",
            {
                // Args
            },
            {
                // Returns
            },
            RPCExamples{
                // Examples (HelpExampleCli() and HelpExampleRpc())
                ""
            },
        [&](const RPCHelpMan& self, const JSONRPCRequest& request) -> UniValue
        {
            // if (request.fHelp)
            // {
            //     throw runtime_error(
            //         "feedselector\n"
            //         "\nOld method. Will be removed in future");
            // }

            string addressFrom;
            if (request.params.size() > 0 && request.params[0].isStr())
                addressFrom = request.params[0].get_str();

            string addressTo = "";
            if (request.params.size() > 1 && request.params[1].isStr())
                addressTo = request.params[1].get_str();

            string topContentHash;
            if (request.params.size() > 2 && request.params[2].isStr())
                topContentHash = request.params[2].get_str();

            int count = 10;
            if (request.params.size() > 3 && request.params[3].isNum())
            {
                count = request.params[3].get_int();
                if (count > 10)
                    count = 10;
            }

            string lang = "";
            if (request.params.size() > 4 && request.params[4].isStr())
                lang = request.params[4].get_str();

            vector<string> tags;
            if (request.params.size() > 5)
                ParseRequestTags(request.params[5], tags);

            // content types
            vector<int> contentTypes;
            ParseRequestContentTypes(request.params[6], contentTypes);

            int64_t topContentId = 0;
            if (!topContentHash.empty())
            {
                auto ids = request.DbConnection()->WebRpcRepoInst->GetContentIds({ topContentHash });
                if (!ids.empty())
                    topContentId = ids[0];
            }

            if (addressTo == "1")
                return request.DbConnection()->WebRpcRepoInst->GetSubscribesFeedOld(addressFrom, topContentId, count, lang, tags, contentTypes);

            return request.DbConnection()->WebRpcRepoInst->GetProfileFeedOld(addressFrom, addressTo, topContentId, count, lang, tags, contentTypes);
        }};
    }

    RPCHelpMan GetMostCommentedFeed()
    {
    return RPCHelpMan{"GetMostCommentedFeed",
            // TODO (team): provide description
            "",
            {
                {"topHeight",      RPCArg::Type::NUM, RPCArg::Optional::NO, "???"},
                {"topContentHash", RPCArg::Type::STR, RPCArg::Optional::OMITTED_NAMED_ARG, "???"},
                {"countOut",       RPCArg::Type::NUM, RPCArg::Optional::OMITTED_NAMED_ARG, "???"},
                {"lang",           RPCArg::Type::STR, RPCArg::Optional::OMITTED_NAMED_ARG, "???"},
                {"tags",           RPCArg::Type::ARR, RPCArg::Optional::OMITTED_NAMED_ARG, "???",
                    {
                        {"tag", RPCArg::Type::STR, RPCArg::Optional::OMITTED, "???"}
                    }
                },
                {"contentTypes", RPCArg::Type::ARR, RPCArg::Optional::OMITTED_NAMED_ARG, "???",
                    {
                        {"contentType", RPCArg::Type::NUM, RPCArg::Optional::OMITTED, "???"}
                    }
                },
                {"txIdsExcluded", RPCArg::Type::ARR, RPCArg::Optional::OMITTED_NAMED_ARG, "???",
                    {
                        {"txIdExcluded", RPCArg::Type::STR, RPCArg::Optional::OMITTED, "???"}
                    }
                },
                {"adrsExcluded", RPCArg::Type::ARR, RPCArg::Optional::OMITTED_NAMED_ARG, "???",
                    {
                        {"adrExcluded", RPCArg::Type::STR, RPCArg::Optional::OMITTED, "???"}
                    }
                },
                {"tagsExcluded", RPCArg::Type::ARR, RPCArg::Optional::OMITTED_NAMED_ARG, "???",
                    {
                        {"tagExcluded", RPCArg::Type::STR, RPCArg::Optional::OMITTED, "???"}
                    }
                },
                {"address", RPCArg::Type::STR, RPCArg::Optional::OMITTED_NAMED_ARG, "???"},
                {"depth",   RPCArg::Type::NUM, RPCArg::Optional::OMITTED_NAMED_ARG, "???"},

            },
            {
                // Returns
            },
            RPCExamples{
                // Examples (HelpExampleCli() and HelpExampleRpc())
                ""
            },
    [&](const RPCHelpMan& self, const JSONRPCRequest& request) -> UniValue
    {
        int topHeight;
        string topContentHash;
        int countOut;
        string lang;
        vector<string> tags;
        vector<int> contentTypes;
        vector<string> txIdsExcluded;
        vector<string> adrsExcluded;
        vector<string> tagsExcluded;
        string address;
        int depth = 60 * 24 * 30 * 6; // about 6 month
        ParseFeedRequest(request, topHeight, topContentHash, countOut, lang, tags, contentTypes, txIdsExcluded,
            adrsExcluded, tagsExcluded, address);
        // depth
        if (request.params.size() > 10)
        {
            RPCTypeCheckArgument(request.params[10], UniValue::VNUM);
            depth = std::min(depth, request.params[10].get_int());
        }

        int64_t topContentId = 0;
        // if (!topContentHash.empty())
        // {
        //     auto ids = request.DbConnection()->WebRpcRepoInst->GetContentIds({topContentHash});
        //     if (!ids.empty())
        //         topContentId = ids[0];
        // }

        auto reputationConsensus = ReputationConsensusFactoryInst.Instance(ChainActive().Height());
        auto badReputationLimit = reputationConsensus->GetConsensusLimit(ConsensusLimit_bad_reputation);

        UniValue result(UniValue::VOBJ);
        UniValue content = request.DbConnection()->WebRpcRepoInst->GetMostCommentedFeed(
            countOut, topContentId, topHeight, lang, tags, contentTypes,
            txIdsExcluded, adrsExcluded, tagsExcluded,
            address, depth, badReputationLimit);

        result.pushKV("height", topHeight);
        result.pushKV("contents", content);
        return result;
    },
        };
    }

<<<<<<< HEAD
    RPCHelpMan GetContentsStatistic()
=======
    UniValue GetSubscribesFeed(const JSONRPCRequest& request)
    {
        if (request.fHelp)
            throw runtime_error(
                "GetSubscribesFeed\n"
                "topHeight           (int) - ???\n"
                "topContentHash      (string, optional) - ???\n"
                "countOut            (int, optional) - ???\n"
                "lang                (string, optional) - ???\n"
                "tags                (vector<string>, optional) - ???\n"
                "contentTypes        (vector<int>, optional) - ???\n"
                "txIdsExcluded       (vector<string>, optional) - ???\n"
                "adrsExcluded        (vector<string>, optional) - ???\n"
                "tagsExcluded        (vector<string>, optional) - ???\n"
                "address             (string, optional) - ???\n"
                "address_feed        (string) - ???\n"
                "addresses_extended  (vector<string>, optional) - ???\n"
            );

        int topHeight;
        string topContentHash;
        int countOut;
        string lang;
        vector<string> tags;
        vector<int> contentTypes;
        vector<string> txIdsExcluded;
        vector<string> adrsExcluded;
        vector<string> tagsExcluded;
        string address;
        string address_feed;
        vector<string> addresses_extended;
        ParseFeedRequest(request, topHeight, topContentHash, countOut, lang, tags, contentTypes, txIdsExcluded,
            adrsExcluded, tagsExcluded, address, address_feed, addresses_extended);

        if (address_feed.empty() && addresses_extended.empty())
            throw JSONRPCError(RPC_INVALID_REQUEST, string("No profile or addresses_extended addresses"));

        int64_t topContentId = 0;
        if (!topContentHash.empty())
        {
            auto ids = request.DbConnection()->WebRpcRepoInst->GetContentIds({topContentHash});
            if (!ids.empty())
                topContentId = ids[0];
        }

        UniValue result(UniValue::VOBJ);
        UniValue content = request.DbConnection()->WebRpcRepoInst->GetSubscribesFeed(
            address_feed, countOut, topContentId, topHeight, lang, tags, contentTypes,
            txIdsExcluded, adrsExcluded, tagsExcluded, address, addresses_extended);

        result.pushKV("height", topHeight);
        result.pushKV("contents", content);
        return result;
    }

    // TODO (o1q): Remove this method when the client gui switches to new methods
    UniValue FeedSelector(const JSONRPCRequest& request)
>>>>>>> e9291327
    {
        return RPCHelpMan{"getcontentsstatistic",
                "\nGet contents statistic.\n",
                {
                    {"address", RPCArg::Type::STR, RPCArg::Optional::NO, "Address - сontent author"},
                    {"contenttypes", RPCArg::Type::ARR, RPCArg::Optional::OMITTED_NAMED_ARG, "type(s) of content posts/video",
                        {
                            {"contenttype", RPCArg::Type::STR, RPCArg::Optional::NO, ""}   
                        }
                    },
                    {"height", RPCArg::Type::NUM, RPCArg::Optional::OMITTED_NAMED_ARG, "Maximum content height. Default is current chain height"},
                    {"depth", RPCArg::Type::NUM, RPCArg::Optional::OMITTED_NAMED_ARG, "Depth of content history for statistics. Default is all history"},
                },
                {
                    // TODO (rpc): provide return description
                },
                RPCExamples{
                    HelpExampleCli("getcontentsstatistic", "") +
                    HelpExampleRpc("getcontentsstatistic", "")
                },
        [&](const RPCHelpMan& self, const JSONRPCRequest& request) -> UniValue
    {
        string address;
        vector<string> addresses;
        if (request.params.size() > 0) {
            if (request.params[0].isStr()) {
                address = request.params[0].get_str();
                CTxDestination dest = DecodeDestination(address);
                if (!IsValidDestination(dest)) {
                    throw JSONRPCError(RPC_INVALID_ADDRESS_OR_KEY, string("Invalid Pocketnet address: ") + address);
                }
                addresses.emplace_back(address);
            } else if (request.params[0].isArray()) {
                UniValue addrs = request.params[0].get_array();
                if (addrs.size() > 10) {
                    throw JSONRPCError(RPC_INVALID_PARAMS, "Too large array");
                }
                if(addrs.size() > 0) {
                    for (unsigned int idx = 0; idx < addrs.size(); idx++) {
                        address = addrs[idx].get_str();
                        CTxDestination dest = DecodeDestination(address);
                        if (!IsValidDestination(dest)) {
                            throw JSONRPCError(RPC_INVALID_ADDRESS_OR_KEY, string("Invalid Pocketnet address: ") + address);
                        }
                        addresses.emplace_back(address);
                    }
                }
            }
        }

        vector<int> contentTypes;
        ParseRequestContentTypes(request.params[1], contentTypes);

        return request.DbConnection()->WebRpcRepoInst->GetContentsStatistic(addresses, contentTypes);
    },
        };
    }

    RPCHelpMan GetRandomContents()
    {
        return RPCHelpMan{"GetRandomPost",
                "\nGet contents statistic.\n",
                {
                    // TODO (rpc): provide args description
                },
                {
                    // TODO (rpc): provide return description
                },
                RPCExamples{
                    // TODO (rpc)
                    HelpExampleCli("GetRandomPost", "") +
                    HelpExampleRpc("GetRandomPost", "")
                },
        [&](const RPCHelpMan& self, const JSONRPCRequest& request) -> UniValue
    {   
        // if (request.fHelp)
        // {
        //     UniValue help(UniValue::VOBJ);
        //     help.pushKV("Method", "GetRandomPost");

        //     UniValue args(UniValue::VARR);

        //     UniValue argLang(UniValue::VOBJ);
        //     argLang.pushKV("Name", "lang");
        //     argLang.pushKV("Type", "String");
        //     argLang.pushKV("Default", "en");
        //     args.push_back(argLang);

        //     help.pushKV("Arguments", args);

        //     UniValue examples(UniValue::VARR);
        //     help.pushKV("Examples", examples);
        // }

        string lang = "en";
        if (request.params[0].isStr())
            lang = request.params[0].get_str();

        const int count = 1;
        const int height = ::ChainActive().Height() - 150000;

        auto ids = request.DbConnection()->WebRpcRepoInst->GetRandomContentIds(lang, count, height);
        auto content = request.DbConnection()->WebRpcRepoInst->GetContentsData(ids, "");

        UniValue result(UniValue::VARR);
        result.push_backV(content);

        return result;
    },
        };
    }

    RPCHelpMan GetContentActions()
    {
        return RPCHelpMan{"GetContentActions",
                          "\nGet profiles that performed actions(score/boos/donate) on content.\n",
                          {
                                  // TODO (rpc): provide args description
                          },
                          {
                                  // TODO (rpc): provide return description
                          },
                          RPCExamples{
                                  // TODO (rpc)
                                  HelpExampleCli("GetRandomPost", "") +
                                  HelpExampleRpc("GetRandomPost", "")
                          },
                          [&](const RPCHelpMan& self, const JSONRPCRequest& request) -> UniValue
                          {
                              // if (request.fHelp)
                              // {
                              // }

                              RPCTypeCheck(request.params, {UniValue::VSTR});

                              auto contentHash = request.params[0].get_str();
                              return request.DbConnection()->WebRpcRepoInst->GetContentActions(contentHash);
                          },
        };
    }

    UniValue GetNotifications(const JSONRPCRequest& request)
    {
        if (request.fHelp)
            throw std::runtime_error(
                "getnotifications\n"
                "\nGet all possible notifications for all addresses for concrete block height.\n"
                "\nArguments:\n"
                "1. \"height\" (int) height of block to search in\n"
                "2. \"filters\" (array of strings, optional) type(s) of notifications. If empty or null - search for all types\n"
                );

        RPCTypeCheck(request.params, {UniValue::VNUM});

        auto height = request.params[0].get_int64();

        if (height > chainActive.Height()) throw JSONRPCError(RPC_INVALID_PARAMETER, "Spefified height is greater than current chain height");

        std::set<ShortTxType> filters;
        if (request.params.size() > 1 && request.params[1].isArray()) {
            const auto& rawFilters  = request.params[1].get_array();
            for (int i = 0; i < rawFilters.size(); i++) {
                if (rawFilters[i].isStr()) {
                    const auto& rawFilter = rawFilters[i].get_str();
                    auto filter = ShortTxTypeConvertor::strToType(rawFilter);
                    if (!ShortTxFilterValidator::Notifications::IsFilterAllowed(filter)) {
                        throw JSONRPCError(RPC_INVALID_PARAMETER, "Unexpected filter: " + rawFilter);
                    }
                    filters.insert(filter);
                }
            }
        }

        auto [shortTxMap, pocketnetteamPosts] = request.DbConnection()->WebRpcRepoInst->GetNotifications(height, filters);

        UniValue userNotifications {UniValue::VOBJ};
        for (const auto& addressSpecific: shortTxMap) {
            UniValue txs {UniValue::VARR};
            for (const auto& tx: addressSpecific.second) {
                txs.push_back(tx.Serialize());
            }
            userNotifications.pushKV(addressSpecific.first, txs);
        }

        UniValue pocketnetteam {UniValue::VARR};
        for (const auto& pocketnetteanPost: pocketnetteamPosts) {
            pocketnetteam.push_back(pocketnetteanPost.Serialize());
        }

        UniValue res {UniValue::VOBJ};
        res.pushKV("users_notifications", userNotifications);
        res.pushKV("pocketnetteam", pocketnetteam);

        return res;
    }
}<|MERGE_RESOLUTION|>--- conflicted
+++ resolved
@@ -4,19 +4,16 @@
 
 #include <pocketdb/consensus/Base.h>
 #include "pocketdb/web/PocketContentRpc.h"
-<<<<<<< HEAD
 #include "rpc/util.h"
 #include "validation.h"
-=======
 #include "pocketdb/helpers/ShortFormHelper.h"
->>>>>>> e9291327
 
 namespace PocketWeb::PocketWebRpc
 {
     void ParseFeedRequest(const JSONRPCRequest& request, int& topHeight, string& topContentHash, int& countOut, string& lang, vector<string>& tags,
         vector<int>& contentTypes, vector<string>& txIdsExcluded, vector<string>& adrsExcluded, vector<string>& tagsExcluded, string& address)
     {
-        topHeight = ::ChainActive().Height();
+        topHeight = ChainActive().Height();
         if (request.params.size() > 0 && request.params[0].isNum() && request.params[0].get_int() > 0)
             topHeight = request.params[0].get_int();
 
@@ -27,8 +24,7 @@
         if (request.params.size() > 2 && request.params[2].isNum())
         {
             countOut = request.params[2].get_int();
-            if (countOut > 10)
-                countOut = 10;
+            countOut = std::min(countOut, 20);
         }
 
         lang = "en";
@@ -232,20 +228,36 @@
     RPCHelpMan GetContents()
     {
         return RPCHelpMan{"getcontents",
-                "\nReturns contents for address.\n",
-                {
-                    {"address", RPCArg::Type::STR, RPCArg::Optional::NO, "A pocketcoin addresses to filter"}
+                "\nReturns contents for address\n",
+                {
+                    {"ids", RPCArg::Type::ARR, RPCArg::Optional::NO, "",
+                        {
+                            {"address", RPCArg::Type::STR, RPCArg::Optional::NO, "A pocketcoin addresses to filter"}   
+                        }
+                    }
                 },
                 {
                     // TODO (rpc): provide return description
-                    // {RPCResult::Type::ARR, "", "", {}}
-                },
-                RPCExamples{
-                    HelpExampleCli("getcontents", "a123bda213") +
-                    HelpExampleRpc("getcontents", "a123bda213")
-                },
-        [&](const RPCHelpMan& self, const JSONRPCRequest& request) -> UniValue
-    {
+                },
+                RPCExamples{
+                    HelpExampleCli("getcontents", "address") +
+                    HelpExampleRpc("getcontents", "address")
+                },
+        [&](const RPCHelpMan& self, const JSONRPCRequest& request) -> UniValue
+    {
+        // if (request.fHelp)
+        // {
+        //     throw runtime_error(
+        //         "getcontents address\n"
+        //         "\nReturns contents for address.\n"
+        //         "\nArguments:\n"
+        //         "1. address            (string) A pocketcoin addresses to filter\n"
+        //         "\nResult\n"
+        //         "[                     (array of contents)\n"
+        //         "  ...\n"
+        //         "]");
+        // }
+
         string address;
         if (request.params[0].isStr())
             address = request.params[0].get_str();
@@ -259,85 +271,72 @@
 
     RPCHelpMan GetProfileFeed()
     {
-<<<<<<< HEAD
-        return RPCHelpMan{"getprofilefeed",
-            "\nReturns contents for list of ids\n", // TODO (team): description, args and examples really need to be fixed
-            {
-                {"count", RPCArg::Type::NUM, RPCArg::Optional::OMITTED_NAMED_ARG, ""}
-            },
-            {
-                // TODO (rpc): provide return description
-            },
-            RPCExamples{
-                HelpExampleCli("getprofilefeed", "") +
-                HelpExampleRpc("getprofilefeed", "")
-            },
-        [&](const RPCHelpMan& self, const JSONRPCRequest& request) -> UniValue
-        {
-            // if (request.fHelp)
-            //     throw runtime_error(
-            //         "GetProfileFeed\n"
-            //         "topHeight           (int) - ???\n"
-            //         "topContentHash      (string, optional) - ???\n"
-            //         "countOut            (int, optional) - ???\n"
-            //         "lang                (string, optional) - ???\n"
-            //         "tags                (vector<string>, optional) - ???\n"
-            //         "contentTypes        (vector<int>, optional) - ???\n"
-            //         "txIdsExcluded       (vector<string>, optional) - ???\n"
-            //         "adrsExcluded        (vector<string>, optional) - ???\n"
-            //         "tagsExcluded        (vector<string>, optional) - ???\n"
-            //         "address             (string, optional) - ???\n"
-            //         "address_feed        (string) - ???\n"
-            //     );
-
-            int topHeight;
-            string topContentHash;
-            int countOut;
-            string lang;
-            vector<string> tags;
-            vector<int> contentTypes;
-            vector<string> txIdsExcluded;
-            vector<string> adrsExcluded;
-            vector<string> tagsExcluded;
-            string address;
-            string address_feed;
-            ParseFeedRequest(request, topHeight, topContentHash, countOut, lang, tags, contentTypes, txIdsExcluded,
-                adrsExcluded, tagsExcluded, address, address_feed);
-
-            if (address_feed.empty())
-                throw JSONRPCError(RPC_INVALID_REQUEST, string("No profile address"));
-
-            int64_t topContentId = 0;
-            if (!topContentHash.empty())
-            {
-                auto ids = request.DbConnection()->WebRpcRepoInst->GetContentIds({topContentHash});
-                if (!ids.empty())
-                    topContentId = ids[0];
-            }
-
-            UniValue result(UniValue::VOBJ);
-            UniValue content = request.DbConnection()->WebRpcRepoInst->GetProfileFeed(
-                address_feed, countOut, topContentId, topHeight, lang, tags, contentTypes,
-                txIdsExcluded, adrsExcluded, tagsExcluded, address);
-=======
-        if (request.fHelp)
-            throw runtime_error(
-                "GetProfileFeed\n"
-                "topHeight           (int) - ???\n"
-                "topContentHash      (string, optional) - ???\n"
-                "countOut            (int, optional) - ???\n"
-                "lang                (string, optional) - ???\n"
-                "tags                (vector<string>, optional) - ???\n"
-                "contentTypes        (vector<int>, optional) - ???\n"
-                "txIdsExcluded       (vector<string>, optional) - ???\n"
-                "adrsExcluded        (vector<string>, optional) - ???\n"
-                "tagsExcluded        (vector<string>, optional) - ???\n"
-                "address             (string, optional) - ???\n"
-                "address_feed        (string) - ???\n"
-                "keyword             (string) - ???\n"
-                "orderby             (string) - ???\n"
-                "ascdesc             (string) - ???\n"
-            );
+        return RPCHelpMan{"GetProfileFeed",
+                "\n\n", // TODO (rpc)
+                {
+                    {"topHeight", RPCArg::Type::NUM, RPCArg::Optional::NO, "" /* TODO (rpc): arg description*/},
+                    {"topContentHash", RPCArg::Type::STR, RPCArg::Optional::OMITTED_NAMED_ARG, "" /* TODO (rpc): arg description*/},
+                    {"countOut", RPCArg::Type::NUM, RPCArg::Optional::OMITTED_NAMED_ARG, "" /* TODO (rpc): arg description*/},
+                    {"lang", RPCArg::Type::STR, RPCArg::Optional::OMITTED_NAMED_ARG, "" /* TODO (rpc): arg description*/},
+                    {"tags", RPCArg::Type::ARR, RPCArg::Optional::OMITTED_NAMED_ARG, "",
+                        {
+                            {"tag", RPCArg::Type::STR, RPCArg::Optional::NO, "" /* TODO (rpc): arg description*/}   
+                        }
+                    },
+                    {"contentTypes", RPCArg::Type::ARR, RPCArg::Optional::OMITTED_NAMED_ARG, "",
+                        {
+                            {"contentType", RPCArg::Type::NUM, RPCArg::Optional::NO, "" /* TODO (rpc): arg description*/}   
+                        }
+                    },
+                    {"txIdsExcluded", RPCArg::Type::ARR, RPCArg::Optional::OMITTED_NAMED_ARG, "",
+                        {
+                            {"txIdExcluded", RPCArg::Type::STR, RPCArg::Optional::NO, "" /* TODO (rpc): arg description*/}   
+                        }
+                    },
+                    {"adrsExcluded", RPCArg::Type::ARR, RPCArg::Optional::OMITTED_NAMED_ARG, "",
+                        {
+                            {"adrExcluded", RPCArg::Type::STR, RPCArg::Optional::NO, "" /* TODO (rpc): arg description*/}   
+                        }
+                    },
+                    {"tagsExcluded", RPCArg::Type::ARR, RPCArg::Optional::OMITTED_NAMED_ARG, "",
+                        {
+                            {"tagExcluded", RPCArg::Type::STR, RPCArg::Optional::NO, "" /* TODO (rpc): arg description*/}   
+                        }
+                    },
+                    {"address", RPCArg::Type::STR, RPCArg::Optional::OMITTED_NAMED_ARG, "" /* TODO (rpc): arg description*/},
+                    {"address_feed", RPCArg::Type::STR, RPCArg::Optional::NO, "" /* TODO (rpc): arg description*/},
+                    {"keyword", RPCArg::Type::STR, RPCArg::Optional::NO, "" /* TODO (rpc): arg description*/},
+                    {"orderby", RPCArg::Type::STR, RPCArg::Optional::NO, "" /* TODO (rpc): arg description*/},
+                    {"ascdesc", RPCArg::Type::STR, RPCArg::Optional::NO, "" /* TODO (rpc): arg description*/},
+                },
+                {
+                    // TODO (rpc): provide return description
+                },
+                RPCExamples{
+                    // TODO (rpc): better examples
+                    HelpExampleCli("getprofilefeed", "...") +
+                    HelpExampleRpc("getprofilefeed", "...")
+                },
+        [&](const RPCHelpMan& self, const JSONRPCRequest& request) -> UniValue
+    {
+        // if (request.fHelp)
+        //     throw runtime_error(
+        //         "GetProfileFeed\n"
+        //         "topHeight           (int) - ???\n"
+        //         "topContentHash      (string, optional) - ???\n"
+        //         "countOut            (int, optional) - ???\n"
+        //         "lang                (string, optional) - ???\n"
+        //         "tags                (vector<string>, optional) - ???\n"
+        //         "contentTypes        (vector<int>, optional) - ???\n"
+        //         "txIdsExcluded       (vector<string>, optional) - ???\n"
+        //         "adrsExcluded        (vector<string>, optional) - ???\n"
+        //         "tagsExcluded        (vector<string>, optional) - ???\n"
+        //         "address             (string, optional) - ???\n"
+        //         "address_feed        (string) - ???\n"
+        //         "keyword             (string) - ???\n"
+        //         "orderby             (string) - ???\n"
+        //         "ascdesc             (string) - ???\n"
+        //     );
 
         int topHeight;
         string topContentHash;
@@ -375,28 +374,33 @@
         UniValue content = request.DbConnection()->WebRpcRepoInst->GetProfileFeed(
             address_feed, countOut, pageNumber, topContentId, topHeight, lang, tags, contentTypes,
             txIdsExcluded, adrsExcluded, tagsExcluded, address, keyword, orderby, ascdesc);
->>>>>>> e9291327
-
-            result.pushKV("height", topHeight);
-            result.pushKV("contents", content);
-            return result;
-        }};
+
+        result.pushKV("height", topHeight);
+        result.pushKV("contents", content);
+        return result;
+    },
+        };
     }
 
     RPCHelpMan GetHotPosts()
     {
         return RPCHelpMan{"GetHotPosts",
-                // TODO (team): provide description, args and examples
-                "",
-                {},
+                "\n\n", // TODO (rpc)
+                {
+                    // TODO (rpc): args description
+                },
                 {
                     // TODO (rpc): provide return description
                 },
                 RPCExamples{
-                    ""
-                },
-        [&](const RPCHelpMan& self, const JSONRPCRequest& request) -> UniValue
-    {
+                    "" // TODO (rpc): usage examples
+                },
+        [&](const RPCHelpMan& self, const JSONRPCRequest& request) -> UniValue
+    {
+        // if (request.fHelp)
+        //     throw runtime_error(
+        //         "GetHotPosts\n");
+
         int count = 30;
         if (request.params.size() > 0)
         {
@@ -426,7 +430,7 @@
             depthBlocks = min(depthBlocks, 90 * dayInBlocks);
         }
 
-        int nHeightOffset = ::ChainActive().Height();
+        int nHeightOffset = ChainActive().Height();
         int nOffset = 0;
         if (request.params.size() > 2)
         {
@@ -466,50 +470,64 @@
     RPCHelpMan GetHistoricalFeed()
     {
         return RPCHelpMan{"GetHistoricalFeed",
-                // TODO (team): provide description
-                "",
-                {
-                    {"topHeight", RPCArg::Type::NUM, RPCArg::Optional::NO, ""},
-                    {"topContentHash", RPCArg::Type::STR, RPCArg::Optional::OMITTED_NAMED_ARG, ""},
-                    {"countOut", RPCArg::Type::NUM, RPCArg::Optional::OMITTED_NAMED_ARG, ""},
-                    {"lang", RPCArg::Type::STR, RPCArg::Optional::OMITTED_NAMED_ARG, ""},
+                "\n\n", // TODO (rpc)
+                {
+                    {"topHeight", RPCArg::Type::NUM, RPCArg::Optional::NO, "" /* TODO (rpc): arg description*/},
+                    {"topContentHash", RPCArg::Type::STR, RPCArg::Optional::OMITTED_NAMED_ARG, "" /* TODO (rpc): arg description*/},
+                    {"countOut", RPCArg::Type::NUM, RPCArg::Optional::OMITTED_NAMED_ARG, "" /* TODO (rpc): arg description*/},
+                    {"lang", RPCArg::Type::STR, RPCArg::Optional::OMITTED_NAMED_ARG, "" /* TODO (rpc): arg description*/},
                     {"tags", RPCArg::Type::ARR, RPCArg::Optional::OMITTED_NAMED_ARG, "",
                         {
-                            {"tag", RPCArg::Type::STR, RPCArg::Optional::NO, ""}   
+                            {"tag", RPCArg::Type::STR, RPCArg::Optional::NO, "" /* TODO (rpc): arg description*/}   
                         }
                     },
                     {"contentTypes", RPCArg::Type::ARR, RPCArg::Optional::OMITTED_NAMED_ARG, "",
                         {
-                            {"contentType", RPCArg::Type::STR, RPCArg::Optional::NO, ""}   
+                            {"contentType", RPCArg::Type::NUM, RPCArg::Optional::NO, "" /* TODO (rpc): arg description*/}   
                         }
                     },
                     {"txIdsExcluded", RPCArg::Type::ARR, RPCArg::Optional::OMITTED_NAMED_ARG, "",
                         {
-                            {"txIdExcluded", RPCArg::Type::STR, RPCArg::Optional::NO, ""}   
+                            {"txIdExcluded", RPCArg::Type::STR, RPCArg::Optional::NO, "" /* TODO (rpc): arg description*/}   
                         }
                     },
                     {"adrsExcluded", RPCArg::Type::ARR, RPCArg::Optional::OMITTED_NAMED_ARG, "",
                         {
-                            {"adrExcluded", RPCArg::Type::STR, RPCArg::Optional::NO, ""}   
+                            {"adrExcluded", RPCArg::Type::STR, RPCArg::Optional::NO, "" /* TODO (rpc): arg description*/}   
                         }
                     },
                     {"tagsExcluded", RPCArg::Type::ARR, RPCArg::Optional::OMITTED_NAMED_ARG, "",
                         {
-                            {"tagExcluded", RPCArg::Type::STR, RPCArg::Optional::NO, ""}   
-                        }
-                    },
-                    {"address", RPCArg::Type::STR, RPCArg::Optional::OMITTED_NAMED_ARG, ""},
+                            {"tagExcluded", RPCArg::Type::STR, RPCArg::Optional::NO, "" /* TODO (rpc): arg description*/}   
+                        }
+                    },
+                    {"address", RPCArg::Type::STR, RPCArg::Optional::OMITTED_NAMED_ARG, "" /* TODO (rpc): arg description*/},
                 },
                 {
                     // TODO (rpc): provide return description
                 },
                 RPCExamples{
-                    // TODO (rpc): more examples
-                    HelpExampleCli("GetHistoricalFeed", "123123123123") +
-                    HelpExampleRpc("GetHistoricalFeed", "123123123123")
-                },
-        [&](const RPCHelpMan& self, const JSONRPCRequest& request) -> UniValue
-    {
+                    // TODO (rpc): better examples
+                    HelpExampleCli("gethistoricalfeed", "...") +
+                    HelpExampleRpc("gethistoricalfeed", "...")
+                },
+        [&](const RPCHelpMan& self, const JSONRPCRequest& request) -> UniValue
+    {
+        // if (request.fHelp)
+        //     throw runtime_error(
+        //         "GetHistoricalFeed\n"
+        //         "topHeight           (int) - ???\n"
+        //         "topContentHash      (string, optional) - ???\n"
+        //         "countOut            (int, optional) - ???\n"
+        //         "lang                (string, optional) - ???\n"
+        //         "tags                (vector<string>, optional) - ???\n"
+        //         "contentTypes        (vector<int>, optional) - ???\n"
+        //         "txIdsExcluded       (vector<string>, optional) - ???\n"
+        //         "adrsExcluded        (vector<string>, optional) - ???\n"
+        //         "tagsExcluded        (vector<string>, optional) - ???\n"
+        //         "address             (string, optional) - ???\n"
+        //     );
+
         int topHeight;
         string topContentHash;
         int countOut;
@@ -550,50 +568,64 @@
     RPCHelpMan GetHierarchicalFeed()
     {
         return RPCHelpMan{"GetHierarchicalFeed",
-                // TODO (team): provide description
-                "",
-                {
-                    {"topHeight", RPCArg::Type::NUM, RPCArg::Optional::NO, ""},
-                    {"topContentHash", RPCArg::Type::STR, RPCArg::Optional::OMITTED_NAMED_ARG, ""},
-                    {"countOut", RPCArg::Type::NUM, RPCArg::Optional::OMITTED_NAMED_ARG, ""},
-                    {"lang", RPCArg::Type::STR, RPCArg::Optional::OMITTED_NAMED_ARG, ""},
+                "\n\n", // TODO (rpc)
+                {
+                    {"topHeight", RPCArg::Type::NUM, RPCArg::Optional::NO, "" /* TODO (rpc): arg description*/},
+                    {"topContentHash", RPCArg::Type::STR, RPCArg::Optional::OMITTED_NAMED_ARG, "" /* TODO (rpc): arg description*/},
+                    {"countOut", RPCArg::Type::NUM, RPCArg::Optional::OMITTED_NAMED_ARG, "" /* TODO (rpc): arg description*/},
+                    {"lang", RPCArg::Type::STR, RPCArg::Optional::OMITTED_NAMED_ARG, "" /* TODO (rpc): arg description*/},
                     {"tags", RPCArg::Type::ARR, RPCArg::Optional::OMITTED_NAMED_ARG, "",
                         {
-                            {"tag", RPCArg::Type::STR, RPCArg::Optional::NO, ""}   
+                            {"tag", RPCArg::Type::STR, RPCArg::Optional::NO, "" /* TODO (rpc): arg description*/}   
                         }
                     },
                     {"contentTypes", RPCArg::Type::ARR, RPCArg::Optional::OMITTED_NAMED_ARG, "",
                         {
-                            {"contentType", RPCArg::Type::STR, RPCArg::Optional::NO, ""}   
+                            {"contentType", RPCArg::Type::NUM, RPCArg::Optional::NO, "" /* TODO (rpc): arg description*/}   
                         }
                     },
                     {"txIdsExcluded", RPCArg::Type::ARR, RPCArg::Optional::OMITTED_NAMED_ARG, "",
                         {
-                            {"txIdExcluded", RPCArg::Type::STR, RPCArg::Optional::NO, ""}   
+                            {"txIdExcluded", RPCArg::Type::STR, RPCArg::Optional::NO, "" /* TODO (rpc): arg description*/}   
                         }
                     },
                     {"adrsExcluded", RPCArg::Type::ARR, RPCArg::Optional::OMITTED_NAMED_ARG, "",
                         {
-                            {"adrExcluded", RPCArg::Type::STR, RPCArg::Optional::NO, ""}   
+                            {"adrExcluded", RPCArg::Type::STR, RPCArg::Optional::NO, "" /* TODO (rpc): arg description*/}   
                         }
                     },
                     {"tagsExcluded", RPCArg::Type::ARR, RPCArg::Optional::OMITTED_NAMED_ARG, "",
                         {
-                            {"tagExcluded", RPCArg::Type::STR, RPCArg::Optional::NO, ""}   
-                        }
-                    },
-                    {"address", RPCArg::Type::STR, RPCArg::Optional::OMITTED_NAMED_ARG, ""},
+                            {"tagExcluded", RPCArg::Type::STR, RPCArg::Optional::NO, "" /* TODO (rpc): arg description*/}   
+                        }
+                    },
+                    {"address", RPCArg::Type::STR, RPCArg::Optional::OMITTED_NAMED_ARG, "" /* TODO (rpc): arg description*/},
                 },
                 {
                     // TODO (rpc): provide return description
                 },
                 RPCExamples{
-                    // TODO (rpc): more examples
-                    HelpExampleCli("GetHierarchicalFeed", "1231231414") +
-                    HelpExampleRpc("GetHierarchicalFeed", "1231231414")
-                },
-        [&](const RPCHelpMan& self, const JSONRPCRequest& request) -> UniValue
-    {
+                    // TODO (rpc): better examples
+                    HelpExampleCli("gethierarchicalfeed", "...") +
+                    HelpExampleRpc("gethierarchicalfeed", "...")
+                },
+        [&](const RPCHelpMan& self, const JSONRPCRequest& request) -> UniValue
+    {
+        // if (request.fHelp)
+        //     throw runtime_error(
+        //         "GetHierarchicalFeed\n"
+        //         "topHeight           (int) - ???\n"
+        //         "topContentHash      (string, optional) - ???\n"
+        //         "countOut            (int, optional) - ???\n"
+        //         "lang                (string, optional) - ???\n"
+        //         "tags                (vector<string>, optional) - ???\n"
+        //         "contentTypes        (vector<int>, optional) - ???\n"
+        //         "txIdsExcluded       (vector<string>, optional) - ???\n"
+        //         "adrsExcluded        (vector<string>, optional) - ???\n"
+        //         "tagsExcluded        (vector<string>, optional) - ???\n"
+        //         "address             (string, optional) - ???\n"
+        //     );
+
         int topHeight;
         string topContentHash;
         int countOut;
@@ -631,163 +663,48 @@
         };
     }
 
-    RPCHelpMan GetTopFeed()
-    {
-        return RPCHelpMan{"gettopfeed",
-                          "\nReturns top contents\n",
-                          {
-                                  // TODO (team): provide arguments description
-                          },
-                          {
-                                  // TODO (rpc): provide return description
-                          },
-                          RPCExamples{
-                                  HelpExampleCli("getsubscribesfeed", "") +
-                                  HelpExampleRpc("getsubscribesfeed", "")
-                          },
-                          [&](const RPCHelpMan& self, const JSONRPCRequest& request) -> UniValue
-                          {
-                              // if (request.fHelp)
-                              //     throw runtime_error(
-                              //         "GetTopFeed\n"
-                              //         "topHeight           (int) - ???\n"
-                              //         "topContentHash      (string, optional) - ???\n"
-                              //         "countOut            (int, optional) - ???\n"
-                              //         "lang                (string, optional) - ???\n"
-                              //         "tags                (vector<string>, optional) - ???\n"
-                              //         "contentTypes        (vector<int>, optional) - ???\n"
-                              //         "txIdsExcluded       (vector<string>, optional) - ???\n"
-                              //         "adrsExcluded        (vector<string>, optional) - ???\n"
-                              //         "tagsExcluded        (vector<string>, optional) - ???\n"
-                              //         "address             (string, optional) - ???\n"
-                              //         "depth               (int, optional) - ???\n"
-                              //     );
-
-                              int topHeight;
-                              string topContentHash;
-                              int countOut;
-                              string lang;
-                              vector<string> tags;
-                              vector<int> contentTypes;
-                              vector<string> txIdsExcluded;
-                              vector<string> adrsExcluded;
-                              vector<string> tagsExcluded;
-                              string address;
-                              int depth = 60 * 24 * 30 * 12; // about 1 year
-                              ParseFeedRequest(request, topHeight, topContentHash, countOut, lang, tags, contentTypes, txIdsExcluded,
-                                               adrsExcluded, tagsExcluded, address);
-                              // depth
-                              if (request.params.size() > 10)
-                              {
-                                  RPCTypeCheckArgument(request.params[10], UniValue::VNUM);
-                                  depth = std::min(depth, request.params[10].get_int());
-                              }
-
-                              int64_t topContentId = 0;
-                              if (!topContentHash.empty())
-                              {
-                                  auto ids = request.DbConnection()->WebRpcRepoInst->GetContentIds({topContentHash});
-                                  if (!ids.empty())
-                                      topContentId = ids[0];
-                              }
-
-                              auto reputationConsensus = ReputationConsensusFactoryInst.Instance(::ChainActive().Height());
-                              auto badReputationLimit = reputationConsensus->GetConsensusLimit(ConsensusLimit_bad_reputation);
-
-                              UniValue result(UniValue::VOBJ);
-                              UniValue content = request.DbConnection()->WebRpcRepoInst->GetTopFeed(
-                                      countOut, topContentId, topHeight, lang, tags, contentTypes,
-                                      txIdsExcluded, adrsExcluded, tagsExcluded,
-                                      address, depth, badReputationLimit);
-
-                              result.pushKV("height", topHeight);
-                              result.pushKV("contents", content);
-                              return result;
-                          }};
-    }
-
-    RPCHelpMan GetSubscribesFeed()
-    {
-        return RPCHelpMan{"getsubscribesfeed",
-                "\nReturns contents from subscribers\n",
-                {
-                    // TODO (team): provide arguments description
+    RPCHelpMan GetBoostFeed()
+    {
+        return RPCHelpMan{"GetBoostFeed",
+                "\n\n", // TODO (rpc)
+                {
+                    {"topHeight", RPCArg::Type::NUM, RPCArg::Optional::NO, "" /* TODO (rpc): arg description*/},
+                    {"topContentHash", RPCArg::Type::STR, RPCArg::Optional::OMITTED_NAMED_ARG, "" /* TODO (rpc): arg description*/},
+                    {"countOut", RPCArg::Type::NUM, RPCArg::Optional::OMITTED_NAMED_ARG, "" /* TODO (rpc): arg description*/},
+                    {"lang", RPCArg::Type::STR, RPCArg::Optional::OMITTED_NAMED_ARG, "" /* TODO (rpc): arg description*/},
+                    {"tags", RPCArg::Type::ARR, RPCArg::Optional::OMITTED_NAMED_ARG, "",
+                        {
+                            {"tag", RPCArg::Type::STR, RPCArg::Optional::NO, "" /* TODO (rpc): arg description*/}   
+                        }
+                    },
+                    {"contentTypes", RPCArg::Type::ARR, RPCArg::Optional::OMITTED_NAMED_ARG, "",
+                        {
+                            {"contentType", RPCArg::Type::NUM, RPCArg::Optional::NO, "" /* TODO (rpc): arg description*/}   
+                        }
+                    },
+                    {"txIdsExcluded", RPCArg::Type::ARR, RPCArg::Optional::OMITTED_NAMED_ARG, "",
+                        {
+                            {"txIdExcluded", RPCArg::Type::STR, RPCArg::Optional::NO, "" /* TODO (rpc): arg description*/}   
+                        }
+                    },
+                    {"adrsExcluded", RPCArg::Type::ARR, RPCArg::Optional::OMITTED_NAMED_ARG, "",
+                        {
+                            {"adrExcluded", RPCArg::Type::STR, RPCArg::Optional::NO, "" /* TODO (rpc): arg description*/}   
+                        }
+                    },
+                    {"tagsExcluded", RPCArg::Type::ARR, RPCArg::Optional::OMITTED_NAMED_ARG, "",
+                        {
+                            {"tagExcluded", RPCArg::Type::STR, RPCArg::Optional::NO, "" /* TODO (rpc): arg description*/}   
+                        }
+                    },
                 },
                 {
                     // TODO (rpc): provide return description
                 },
                 RPCExamples{
-                    HelpExampleCli("getsubscribesfeed", "") +
-                    HelpExampleRpc("getsubscribesfeed", "")
-                },
-        [&](const RPCHelpMan& self, const JSONRPCRequest& request) -> UniValue
-        {
-            // if (request.fHelp)
-            //     throw runtime_error(
-            //         "GetSubscribesFeed\n"
-            //         "topHeight           (int) - ???\n"
-            //         "topContentHash      (string, optional) - ???\n"
-            //         "countOut            (int, optional) - ???\n"
-            //         "lang                (string, optional) - ???\n"
-            //         "tags                (vector<string>, optional) - ???\n"
-            //         "contentTypes        (vector<int>, optional) - ???\n"
-            //         "txIdsExcluded       (vector<string>, optional) - ???\n"
-            //         "adrsExcluded        (vector<string>, optional) - ???\n"
-            //         "tagsExcluded        (vector<string>, optional) - ???\n"
-            //         "address             (string, optional) - ???\n"
-            //         "address_feed        (string) - ???\n"
-            //     );
-
-            int topHeight;
-            string topContentHash;
-            int countOut;
-            string lang;
-            vector<string> tags;
-            vector<int> contentTypes;
-            vector<string> txIdsExcluded;
-            vector<string> adrsExcluded;
-            vector<string> tagsExcluded;
-            string address;
-            string address_feed;
-            ParseFeedRequest(request, topHeight, topContentHash, countOut, lang, tags, contentTypes, txIdsExcluded,
-                adrsExcluded, tagsExcluded, address, address_feed);
-
-            if (address_feed.empty())
-                throw JSONRPCError(RPC_INVALID_REQUEST, string("No profile address"));
-
-            int64_t topContentId = 0;
-            if (!topContentHash.empty())
-            {
-                auto ids = request.DbConnection()->WebRpcRepoInst->GetContentIds({topContentHash});
-                if (!ids.empty())
-                    topContentId = ids[0];
-            }
-
-            UniValue result(UniValue::VOBJ);
-            UniValue content = request.DbConnection()->WebRpcRepoInst->GetSubscribesFeed(
-                address_feed, countOut, topContentId, topHeight, lang, tags, contentTypes,
-                txIdsExcluded, adrsExcluded, tagsExcluded, address);
-
-            result.pushKV("height", topHeight);
-            result.pushKV("contents", content);
-
-            return result;
-        }};
-    }
-
-    RPCHelpMan GetBoostFeed()
-    {
-        return RPCHelpMan{"GetHierarchicalFeed",
-                "\n\n", // TODO (rpc): description
-                {
-                    // TODO (team): provide arguments description
-                },
-                {
-                    // TODO (rpc): provide return description
-                },
-                RPCExamples{
-                    HelpExampleCli("getsubscribesfeed", "") +
-                    HelpExampleRpc("getsubscribesfeed", "")
+                    // TODO (rpc): better examples
+                    HelpExampleCli("getboostfeed", "...") +
+                    HelpExampleRpc("getboostfeed", "...")
                 },
         [&](const RPCHelpMan& self, const JSONRPCRequest& request) -> UniValue
     {
@@ -834,126 +751,176 @@
         };
     }
 
-     // TODO (o1q): Remove this method when the client gui switches to new methods
-    RPCHelpMan FeedSelector()
-    {
-        return RPCHelpMan{"getrawtransactionwithmessage",
-            // TODO (team): provide description
-            "",
-            {
-                // Args
-            },
-            {
-                // Returns
-            },
-            RPCExamples{
-                // Examples (HelpExampleCli() and HelpExampleRpc())
-                ""
-            },
-        [&](const RPCHelpMan& self, const JSONRPCRequest& request) -> UniValue
-        {
-            // if (request.fHelp)
-            // {
-            //     throw runtime_error(
-            //         "feedselector\n"
-            //         "\nOld method. Will be removed in future");
-            // }
-
-            string addressFrom;
-            if (request.params.size() > 0 && request.params[0].isStr())
-                addressFrom = request.params[0].get_str();
-
-            string addressTo = "";
-            if (request.params.size() > 1 && request.params[1].isStr())
-                addressTo = request.params[1].get_str();
-
-            string topContentHash;
-            if (request.params.size() > 2 && request.params[2].isStr())
-                topContentHash = request.params[2].get_str();
-
-            int count = 10;
-            if (request.params.size() > 3 && request.params[3].isNum())
-            {
-                count = request.params[3].get_int();
-                if (count > 10)
-                    count = 10;
-            }
-
-            string lang = "";
-            if (request.params.size() > 4 && request.params[4].isStr())
-                lang = request.params[4].get_str();
-
-            vector<string> tags;
-            if (request.params.size() > 5)
-                ParseRequestTags(request.params[5], tags);
-
-            // content types
-            vector<int> contentTypes;
-            ParseRequestContentTypes(request.params[6], contentTypes);
-
-            int64_t topContentId = 0;
-            if (!topContentHash.empty())
-            {
-                auto ids = request.DbConnection()->WebRpcRepoInst->GetContentIds({ topContentHash });
-                if (!ids.empty())
-                    topContentId = ids[0];
-            }
-
-            if (addressTo == "1")
-                return request.DbConnection()->WebRpcRepoInst->GetSubscribesFeedOld(addressFrom, topContentId, count, lang, tags, contentTypes);
-
-            return request.DbConnection()->WebRpcRepoInst->GetProfileFeedOld(addressFrom, addressTo, topContentId, count, lang, tags, contentTypes);
-        }};
+    RPCHelpMan GetTopFeed()
+    {
+        return RPCHelpMan{"GetTopFeed",
+                "\n\n", // TODO (rpc)
+                {
+                    {"topHeight", RPCArg::Type::NUM, RPCArg::Optional::NO, "" /* TODO (rpc): arg description*/},
+                    {"topContentHash", RPCArg::Type::STR, RPCArg::Optional::OMITTED_NAMED_ARG, "" /* TODO (rpc): arg description*/},
+                    {"countOut", RPCArg::Type::NUM, RPCArg::Optional::OMITTED_NAMED_ARG, "" /* TODO (rpc): arg description*/},
+                    {"lang", RPCArg::Type::STR, RPCArg::Optional::OMITTED_NAMED_ARG, "" /* TODO (rpc): arg description*/},
+                    {"tags", RPCArg::Type::ARR, RPCArg::Optional::OMITTED_NAMED_ARG, "",
+                        {
+                            {"tag", RPCArg::Type::STR, RPCArg::Optional::NO, "" /* TODO (rpc): arg description*/}   
+                        }
+                    },
+                    {"contentTypes", RPCArg::Type::ARR, RPCArg::Optional::OMITTED_NAMED_ARG, "",
+                        {
+                            {"contentType", RPCArg::Type::NUM, RPCArg::Optional::NO, "" /* TODO (rpc): arg description*/}   
+                        }
+                    },
+                    {"txIdsExcluded", RPCArg::Type::ARR, RPCArg::Optional::OMITTED_NAMED_ARG, "",
+                        {
+                            {"txIdExcluded", RPCArg::Type::STR, RPCArg::Optional::NO, "" /* TODO (rpc): arg description*/}   
+                        }
+                    },
+                    {"adrsExcluded", RPCArg::Type::ARR, RPCArg::Optional::OMITTED_NAMED_ARG, "",
+                        {
+                            {"adrExcluded", RPCArg::Type::STR, RPCArg::Optional::NO, "" /* TODO (rpc): arg description*/}   
+                        }
+                    },
+                    {"tagsExcluded", RPCArg::Type::ARR, RPCArg::Optional::OMITTED_NAMED_ARG, "",
+                        {
+                            {"tagExcluded", RPCArg::Type::STR, RPCArg::Optional::NO, "" /* TODO (rpc): arg description*/}   
+                        }
+                    },
+                    {"address", RPCArg::Type::STR, RPCArg::Optional::OMITTED_NAMED_ARG, "" /*TODO (rpc): arg description*/},
+                    {"depth", RPCArg::Type::NUM, RPCArg::Optional::OMITTED_NAMED_ARG, "" /*TODO (rpc): arg description*/}
+                },
+                {
+                    // TODO (rpc): provide return description
+                },
+                RPCExamples{
+                    // TODO (rpc): better examples
+                    HelpExampleCli("gettopfeed", "...") +
+                    HelpExampleRpc("gettopfeed", "...")
+                },
+        [&](const RPCHelpMan& self, const JSONRPCRequest& request) -> UniValue
+    {
+        // if (request.fHelp)
+        //     throw runtime_error(
+        //         "GetTopFeed\n"
+        //         "topHeight           (int) - ???\n"
+        //         "topContentHash      (string, optional) - ???\n"
+        //         "countOut            (int, optional) - ???\n"
+        //         "lang                (string, optional) - ???\n"
+        //         "tags                (vector<string>, optional) - ???\n"
+        //         "contentTypes        (vector<int>, optional) - ???\n"
+        //         "txIdsExcluded       (vector<string>, optional) - ???\n"
+        //         "adrsExcluded        (vector<string>, optional) - ???\n"
+        //         "tagsExcluded        (vector<string>, optional) - ???\n"
+        //         "address             (string, optional) - ???\n"
+        //         "depth               (int, optional) - ???\n"
+        //     );
+
+        int topHeight;
+        string topContentHash;
+        int countOut;
+        string lang;
+        vector<string> tags;
+        vector<int> contentTypes;
+        vector<string> txIdsExcluded;
+        vector<string> adrsExcluded;
+        vector<string> tagsExcluded;
+        string address;
+        int depth = 60 * 24 * 30 * 12; // about 1 year
+        ParseFeedRequest(request, topHeight, topContentHash, countOut, lang, tags, contentTypes, txIdsExcluded,
+            adrsExcluded, tagsExcluded, address);
+        // depth
+        if (request.params.size() > 10)
+        {
+            RPCTypeCheckArgument(request.params[10], UniValue::VNUM);
+            depth = std::min(depth, request.params[10].get_int());
+        }
+
+        int64_t topContentId = 0;
+        if (!topContentHash.empty())
+        {
+            auto ids = request.DbConnection()->WebRpcRepoInst->GetContentIds({topContentHash});
+            if (!ids.empty())
+                topContentId = ids[0];
+        }
+
+        auto reputationConsensus = ReputationConsensusFactoryInst.Instance(ChainActive().Height());
+        auto badReputationLimit = reputationConsensus->GetConsensusLimit(ConsensusLimit_bad_reputation);
+
+        UniValue result(UniValue::VOBJ);
+        UniValue content = request.DbConnection()->WebRpcRepoInst->GetTopFeed(
+            countOut, topContentId, topHeight, lang, tags, contentTypes,
+            txIdsExcluded, adrsExcluded, tagsExcluded,
+            address, depth, badReputationLimit);
+
+        result.pushKV("height", topHeight);
+        result.pushKV("contents", content);
+        return result;
+    },
+        };
     }
 
     RPCHelpMan GetMostCommentedFeed()
     {
-    return RPCHelpMan{"GetMostCommentedFeed",
-            // TODO (team): provide description
-            "",
-            {
-                {"topHeight",      RPCArg::Type::NUM, RPCArg::Optional::NO, "???"},
-                {"topContentHash", RPCArg::Type::STR, RPCArg::Optional::OMITTED_NAMED_ARG, "???"},
-                {"countOut",       RPCArg::Type::NUM, RPCArg::Optional::OMITTED_NAMED_ARG, "???"},
-                {"lang",           RPCArg::Type::STR, RPCArg::Optional::OMITTED_NAMED_ARG, "???"},
-                {"tags",           RPCArg::Type::ARR, RPCArg::Optional::OMITTED_NAMED_ARG, "???",
-                    {
-                        {"tag", RPCArg::Type::STR, RPCArg::Optional::OMITTED, "???"}
-                    }
-                },
-                {"contentTypes", RPCArg::Type::ARR, RPCArg::Optional::OMITTED_NAMED_ARG, "???",
-                    {
-                        {"contentType", RPCArg::Type::NUM, RPCArg::Optional::OMITTED, "???"}
-                    }
-                },
-                {"txIdsExcluded", RPCArg::Type::ARR, RPCArg::Optional::OMITTED_NAMED_ARG, "???",
-                    {
-                        {"txIdExcluded", RPCArg::Type::STR, RPCArg::Optional::OMITTED, "???"}
-                    }
-                },
-                {"adrsExcluded", RPCArg::Type::ARR, RPCArg::Optional::OMITTED_NAMED_ARG, "???",
-                    {
-                        {"adrExcluded", RPCArg::Type::STR, RPCArg::Optional::OMITTED, "???"}
-                    }
-                },
-                {"tagsExcluded", RPCArg::Type::ARR, RPCArg::Optional::OMITTED_NAMED_ARG, "???",
-                    {
-                        {"tagExcluded", RPCArg::Type::STR, RPCArg::Optional::OMITTED, "???"}
-                    }
-                },
-                {"address", RPCArg::Type::STR, RPCArg::Optional::OMITTED_NAMED_ARG, "???"},
-                {"depth",   RPCArg::Type::NUM, RPCArg::Optional::OMITTED_NAMED_ARG, "???"},
-
-            },
-            {
-                // Returns
-            },
-            RPCExamples{
-                // Examples (HelpExampleCli() and HelpExampleRpc())
-                ""
-            },
-    [&](const RPCHelpMan& self, const JSONRPCRequest& request) -> UniValue
-    {
+        return RPCHelpMan{"GetMostCommentedFeed",
+                "\n\n", // TODO (rpc)
+                {
+                    {"topHeight", RPCArg::Type::NUM, RPCArg::Optional::NO, "" /* TODO (rpc): arg description*/},
+                    {"topContentHash", RPCArg::Type::STR, RPCArg::Optional::OMITTED_NAMED_ARG, "" /* TODO (rpc): arg description*/},
+                    {"countOut", RPCArg::Type::NUM, RPCArg::Optional::OMITTED_NAMED_ARG, "" /* TODO (rpc): arg description*/},
+                    {"lang", RPCArg::Type::STR, RPCArg::Optional::OMITTED_NAMED_ARG, "" /* TODO (rpc): arg description*/},
+                    {"tags", RPCArg::Type::ARR, RPCArg::Optional::OMITTED_NAMED_ARG, "",
+                        {
+                            {"tag", RPCArg::Type::STR, RPCArg::Optional::NO, "" /* TODO (rpc): arg description*/}   
+                        }
+                    },
+                    {"contentTypes", RPCArg::Type::ARR, RPCArg::Optional::OMITTED_NAMED_ARG, "",
+                        {
+                            {"contentType", RPCArg::Type::NUM, RPCArg::Optional::NO, "" /* TODO (rpc): arg description*/}   
+                        }
+                    },
+                    {"txIdsExcluded", RPCArg::Type::ARR, RPCArg::Optional::OMITTED_NAMED_ARG, "",
+                        {
+                            {"txIdExcluded", RPCArg::Type::STR, RPCArg::Optional::NO, "" /* TODO (rpc): arg description*/}   
+                        }
+                    },
+                    {"adrsExcluded", RPCArg::Type::ARR, RPCArg::Optional::OMITTED_NAMED_ARG, "",
+                        {
+                            {"adrExcluded", RPCArg::Type::STR, RPCArg::Optional::NO, "" /* TODO (rpc): arg description*/}   
+                        }
+                    },
+                    {"tagsExcluded", RPCArg::Type::ARR, RPCArg::Optional::OMITTED_NAMED_ARG, "",
+                        {
+                            {"tagExcluded", RPCArg::Type::STR, RPCArg::Optional::NO, "" /* TODO (rpc): arg description*/}   
+                        }
+                    },
+                    {"address", RPCArg::Type::STR, RPCArg::Optional::OMITTED_NAMED_ARG, "" /*TODO (rpc): arg description*/},
+                    {"depth", RPCArg::Type::NUM, RPCArg::Optional::OMITTED_NAMED_ARG, "" /*TODO (rpc): arg description*/}
+                },
+                {
+                    // TODO (rpc): provide return description
+                },
+                RPCExamples{
+                    // TODO (rpc): better examples
+                    HelpExampleCli("getmostcommentedfeed", "...") +
+                    HelpExampleRpc("getmostcommentedfeed", "...")
+                },
+        [&](const RPCHelpMan& self, const JSONRPCRequest& request) -> UniValue
+    {
+        // if (request.fHelp)
+        //     throw runtime_error(
+        //         "GetMostCommentedFeed\n"
+        //         "topHeight           (int) - ???\n"
+        //         "topContentHash      (string, optional) - ???\n"
+        //         "countOut            (int, optional) - ???\n"
+        //         "lang                (string, optional) - ???\n"
+        //         "tags                (vector<string>, optional) - ???\n"
+        //         "contentTypes        (vector<int>, optional) - ???\n"
+        //         "txIdsExcluded       (vector<string>, optional) - ???\n"
+        //         "adrsExcluded        (vector<string>, optional) - ???\n"
+        //         "tagsExcluded        (vector<string>, optional) - ???\n"
+        //         "address             (string, optional) - ???\n"
+        //         "depth               (int, optional) - ???\n"
+        //     );
+
         int topHeight;
         string topContentHash;
         int countOut;
@@ -998,27 +965,73 @@
         };
     }
 
-<<<<<<< HEAD
-    RPCHelpMan GetContentsStatistic()
-=======
-    UniValue GetSubscribesFeed(const JSONRPCRequest& request)
-    {
-        if (request.fHelp)
-            throw runtime_error(
-                "GetSubscribesFeed\n"
-                "topHeight           (int) - ???\n"
-                "topContentHash      (string, optional) - ???\n"
-                "countOut            (int, optional) - ???\n"
-                "lang                (string, optional) - ???\n"
-                "tags                (vector<string>, optional) - ???\n"
-                "contentTypes        (vector<int>, optional) - ???\n"
-                "txIdsExcluded       (vector<string>, optional) - ???\n"
-                "adrsExcluded        (vector<string>, optional) - ???\n"
-                "tagsExcluded        (vector<string>, optional) - ???\n"
-                "address             (string, optional) - ???\n"
-                "address_feed        (string) - ???\n"
-                "addresses_extended  (vector<string>, optional) - ???\n"
-            );
+    RPCHelpMan GetSubscribesFeed()
+    {
+        return RPCHelpMan{"GetSubscribesFeed",
+                "\n\n", // TODO (rpc)
+                {
+                    {"topHeight", RPCArg::Type::NUM, RPCArg::Optional::NO, "" /* TODO (rpc): arg description*/},
+                    {"topContentHash", RPCArg::Type::STR, RPCArg::Optional::OMITTED_NAMED_ARG, "" /* TODO (rpc): arg description*/},
+                    {"countOut", RPCArg::Type::NUM, RPCArg::Optional::OMITTED_NAMED_ARG, "" /* TODO (rpc): arg description*/},
+                    {"lang", RPCArg::Type::STR, RPCArg::Optional::OMITTED_NAMED_ARG, "" /* TODO (rpc): arg description*/},
+                    {"tags", RPCArg::Type::ARR, RPCArg::Optional::OMITTED_NAMED_ARG, "",
+                        {
+                            {"tag", RPCArg::Type::STR, RPCArg::Optional::NO, "" /* TODO (rpc): arg description*/}   
+                        }
+                    },
+                    {"contentTypes", RPCArg::Type::ARR, RPCArg::Optional::OMITTED_NAMED_ARG, "",
+                        {
+                            {"contentType", RPCArg::Type::NUM, RPCArg::Optional::NO, "" /* TODO (rpc): arg description*/}   
+                        }
+                    },
+                    {"txIdsExcluded", RPCArg::Type::ARR, RPCArg::Optional::OMITTED_NAMED_ARG, "",
+                        {
+                            {"txIdExcluded", RPCArg::Type::STR, RPCArg::Optional::NO, "" /* TODO (rpc): arg description*/}   
+                        }
+                    },
+                    {"adrsExcluded", RPCArg::Type::ARR, RPCArg::Optional::OMITTED_NAMED_ARG, "",
+                        {
+                            {"adrExcluded", RPCArg::Type::STR, RPCArg::Optional::NO, "" /* TODO (rpc): arg description*/}   
+                        }
+                    },
+                    {"tagsExcluded", RPCArg::Type::ARR, RPCArg::Optional::OMITTED_NAMED_ARG, "",
+                        {
+                            {"tagExcluded", RPCArg::Type::STR, RPCArg::Optional::NO, "" /* TODO (rpc): arg description*/}   
+                        }
+                    },
+                    {"address", RPCArg::Type::STR, RPCArg::Optional::OMITTED_NAMED_ARG, "" /*TODO (rpc): arg description*/},
+                    {"addresses_extended", RPCArg::Type::ARR, RPCArg::Optional::OMITTED_NAMED_ARG, "",
+                        {
+                            {"address_extended", RPCArg::Type::STR, RPCArg::Optional::NO, "" /* TODO (rpc): arg description*/}   
+                        }
+                    }
+                },
+                {
+                    // TODO (rpc): provide return description
+                },
+                RPCExamples{
+                    // TODO (rpc): better examples
+                    HelpExampleCli("getsubscribesfeed", "...") +
+                    HelpExampleRpc("getsubscribesfeed", "...")
+                },
+        [&](const RPCHelpMan& self, const JSONRPCRequest& request) -> UniValue
+    {
+        // if (request.fHelp)
+        //     throw runtime_error(
+        //         "GetSubscribesFeed\n"
+        //         "topHeight           (int) - ???\n"
+        //         "topContentHash      (string, optional) - ???\n"
+        //         "countOut            (int, optional) - ???\n"
+        //         "lang                (string, optional) - ???\n"
+        //         "tags                (vector<string>, optional) - ???\n"
+        //         "contentTypes        (vector<int>, optional) - ???\n"
+        //         "txIdsExcluded       (vector<string>, optional) - ???\n"
+        //         "adrsExcluded        (vector<string>, optional) - ???\n"
+        //         "tagsExcluded        (vector<string>, optional) - ???\n"
+        //         "address             (string, optional) - ???\n"
+        //         "address_feed        (string) - ???\n"
+        //         "addresses_extended  (vector<string>, optional) - ???\n"
+        //     );
 
         int topHeight;
         string topContentHash;
@@ -1054,33 +1067,118 @@
         result.pushKV("height", topHeight);
         result.pushKV("contents", content);
         return result;
+    },
+        };
     }
 
     // TODO (o1q): Remove this method when the client gui switches to new methods
-    UniValue FeedSelector(const JSONRPCRequest& request)
->>>>>>> e9291327
+    RPCHelpMan FeedSelector()
+    {
+        return RPCHelpMan{"feedselector",
+                "\nOld method. Will be removed in future\n",
+                {},
+                {
+                    // TODO (rpc): provide return description
+                },
+                RPCExamples{
+                    // TODO (rpc): better examples
+                    HelpExampleCli("feedselector", "...") +
+                    HelpExampleRpc("feedselector", "...")
+                },
+        [&](const RPCHelpMan& self, const JSONRPCRequest& request) -> UniValue
+    {
+        // if (request.fHelp)
+        // {
+        //     throw runtime_error(
+        //         "feedselector\n"
+        //         "\nOld method. Will be removed in future");
+        // }
+
+        string addressFrom;
+        if (request.params.size() > 0 && request.params[0].isStr())
+            addressFrom = request.params[0].get_str();
+
+        string addressTo = "";
+        if (request.params.size() > 1 && request.params[1].isStr())
+            addressTo = request.params[1].get_str();
+
+        string topContentHash;
+        if (request.params.size() > 2 && request.params[2].isStr())
+            topContentHash = request.params[2].get_str();
+
+        int count = 10;
+        if (request.params.size() > 3 && request.params[3].isNum())
+        {
+            count = request.params[3].get_int();
+            if (count > 10)
+                count = 10;
+        }
+
+        string lang = "";
+        if (request.params.size() > 4 && request.params[4].isStr())
+            lang = request.params[4].get_str();
+
+        vector<string> tags;
+        if (request.params.size() > 5)
+            ParseRequestTags(request.params[5], tags);
+
+        // content types
+        vector<int> contentTypes;
+        ParseRequestContentTypes(request.params[6], contentTypes);
+
+        int64_t topContentId = 0;
+        if (!topContentHash.empty())
+        {
+            auto ids = request.DbConnection()->WebRpcRepoInst->GetContentIds({ topContentHash });
+            if (!ids.empty())
+                topContentId = ids[0];
+        }
+
+        if (addressTo == "1")
+            //return GetSubscribesFeed(request);
+            return request.DbConnection()->WebRpcRepoInst->GetSubscribesFeedOld(addressFrom, topContentId, count, lang, tags, contentTypes);
+
+        //return GetProfileFeed(request);
+        return request.DbConnection()->WebRpcRepoInst->GetProfileFeedOld(addressFrom, addressTo, topContentId, count, lang, tags, contentTypes);
+    },
+        };
+    }
+
+    RPCHelpMan GetContentsStatistic()
     {
         return RPCHelpMan{"getcontentsstatistic",
                 "\nGet contents statistic.\n",
                 {
-                    {"address", RPCArg::Type::STR, RPCArg::Optional::NO, "Address - сontent author"},
-                    {"contenttypes", RPCArg::Type::ARR, RPCArg::Optional::OMITTED_NAMED_ARG, "type(s) of content posts/video",
-                        {
-                            {"contenttype", RPCArg::Type::STR, RPCArg::Optional::NO, ""}   
+                    {"address", RPCArg::Type::STR, RPCArg::Optional::NO, "сontent author"},
+                    {"contentTypes", RPCArg::Type::ARR, RPCArg::Optional::OMITTED_NAMED_ARG, "type(s) of content posts/video",
+                        {
+                            {"contentType", RPCArg::Type::NUM, RPCArg::Optional::NO, ""}   
                         }
                     },
                     {"height", RPCArg::Type::NUM, RPCArg::Optional::OMITTED_NAMED_ARG, "Maximum content height. Default is current chain height"},
-                    {"depth", RPCArg::Type::NUM, RPCArg::Optional::OMITTED_NAMED_ARG, "Depth of content history for statistics. Default is all history"},
+                    {"depth", RPCArg::Type::NUM, RPCArg::Optional::OMITTED_NAMED_ARG, "Depth of content history for statistics. Default is all history"}
                 },
                 {
                     // TODO (rpc): provide return description
                 },
                 RPCExamples{
-                    HelpExampleCli("getcontentsstatistic", "") +
-                    HelpExampleRpc("getcontentsstatistic", "")
-                },
-        [&](const RPCHelpMan& self, const JSONRPCRequest& request) -> UniValue
-    {
+                    // TODO (rpc): better examples
+                    HelpExampleCli("getcontentsstatistic", "\"address\", \"contenttypes\", height, depth\n") +
+                    HelpExampleRpc("getcontentsstatistic", "\"address\", \"contenttypes\", height, depth\n")
+                },
+        [&](const RPCHelpMan& self, const JSONRPCRequest& request) -> UniValue
+    {
+        // if (request.fHelp)
+        //     throw runtime_error(
+        //         "getcontentsstatistic \"address\", \"contenttypes\", height, depth\n"
+        //         "\nGet contents statistic.\n"
+        //         "\nArguments:\n"
+        //         "1. \"address\" (string) Address - сontent author\n"
+        //         "2. \"contenttypes\" (string or array of strings, optional) type(s) of content posts/video\n"
+        //         "3. \"height\"  (int, optional) Maximum content height. Default is current chain height\n"
+        //         "4. \"depth\" (int, optional) Depth of content history for statistics. Default is all history\n"
+        //     );
+
         string address;
         vector<string> addresses;
         if (request.params.size() > 0) {
@@ -1122,18 +1220,18 @@
         return RPCHelpMan{"GetRandomPost",
                 "\nGet contents statistic.\n",
                 {
-                    // TODO (rpc): provide args description
+                    // TODO (rpc): args description
                 },
                 {
                     // TODO (rpc): provide return description
                 },
                 RPCExamples{
-                    // TODO (rpc)
-                    HelpExampleCli("GetRandomPost", "") +
-                    HelpExampleRpc("GetRandomPost", "")
-                },
-        [&](const RPCHelpMan& self, const JSONRPCRequest& request) -> UniValue
-    {   
+                    // TODO (rpc): better examples
+                    HelpExampleCli("getrandompost", "") +
+                    HelpExampleRpc("getrandompost", "")
+                },
+        [&](const RPCHelpMan& self, const JSONRPCRequest& request) -> UniValue
+    {
         // if (request.fHelp)
         // {
         //     UniValue help(UniValue::VOBJ);
@@ -1158,7 +1256,7 @@
             lang = request.params[0].get_str();
 
         const int count = 1;
-        const int height = ::ChainActive().Height() - 150000;
+        const int height = ChainActive().Height() - 150000;
 
         auto ids = request.DbConnection()->WebRpcRepoInst->GetRandomContentIds(lang, count, height);
         auto content = request.DbConnection()->WebRpcRepoInst->GetContentsData(ids, "");
@@ -1173,34 +1271,59 @@
 
     RPCHelpMan GetContentActions()
     {
-        return RPCHelpMan{"GetContentActions",
-                          "\nGet profiles that performed actions(score/boos/donate) on content.\n",
-                          {
-                                  // TODO (rpc): provide args description
-                          },
-                          {
-                                  // TODO (rpc): provide return description
-                          },
-                          RPCExamples{
-                                  // TODO (rpc)
-                                  HelpExampleCli("GetRandomPost", "") +
-                                  HelpExampleRpc("GetRandomPost", "")
-                          },
-                          [&](const RPCHelpMan& self, const JSONRPCRequest& request) -> UniValue
-                          {
-                              // if (request.fHelp)
-                              // {
-                              // }
-
-                              RPCTypeCheck(request.params, {UniValue::VSTR});
-
-                              auto contentHash = request.params[0].get_str();
-                              return request.DbConnection()->WebRpcRepoInst->GetContentActions(contentHash);
-                          },
+        return RPCHelpMan{"getcontentactions",
+                "\nGet profiles that performed actions(score/boos/donate) on content.\n",
+                {
+                    // TODO (rpc): args description
+                },
+                {
+                    // TODO (rpc): provide return description
+                },
+                RPCExamples{
+                    // TODO (rpc): better examples
+                    HelpExampleCli("getcontentactions", "") +
+                    HelpExampleRpc("getcontentactions", "")
+                },
+        [&](const RPCHelpMan& self, const JSONRPCRequest& request) -> UniValue
+    {
+        // if (request.fHelp)
+        //     throw std::runtime_error(
+        //         "getcontentactions\n"
+        //         "\nGet profiles that performed actions(score/boos/donate) on content.\n");
+
+        RPCTypeCheck(request.params, {UniValue::VSTR});
+
+        auto contentHash = request.params[0].get_str();
+        return request.DbConnection()->WebRpcRepoInst->GetContentActions(contentHash);
+    },
         };
     }
 
-    UniValue GetNotifications(const JSONRPCRequest& request)
+    RPCHelpMan GetNotifications()
+    {
+       return RPCHelpMan{"getnotifications",
+                "\nGet all possible notifications for all addresses for concrete block height.\n",
+                {
+                    {"height", RPCArg::Type::NUM, RPCArg::Optional::NO, "height of block to search in"},
+                    {"filters", RPCArg::Type::ARR, RPCArg::Optional::NO, "type(s) of notifications. If empty or null - search for all types",
+                        {
+                            {ShortTxTypeConvertor::toString(ShortTxType::PocketnetTeam), RPCArg::Type::STR, RPCArg::Optional::OMITTED_NAMED_ARG, "Posts from PocketnetTeam acc"},
+                            {ShortTxTypeConvertor::toString(ShortTxType::Money), RPCArg::Type::STR, RPCArg::Optional::OMITTED_NAMED_ARG, "recieved money"},
+                            {ShortTxTypeConvertor::toString(ShortTxType::Answer), RPCArg::Type::STR, RPCArg::Optional::OMITTED_NAMED_ARG, "answers to acc's comments"},
+                            {ShortTxTypeConvertor::toString(ShortTxType::PrivateContent), RPCArg::Type::STR, RPCArg::Optional::OMITTED_NAMED_ARG, "content from acc's private subscriptions`"},
+                            {ShortTxTypeConvertor::toString(ShortTxType::Boost), RPCArg::Type::STR, RPCArg::Optional::OMITTED_NAMED_ARG, "boosts of acc's content"},
+                        }
+                    },
+                },
+                {
+                    // TODO (rpc): return description
+                },
+                RPCExamples{
+                    // TODO (rpc): better examples
+                    HelpExampleCli("getcontentactions", "") +
+                    HelpExampleRpc("getcontentactions", "")
+                },
+        [&](const RPCHelpMan& self, const JSONRPCRequest& request) -> UniValue
     {
         if (request.fHelp)
             throw std::runtime_error(
@@ -1215,7 +1338,7 @@
 
         auto height = request.params[0].get_int64();
 
-        if (height > chainActive.Height()) throw JSONRPCError(RPC_INVALID_PARAMETER, "Spefified height is greater than current chain height");
+        if (height > ChainActive().Height()) throw JSONRPCError(RPC_INVALID_PARAMETER, "Spefified height is greater than current chain height");
 
         std::set<ShortTxType> filters;
         if (request.params.size() > 1 && request.params[1].isArray()) {
@@ -1253,5 +1376,7 @@
         res.pushKV("pocketnetteam", pocketnetteam);
 
         return res;
+    },
+       };
     }
 }