// Copyright (c) 2018-2021 Pocketnet developers
// Distributed under the Apache 2.0 software license, see the accompanying
// https://www.apache.org/licenses/LICENSE-2.0

#include "pocketdb/web/PocketExplorerRpc.h"

namespace PocketWeb::PocketWebRpc
{
    map<string, UniValue> TransactionsStatisticCache;

<<<<<<< HEAD
    RPCHelpMan GetStatistic()
    {
        return RPCHelpMan{"getstatistic",
                "\nGet statistics.\n",
                {
                    {"topheight", RPCArg::Type::NUM, RPCArg::Optional::OMITTED_NAMED_ARG, "Top height (Default: chain height)"},
                    {"stepsize", RPCArg::Type::NUM, RPCArg::Optional::OMITTED_NAMED_ARG, "Step size - Hour = 60, Day = 1440, Month = 43200 (Default: Day)"},
                },
                {
                    // TODO (losty-fur): provide return description
                },
                RPCExamples{
                    HelpExampleCli("getstatistic", "") +
                    HelpExampleRpc("getstatistic", "")
                },
        [&](const RPCHelpMan& self, const JSONRPCRequest& request) -> UniValue
    {
        int topHeight = ChainActive().Height() / 10 * 10;
=======
    UniValue GetStatisticByHours(const JSONRPCRequest& request)
    {
        if (request.fHelp)
            throw std::runtime_error(
                "getstatisticbyhours (topHeight, depth)\n"
                "\nGet statistics\n"
                "\nArguments:\n"
                "1. \"topheight\"   (int32, optional) Top height (Default: chain height)\n"
                "2. \"depth\"       (int32, optional) Depth hours (Maximum: 24 hours)\n");

        int topHeight = chainActive.Height() / 10 * 10;
>>>>>>> 5b4b6cd7
        if (request.params[0].isNum())
            topHeight = std::min(request.params[0].get_int(), topHeight);

        int depth = 24;
        if (request.params[1].isNum())
            depth = std::min(request.params[1].get_int(), depth);
        depth = depth * 60;

        return request.DbConnection()->ExplorerRepoInst->GetTransactionsStatisticByHours(topHeight, depth);
    }

    UniValue GetStatisticByDays(const JSONRPCRequest& request)
    {
        if (request.fHelp)
            throw std::runtime_error(
                "getstatisticbydays (topHeight, depth)\n"
                "\nGet statistics\n"
                "\nArguments:\n"
                "1. \"topheight\"   (int32, optional) Top height (Default: chain height)\n"
                "2. \"depth\"       (int32, optional) Depth days (Maximum: 30 days)\n");

        int topHeight = chainActive.Height() / 10 * 10;
        if (request.params[0].isNum())
            topHeight = std::min(request.params[0].get_int(), topHeight);

        int depth = 30;
        if (request.params[1].isNum())
            depth = std::min(request.params[1].get_int(), depth);
        depth = depth * 24 * 60;

        return request.DbConnection()->ExplorerRepoInst->GetTransactionsStatisticByDays(topHeight, depth);
    }

    UniValue GetStatisticContent(const JSONRPCRequest& request)
    {
        if (request.fHelp)
            throw std::runtime_error(
                "getstatisticcontent\n"
                "\nGet statistics for content transactions\n"
            );

<<<<<<< HEAD
        return result;
    },
        };
=======
        return request.DbConnection()->ExplorerRepoInst->GetContentStatistic();
>>>>>>> 5b4b6cd7
    }

    RPCHelpMan GetLastBlocks()
    {
        return RPCHelpMan{"getlastblocks",
                "\nGet N last blocks.\n",
                {
                    {"count", RPCArg::Type::NUM, RPCArg::Optional::OMITTED_NAMED_ARG, "Count of blocks. Maximum 100 blocks."},
                    {"last_height", RPCArg::Type::NUM, RPCArg::Optional::OMITTED_NAMED_ARG, "Height of last block, including."},
                    {"verbosity", RPCArg::Type::NUM, RPCArg::Optional::OMITTED_NAMED_ARG, "Verbosity output."},
                },
                {
                    // TODO (losty-fur): provide return description
                },
                RPCExamples{
                    HelpExampleCli("getlastblocks", "") +
                    HelpExampleRpc("getlastblocks", "")
                },
        [&](const RPCHelpMan& self, const JSONRPCRequest& request) -> UniValue
    {
        if (request.fHelp)
            throw std::runtime_error(
                "getlastblocks ( count, last_height, verbosity )\n"
                "\nGet N last blocks.\n"
                "\nArguments:\n"
                "1. \"count\"         (int, optional) Count of blocks. Maximum 100 blocks.\n"
                "2. \"last_height\"   (int, optional) Height of last block, including.\n"
                "3. \"verbosity\"     (int, optional) Verbosity output.\n");

        int count = 10;
        if (!request.params.empty() && request.params[0].isNum())
        {
            count = request.params[0].get_int();
            if (count > 100) count = 100;
        }

        int last_height = ::ChainActive().Height();
        if (request.params.size() > 1 && request.params[1].isNum())
        {
            last_height = request.params[1].get_int();
            if (last_height < 0) last_height = ::ChainActive().Height();
        }

        bool verbose = false;
        if (request.params.size() > 2)
        {
            RPCTypeCheckArgument(request.params[2], UniValue::VBOOL);
            verbose = request.params[2].get_bool();
        }

        // Collect general block information
        CBlockIndex* pindex = ::ChainActive()[last_height];
        int i = count;
        std::map<int, UniValue> blocks;
        while (pindex && i-- > 0)
        {
            UniValue oblock(UniValue::VOBJ);
            oblock.pushKV("height", pindex->nHeight);
            oblock.pushKV("hash", pindex->GetBlockHash().GetHex());
            oblock.pushKV("time", (int64_t) pindex->nTime);
            oblock.pushKV("ntx", (int) pindex->nTx - 1);

            blocks.emplace(pindex->nHeight, oblock);
            pindex = pindex->pprev;
        }

        // Extend with transaction statistic data
        if (verbose)
        {
            auto data = request.DbConnection()->ExplorerRepoInst->GetBlocksStatistic(last_height - count, last_height);

            for (auto& s : data)
            {
                if (blocks.find(s.first) == blocks.end())
                    continue;

                if (blocks[s.first].At("types").isNull())
                    blocks[s.first].pushKV("types", UniValue(UniValue::VOBJ));

                for (auto& d : s.second)
                    blocks[s.first].At("types").pushKV(std::to_string(d.first), d.second);
            }
        }

        UniValue result(UniValue::VARR);
        for (auto& block : blocks)
            result.push_back(block.second);

        return result;
    },
        };
    }

    RPCHelpMan GetCompactBlock()
    {
        return RPCHelpMan{"getcompactblock",
                // TODO (team): description
                "",
                {
                    {"blockhash", RPCArg::Type::STR, RPCArg::Optional::OMITTED_NAMED_ARG, "The block hash"},
                    {"blocknumber", RPCArg::Type::NUM, RPCArg::Optional::OMITTED_NAMED_ARG, "The block number"},
                },
                {
                    // TODO (losty-fur): provide return description
                },
                RPCExamples{
                    HelpExampleCli("getcompactblock", "123acbadbcca") +
                    HelpExampleRpc("getcompactblock", "123acbadbcca") +
                    HelpExampleCli("getcompactblock", "7546744353") +
                    HelpExampleRpc("getcompactblock", "7546744353")
                },
        [&](const RPCHelpMan& self, const JSONRPCRequest& request) -> UniValue
    {
        if (request.params.empty())
            throw JSONRPCError(RPC_INVALID_PARAMETER, "Missing parameters");

        string blockHash;
        if (request.params[0].isStr())
            blockHash = request.params[0].get_str();

        int blockNumber = -1;
        if (request.params[1].isNum())
            blockNumber = request.params[1].get_int();

        const CBlockIndex* pindex = nullptr;

        if (!blockHash.empty())
            pindex = LookupBlockIndexWithoutLock(uint256S(blockHash));

        if (blockNumber >= 0 && blockNumber <= ::ChainActive().Height())
            pindex = ::ChainActive()[blockNumber];

        if (!pindex)
            throw JSONRPCError(RPC_INVALID_ADDRESS_OR_KEY, "Block not found");

        UniValue result(UniValue::VOBJ);

        result.pushKV("height", pindex->nHeight);
        result.pushKV("hash", pindex->GetBlockHash().GetHex());
        result.pushKV("time", (int64_t) pindex->nTime);
        result.pushKV("nTx", (int64_t) pindex->nTx);
        result.pushKV("difficulty", GetDifficulty(pindex));
        result.pushKV("merkleroot", pindex->hashMerkleRoot.GetHex());
        result.pushKV("bits", strprintf("%08x", pindex->nBits));

        if (pindex->pprev)
            result.pushKV("prevhash", pindex->pprev->GetBlockHash().GetHex());

        auto pnext = ::ChainActive().Next(pindex);
        if (pnext)
            result.pushKV("nexthash", pnext->GetBlockHash().GetHex());

        return result;
    },
        };
    }

    RPCHelpMan GetAddressInfo()
    {
        return RPCHelpMan{"getaddressinfo",
                "\nGet contents statistic.\n",
                {
                    {"address", RPCArg::Type::STR, RPCArg::Optional::NO, "Address"},
                },
                {
                    // TODO (losty-fur): provide return description
                },
                RPCExamples{
                    HelpExampleCli("getaddressinfo", "1bd123c12f123a123b") +
                    HelpExampleRpc("getaddressinfo", "1bd123c12f123a123b")
                },
        [&](const RPCHelpMan& self, const JSONRPCRequest& request) -> UniValue
    {
        std::string address;
        if (request.params.empty() || !request.params[0].isStr())
            throw JSONRPCError(RPC_INVALID_ADDRESS_OR_KEY, "Invalid address argument");

        auto dest = DecodeDestination(request.params[0].get_str());
        if (!IsValidDestination(dest))
            throw JSONRPCError(RPC_INVALID_ADDRESS_OR_KEY,
                std::string("Invalid address: ") + request.params[0].get_str());
        address = request.params[0].get_str();

        UniValue addressInfo(UniValue::VOBJ);
        addressInfo.pushKV("lastChange", 0);
        addressInfo.pushKV("balance", 0);

        auto info = request.DbConnection()->ExplorerRepoInst->GetAddressesInfo({ address });
        if (info.find(address) != info.end())
        {
            auto[height, balance] = info[address];
            addressInfo.pushKV("lastChange", height);
            addressInfo.pushKV("balance", balance / 100000000.0);
        }

        return addressInfo;
    },
        };
    }

    RPCHelpMan SearchByHash()
    {
        return RPCHelpMan{"checkstringtype",
                "\nCheck type of input string - address, block or tx id.\n",
                {
                    {"string", RPCArg::Type::STR, RPCArg::Optional::NO, "Input string"},
                },
                {
                    // TODO (losty-fur): provide return description
                },
                RPCExamples{
                    HelpExampleCli("checkstringtype", "123123123123") +
                    HelpExampleRpc("checkstringtype", "123123123123")
                },
        [&](const RPCHelpMan& self, const JSONRPCRequest& request) -> UniValue
    {
        if (request.params.empty())
            throw JSONRPCError(RPC_INVALID_PARAMETER, "Missing parameter");

        string value = request.params[0].get_str();

        UniValue result(UniValue::VOBJ);

        if (value.size() == 34)
        {
            if (IsValidDestination(DecodeDestination(value)))
            {
                result.pushKV("type", "address");
                return result;
            }
        }
        else if (value.size() == 64)
        {
            const CBlockIndex* pblockindex = LookupBlockIndexWithoutLock(uint256S(value));
            if (pblockindex)
            {
                result.pushKV("type", "block");
                return result;
            }

            result.pushKV("type", "transaction");
            return result;
        }

        result.pushKV("type", "notfound");
        return result;
    },
        };
    }

    RPCHelpMan GetAddressTransactions()
    {
        return RPCHelpMan{"getaddresstransactions",
                "\nGet transactions info.\n",
                {
                    {"address", RPCArg::Type::STR, RPCArg::Optional::NO, "Address hash"},
                    {"pageInitBlock", RPCArg::Type::NUM, RPCArg::Optional::OMITTED_NAMED_ARG, "Max block height for filter pagination window"},
                    {"pageStart", RPCArg::Type::NUM, RPCArg::Optional::OMITTED_NAMED_ARG, "Row number for start page"},
                    {"pageSize", RPCArg::Type::NUM, RPCArg::Optional::OMITTED_NAMED_ARG, "Page size"},
                },
                {
                    // TODO (losty-fur): provide return description
                },
                RPCExamples{
                    HelpExampleCli("getaddresstransactions", "abaa1231bca1231") +
                    HelpExampleRpc("getaddresstransactions", "abaa1231bca1231")
                },
        [&](const RPCHelpMan& self, const JSONRPCRequest& request) -> UniValue
    {
        if (request.params.empty() || !request.params[0].isStr())
            throw JSONRPCError(RPC_INVALID_PARAMS, "Invalid argument 1 (address)");
        string address = request.params[0].get_str();

        int pageInitBlock = ::ChainActive().Height();
        if (request.params.size() > 1 && request.params[1].isNum())
            pageInitBlock = request.params[1].get_int();

        int pageStart = 1;
        if (request.params.size() > 2 && request.params[2].isNum())
            pageStart = request.params[2].get_int();

        int pageSize = 10;
        if (request.params.size() > 3 && request.params[3].isNum())
            pageSize = request.params[3].get_int();

        return request.DbConnection()->ExplorerRepoInst->GetAddressTransactions(
            address,
            pageInitBlock,
            pageStart,
            pageSize
        );
    },
        };
    }

    RPCHelpMan GetBlockTransactions()
    {
        return RPCHelpMan{"getblocktransactions",
                "\nGet transactions info.\n",
                {
                    {"blockHash", RPCArg::Type::STR, RPCArg::Optional::NO, "Block hash"},
                    {"pageStart", RPCArg::Type::NUM, RPCArg::Optional::OMITTED_NAMED_ARG, "Row number for start page"},
                    {"pageSize", RPCArg::Type::NUM, RPCArg::Optional::OMITTED_NAMED_ARG, "Page size"},
                },
                {
                    // TODO (losty-fur): provide return description
                },
                RPCExamples{
                    HelpExampleCli("getblocktransactions", "abaa1231bca1231") +
                    HelpExampleRpc("getblocktransactions", "abaa1231bca1231")
                },
        [&](const RPCHelpMan& self, const JSONRPCRequest& request) -> UniValue
    {
        if (request.params.empty() || !request.params[0].isStr())
            throw JSONRPCError(RPC_INVALID_PARAMS, "Invalid argument 1 (blockHash)");
        string blockHash = request.params[0].get_str();

        int pageStart = 1;
        if (request.params.size() > 1 && request.params[1].isNum())
            pageStart = request.params[1].get_int();

        int pageSize = 10;
        if (request.params.size() > 2 && request.params[2].isNum())
            pageSize = request.params[2].get_int();

        return request.DbConnection()->ExplorerRepoInst->GetBlockTransactions(
            blockHash,
            pageStart,
            pageSize
        );
    },
        };
    }

    RPCHelpMan GetTransactions()
    {
        return RPCHelpMan{"gettransactions",
                "\nGet transactions info.\n",
                {
                    {"transactions", RPCArg::Type::ARR, RPCArg::Optional::NO, "Transaction hashes",
                        {
                            {"transaction", RPCArg::Type::STR, RPCArg::Optional::NO, ""}   
                        }
                    },
                    {"pageStart", RPCArg::Type::NUM, RPCArg::Optional::OMITTED_NAMED_ARG, "Row number for start page"},
                    {"pageSize", RPCArg::Type::NUM, RPCArg::Optional::OMITTED_NAMED_ARG, "Page size"},
                },
                {
                    // TODO (losty-fur): provide return description
                },
                RPCExamples{
                    // TODO (team): provide examples
                    ""
                },
        [&](const RPCHelpMan& self, const JSONRPCRequest& request) -> UniValue
    {
        std::vector<std::string> transactions;
        if (request.params[0].isStr())
            transactions.push_back(request.params[0].get_str());
        else if (request.params[0].isArray())
        {
            UniValue atransactions = request.params[0].get_array();
            for (unsigned int idx = 0; idx < atransactions.size(); idx++)
            {
                transactions.push_back(atransactions[idx].get_str());
            }
        }
        else
        {
            throw JSONRPCError(RPC_INVALID_PARAMS, "Invalid inputs params");
        }

        int pageStart = 1;
        if (request.params.size() > 1 && request.params[1].isNum())
            pageStart = request.params[1].get_int();

        int pageSize = 10;
        if (request.params.size() > 2 && request.params[2].isNum())
            pageSize = request.params[2].get_int();

        return request.DbConnection()->ExplorerRepoInst->GetTransactions(
            transactions,
            pageStart,
            pageSize
        );
    },
        };
    }
}<|MERGE_RESOLUTION|>--- conflicted
+++ resolved
@@ -8,38 +8,26 @@
 {
     map<string, UniValue> TransactionsStatisticCache;
 
-<<<<<<< HEAD
-    RPCHelpMan GetStatistic()
-    {
-        return RPCHelpMan{"getstatistic",
+    RPCHelpMan GetStatisticByHours()
+    {
+        return RPCHelpMan{"getstatisticbyhours",
                 "\nGet statistics.\n",
                 {
                     {"topheight", RPCArg::Type::NUM, RPCArg::Optional::OMITTED_NAMED_ARG, "Top height (Default: chain height)"},
-                    {"stepsize", RPCArg::Type::NUM, RPCArg::Optional::OMITTED_NAMED_ARG, "Step size - Hour = 60, Day = 1440, Month = 43200 (Default: Day)"},
-                },
-                {
-                    // TODO (losty-fur): provide return description
-                },
-                RPCExamples{
-                    HelpExampleCli("getstatistic", "") +
-                    HelpExampleRpc("getstatistic", "")
+                    {"depth", RPCArg::Type::NUM, RPCArg::Optional::OMITTED_NAMED_ARG, "Depth hours (Maximum: 24 hours)"},
+                },
+                {
+                    // TODO (losty-fur): provide return description
+                },
+                RPCExamples{
+                    // TODO (losty-fur): provide correct examples
+                    // HelpExampleCli("getstatisticbyhours", "") +
+                    // HelpExampleRpc("getstatisticbyhours", "")
+                    ""
                 },
         [&](const RPCHelpMan& self, const JSONRPCRequest& request) -> UniValue
     {
         int topHeight = ChainActive().Height() / 10 * 10;
-=======
-    UniValue GetStatisticByHours(const JSONRPCRequest& request)
-    {
-        if (request.fHelp)
-            throw std::runtime_error(
-                "getstatisticbyhours (topHeight, depth)\n"
-                "\nGet statistics\n"
-                "\nArguments:\n"
-                "1. \"topheight\"   (int32, optional) Top height (Default: chain height)\n"
-                "2. \"depth\"       (int32, optional) Depth hours (Maximum: 24 hours)\n");
-
-        int topHeight = chainActive.Height() / 10 * 10;
->>>>>>> 5b4b6cd7
         if (request.params[0].isNum())
             topHeight = std::min(request.params[0].get_int(), topHeight);
 
@@ -49,19 +37,31 @@
         depth = depth * 60;
 
         return request.DbConnection()->ExplorerRepoInst->GetTransactionsStatisticByHours(topHeight, depth);
-    }
-
-    UniValue GetStatisticByDays(const JSONRPCRequest& request)
-    {
-        if (request.fHelp)
-            throw std::runtime_error(
-                "getstatisticbydays (topHeight, depth)\n"
-                "\nGet statistics\n"
-                "\nArguments:\n"
-                "1. \"topheight\"   (int32, optional) Top height (Default: chain height)\n"
-                "2. \"depth\"       (int32, optional) Depth days (Maximum: 30 days)\n");
-
-        int topHeight = chainActive.Height() / 10 * 10;
+    },
+        };
+    }
+
+    RPCHelpMan GetStatisticByDays()
+    {
+        return RPCHelpMan{"getstatisticbydays",
+                "\nGet statistics.\n",
+                {
+                    {"topheight", RPCArg::Type::NUM, RPCArg::Optional::OMITTED_NAMED_ARG, "Top height (Default: chain height)"},
+                    {"depth", RPCArg::Type::NUM, RPCArg::Optional::OMITTED_NAMED_ARG, "Depth days (Maximum: 30 days)"},
+                },
+                {
+                    // TODO (losty-fur): provide return description
+                },
+                RPCExamples{
+                    // TODO (losty-fur): provide correct examples
+                    // HelpExampleCli("getstatisticbydays", "") +
+                    // HelpExampleRpc("getstatisticbydays", "")
+                    ""
+                },
+        [&](const RPCHelpMan& self, const JSONRPCRequest& request) -> UniValue
+    {
+
+        int topHeight = ChainActive().Height() / 10 * 10;
         if (request.params[0].isNum())
             topHeight = std::min(request.params[0].get_int(), topHeight);
 
@@ -71,23 +71,27 @@
         depth = depth * 24 * 60;
 
         return request.DbConnection()->ExplorerRepoInst->GetTransactionsStatisticByDays(topHeight, depth);
-    }
-
-    UniValue GetStatisticContent(const JSONRPCRequest& request)
-    {
-        if (request.fHelp)
-            throw std::runtime_error(
-                "getstatisticcontent\n"
-                "\nGet statistics for content transactions\n"
-            );
-
-<<<<<<< HEAD
-        return result;
-    },
-        };
-=======
+    },
+        };
+    }
+
+    RPCHelpMan GetStatisticContent()
+    {
+        return RPCHelpMan{"getstatisticcontent",
+                "\nGet statistics for content transactions\n",
+                {},
+                {
+                    // TODO (losty-fur): provide return description
+                },
+                RPCExamples{
+                    HelpExampleCli("getstatisticcontent", "") +
+                    HelpExampleRpc("getstatisticcontent", "")
+                },
+        [&](const RPCHelpMan& self, const JSONRPCRequest& request) -> UniValue
+    {
         return request.DbConnection()->ExplorerRepoInst->GetContentStatistic();
->>>>>>> 5b4b6cd7
+    },
+        };
     }
 
     RPCHelpMan GetLastBlocks()
