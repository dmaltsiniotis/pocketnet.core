// Copyright (c) 2018-2022 Pocketnet developers
// Distributed under the Apache 2.0 software license, see the accompanying
// https://www.apache.org/licenses/LICENSE-2.0

#include "pocketdb/web/PocketExplorerRpc.h"

namespace PocketWeb::PocketWebRpc
{
    map<string, UniValue> TransactionsStatisticCache;

    RPCHelpMan GetStatisticByHours()
    {
        return RPCHelpMan{"getstatisticbyhours",
                "\nGet statistics.\n",
                {
                    {"topheight", RPCArg::Type::NUM, RPCArg::Optional::OMITTED_NAMED_ARG, "Top height (Default: chain height)"},
                    {"depth", RPCArg::Type::NUM, RPCArg::Optional::OMITTED_NAMED_ARG, "Depth hours (Maximum: 24 hours)"},
                },
                {
                    // TODO (losty-fur): provide return description
                },
                RPCExamples{
                    // TODO (losty-fur): provide correct examples
                    // HelpExampleCli("getstatisticbyhours", "") +
                    // HelpExampleRpc("getstatisticbyhours", "")
                    ""
                },
        [&](const RPCHelpMan& self, const JSONRPCRequest& request) -> UniValue
    {
        int topHeight = ChainActive().Height() / 10 * 10;
        if (request.params[0].isNum())
            topHeight = std::min(request.params[0].get_int(), topHeight);

        int depth = 24;
        if (request.params[1].isNum())
            depth = std::min(request.params[1].get_int(), depth);
        depth = depth * 60;

        return request.DbConnection()->ExplorerRepoInst->GetTransactionsStatisticByHours(topHeight, depth);
    },
        };
    }

    RPCHelpMan GetStatisticByDays()
    {
        return RPCHelpMan{"getstatisticbydays",
                "\nGet statistics.\n",
                {
                    {"topheight", RPCArg::Type::NUM, RPCArg::Optional::OMITTED_NAMED_ARG, "Top height (Default: chain height)"},
                    {"depth", RPCArg::Type::NUM, RPCArg::Optional::OMITTED_NAMED_ARG, "Depth days (Maximum: 30 days)"},
                },
                {
                    // TODO (losty-fur): provide return description
                },
                RPCExamples{
                    // TODO (losty-fur): provide correct examples
                    // HelpExampleCli("getstatisticbydays", "") +
                    // HelpExampleRpc("getstatisticbydays", "")
                    ""
                },
        [&](const RPCHelpMan& self, const JSONRPCRequest& request) -> UniValue
    {

        int topHeight = ChainActive().Height() / 10 * 10;
        if (request.params[0].isNum())
            topHeight = std::min(request.params[0].get_int(), topHeight);

        int depth = 30;
        if (request.params[1].isNum())
            depth = std::min(request.params[1].get_int(), depth);
        depth = depth * 24 * 60;

        return request.DbConnection()->ExplorerRepoInst->GetTransactionsStatisticByDays(topHeight, depth);
    },
        };
    }

    RPCHelpMan GetStatisticContent()
    {
        return RPCHelpMan{"getstatisticcontent",
                "\nGet statistics for content transactions\n",
                {},
                {
                    // TODO (losty-fur): provide return description
                },
                RPCExamples{
                    HelpExampleCli("getstatisticcontent", "") +
                    HelpExampleRpc("getstatisticcontent", "")
                },
        [&](const RPCHelpMan& self, const JSONRPCRequest& request) -> UniValue
    {
        return request.DbConnection()->ExplorerRepoInst->GetContentStatistic();
    },
        };
    }

    RPCHelpMan GetLastBlocks()
    {
        return RPCHelpMan{"getlastblocks",
                "\nGet N last blocks.\n",
                {
                    {"count", RPCArg::Type::NUM, RPCArg::Optional::OMITTED_NAMED_ARG, "Count of blocks. Maximum 100 blocks."},
                    {"last_height", RPCArg::Type::NUM, RPCArg::Optional::OMITTED_NAMED_ARG, "Height of last block, including."},
                    {"verbosity", RPCArg::Type::NUM, RPCArg::Optional::OMITTED_NAMED_ARG, "Verbosity output."},
                },
                {
                    // TODO (losty-fur): provide return description
                },
                RPCExamples{
                    HelpExampleCli("getlastblocks", "") +
                    HelpExampleRpc("getlastblocks", "")
                },
        [&](const RPCHelpMan& self, const JSONRPCRequest& request) -> UniValue
    {
        if (request.fHelp)
            throw std::runtime_error(
                "getlastblocks ( count, last_height, verbosity )\n"
                "\nGet N last blocks.\n"
                "\nArguments:\n"
                "1. \"count\"         (int, optional) Count of blocks. Maximum 100 blocks.\n"
                "2. \"last_height\"   (int, optional) Height of last block, including.\n"
                "3. \"verbosity\"     (int, optional) Verbosity output.\n");

        int count = 10;
        if (!request.params.empty() && request.params[0].isNum())
        {
            count = request.params[0].get_int();
            if (count > 100) count = 100;
        }

        int last_height = ::ChainActive().Height();
        if (request.params.size() > 1 && request.params[1].isNum())
        {
            last_height = request.params[1].get_int();
            if (last_height < 0) last_height = ::ChainActive().Height();
        }

        bool verbose = false;
        if (request.params.size() > 2)
        {
            RPCTypeCheckArgument(request.params[2], UniValue::VBOOL);
            verbose = request.params[2].get_bool();
        }

        // Collect general block information
        CBlockIndex* pindex = ::ChainActive()[last_height];
        int i = count;
        std::map<int, UniValue> blocks;
        while (pindex && i-- > 0)
        {
            UniValue oblock(UniValue::VOBJ);
            oblock.pushKV("height", pindex->nHeight);
            oblock.pushKV("hash", pindex->GetBlockHash().GetHex());
            oblock.pushKV("time", (int64_t) pindex->nTime);
            oblock.pushKV("ntx", (int) pindex->nTx - 1);

            blocks.emplace(pindex->nHeight, oblock);
            pindex = pindex->pprev;
        }

        // Extend with transaction statistic data
        if (verbose)
        {
            auto data = request.DbConnection()->ExplorerRepoInst->GetBlocksStatistic(last_height - count, last_height);

            for (auto& s : data)
            {
                if (blocks.find(s.first) == blocks.end())
                    continue;

                if (blocks[s.first].At("types").isNull())
                    blocks[s.first].pushKV("types", UniValue(UniValue::VOBJ));

                for (auto& d : s.second)
                    blocks[s.first].At("types").pushKV(std::to_string(d.first), d.second);
            }
        }

        UniValue result(UniValue::VARR);
        for (auto& block : blocks)
            result.push_back(block.second);

        return result;
    },
        };
    }

    RPCHelpMan GetCompactBlock()
    {
        return RPCHelpMan{"getcompactblock",
                // TODO (team): description
                "",
                {
                    {"blockhash", RPCArg::Type::STR, RPCArg::Optional::OMITTED_NAMED_ARG, "The block hash"},
                    {"blocknumber", RPCArg::Type::NUM, RPCArg::Optional::OMITTED_NAMED_ARG, "The block number"},
                },
                {
                    // TODO (losty-fur): provide return description
                },
                RPCExamples{
                    HelpExampleCli("getcompactblock", "123acbadbcca") +
                    HelpExampleRpc("getcompactblock", "123acbadbcca") +
                    HelpExampleCli("getcompactblock", "7546744353") +
                    HelpExampleRpc("getcompactblock", "7546744353")
                },
        [&](const RPCHelpMan& self, const JSONRPCRequest& request) -> UniValue
    {
        if (request.params.empty())
            throw JSONRPCError(RPC_INVALID_PARAMETER, "Missing parameters");

        string blockHash;
        if (request.params[0].isStr())
            blockHash = request.params[0].get_str();

        int blockNumber = -1;
        if (request.params[1].isNum())
            blockNumber = request.params[1].get_int();

        const CBlockIndex* pindex = nullptr;

        if (!blockHash.empty())
            pindex = LookupBlockIndexWithoutLock(uint256S(blockHash));

        if (blockNumber >= 0 && blockNumber <= ::ChainActive().Height())
            pindex = ::ChainActive()[blockNumber];

        if (!pindex)
            throw JSONRPCError(RPC_INVALID_ADDRESS_OR_KEY, "Block not found");

        UniValue result(UniValue::VOBJ);

        result.pushKV("height", pindex->nHeight);
        result.pushKV("hash", pindex->GetBlockHash().GetHex());
        result.pushKV("time", (int64_t) pindex->nTime);
        result.pushKV("nTx", (int64_t) pindex->nTx);
        result.pushKV("difficulty", GetDifficulty(pindex));
        result.pushKV("merkleroot", pindex->hashMerkleRoot.GetHex());
        result.pushKV("bits", strprintf("%08x", pindex->nBits));

        if (pindex->pprev)
            result.pushKV("prevhash", pindex->pprev->GetBlockHash().GetHex());

        auto pnext = ::ChainActive().Next(pindex);
        if (pnext)
            result.pushKV("nexthash", pnext->GetBlockHash().GetHex());

        return result;
    },
        };
    }

    RPCHelpMan GetAddressInfo()
    {
        return RPCHelpMan{"getaddressinfo",
                "\nGet contents statistic.\n",
                {
                    {"address", RPCArg::Type::STR, RPCArg::Optional::NO, "Address"},
                },
                {
                    // TODO (losty-fur): provide return description
                },
                RPCExamples{
                    HelpExampleCli("getaddressinfo", "1bd123c12f123a123b") +
                    HelpExampleRpc("getaddressinfo", "1bd123c12f123a123b")
                },
        [&](const RPCHelpMan& self, const JSONRPCRequest& request) -> UniValue
    {
        std::string address;
        if (request.params.empty() || !request.params[0].isStr())
            throw JSONRPCError(RPC_INVALID_ADDRESS_OR_KEY, "Invalid address argument");

        auto dest = DecodeDestination(request.params[0].get_str());
        if (!IsValidDestination(dest))
            throw JSONRPCError(RPC_INVALID_ADDRESS_OR_KEY,
                std::string("Invalid address: ") + request.params[0].get_str());
        address = request.params[0].get_str();

        UniValue addressInfo(UniValue::VOBJ);
        addressInfo.pushKV("lastChange", 0);
        addressInfo.pushKV("balance", 0);

        auto info = request.DbConnection()->ExplorerRepoInst->GetAddressesInfo({ address });
        if (info.find(address) != info.end())
        {
            auto[height, balance] = info[address];
            addressInfo.pushKV("lastChange", height);
            addressInfo.pushKV("balance", balance / 100000000.0);
        }

        return addressInfo;
    },
        };
    }

<<<<<<< HEAD
    RPCHelpMan SearchByHash()
    {
        return RPCHelpMan{"checkstringtype",
                "\nCheck type of input string - address, block or tx id.\n",
                {
                    {"string", RPCArg::Type::STR, RPCArg::Optional::NO, "Input string"},
                },
                {
                    // TODO (losty-fur): provide return description
                },
                RPCExamples{
                    HelpExampleCli("checkstringtype", "123123123123") +
                    HelpExampleRpc("checkstringtype", "123123123123")
                },
        [&](const RPCHelpMan& self, const JSONRPCRequest& request) -> UniValue
=======
    UniValue GetBalanceHistory(const JSONRPCRequest& request)
    {
        if (request.fHelp)
            throw std::runtime_error(
                "getbalancehistory [\"address\", ...] topHeight count\n"
                "\nGet balance changes history for addresses\n"
                "\nArguments:\n"
                "1. addresses     (array of strings) Addresses for calculate total balance\n"
                "2. topHeight     (int32) Top block height (Inclusive)\n"
                "3. count         (int32) Count of records\n\n"
                "Return:\n"
                "[ [height, amount], [1000, 500], [999,495], ... ]");

        vector<string> addresses;
        if (!request.params[0].isArray() && !request.params[0].isStr())
            throw JSONRPCError(RPC_INVALID_ADDRESS_OR_KEY, "Invalid address argument");

        if (request.params[0].isStr())
        {
            auto dest = DecodeDestination(request.params[0].get_str());
            if (!IsValidDestination(dest))
                throw JSONRPCError(RPC_INVALID_ADDRESS_OR_KEY,
                    std::string("Invalid address: ") + request.params[0].get_str());

            addresses.push_back(request.params[0].get_str());
        }

        if (request.params[0].isArray())
        {
            UniValue addrs = request.params[0].get_array();
            for (unsigned int idx = 0; idx < addrs.size(); idx++)
            {
                auto addr = addrs[idx].get_str();
                auto dest = DecodeDestination(addr);
                if (!IsValidDestination(dest))
                    throw JSONRPCError(RPC_INVALID_ADDRESS_OR_KEY,
                        std::string("Invalid address: ") + addr);

                addresses.push_back(addr);

                if (addresses.size() > 100)
                    break;
            }
        }

        int topHeight = chainActive.Height();
        if (request.params[1].isNum())
            topHeight = request.params[1].get_int();

        int count = 10;
        if (request.params[2].isNum())
            count = min(25, request.params[2].get_int());

        return request.DbConnection()->ExplorerRepoInst->GetBalanceHistory(addresses, topHeight, count);
    }

    UniValue SearchByHash(const JSONRPCRequest& request)
>>>>>>> f9b7afe1
    {
        if (request.params.empty())
            throw JSONRPCError(RPC_INVALID_PARAMETER, "Missing parameter");

        string value = request.params[0].get_str();

        UniValue result(UniValue::VOBJ);

        if (value.size() == 34)
        {
            if (IsValidDestination(DecodeDestination(value)))
            {
                result.pushKV("type", "address");
                return result;
            }
        }
        else if (value.size() == 64)
        {
            const CBlockIndex* pblockindex = LookupBlockIndexWithoutLock(uint256S(value));
            if (pblockindex)
            {
                result.pushKV("type", "block");
                return result;
            }

            result.pushKV("type", "transaction");
            return result;
        }

        result.pushKV("type", "notfound");
        return result;
    },
        };
    }

    RPCHelpMan GetAddressTransactions()
    {
        return RPCHelpMan{"getaddresstransactions",
                "\nGet transactions info.\n",
                {
                    {"address", RPCArg::Type::STR, RPCArg::Optional::NO, "Address hash"},
                    {"pageInitBlock", RPCArg::Type::NUM, RPCArg::Optional::OMITTED_NAMED_ARG, "Max block height for filter pagination window"},
                    {"pageStart", RPCArg::Type::NUM, RPCArg::Optional::OMITTED_NAMED_ARG, "Row number for start page"},
                    {"pageSize", RPCArg::Type::NUM, RPCArg::Optional::OMITTED_NAMED_ARG, "Page size"},
                },
                {
                    // TODO (losty-fur): provide return description
                },
                RPCExamples{
                    HelpExampleCli("getaddresstransactions", "abaa1231bca1231") +
                    HelpExampleRpc("getaddresstransactions", "abaa1231bca1231")
                },
        [&](const RPCHelpMan& self, const JSONRPCRequest& request) -> UniValue
    {
        if (request.params.empty() || !request.params[0].isStr())
            throw JSONRPCError(RPC_INVALID_PARAMS, "Invalid argument 1 (address)");
        string address = request.params[0].get_str();

        int pageInitBlock = ::ChainActive().Height();
        if (request.params.size() > 1 && request.params[1].isNum())
            pageInitBlock = request.params[1].get_int();

        int pageStart = 1;
        if (request.params.size() > 2 && request.params[2].isNum())
            pageStart = request.params[2].get_int();

        int pageSize = 10;
        if (request.params.size() > 3 && request.params[3].isNum())
            pageSize = request.params[3].get_int();

        return request.DbConnection()->ExplorerRepoInst->GetAddressTransactions(
            address,
            pageInitBlock,
            pageStart,
            pageSize
        );
    },
        };
    }

    RPCHelpMan GetBlockTransactions()
    {
        return RPCHelpMan{"getblocktransactions",
                "\nGet transactions info.\n",
                {
                    {"blockHash", RPCArg::Type::STR, RPCArg::Optional::NO, "Block hash"},
                    {"pageStart", RPCArg::Type::NUM, RPCArg::Optional::OMITTED_NAMED_ARG, "Row number for start page"},
                    {"pageSize", RPCArg::Type::NUM, RPCArg::Optional::OMITTED_NAMED_ARG, "Page size"},
                },
                {
                    // TODO (losty-fur): provide return description
                },
                RPCExamples{
                    HelpExampleCli("getblocktransactions", "abaa1231bca1231") +
                    HelpExampleRpc("getblocktransactions", "abaa1231bca1231")
                },
        [&](const RPCHelpMan& self, const JSONRPCRequest& request) -> UniValue
    {
        if (request.params.empty() || !request.params[0].isStr())
            throw JSONRPCError(RPC_INVALID_PARAMS, "Invalid argument 1 (blockHash)");
        string blockHash = request.params[0].get_str();

        int pageStart = 1;
        if (request.params.size() > 1 && request.params[1].isNum())
            pageStart = request.params[1].get_int();

        int pageSize = 10;
        if (request.params.size() > 2 && request.params[2].isNum())
            pageSize = request.params[2].get_int();

        return request.DbConnection()->ExplorerRepoInst->GetBlockTransactions(
            blockHash,
            pageStart,
            pageSize
        );
    },
        };
    }

    RPCHelpMan GetTransactions()
    {
        return RPCHelpMan{"gettransactions",
                "\nGet transactions info.\n",
                {
                    {"transactions", RPCArg::Type::ARR, RPCArg::Optional::NO, "Transaction hashes",
                        {
                            {"transaction", RPCArg::Type::STR, RPCArg::Optional::NO, ""}   
                        }
                    },
                    {"pageStart", RPCArg::Type::NUM, RPCArg::Optional::OMITTED_NAMED_ARG, "Row number for start page"},
                    {"pageSize", RPCArg::Type::NUM, RPCArg::Optional::OMITTED_NAMED_ARG, "Page size"},
                },
                {
                    // TODO (losty-fur): provide return description
                },
                RPCExamples{
                    // TODO (team): provide examples
                    ""
                },
        [&](const RPCHelpMan& self, const JSONRPCRequest& request) -> UniValue
    {
        std::vector<std::string> transactions;
        if (request.params[0].isStr())
            transactions.push_back(request.params[0].get_str());
        else if (request.params[0].isArray())
        {
            UniValue atransactions = request.params[0].get_array();
            for (unsigned int idx = 0; idx < atransactions.size(); idx++)
            {
                transactions.push_back(atransactions[idx].get_str());
            }
        }
        else
        {
            throw JSONRPCError(RPC_INVALID_PARAMS, "Invalid inputs params");
        }

        int pageStart = 1;
        if (request.params.size() > 1 && request.params[1].isNum())
            pageStart = request.params[1].get_int();

        int pageSize = 10;
        if (request.params.size() > 2 && request.params[2].isNum())
            pageSize = request.params[2].get_int();

        return request.DbConnection()->ExplorerRepoInst->GetTransactions(
            transactions,
            pageStart,
            pageSize
        );
    },
        };
    }
}<|MERGE_RESOLUTION|>--- conflicted
+++ resolved
@@ -292,36 +292,25 @@
         };
     }
 
-<<<<<<< HEAD
-    RPCHelpMan SearchByHash()
-    {
-        return RPCHelpMan{"checkstringtype",
-                "\nCheck type of input string - address, block or tx id.\n",
-                {
-                    {"string", RPCArg::Type::STR, RPCArg::Optional::NO, "Input string"},
-                },
-                {
-                    // TODO (losty-fur): provide return description
-                },
-                RPCExamples{
-                    HelpExampleCli("checkstringtype", "123123123123") +
-                    HelpExampleRpc("checkstringtype", "123123123123")
-                },
-        [&](const RPCHelpMan& self, const JSONRPCRequest& request) -> UniValue
-=======
-    UniValue GetBalanceHistory(const JSONRPCRequest& request)
-    {
-        if (request.fHelp)
-            throw std::runtime_error(
-                "getbalancehistory [\"address\", ...] topHeight count\n"
-                "\nGet balance changes history for addresses\n"
-                "\nArguments:\n"
-                "1. addresses     (array of strings) Addresses for calculate total balance\n"
-                "2. topHeight     (int32) Top block height (Inclusive)\n"
-                "3. count         (int32) Count of records\n\n"
-                "Return:\n"
-                "[ [height, amount], [1000, 500], [999,495], ... ]");
-
+    RPCHelpMan GetBalanceHistory()
+    {
+        return RPCHelpMan{"getbalancehistory",
+                "\nGet balance changes history for addresses\n",
+                {
+                    {"addresses", RPCArg::Type::ARR, RPCArg::Optional::NO, "Addresses for calculate total balance"},
+                    {"topHeight", RPCArg::Type::NUM, RPCArg::Optional::NO, "Top block height (Inclusive)"},
+                    {"count", RPCArg::Type::NUM, RPCArg::Optional::NO, "Count of records"},
+                },
+                {
+                    // TODO (losty-fur): provide return description
+                    // "[ [height, amount], [1000, 500], [999,495], ... ]"
+                },
+                RPCExamples{
+                    HelpExampleCli("getbalancehistory", "[\"address\", ...] topHeight count") +
+                    HelpExampleRpc("getbalancehistory", "[\"address\", ...] topHeight count")
+                },
+        [&](const RPCHelpMan& self, const JSONRPCRequest& request) -> UniValue
+    {
         vector<string> addresses;
         if (!request.params[0].isArray() && !request.params[0].isStr())
             throw JSONRPCError(RPC_INVALID_ADDRESS_OR_KEY, "Invalid address argument");
@@ -354,7 +343,7 @@
             }
         }
 
-        int topHeight = chainActive.Height();
+        int topHeight = ChainActive().Height();
         if (request.params[1].isNum())
             topHeight = request.params[1].get_int();
 
@@ -363,10 +352,25 @@
             count = min(25, request.params[2].get_int());
 
         return request.DbConnection()->ExplorerRepoInst->GetBalanceHistory(addresses, topHeight, count);
-    }
-
-    UniValue SearchByHash(const JSONRPCRequest& request)
->>>>>>> f9b7afe1
+    },
+        };
+    }
+
+    RPCHelpMan SearchByHash()
+    {
+        return RPCHelpMan{"checkstringtype",
+                "\nCheck type of input string - address, block or tx id.\n",
+                {
+                    {"string", RPCArg::Type::STR, RPCArg::Optional::NO, "Input string"},
+                },
+                {
+                    // TODO (losty-fur): provide return description
+                },
+                RPCExamples{
+                    HelpExampleCli("checkstringtype", "123123123123") +
+                    HelpExampleRpc("checkstringtype", "123123123123")
+                },
+        [&](const RPCHelpMan& self, const JSONRPCRequest& request) -> UniValue
     {
         if (request.params.empty())
             throw JSONRPCError(RPC_INVALID_PARAMETER, "Missing parameter");
