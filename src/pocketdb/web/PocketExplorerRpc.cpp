--- conflicted
+++ resolved
@@ -10,7 +10,6 @@
 
     RPCHelpMan GetStatisticByHours()
     {
-<<<<<<< HEAD
         return RPCHelpMan{"getstatisticbyhours",
                 "\nGet statistics.\n",
                 {
@@ -29,17 +28,6 @@
         [&](const RPCHelpMan& self, const JSONRPCRequest& request) -> UniValue
     {
         int topHeight = ChainActive().Height() / 10 * 10;
-=======
-        if (request.fHelp)
-            throw runtime_error(
-                "getstatisticbyhours (topHeight, depth)\n"
-                "\nGet statistics\n"
-                "\nArguments:\n"
-                "1. \"topheight\"   (int32, optional) Top height (Default: chain height)\n"
-                "2. \"depth\"       (int32, optional) Depth hours (Maximum: 24 hours)\n");
-
-        int topHeight = chainActive.Height() / 10 * 10;
->>>>>>> 41a3d6fe
         if (request.params[0].isNum())
             topHeight = min(request.params[0].get_int(), topHeight);
 
@@ -72,16 +60,6 @@
                 },
         [&](const RPCHelpMan& self, const JSONRPCRequest& request) -> UniValue
     {
-<<<<<<< HEAD
-=======
-        if (request.fHelp)
-            throw runtime_error(
-                "getstatisticbydays (topHeight, depth)\n"
-                "\nGet statistics\n"
-                "\nArguments:\n"
-                "1. \"topheight\"   (int32, optional) Top height (Default: chain height)\n"
-                "2. \"depth\"       (int32, optional) Depth days (Maximum: 30 days)\n");
->>>>>>> 41a3d6fe
 
         int topHeight = ChainActive().Height() / 10 * 10;
         if (request.params[0].isNum())
@@ -112,12 +90,6 @@
                 },
         [&](const RPCHelpMan& self, const JSONRPCRequest& request) -> UniValue
     {
-        if (request.fHelp)
-            throw runtime_error(
-                "getstatisticcontentbyhours\n"
-                "\nGet statistics for content transactions grouped by hours\n"
-            );
-
         int topHeight = ChainActive().Height() / 10 * 10;
         if (request.params[0].isNum())
             topHeight = min(request.params[0].get_int(), topHeight);
@@ -134,7 +106,6 @@
 
     RPCHelpMan GetStatisticContentByDays()
     {
-<<<<<<< HEAD
         return RPCHelpMan{"getstatisticcontentbydays",
                 "\nGet statistics for content transactions grouped by days\n",
                 {},
@@ -149,15 +120,6 @@
         [&](const RPCHelpMan& self, const JSONRPCRequest& request) -> UniValue
     {
         int topHeight = ChainActive().Height() / 10 * 10;
-=======
-        if (request.fHelp)
-            throw runtime_error(
-                "getstatisticcontentbydays\n"
-                "\nGet statistics for content transactions grouped by days\n"
-            );
-
-        int topHeight = chainActive.Height() / 10 * 10;
->>>>>>> 41a3d6fe
         if (request.params[0].isNum())
             topHeight = min(request.params[0].get_int(), topHeight);
 
@@ -189,15 +151,6 @@
                 },
         [&](const RPCHelpMan& self, const JSONRPCRequest& request) -> UniValue
     {
-        if (request.fHelp)
-            throw runtime_error(
-                "getlastblocks ( count, last_height, verbosity )\n"
-                "\nGet N last blocks.\n"
-                "\nArguments:\n"
-                "1. \"count\"         (int, optional) Count of blocks. Maximum 100 blocks.\n"
-                "2. \"last_height\"   (int, optional) Height of last block, including.\n"
-                "3. \"verbosity\"     (int, optional) Verbosity output.\n");
-
         int count = 10;
         if (!request.params.empty() && request.params[0].isNum())
         {
@@ -268,8 +221,8 @@
                 // TODO (team): description
                 "",
                 {
-                    {"blockhash", RPCArg::Type::STR, RPCArg::Optional::OMITTED_NAMED_ARG, "The block hash"},
-                    {"blocknumber", RPCArg::Type::NUM, RPCArg::Optional::OMITTED_NAMED_ARG, "The block number"},
+                    {"blockhash", RPCArg::Type::STR, RPCArg::Optional::OMITTED_NAMED_ARG, "The block by hash"},
+                    {"blocknumber", RPCArg::Type::NUM, RPCArg::Optional::OMITTED_NAMED_ARG, "The block by number"},
                 },
                 {
                     // TODO (losty-rpc): provide return description
@@ -282,16 +235,6 @@
                 },
         [&](const RPCHelpMan& self, const JSONRPCRequest& request) -> UniValue
     {
-<<<<<<< HEAD
-=======
-        if (request.fHelp)
-            throw runtime_error(
-                "getcompactblock \"blockhash\" or \"blocknumber\" \n"
-                "\nArguments:\n"
-                "1. \"blockhash\"          (string, optional) The block by hash\n"
-                "2. \"blocknumber\"        (number, optional) The block by number\n");
-
->>>>>>> 41a3d6fe
         if (request.params.empty())
             throw JSONRPCError(RPC_INVALID_PARAMETER, "Missing parameters");
 
@@ -352,18 +295,7 @@
                 },
         [&](const RPCHelpMan& self, const JSONRPCRequest& request) -> UniValue
     {
-<<<<<<< HEAD
         std::string address;
-=======
-        if (request.fHelp)
-            throw runtime_error(
-                "getaddressinfo \"address\"\n"
-                "\nGet address summary information\n"
-                "\nArguments:\n"
-                "1. \"address\"    (string) Address\n");
-
-        string address;
->>>>>>> 41a3d6fe
         if (request.params.empty() || !request.params[0].isStr())
             throw JSONRPCError(RPC_INVALID_ADDRESS_OR_KEY, "Invalid address argument");
 
@@ -412,20 +344,6 @@
                 },
         [&](const RPCHelpMan& self, const JSONRPCRequest& request) -> UniValue
     {
-<<<<<<< HEAD
-=======
-        if (request.fHelp)
-            throw runtime_error(
-                "getbalancehistory [\"address\", ...] topHeight count\n"
-                "\nGet balance changes history for addresses\n"
-                "\nArguments:\n"
-                "1. addresses     (array of strings) Addresses for calculate total balance\n"
-                "2. topHeight     (int32) Top block height (Inclusive)\n"
-                "3. count         (int32) Count of records\n\n"
-                "Return:\n"
-                "[ [height, amount], [1000, 500], [999,495], ... ]");
-
->>>>>>> 41a3d6fe
         vector<string> addresses;
         if (!request.params[0].isArray() && !request.params[0].isStr())
             throw JSONRPCError(RPC_INVALID_ADDRESS_OR_KEY, "Invalid address argument");
@@ -487,16 +405,6 @@
                 },
         [&](const RPCHelpMan& self, const JSONRPCRequest& request) -> UniValue
     {
-<<<<<<< HEAD
-=======
-        if (request.fHelp)
-            throw runtime_error(
-                "checkstringtype \"string\"\n"
-                "\nCheck type of input string - address, block or tx id.\n"
-                "\nArguments:\n"
-                "1. \"string\"   (string) Input string\n");
-
->>>>>>> 41a3d6fe
         if (request.params.empty())
             throw JSONRPCError(RPC_INVALID_PARAMETER, "Missing parameter");
 
@@ -550,22 +458,6 @@
                 },
         [&](const RPCHelpMan& self, const JSONRPCRequest& request) -> UniValue
     {
-<<<<<<< HEAD
-=======
-        if (request.fHelp)
-        {
-            throw runtime_error(
-                "getaddresstransactions [address, pageInitBlock, pageStart, pageSize]\n"
-                "\nGet transactions info.\n"
-                "\nArguments:\n"
-                "1. \"address\"       (string, required) Address hash\n"
-                "2. \"pageInitBlock\" (number) Max block height for filter pagination window\n"
-                "3. \"pageStart\"     (number) Row number for start page\n"
-                "4. \"pageSize\"      (number) Page size\n"
-            );
-        }
-
->>>>>>> 41a3d6fe
         if (request.params.empty() || !request.params[0].isStr())
             throw JSONRPCError(RPC_INVALID_PARAMS, "Invalid argument 1 (address)");
         string address = request.params[0].get_str();
@@ -588,10 +480,6 @@
             pageStart,
             pageSize
         );
-<<<<<<< HEAD
-    },
-        };
-=======
 
         vector<string> txHashes;
         for(const auto& hashOrdered : txHashesOrdered)
@@ -608,7 +496,8 @@
         }
 
         return result;
->>>>>>> 41a3d6fe
+    },
+        };
     }
 
     RPCHelpMan GetBlockTransactions()
@@ -629,21 +518,6 @@
                 },
         [&](const RPCHelpMan& self, const JSONRPCRequest& request) -> UniValue
     {
-<<<<<<< HEAD
-=======
-        if (request.fHelp)
-        {
-            throw runtime_error(
-                "getblocktransactions [blockHash, pageStart, pageSize]\n"
-                "\nGet transactions info.\n"
-                "\nArguments:\n"
-                "1. \"blockHash\"     (string, required) Block hash\n"
-                "2. \"pageStart\"     (number) Row number for start page\n"
-                "3. \"pageSize\"      (number) Page size\n"
-            );
-        }
-
->>>>>>> 41a3d6fe
         if (request.params.empty() || !request.params[0].isStr())
             throw JSONRPCError(RPC_INVALID_PARAMS, "Invalid argument 1 (blockHash)");
         string blockHash = request.params[0].get_str();
@@ -661,10 +535,6 @@
             pageStart,
             pageSize
         );
-<<<<<<< HEAD
-    },
-        };
-=======
 
         vector<string> txHashes;
         for(const auto& hashOrdered : txHashesOrdered)
@@ -681,16 +551,26 @@
         }
 
         return result;
-    }
-    
-    UniValue GetTransaction(const JSONRPCRequest& request)
-    {
-        if (request.fHelp)
-            throw runtime_error(
-                "getrawtransaction\n"
-                "\nGet transaction data.\n"
-            );
-
+    },
+        };
+    }
+
+    RPCHelpMan GetTransaction()
+    {
+        return RPCHelpMan{"getrawtransaction",
+                "\nGet transaction data.\n",
+                {
+                    // TODO (losty-rpc)
+                },
+                {
+                    // TODO (losty-rpc): provide return description
+                },
+                RPCExamples{
+                    ""
+                    // TODO (losty-rpc)
+                },
+        [&](const RPCHelpMan& self, const JSONRPCRequest& request) -> UniValue
+    {
         RPCTypeCheck(request.params, {UniValue::VSTR});
         string txHash = request.params[0].get_str();
 
@@ -702,7 +582,8 @@
         const auto& ptx = (*pBlock)[0];
 
         return _constructTransaction(ptx);
->>>>>>> 41a3d6fe
+    },
+        };
     }
 
     RPCHelpMan GetTransactions()
@@ -715,8 +596,6 @@
                             {"transaction", RPCArg::Type::STR, RPCArg::Optional::NO, ""}   
                         }
                     },
-                    {"pageStart", RPCArg::Type::NUM, RPCArg::Optional::OMITTED_NAMED_ARG, "Row number for start page"},
-                    {"pageSize", RPCArg::Type::NUM, RPCArg::Optional::OMITTED_NAMED_ARG, "Page size"},
                 },
                 {
                     // TODO (losty-rpc): provide return description
@@ -727,21 +606,7 @@
                 },
         [&](const RPCHelpMan& self, const JSONRPCRequest& request) -> UniValue
     {
-<<<<<<< HEAD
-        std::vector<std::string> transactions;
-=======
-        if (request.fHelp)
-        {
-            throw runtime_error(
-                "gettransactions [transactions[], pageStart, pageSize]\n"
-                "\nGet transactions info.\n"
-                "\nArguments:\n"
-                "1. \"transactions\"  (array, required) Transaction hashes\n"
-            );
-        }
-
         vector<string> transactions;
->>>>>>> 41a3d6fe
         if (request.params[0].isStr())
         {
             transactions.push_back(request.params[0].get_str());
@@ -766,16 +631,9 @@
             result.push_back(utx);
         }
 
-<<<<<<< HEAD
-        return request.DbConnection()->ExplorerRepoInst->GetTransactions(
-            transactions,
-            pageStart,
-            pageSize
-        );
-    },
-        };
-=======
         return result;
+    },
+        };
     }
 
     UniValue _constructTransaction(const PTransactionRef& ptx)
@@ -824,6 +682,5 @@
         }
 
         return utx;
->>>>>>> 41a3d6fe
     }
 }