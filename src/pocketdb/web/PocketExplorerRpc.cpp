// Copyright (c) 2018-2021 Pocketnet developers
// Distributed under the Apache 2.0 software license, see the accompanying
// https://www.apache.org/licenses/LICENSE-2.0

#include "pocketdb/web/PocketExplorerRpc.h"

namespace PocketWeb::PocketWebRpc
{
    map<string, UniValue> TransactionsStatisticCache;

    RPCHelpMan GetStatistic()
    {
<<<<<<< HEAD
        return RPCHelpMan{"getstatistic",
                "\nGet statistics.\n",
                {
                    {"endTime", RPCArg::Type::NUM, RPCArg::Optional::OMITTED_NAMED_ARG, "End time of period"},
                    {"depth", RPCArg::Type::NUM, RPCArg::Optional::OMITTED_NAMED_ARG, "Day = 1, Month = 2, Year = 3"},
                },
                {
                    // TODO (losty-fur): provide return description
                },
                RPCExamples{
                    HelpExampleCli("getstatistic", "") +
                    HelpExampleRpc("getstatistic", "")
                },
        [&](const RPCHelpMan& self, const JSONRPCRequest& request) -> UniValue
    {
        auto end_time = (int64_t) ::ChainActive().Tip()->nTime;
        if (!request.params.empty() && request.params[0].isNum())
            end_time = request.params[0].get_int64();
=======
        if (request.fHelp)
            throw std::runtime_error(
                "getstatistic (topHeight, stepCount)\n"
                "\nGet statistics\n"
                "\nArguments:\n"
                "1. \"topheight\"   (int64, optional) Top height (Default: chain height)\n"
                "2. \"stepsize\"    (int32, optional) Step size - Hour = 60, Day = 1440, Month = 43200 (Default: Day)\n");

        int topHeight = chainActive.Height() / 10 * 10;
        if (request.params[0].isNum())
            topHeight = std::min(request.params[0].get_int(), topHeight);

        int stepSize = 60;
        if (request.params[1].isNum())
        {
            auto _stepSize = request.params[1].get_int();
            if (_stepSize == 60 || _stepSize == 1440 || _stepSize == 43200)
                stepSize = _stepSize;
        }
>>>>>>> 98ef6a9e

        int count = 24;
        if (stepSize == 1440) count = 30;
        if (stepSize == 43200) count = 12;

        UniValue result(UniValue::VOBJ);

        // --------------------------------------------------------------------
        // Get transactions statistic

        UniValue resultTransactions(UniValue::VOBJ);
        while (count > 0)
        {
            string cacheKey = to_string(topHeight) + to_string(stepSize);
            //if (TransactionsStatisticCache.find(cacheKey) == TransactionsStatisticCache.end())
            {
                auto stepData = request.DbConnection()->ExplorerRepoInst->GetTransactionsStatistic(topHeight, stepSize);
                resultTransactions.pushKV(to_string(topHeight), stepData);
                //TransactionsStatisticCache.insert_or_assign(cacheKey, stepData);
            }

            // resultTransactions.pushKV(to_string(topHeight), TransactionsStatisticCache[cacheKey]);

            topHeight -= stepSize;
            count -= 1;
        }
        result.pushKV("txs", resultTransactions);

        // --------------------------------------------------------------------
        // Get content statistic

        auto contentResult = request.DbConnection()->ExplorerRepoInst->GetContentStatistic();
        result.pushKV("content", contentResult);

<<<<<<< HEAD
        return request.DbConnection()->ExplorerRepoInst->GetStatistic(start_time, end_time, depth);
    },
        };
=======
        return result;
>>>>>>> 98ef6a9e
    }

    RPCHelpMan GetLastBlocks()
    {
        return RPCHelpMan{"getlastblocks",
                "\nGet N last blocks.\n",
                {
                    {"count", RPCArg::Type::NUM, RPCArg::Optional::OMITTED_NAMED_ARG, "Count of blocks. Maximum 100 blocks."},
                    {"last_height", RPCArg::Type::NUM, RPCArg::Optional::OMITTED_NAMED_ARG, "Height of last block, including."},
                    {"verbosity", RPCArg::Type::NUM, RPCArg::Optional::OMITTED_NAMED_ARG, "Verbosity output."},
                },
                {
                    // TODO (losty-fur): provide return description
                },
                RPCExamples{
                    HelpExampleCli("getlastblocks", "") +
                    HelpExampleRpc("getlastblocks", "")
                },
        [&](const RPCHelpMan& self, const JSONRPCRequest& request) -> UniValue
    {
        if (request.fHelp)
            throw std::runtime_error(
                "getlastblocks ( count, last_height, verbosity )\n"
                "\nGet N last blocks.\n"
                "\nArguments:\n"
                "1. \"count\"         (int, optional) Count of blocks. Maximum 100 blocks.\n"
                "2. \"last_height\"   (int, optional) Height of last block, including.\n"
                "3. \"verbosity\"     (int, optional) Verbosity output.\n");

        int count = 10;
        if (!request.params.empty() && request.params[0].isNum())
        {
            count = request.params[0].get_int();
            if (count > 100) count = 100;
        }

        int last_height = ::ChainActive().Height();
        if (request.params.size() > 1 && request.params[1].isNum())
        {
            last_height = request.params[1].get_int();
            if (last_height < 0) last_height = ::ChainActive().Height();
        }

        bool verbose = false;
        if (request.params.size() > 2)
        {
            RPCTypeCheckArgument(request.params[2], UniValue::VBOOL);
            verbose = request.params[2].get_bool();
        }

        // Collect general block information
        CBlockIndex* pindex = ::ChainActive()[last_height];
        int i = count;
        std::map<int, UniValue> blocks;
        while (pindex && i-- > 0)
        {
            UniValue oblock(UniValue::VOBJ);
            oblock.pushKV("height", pindex->nHeight);
            oblock.pushKV("hash", pindex->GetBlockHash().GetHex());
            oblock.pushKV("time", (int64_t) pindex->nTime);
            oblock.pushKV("ntx", (int) pindex->nTx - 1);

            blocks.emplace(pindex->nHeight, oblock);
            pindex = pindex->pprev;
        }

        // Extend with transaction statistic data
        if (verbose)
        {
            auto data = request.DbConnection()->ExplorerRepoInst->GetBlocksStatistic(last_height - count, last_height);

            for (auto& s : data)
            {
                if (blocks.find(s.first) == blocks.end())
                    continue;

                if (blocks[s.first].At("types").isNull())
                    blocks[s.first].pushKV("types", UniValue(UniValue::VOBJ));

                for (auto& d : s.second)
                    blocks[s.first].At("types").pushKV(std::to_string(d.first), d.second);
            }
        }

        UniValue result(UniValue::VARR);
        for (auto& block : blocks)
            result.push_back(block.second);

        return result;
    },
        };
    }

    RPCHelpMan GetCompactBlock()
    {
        return RPCHelpMan{"getcompactblock",
                // TODO (team): description
                "",
                {
                    {"blockhash", RPCArg::Type::STR, RPCArg::Optional::NO, "The block hash"},
                    {"blocknumber", RPCArg::Type::NUM, RPCArg::Optional::OMITTED_NAMED_ARG, "The block number"},
                },
                {
                    // TODO (losty-fur): provide return description
                },
                RPCExamples{
                    HelpExampleCli("getcompactblock", "123acbadbcca") +
                    HelpExampleRpc("getcompactblock", "123acbadbcca") +
                    HelpExampleCli("getcompactblock", "7546744353") +
                    HelpExampleRpc("getcompactblock", "7546744353")
                },
        [&](const RPCHelpMan& self, const JSONRPCRequest& request) -> UniValue
    {
<<<<<<< HEAD
=======
        if (request.fHelp)
            throw std::runtime_error(
                "getcompactblock \"blockhash\" or \"blocknumber\" \n"
                "\nArguments:\n"
                "1. \"blockhash\"          (string, optional) The block by hash\n"
                "2. \"blocknumber\"        (number, optional) The block by number\n");

>>>>>>> 98ef6a9e
        if (request.params.empty())
            throw JSONRPCError(RPC_INVALID_PARAMETER, "Missing parameters");

        string blockHash;
        if (request.params[0].isStr())
            blockHash = request.params[0].get_str();

        int blockNumber = -1;
        if (request.params[1].isNum())
            blockNumber = request.params[1].get_int();

        const CBlockIndex* pindex = nullptr;

        if (!blockHash.empty())
            pindex = LookupBlockIndexWithoutLock(uint256S(blockHash));

        if (blockNumber >= 0 && blockNumber <= ::ChainActive().Height())
            pindex = ::ChainActive()[blockNumber];

        if (!pindex)
            throw JSONRPCError(RPC_INVALID_ADDRESS_OR_KEY, "Block not found");

        UniValue result(UniValue::VOBJ);

        result.pushKV("height", pindex->nHeight);
        result.pushKV("hash", pindex->GetBlockHash().GetHex());
        result.pushKV("time", (int64_t) pindex->nTime);
        result.pushKV("nTx", (int64_t) pindex->nTx);
        result.pushKV("difficulty", GetDifficulty(pindex));
        result.pushKV("merkleroot", pindex->hashMerkleRoot.GetHex());
        result.pushKV("bits", strprintf("%08x", pindex->nBits));

        if (pindex->pprev)
            result.pushKV("prevhash", pindex->pprev->GetBlockHash().GetHex());

        auto pnext = ::ChainActive().Next(pindex);
        if (pnext)
            result.pushKV("nexthash", pnext->GetBlockHash().GetHex());

        return result;
    },
        };
    }

    RPCHelpMan GetAddressInfo()
    {
        return RPCHelpMan{"getaddressinfo",
                "\nGet contents statistic.\n",
                {
                    {"address", RPCArg::Type::STR, RPCArg::Optional::NO, "Address"},
                },
                {
                    // TODO (losty-fur): provide return description
                },
                RPCExamples{
                    HelpExampleCli("getaddressinfo", "1bd123c12f123a123b") +
                    HelpExampleRpc("getaddressinfo", "1bd123c12f123a123b")
                },
        [&](const RPCHelpMan& self, const JSONRPCRequest& request) -> UniValue
    {
        std::string address;
        if (request.params.empty() || !request.params[0].isStr())
            throw JSONRPCError(RPC_INVALID_ADDRESS_OR_KEY, "Invalid address argument");

        auto dest = DecodeDestination(request.params[0].get_str());
        if (!IsValidDestination(dest))
            throw JSONRPCError(RPC_INVALID_ADDRESS_OR_KEY,
                std::string("Invalid address: ") + request.params[0].get_str());
        address = request.params[0].get_str();

        auto[lastChange, balance] = request.DbConnection()->ExplorerRepoInst->GetAddressInfo(address);

        UniValue addressInfo(UniValue::VOBJ);
        addressInfo.pushKV("lastChange", lastChange);
        addressInfo.pushKV("balance", balance);

        return addressInfo;
    },
        };
    }

    RPCHelpMan SearchByHash()
    {
        return RPCHelpMan{"checkstringtype",
                "\nCheck type of input string - address, block or tx id.\n",
                {
                    {"string", RPCArg::Type::STR, RPCArg::Optional::NO, "Input string"},
                },
                {
                    // TODO (losty-fur): provide return description
                },
                RPCExamples{
                    HelpExampleCli("checkstringtype", "123123123123") +
                    HelpExampleRpc("checkstringtype", "123123123123")
                },
        [&](const RPCHelpMan& self, const JSONRPCRequest& request) -> UniValue
    {
        if (request.params.empty())
            throw JSONRPCError(RPC_INVALID_PARAMETER, "Missing parameter");

        string value = request.params[0].get_str();

        UniValue result(UniValue::VOBJ);

        if (value.size() == 34)
        {
            if (IsValidDestination(DecodeDestination(value)))
            {
                result.pushKV("type", "address");
                return result;
            }
        }
        else if (value.size() == 64)
        {
            const CBlockIndex* pblockindex = LookupBlockIndexWithoutLock(uint256S(value));
            if (pblockindex)
            {
                result.pushKV("type", "block");
                return result;
            }

            result.pushKV("type", "transaction");
            return result;
        }

        result.pushKV("type", "notfound");
        return result;
    },
        };
    }

    RPCHelpMan GetAddressTransactions()
    {
        return RPCHelpMan{"getaddresstransactions",
                "\nGet transactions info.\n",
                {
                    {"address", RPCArg::Type::STR, RPCArg::Optional::NO, "Address hash"},
                    {"pageInitBlock", RPCArg::Type::NUM, RPCArg::Optional::OMITTED_NAMED_ARG, "Max block height for filter pagination window"},
                    {"pageStart", RPCArg::Type::NUM, RPCArg::Optional::OMITTED_NAMED_ARG, "Row number for start page"},
                    {"pageSize", RPCArg::Type::NUM, RPCArg::Optional::OMITTED_NAMED_ARG, "Page size"},
                },
                {
                    // TODO (losty-fur): provide return description
                },
                RPCExamples{
                    HelpExampleCli("getaddresstransactions", "abaa1231bca1231") +
                    HelpExampleRpc("getaddresstransactions", "abaa1231bca1231")
                },
        [&](const RPCHelpMan& self, const JSONRPCRequest& request) -> UniValue
    {
        if (request.params.empty() || !request.params[0].isStr())
            throw JSONRPCError(RPC_INVALID_PARAMS, "Invalid argument 1 (address)");
        string address = request.params[0].get_str();

        int pageInitBlock = ::ChainActive().Height();
        if (request.params.size() > 1 && request.params[1].isNum())
            pageInitBlock = request.params[1].get_int();

        int pageStart = 1;
        if (request.params.size() > 2 && request.params[2].isNum())
            pageStart = request.params[2].get_int();

        int pageSize = 10;
        if (request.params.size() > 3 && request.params[3].isNum())
            pageSize = request.params[3].get_int();

        return request.DbConnection()->ExplorerRepoInst->GetAddressTransactions(
            address,
            pageInitBlock,
            pageStart,
            pageSize
        );
    },
        };
    }

    RPCHelpMan GetBlockTransactions()
    {
        return RPCHelpMan{"getblocktransactions",
                "\nGet transactions info.\n",
                {
                    {"blockHash", RPCArg::Type::STR, RPCArg::Optional::NO, "Block hash"},
                    {"pageStart", RPCArg::Type::NUM, RPCArg::Optional::OMITTED_NAMED_ARG, "Row number for start page"},
                    {"pageSize", RPCArg::Type::NUM, RPCArg::Optional::OMITTED_NAMED_ARG, "Page size"},
                },
                {
                    // TODO (losty-fur): provide return description
                },
                RPCExamples{
                    HelpExampleCli("getblocktransactions", "abaa1231bca1231") +
                    HelpExampleRpc("getblocktransactions", "abaa1231bca1231")
                },
        [&](const RPCHelpMan& self, const JSONRPCRequest& request) -> UniValue
    {
        if (request.params.empty() || !request.params[0].isStr())
            throw JSONRPCError(RPC_INVALID_PARAMS, "Invalid argument 1 (blockHash)");
        string blockHash = request.params[0].get_str();

        int pageStart = 1;
        if (request.params.size() > 1 && request.params[1].isNum())
            pageStart = request.params[1].get_int();

        int pageSize = 10;
        if (request.params.size() > 2 && request.params[2].isNum())
            pageSize = request.params[2].get_int();

        return request.DbConnection()->ExplorerRepoInst->GetBlockTransactions(
            blockHash,
            pageStart,
            pageSize
        );
    },
        };
    }

    RPCHelpMan GetTransactions()
    {
        return RPCHelpMan{"gettransactions",
                "\nGet transactions info.\n",
                {
                    {"transactions", RPCArg::Type::ARR, RPCArg::Optional::NO, "Transaction hashes"},
                    {"pageStart", RPCArg::Type::NUM, RPCArg::Optional::OMITTED_NAMED_ARG, "Row number for start page"},
                    {"pageSize", RPCArg::Type::NUM, RPCArg::Optional::OMITTED_NAMED_ARG, "Page size"},
                },
                {
                    // TODO (losty-fur): provide return description
                },
                RPCExamples{
                    // TODO (team): provide examples
                    ""
                },
        [&](const RPCHelpMan& self, const JSONRPCRequest& request) -> UniValue
    {
        std::vector<std::string> transactions;
        if (request.params[0].isStr())
            transactions.push_back(request.params[0].get_str());
        else if (request.params[0].isArray())
        {
            UniValue atransactions = request.params[0].get_array();
            for (unsigned int idx = 0; idx < atransactions.size(); idx++)
            {
                transactions.push_back(atransactions[idx].get_str());
            }
        }
        else
        {
            throw JSONRPCError(RPC_INVALID_PARAMS, "Invalid inputs params");
        }

        int pageStart = 1;
        if (request.params.size() > 1 && request.params[1].isNum())
            pageStart = request.params[1].get_int();

        int pageSize = 10;
        if (request.params.size() > 2 && request.params[2].isNum())
            pageSize = request.params[2].get_int();

        return request.DbConnection()->ExplorerRepoInst->GetTransactions(
            transactions,
            pageStart,
            pageSize
        );
    },
        };
    }
}<|MERGE_RESOLUTION|>--- conflicted
+++ resolved
@@ -10,12 +10,11 @@
 
     RPCHelpMan GetStatistic()
     {
-<<<<<<< HEAD
         return RPCHelpMan{"getstatistic",
                 "\nGet statistics.\n",
                 {
-                    {"endTime", RPCArg::Type::NUM, RPCArg::Optional::OMITTED_NAMED_ARG, "End time of period"},
-                    {"depth", RPCArg::Type::NUM, RPCArg::Optional::OMITTED_NAMED_ARG, "Day = 1, Month = 2, Year = 3"},
+                    {"topheight", RPCArg::Type::NUM, RPCArg::Optional::OMITTED_NAMED_ARG, "Top height (Default: chain height)"},
+                    {"stepsize", RPCArg::Type::NUM, RPCArg::Optional::OMITTED_NAMED_ARG, "Step size - Hour = 60, Day = 1440, Month = 43200 (Default: Day)"},
                 },
                 {
                     // TODO (losty-fur): provide return description
@@ -26,19 +25,7 @@
                 },
         [&](const RPCHelpMan& self, const JSONRPCRequest& request) -> UniValue
     {
-        auto end_time = (int64_t) ::ChainActive().Tip()->nTime;
-        if (!request.params.empty() && request.params[0].isNum())
-            end_time = request.params[0].get_int64();
-=======
-        if (request.fHelp)
-            throw std::runtime_error(
-                "getstatistic (topHeight, stepCount)\n"
-                "\nGet statistics\n"
-                "\nArguments:\n"
-                "1. \"topheight\"   (int64, optional) Top height (Default: chain height)\n"
-                "2. \"stepsize\"    (int32, optional) Step size - Hour = 60, Day = 1440, Month = 43200 (Default: Day)\n");
-
-        int topHeight = chainActive.Height() / 10 * 10;
+        int topHeight = ChainActive().Height() / 10 * 10;
         if (request.params[0].isNum())
             topHeight = std::min(request.params[0].get_int(), topHeight);
 
@@ -49,7 +36,6 @@
             if (_stepSize == 60 || _stepSize == 1440 || _stepSize == 43200)
                 stepSize = _stepSize;
         }
->>>>>>> 98ef6a9e
 
         int count = 24;
         if (stepSize == 1440) count = 30;
@@ -84,13 +70,9 @@
         auto contentResult = request.DbConnection()->ExplorerRepoInst->GetContentStatistic();
         result.pushKV("content", contentResult);
 
-<<<<<<< HEAD
-        return request.DbConnection()->ExplorerRepoInst->GetStatistic(start_time, end_time, depth);
-    },
-        };
-=======
         return result;
->>>>>>> 98ef6a9e
+    },
+        };
     }
 
     RPCHelpMan GetLastBlocks()
@@ -190,7 +172,7 @@
                 // TODO (team): description
                 "",
                 {
-                    {"blockhash", RPCArg::Type::STR, RPCArg::Optional::NO, "The block hash"},
+                    {"blockhash", RPCArg::Type::STR, RPCArg::Optional::OMITTED_NAMED_ARG, "The block hash"},
                     {"blocknumber", RPCArg::Type::NUM, RPCArg::Optional::OMITTED_NAMED_ARG, "The block number"},
                 },
                 {
@@ -204,16 +186,6 @@
                 },
         [&](const RPCHelpMan& self, const JSONRPCRequest& request) -> UniValue
     {
-<<<<<<< HEAD
-=======
-        if (request.fHelp)
-            throw std::runtime_error(
-                "getcompactblock \"blockhash\" or \"blocknumber\" \n"
-                "\nArguments:\n"
-                "1. \"blockhash\"          (string, optional) The block by hash\n"
-                "2. \"blocknumber\"        (number, optional) The block by number\n");
-
->>>>>>> 98ef6a9e
         if (request.params.empty())
             throw JSONRPCError(RPC_INVALID_PARAMETER, "Missing parameters");
 
