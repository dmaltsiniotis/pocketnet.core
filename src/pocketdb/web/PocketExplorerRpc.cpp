// Copyright (c) 2018-2022 The Pocketnet developers
// Distributed under the Apache 2.0 software license, see the accompanying
// https://www.apache.org/licenses/LICENSE-2.0

#include "pocketdb/web/PocketExplorerRpc.h"

namespace PocketWeb::PocketWebRpc
{
    map<string, UniValue> TransactionsStatisticCache;

    RPCHelpMan GetStatisticByHours()
    {
        return RPCHelpMan{"getstatisticbyhours",
                "\nGet statistics.\n",
                {
                    {"topheight", RPCArg::Type::NUM, RPCArg::Optional::OMITTED_NAMED_ARG, "Top height (Default: chain height)"},
                    {"depth", RPCArg::Type::NUM, RPCArg::Optional::OMITTED_NAMED_ARG, "Depth hours (Maximum: 24 hours)"},
                },
                {
                    // TODO (losty-rpc): provide return description
                },
                RPCExamples{
                    // TODO (losty-rpc): provide correct examples
                    // HelpExampleCli("getstatisticbyhours", "") +
                    // HelpExampleRpc("getstatisticbyhours", "")
                    ""
                },
        [&](const RPCHelpMan& self, const JSONRPCRequest& request) -> UniValue
    {
        int topHeight = ChainActive().Height() / 10 * 10;
        if (request.params[0].isNum())
            topHeight = std::min(request.params[0].get_int(), topHeight);

        int depth = 24;
        if (request.params[1].isNum())
            depth = std::min(request.params[1].get_int(), depth);
        depth = depth * 60;

        return request.DbConnection()->ExplorerRepoInst->GetTransactionsStatisticByHours(topHeight, depth);
    },
        };
    }

    RPCHelpMan GetStatisticByDays()
    {
        return RPCHelpMan{"getstatisticbydays",
                "\nGet statistics.\n",
                {
                    {"topheight", RPCArg::Type::NUM, RPCArg::Optional::OMITTED_NAMED_ARG, "Top height (Default: chain height)"},
                    {"depth", RPCArg::Type::NUM, RPCArg::Optional::OMITTED_NAMED_ARG, "Depth days (Maximum: 30 days)"},
                },
                {
                    // TODO (losty-rpc): provide return description
                },
                RPCExamples{
                    // TODO (losty-rpc): provide correct examples
                    // HelpExampleCli("getstatisticbydays", "") +
                    // HelpExampleRpc("getstatisticbydays", "")
                    ""
                },
        [&](const RPCHelpMan& self, const JSONRPCRequest& request) -> UniValue
    {

        int topHeight = ChainActive().Height() / 10 * 10;
        if (request.params[0].isNum())
            topHeight = std::min(request.params[0].get_int(), topHeight);

        int depth = 30;
        if (request.params[1].isNum())
            depth = std::min(request.params[1].get_int(), depth);
        depth = depth * 24 * 60;

        return request.DbConnection()->ExplorerRepoInst->GetTransactionsStatisticByDays(topHeight, depth);
    },
        };
    }

<<<<<<< HEAD
    RPCHelpMan GetStatisticContent()
    {
        return RPCHelpMan{"getstatisticcontent",
                "\nGet statistics for content transactions\n",
                {},
                {
                    // TODO (losty-rpc): provide return description
                },
                RPCExamples{
                    HelpExampleCli("getstatisticcontent", "") +
                    HelpExampleRpc("getstatisticcontent", "")
                },
        [&](const RPCHelpMan& self, const JSONRPCRequest& request) -> UniValue
    {
        return request.DbConnection()->ExplorerRepoInst->GetContentStatistic();
    },
        };
=======
    UniValue GetStatisticContentByHours(const JSONRPCRequest& request)
    {
        if (request.fHelp)
            throw std::runtime_error(
                "getstatisticcontentbyhours\n"
                "\nGet statistics for content transactions grouped by hours\n"
            );

        int topHeight = chainActive.Height() / 10 * 10;
        if (request.params[0].isNum())
            topHeight = std::min(request.params[0].get_int(), topHeight);

        int depth = 24;
        if (request.params[1].isNum())
            depth = std::min(request.params[1].get_int(), depth);
        depth = depth * 60;

        return request.DbConnection()->ExplorerRepoInst->GetContentStatisticByHours(topHeight, depth);
    }

    UniValue GetStatisticContentByDays(const JSONRPCRequest& request)
    {
        if (request.fHelp)
            throw std::runtime_error(
                "getstatisticcontentbydays\n"
                "\nGet statistics for content transactions grouped by days\n"
            );

        int topHeight = chainActive.Height() / 10 * 10;
        if (request.params[0].isNum())
            topHeight = std::min(request.params[0].get_int(), topHeight);

        int depth = 30;
        if (request.params[1].isNum())
            depth = std::min(request.params[1].get_int(), depth);
        depth = depth * 24 * 60;

        return request.DbConnection()->ExplorerRepoInst->GetContentStatisticByDays(topHeight, depth);
>>>>>>> 6003c4b4
    }

    RPCHelpMan GetLastBlocks()
    {
        return RPCHelpMan{"getlastblocks",
                "\nGet N last blocks.\n",
                {
                    {"count", RPCArg::Type::NUM, RPCArg::Optional::OMITTED_NAMED_ARG, "Count of blocks. Maximum 100 blocks."},
                    {"last_height", RPCArg::Type::NUM, RPCArg::Optional::OMITTED_NAMED_ARG, "Height of last block, including."},
                    {"verbosity", RPCArg::Type::NUM, RPCArg::Optional::OMITTED_NAMED_ARG, "Verbosity output."},
                },
                {
                    // TODO (losty-rpc): provide return description
                },
                RPCExamples{
                    HelpExampleCli("getlastblocks", "") +
                    HelpExampleRpc("getlastblocks", "")
                },
        [&](const RPCHelpMan& self, const JSONRPCRequest& request) -> UniValue
    {
        if (request.fHelp)
            throw std::runtime_error(
                "getlastblocks ( count, last_height, verbosity )\n"
                "\nGet N last blocks.\n"
                "\nArguments:\n"
                "1. \"count\"         (int, optional) Count of blocks. Maximum 100 blocks.\n"
                "2. \"last_height\"   (int, optional) Height of last block, including.\n"
                "3. \"verbosity\"     (int, optional) Verbosity output.\n");

        int count = 10;
        if (!request.params.empty() && request.params[0].isNum())
        {
            count = request.params[0].get_int();
            if (count > 100) count = 100;
        }

        int last_height = ::ChainActive().Height();
        if (request.params.size() > 1 && request.params[1].isNum())
        {
            last_height = request.params[1].get_int();
            if (last_height < 0) last_height = ::ChainActive().Height();
        }

        bool verbose = false;
        if (request.params.size() > 2)
        {
            RPCTypeCheckArgument(request.params[2], UniValue::VBOOL);
            verbose = request.params[2].get_bool();
        }

        // Collect general block information
        CBlockIndex* pindex = ::ChainActive()[last_height];
        int i = count;
        std::map<int, UniValue> blocks;
        while (pindex && i-- > 0)
        {
            UniValue oblock(UniValue::VOBJ);
            oblock.pushKV("height", pindex->nHeight);
            oblock.pushKV("hash", pindex->GetBlockHash().GetHex());
            oblock.pushKV("time", (int64_t) pindex->nTime);
            oblock.pushKV("ntx", (int) pindex->nTx - 1);

            blocks.emplace(pindex->nHeight, oblock);
            pindex = pindex->pprev;
        }

        // Extend with transaction statistic data
        if (verbose)
        {
            auto data = request.DbConnection()->ExplorerRepoInst->GetBlocksStatistic(last_height - count, last_height);

            for (auto& s : data)
            {
                if (blocks.find(s.first) == blocks.end())
                    continue;

                if (blocks[s.first].At("types").isNull())
                    blocks[s.first].pushKV("types", UniValue(UniValue::VOBJ));

                for (auto& d : s.second)
                    blocks[s.first].At("types").pushKV(std::to_string(d.first), d.second);
            }
        }

        UniValue result(UniValue::VARR);
        for (auto& block : blocks)
            result.push_back(block.second);

        return result;
    },
        };
    }

    RPCHelpMan GetCompactBlock()
    {
        return RPCHelpMan{"getcompactblock",
                // TODO (team): description
                "",
                {
                    {"blockhash", RPCArg::Type::STR, RPCArg::Optional::OMITTED_NAMED_ARG, "The block hash"},
                    {"blocknumber", RPCArg::Type::NUM, RPCArg::Optional::OMITTED_NAMED_ARG, "The block number"},
                },
                {
                    // TODO (losty-rpc): provide return description
                },
                RPCExamples{
                    HelpExampleCli("getcompactblock", "123acbadbcca") +
                    HelpExampleRpc("getcompactblock", "123acbadbcca") +
                    HelpExampleCli("getcompactblock", "7546744353") +
                    HelpExampleRpc("getcompactblock", "7546744353")
                },
        [&](const RPCHelpMan& self, const JSONRPCRequest& request) -> UniValue
    {
        if (request.params.empty())
            throw JSONRPCError(RPC_INVALID_PARAMETER, "Missing parameters");

        string blockHash;
        if (request.params[0].isStr())
            blockHash = request.params[0].get_str();

        int blockNumber = -1;
        if (request.params[1].isNum())
            blockNumber = request.params[1].get_int();

        const CBlockIndex* pindex = nullptr;

        if (!blockHash.empty())
            pindex = LookupBlockIndexWithoutLock(uint256S(blockHash));

        if (blockNumber >= 0 && blockNumber <= ::ChainActive().Height())
            pindex = ::ChainActive()[blockNumber];

        if (!pindex)
            throw JSONRPCError(RPC_INVALID_ADDRESS_OR_KEY, "Block not found");

        UniValue result(UniValue::VOBJ);

        result.pushKV("height", pindex->nHeight);
        result.pushKV("hash", pindex->GetBlockHash().GetHex());
        result.pushKV("time", (int64_t) pindex->nTime);
        result.pushKV("nTx", (int64_t) pindex->nTx);
        result.pushKV("difficulty", GetDifficulty(pindex));
        result.pushKV("merkleroot", pindex->hashMerkleRoot.GetHex());
        result.pushKV("bits", strprintf("%08x", pindex->nBits));

        if (pindex->pprev)
            result.pushKV("prevhash", pindex->pprev->GetBlockHash().GetHex());

        auto pnext = ::ChainActive().Next(pindex);
        if (pnext)
            result.pushKV("nexthash", pnext->GetBlockHash().GetHex());

        return result;
    },
        };
    }

    RPCHelpMan GetAddressInfo()
    {
        return RPCHelpMan{"getaddressinfo",
                "\nGet contents statistic.\n",
                {
                    {"address", RPCArg::Type::STR, RPCArg::Optional::NO, "Address"},
                },
                {
                    // TODO (losty-rpc): provide return description
                },
                RPCExamples{
                    HelpExampleCli("getaddressinfo", "1bd123c12f123a123b") +
                    HelpExampleRpc("getaddressinfo", "1bd123c12f123a123b")
                },
        [&](const RPCHelpMan& self, const JSONRPCRequest& request) -> UniValue
    {
        std::string address;
        if (request.params.empty() || !request.params[0].isStr())
            throw JSONRPCError(RPC_INVALID_ADDRESS_OR_KEY, "Invalid address argument");

        auto dest = DecodeDestination(request.params[0].get_str());
        if (!IsValidDestination(dest))
            throw JSONRPCError(RPC_INVALID_ADDRESS_OR_KEY,
                std::string("Invalid address: ") + request.params[0].get_str());
        address = request.params[0].get_str();

        UniValue addressInfo(UniValue::VOBJ);
        addressInfo.pushKV("lastChange", 0);
        addressInfo.pushKV("balance", 0);

        auto info = request.DbConnection()->ExplorerRepoInst->GetAddressesInfo({ address });
        if (info.find(address) != info.end())
        {
            auto[height, balance] = info[address];
            addressInfo.pushKV("lastChange", height);
            addressInfo.pushKV("balance", balance / 100000000.0);
        }

        return addressInfo;
    },
        };
    }

    RPCHelpMan GetBalanceHistory()
    {
        return RPCHelpMan{"getbalancehistory",
                "\nGet balance changes history for addresses\n",
                {
                    {"addresses", RPCArg::Type::ARR, RPCArg::Optional::NO, "Addresses for calculate total balance",
                     {
                             {"address", RPCArg::Type::STR, RPCArg::Optional::NO, ""}
                     }},
                    {"topHeight", RPCArg::Type::NUM, RPCArg::Optional::NO, "Top block height (Inclusive)"},
                    {"count", RPCArg::Type::NUM, RPCArg::Optional::NO, "Count of records"},
                },
                {
                    // TODO (losty-rpc): provide return description
                    // "[ [height, amount], [1000, 500], [999,495], ... ]"
                },
                RPCExamples{
                    HelpExampleCli("getbalancehistory", "[\"address\", ...] topHeight count") +
                    HelpExampleRpc("getbalancehistory", "[\"address\", ...] topHeight count")
                },
        [&](const RPCHelpMan& self, const JSONRPCRequest& request) -> UniValue
    {
        vector<string> addresses;
        if (!request.params[0].isArray() && !request.params[0].isStr())
            throw JSONRPCError(RPC_INVALID_ADDRESS_OR_KEY, "Invalid address argument");

        if (request.params[0].isStr())
        {
            auto dest = DecodeDestination(request.params[0].get_str());
            if (!IsValidDestination(dest))
                throw JSONRPCError(RPC_INVALID_ADDRESS_OR_KEY,
                    std::string("Invalid address: ") + request.params[0].get_str());

            addresses.push_back(request.params[0].get_str());
        }

        if (request.params[0].isArray())
        {
            UniValue addrs = request.params[0].get_array();
            for (unsigned int idx = 0; idx < addrs.size(); idx++)
            {
                auto addr = addrs[idx].get_str();
                auto dest = DecodeDestination(addr);
                if (!IsValidDestination(dest))
                    throw JSONRPCError(RPC_INVALID_ADDRESS_OR_KEY,
                        std::string("Invalid address: ") + addr);

                addresses.push_back(addr);

                if (addresses.size() > 100)
                    break;
            }
        }

        int topHeight = ChainActive().Height();
        if (request.params[1].isNum())
            topHeight = request.params[1].get_int();

        int count = 10;
        if (request.params[2].isNum())
            count = min(25, request.params[2].get_int());

        return request.DbConnection()->ExplorerRepoInst->GetBalanceHistory(addresses, topHeight, count);
    },
        };
    }

    RPCHelpMan SearchByHash()
    {
        return RPCHelpMan{"checkstringtype",
                "\nCheck type of input string - address, block or tx id.\n",
                {
                    {"string", RPCArg::Type::STR, RPCArg::Optional::NO, "Input string"},
                },
                {
                    // TODO (losty-rpc): provide return description
                },
                RPCExamples{
                    HelpExampleCli("checkstringtype", "123123123123") +
                    HelpExampleRpc("checkstringtype", "123123123123")
                },
        [&](const RPCHelpMan& self, const JSONRPCRequest& request) -> UniValue
    {
        if (request.params.empty())
            throw JSONRPCError(RPC_INVALID_PARAMETER, "Missing parameter");

        string value = request.params[0].get_str();

        UniValue result(UniValue::VOBJ);

        if (value.size() == 34)
        {
            if (IsValidDestination(DecodeDestination(value)))
            {
                result.pushKV("type", "address");
                return result;
            }
        }
        else if (value.size() == 64)
        {
            const CBlockIndex* pblockindex = LookupBlockIndexWithoutLock(uint256S(value));
            if (pblockindex)
            {
                result.pushKV("type", "block");
                return result;
            }

            result.pushKV("type", "transaction");
            return result;
        }

        result.pushKV("type", "notfound");
        return result;
    },
        };
    }

    RPCHelpMan GetAddressTransactions()
    {
        return RPCHelpMan{"getaddresstransactions",
                "\nGet transactions info.\n",
                {
                    {"address", RPCArg::Type::STR, RPCArg::Optional::NO, "Address hash"},
                    {"pageInitBlock", RPCArg::Type::NUM, RPCArg::Optional::OMITTED_NAMED_ARG, "Max block height for filter pagination window"},
                    {"pageStart", RPCArg::Type::NUM, RPCArg::Optional::OMITTED_NAMED_ARG, "Row number for start page"},
                    {"pageSize", RPCArg::Type::NUM, RPCArg::Optional::OMITTED_NAMED_ARG, "Page size"},
                },
                {
                    // TODO (losty-rpc): provide return description
                },
                RPCExamples{
                    HelpExampleCli("getaddresstransactions", "abaa1231bca1231") +
                    HelpExampleRpc("getaddresstransactions", "abaa1231bca1231")
                },
        [&](const RPCHelpMan& self, const JSONRPCRequest& request) -> UniValue
    {
        if (request.params.empty() || !request.params[0].isStr())
            throw JSONRPCError(RPC_INVALID_PARAMS, "Invalid argument 1 (address)");
        string address = request.params[0].get_str();

        int pageInitBlock = ::ChainActive().Height();
        if (request.params.size() > 1 && request.params[1].isNum())
            pageInitBlock = request.params[1].get_int();

        int pageStart = 1;
        if (request.params.size() > 2 && request.params[2].isNum())
            pageStart = request.params[2].get_int();

        int pageSize = 10;
        if (request.params.size() > 3 && request.params[3].isNum())
            pageSize = request.params[3].get_int();

        return request.DbConnection()->ExplorerRepoInst->GetAddressTransactions(
            address,
            pageInitBlock,
            pageStart,
            pageSize
        );
    },
        };
    }

    RPCHelpMan GetBlockTransactions()
    {
        return RPCHelpMan{"getblocktransactions",
                "\nGet transactions info.\n",
                {
                    {"blockHash", RPCArg::Type::STR, RPCArg::Optional::NO, "Block hash"},
                    {"pageStart", RPCArg::Type::NUM, RPCArg::Optional::OMITTED_NAMED_ARG, "Row number for start page"},
                    {"pageSize", RPCArg::Type::NUM, RPCArg::Optional::OMITTED_NAMED_ARG, "Page size"},
                },
                {
                    // TODO (losty-rpc): provide return description
                },
                RPCExamples{
                    HelpExampleCli("getblocktransactions", "abaa1231bca1231") +
                    HelpExampleRpc("getblocktransactions", "abaa1231bca1231")
                },
        [&](const RPCHelpMan& self, const JSONRPCRequest& request) -> UniValue
    {
        if (request.params.empty() || !request.params[0].isStr())
            throw JSONRPCError(RPC_INVALID_PARAMS, "Invalid argument 1 (blockHash)");
        string blockHash = request.params[0].get_str();

        int pageStart = 1;
        if (request.params.size() > 1 && request.params[1].isNum())
            pageStart = request.params[1].get_int();

        int pageSize = 10;
        if (request.params.size() > 2 && request.params[2].isNum())
            pageSize = request.params[2].get_int();

        return request.DbConnection()->ExplorerRepoInst->GetBlockTransactions(
            blockHash,
            pageStart,
            pageSize
        );
    },
        };
    }

    RPCHelpMan GetTransactions()
    {
        return RPCHelpMan{"gettransactions",
                "\nGet transactions info.\n",
                {
                    {"transactions", RPCArg::Type::ARR, RPCArg::Optional::NO, "Transaction hashes",
                        {
                            {"transaction", RPCArg::Type::STR, RPCArg::Optional::NO, ""}   
                        }
                    },
                    {"pageStart", RPCArg::Type::NUM, RPCArg::Optional::OMITTED_NAMED_ARG, "Row number for start page"},
                    {"pageSize", RPCArg::Type::NUM, RPCArg::Optional::OMITTED_NAMED_ARG, "Page size"},
                },
                {
                    // TODO (losty-rpc): provide return description
                },
                RPCExamples{
                    // TODO (team): provide examples
                    ""
                },
        [&](const RPCHelpMan& self, const JSONRPCRequest& request) -> UniValue
    {
        std::vector<std::string> transactions;
        if (request.params[0].isStr())
            transactions.push_back(request.params[0].get_str());
        else if (request.params[0].isArray())
        {
            UniValue atransactions = request.params[0].get_array();
            for (unsigned int idx = 0; idx < atransactions.size(); idx++)
            {
                transactions.push_back(atransactions[idx].get_str());
            }
        }
        else
        {
            throw JSONRPCError(RPC_INVALID_PARAMS, "Invalid inputs params");
        }

        int pageStart = 1;
        if (request.params.size() > 1 && request.params[1].isNum())
            pageStart = request.params[1].get_int();

        int pageSize = 10;
        if (request.params.size() > 2 && request.params[2].isNum())
            pageSize = request.params[2].get_int();

        return request.DbConnection()->ExplorerRepoInst->GetTransactions(
            transactions,
            pageStart,
            pageSize
        );
    },
        };
    }
}<|MERGE_RESOLUTION|>--- conflicted
+++ resolved
@@ -75,26 +75,20 @@
         };
     }
 
-<<<<<<< HEAD
-    RPCHelpMan GetStatisticContent()
-    {
-        return RPCHelpMan{"getstatisticcontent",
-                "\nGet statistics for content transactions\n",
+    RPCHelpMan GetStatisticContentByHours()
+    {
+        return RPCHelpMan{"getstatisticcontentbyhours",
+                "\nGet statistics for content transactions grouped by hours\n",
                 {},
                 {
                     // TODO (losty-rpc): provide return description
                 },
                 RPCExamples{
-                    HelpExampleCli("getstatisticcontent", "") +
-                    HelpExampleRpc("getstatisticcontent", "")
-                },
-        [&](const RPCHelpMan& self, const JSONRPCRequest& request) -> UniValue
-    {
-        return request.DbConnection()->ExplorerRepoInst->GetContentStatistic();
-    },
-        };
-=======
-    UniValue GetStatisticContentByHours(const JSONRPCRequest& request)
+                    // TODO (losty-rpc): examples
+                    HelpExampleCli("getstatisticcontentbyhours", "") +
+                    HelpExampleRpc("getstatisticcontentbyhours", "")
+                },
+        [&](const RPCHelpMan& self, const JSONRPCRequest& request) -> UniValue
     {
         if (request.fHelp)
             throw std::runtime_error(
@@ -102,7 +96,7 @@
                 "\nGet statistics for content transactions grouped by hours\n"
             );
 
-        int topHeight = chainActive.Height() / 10 * 10;
+        int topHeight = ChainActive().Height() / 10 * 10;
         if (request.params[0].isNum())
             topHeight = std::min(request.params[0].get_int(), topHeight);
 
@@ -112,17 +106,26 @@
         depth = depth * 60;
 
         return request.DbConnection()->ExplorerRepoInst->GetContentStatisticByHours(topHeight, depth);
-    }
-
-    UniValue GetStatisticContentByDays(const JSONRPCRequest& request)
-    {
-        if (request.fHelp)
-            throw std::runtime_error(
-                "getstatisticcontentbydays\n"
-                "\nGet statistics for content transactions grouped by days\n"
-            );
-
-        int topHeight = chainActive.Height() / 10 * 10;
+    },
+        };
+    }
+
+    RPCHelpMan GetStatisticContentByDays()
+    {
+        return RPCHelpMan{"getstatisticcontentbydays",
+                "\nGet statistics for content transactions grouped by days\n",
+                {},
+                {
+                    // TODO (losty-rpc): provide return description
+                },
+                RPCExamples{
+                    // TODO (losty-rpc): examples
+                    HelpExampleCli("getstatisticcontentbydays", "") +
+                    HelpExampleRpc("getstatisticcontentbydays", "")
+                },
+        [&](const RPCHelpMan& self, const JSONRPCRequest& request) -> UniValue
+    {
+        int topHeight = ChainActive().Height() / 10 * 10;
         if (request.params[0].isNum())
             topHeight = std::min(request.params[0].get_int(), topHeight);
 
@@ -132,7 +135,8 @@
         depth = depth * 24 * 60;
 
         return request.DbConnection()->ExplorerRepoInst->GetContentStatisticByDays(topHeight, depth);
->>>>>>> 6003c4b4
+    },
+        };
     }
 
     RPCHelpMan GetLastBlocks()
