--- conflicted
+++ resolved
@@ -12,18 +12,11 @@
 {
     using namespace std;
 
-<<<<<<< HEAD
     RPCHelpMan GetAddressScores();
     RPCHelpMan GetPostScores();
     RPCHelpMan GetPagesScores();
     RPCHelpMan GetCoinInfo();
-=======
-    UniValue GetAddressScores(const JSONRPCRequest& request);
-    UniValue GetPostScores(const JSONRPCRequest& request);
-    UniValue GetPagesScores(const JSONRPCRequest& request);
-    UniValue GetCoinInfo(const JSONRPCRequest& request);
-    UniValue GetAccountRaters(const JSONRPCRequest& request);
->>>>>>> e9291327
+    RPCHelpMan GetAccountRaters();
 
 }
 
