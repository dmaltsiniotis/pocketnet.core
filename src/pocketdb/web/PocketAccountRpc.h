// Copyright (c) 2018-2022 The Pocketnet developers
// Distributed under the Apache 2.0 software license, see the accompanying
// https://www.apache.org/licenses/LICENSE-2.0

#ifndef SRC_POCKETACCOUNTRPC_H
#define SRC_POCKETACCOUNTRPC_H

#include "rpc/server.h"
// #include "rpc/rawtransaction.h"
#include "pocketdb/web/WebRpcUtils.h"
#include "pocketdb/consensus/Reputation.h"

namespace PocketWeb::PocketWebRpc
{
    using namespace std;
    using namespace PocketConsensus;

<<<<<<< HEAD
    RPCHelpMan GetAccountId();
    RPCHelpMan GetAccountProfiles();
    RPCHelpMan GetAccountSetting();
    RPCHelpMan GetAccountAddress();
    RPCHelpMan GetAccountRegistration();
    RPCHelpMan GetAccountState();
    RPCHelpMan GetAccountUnspents();
    RPCHelpMan GetAccountStatistic();
    RPCHelpMan GetAccountSubscribes();
    RPCHelpMan GetAccountSubscribers();
    RPCHelpMan GetAccountBlockings();
    RPCHelpMan GetTopAccounts();
=======
    UniValue GetAccountId(const JSONRPCRequest& request);
    UniValue GetAccountProfiles(const JSONRPCRequest& request);
    UniValue GetAccountSetting(const JSONRPCRequest& request);
    UniValue GetAccountAddress(const JSONRPCRequest& request);
    UniValue GetAccountRegistration(const JSONRPCRequest& request);
    UniValue GetAccountState(const JSONRPCRequest& request);
    UniValue GetAccountUnspents(const JSONRPCRequest& request);
    UniValue GetAccountStatistic(const JSONRPCRequest& request);
    UniValue GetAccountSubscribes(const JSONRPCRequest& request);
    UniValue GetAccountSubscribers(const JSONRPCRequest& request);
    UniValue GetAccountBlockings(const JSONRPCRequest& request);
    UniValue GetAccountBlockers(const JSONRPCRequest& request);
    UniValue GetTopAccounts(const JSONRPCRequest& request);
>>>>>>> e9dabe8e
}


#endif //SRC_POCKETACCOUNTRPC_H<|MERGE_RESOLUTION|>--- conflicted
+++ resolved
@@ -15,7 +15,6 @@
     using namespace std;
     using namespace PocketConsensus;
 
-<<<<<<< HEAD
     RPCHelpMan GetAccountId();
     RPCHelpMan GetAccountProfiles();
     RPCHelpMan GetAccountSetting();
@@ -27,22 +26,8 @@
     RPCHelpMan GetAccountSubscribes();
     RPCHelpMan GetAccountSubscribers();
     RPCHelpMan GetAccountBlockings();
+    RPCHelpMan GetAccountBlockers();
     RPCHelpMan GetTopAccounts();
-=======
-    UniValue GetAccountId(const JSONRPCRequest& request);
-    UniValue GetAccountProfiles(const JSONRPCRequest& request);
-    UniValue GetAccountSetting(const JSONRPCRequest& request);
-    UniValue GetAccountAddress(const JSONRPCRequest& request);
-    UniValue GetAccountRegistration(const JSONRPCRequest& request);
-    UniValue GetAccountState(const JSONRPCRequest& request);
-    UniValue GetAccountUnspents(const JSONRPCRequest& request);
-    UniValue GetAccountStatistic(const JSONRPCRequest& request);
-    UniValue GetAccountSubscribes(const JSONRPCRequest& request);
-    UniValue GetAccountSubscribers(const JSONRPCRequest& request);
-    UniValue GetAccountBlockings(const JSONRPCRequest& request);
-    UniValue GetAccountBlockers(const JSONRPCRequest& request);
-    UniValue GetTopAccounts(const JSONRPCRequest& request);
->>>>>>> e9dabe8e
 }
 
 
