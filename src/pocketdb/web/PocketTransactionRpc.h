--- conflicted
+++ resolved
@@ -13,27 +13,18 @@
 #include "txmempool.h"
 #include "rpc/mining.h"
 #include "policy/rbf.h"
-#include "utilstrencodings.h"
-#include "keystore.h"
-#include "rpc/rawtransaction.h"
+#include "util/strencodings.h"
 #include "pocketdb/services/Serializer.h"
 #include "pocketdb/consensus/Base.h"
 #include "pocketdb/consensus/Helper.h"
 
 namespace PocketWeb::PocketWebRpc
 {
-<<<<<<< HEAD
     UniValue _accept_transaction(const CTransactionRef& tx, const PTransactionRef& ptx, CTxMemPool& mempool, CConnman& connman);
     RPCHelpMan AddTransaction();
     RPCHelpMan GetTransaction();
     RPCHelpMan EstimateSmartFee();
-=======
-    UniValue _accept_transaction(const CTransactionRef& tx, const PTransactionRef& ptx);
-    UniValue AddTransaction(const JSONRPCRequest& request);
-    UniValue GetTransaction(const JSONRPCRequest& request);
-    UniValue EstimateSmartFee(const JSONRPCRequest& request);
-    UniValue GenerateTransaction(const JSONRPCRequest& request);
->>>>>>> 98ef6a9e
+    RPCHelpMan GenerateTransaction();
 }
 
 #endif //SRC_POCKETTRANSACTIONRPC_H