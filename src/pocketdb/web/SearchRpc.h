// Copyright (c) 2018-2022 The Pocketnet developers
// Distributed under the Apache 2.0 software license, see the accompanying
// https://www.apache.org/licenses/LICENSE-2.0

#ifndef SRC_SEARCH_RPC_H
#define SRC_SEARCH_RPC_H

#include "rpc/server.h"
#include "util/html.h"
#include "pocketdb/helpers/TransactionHelper.h"
#include "pocketdb/models/base/PocketTypes.h"
#include "pocketdb/models/web/SearchRequest.h"
#include "pocketdb/web/WebRpcUtils.h"

namespace PocketWeb::PocketWebRpc
{
    using namespace PocketDbWeb;
    using namespace PocketTx;

    RPCHelpMan Search();
    RPCHelpMan SearchUsers();
    RPCHelpMan SearchLinks();
    RPCHelpMan SearchContents();

<<<<<<< HEAD
    #pragma region Recomendations OLD
    // TODO (o1q): Remove below methods when the client gui switches to new methods
    // Accounts recommendations based on subscriptions
    // Get some accounts that were followed by people who've followed this Account
    // This should be run only if Account already has followers
    RPCHelpMan GetRecomendedAccountsBySubscriptions();

    // Accounts recommendations based on scores on other Account
    // Get some Accounts that were scored by people who've scored this Account  (not long ago - several blocks ago)
    RPCHelpMan GetRecomendedAccountsByScoresOnSimilarAccounts();

    // Accounts recommendations based on address scores
    // Get some Accounts that were scored by people who've scored like address  (not long ago - several blocks ago)
    // Get address scores -> Get scored contents -> Get Scores to these contents -> Get scores accounts -> Get their scores -> Get their scored contents -> Get these contents Authors
    RPCHelpMan GetRecomendedAccountsByScoresFromAddress();

    // Accounts recommendations based on tags
    RPCHelpMan GetRecomendedAccountsByTags();

    // Contents recommendations by others contents
    // Get some contents that were liked by people who've seen this content (not long ago - several blocks ago)
    // This should be run only if Content already has >XXXX likes
    RPCHelpMan GetRecomendedContentsByScoresOnSimilarContents();

    // Contents recommendations by address scores
    // Get some contents that were liked by people who've scored like address  (not long ago - several blocks ago)
    RPCHelpMan GetRecomendedContentsByScoresFromAddress();
    #pragma endregion

    #pragma region Recomendations
    RPCHelpMan GetRecommendedContentByContentId();
    RPCHelpMan GetRecommendedContentByAddress();
    RPCHelpMan GetRecommendedAccountByAddress();
=======
    #pragma region Recomendations
    UniValue GetRecommendedContentByAddress(const JSONRPCRequest& request);
    UniValue GetRecommendedAccountByAddress(const JSONRPCRequest& request);
>>>>>>> 1e8acf70
    #pragma endregion
}

#endif //SRC_SEARCH_RPC_H<|MERGE_RESOLUTION|>--- conflicted
+++ resolved
@@ -22,45 +22,9 @@
     RPCHelpMan SearchLinks();
     RPCHelpMan SearchContents();
 
-<<<<<<< HEAD
-    #pragma region Recomendations OLD
-    // TODO (o1q): Remove below methods when the client gui switches to new methods
-    // Accounts recommendations based on subscriptions
-    // Get some accounts that were followed by people who've followed this Account
-    // This should be run only if Account already has followers
-    RPCHelpMan GetRecomendedAccountsBySubscriptions();
-
-    // Accounts recommendations based on scores on other Account
-    // Get some Accounts that were scored by people who've scored this Account  (not long ago - several blocks ago)
-    RPCHelpMan GetRecomendedAccountsByScoresOnSimilarAccounts();
-
-    // Accounts recommendations based on address scores
-    // Get some Accounts that were scored by people who've scored like address  (not long ago - several blocks ago)
-    // Get address scores -> Get scored contents -> Get Scores to these contents -> Get scores accounts -> Get their scores -> Get their scored contents -> Get these contents Authors
-    RPCHelpMan GetRecomendedAccountsByScoresFromAddress();
-
-    // Accounts recommendations based on tags
-    RPCHelpMan GetRecomendedAccountsByTags();
-
-    // Contents recommendations by others contents
-    // Get some contents that were liked by people who've seen this content (not long ago - several blocks ago)
-    // This should be run only if Content already has >XXXX likes
-    RPCHelpMan GetRecomendedContentsByScoresOnSimilarContents();
-
-    // Contents recommendations by address scores
-    // Get some contents that were liked by people who've scored like address  (not long ago - several blocks ago)
-    RPCHelpMan GetRecomendedContentsByScoresFromAddress();
-    #pragma endregion
-
     #pragma region Recomendations
-    RPCHelpMan GetRecommendedContentByContentId();
     RPCHelpMan GetRecommendedContentByAddress();
     RPCHelpMan GetRecommendedAccountByAddress();
-=======
-    #pragma region Recomendations
-    UniValue GetRecommendedContentByAddress(const JSONRPCRequest& request);
-    UniValue GetRecommendedAccountByAddress(const JSONRPCRequest& request);
->>>>>>> 1e8acf70
     #pragma endregion
 }
 
