// Copyright (c) 2018-2022 The Pocketnet developers
// Distributed under the Apache 2.0 software license, see the accompanying
// https://www.apache.org/licenses/LICENSE-2.0

#ifndef SRC_POCKETDEBUG_H
#define SRC_POCKETDEBUG_H

#include "rpc/server.h"
#include "validation.h"
#include "pocketdb/helpers/TransactionHelper.h"
#include "pocketdb/web/WebRpcUtils.h"
#include "pocketdb/consensus/Reputation.h"

namespace PocketWeb::PocketWebRpc
{
    using namespace PocketHelpers;
    using namespace PocketConsensus;

    RPCHelpMan GetContent();
    RPCHelpMan GetContents();
    RPCHelpMan GetHotPosts();
    RPCHelpMan GetHistoricalFeed();
    RPCHelpMan GetHierarchicalFeed();
    RPCHelpMan GetBoostFeed();
    RPCHelpMan GetTopFeed();
    RPCHelpMan GetMostCommentedFeed();
    RPCHelpMan GetProfileFeed();
    RPCHelpMan GetSubscribesFeed();
    RPCHelpMan FeedSelector();
    RPCHelpMan GetContentsStatistic();
    RPCHelpMan GetRandomContents();
    RPCHelpMan GetContentActions();
<<<<<<< HEAD
    RPCHelpMan GetEvents(); // TODO (losty): probably move to another place
    RPCHelpMan GetNotifications();
    
=======

>>>>>>> 9b8e4bd6
}

#endif //SRC_POCKETDEBUG_H<|MERGE_RESOLUTION|>--- conflicted
+++ resolved
@@ -30,13 +30,9 @@
     RPCHelpMan GetContentsStatistic();
     RPCHelpMan GetRandomContents();
     RPCHelpMan GetContentActions();
-<<<<<<< HEAD
     RPCHelpMan GetEvents(); // TODO (losty): probably move to another place
     RPCHelpMan GetNotifications();
     
-=======
-
->>>>>>> 9b8e4bd6
 }
 
 #endif //SRC_POCKETDEBUG_H