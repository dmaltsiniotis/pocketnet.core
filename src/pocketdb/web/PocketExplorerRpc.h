// Copyright (c) 2018-2022 Pocketnet developers
// Distributed under the Apache 2.0 software license, see the accompanying
// https://www.apache.org/licenses/LICENSE-2.0

#ifndef SRC_POCKETEXPLORERRPC_H
#define SRC_POCKETEXPLORERRPC_H

#include "rpc/server.h"
#include "rpc/blockchain.h"
#include "validation.h"

namespace PocketWeb::PocketWebRpc
{
    using namespace PocketDb;
    using namespace std;

<<<<<<< HEAD
    RPCHelpMan GetStatisticByHours();
    RPCHelpMan GetStatisticByDays();
    RPCHelpMan GetStatisticContent();
    RPCHelpMan GetLastBlocks();
    RPCHelpMan GetCompactBlock();
    RPCHelpMan GetAddressInfo();
    RPCHelpMan SearchByHash();
    RPCHelpMan GetAddressTransactions();
    RPCHelpMan GetBlockTransactions();
    RPCHelpMan GetTransactions();
=======
    UniValue GetStatisticByHours(const JSONRPCRequest& request);
    UniValue GetStatisticByDays(const JSONRPCRequest& request);
    UniValue GetStatisticContent(const JSONRPCRequest& request);
    UniValue GetLastBlocks(const JSONRPCRequest& request);
    UniValue GetCompactBlock(const JSONRPCRequest& request);
    UniValue GetAddressInfo(const JSONRPCRequest& request);
    UniValue GetBalanceHistory(const JSONRPCRequest& request);
    UniValue SearchByHash(const JSONRPCRequest& request);
    UniValue GetAddressTransactions(const JSONRPCRequest& request);
    UniValue GetBlockTransactions(const JSONRPCRequest& request);
    UniValue GetTransactions(const JSONRPCRequest& request);
>>>>>>> f9b7afe1
}


#endif //SRC_POCKETEXPLORERRPC_H<|MERGE_RESOLUTION|>--- conflicted
+++ resolved
@@ -14,30 +14,17 @@
     using namespace PocketDb;
     using namespace std;
 
-<<<<<<< HEAD
     RPCHelpMan GetStatisticByHours();
     RPCHelpMan GetStatisticByDays();
     RPCHelpMan GetStatisticContent();
     RPCHelpMan GetLastBlocks();
     RPCHelpMan GetCompactBlock();
     RPCHelpMan GetAddressInfo();
+    RPCHelpMan GetBalanceHistory();
     RPCHelpMan SearchByHash();
     RPCHelpMan GetAddressTransactions();
     RPCHelpMan GetBlockTransactions();
     RPCHelpMan GetTransactions();
-=======
-    UniValue GetStatisticByHours(const JSONRPCRequest& request);
-    UniValue GetStatisticByDays(const JSONRPCRequest& request);
-    UniValue GetStatisticContent(const JSONRPCRequest& request);
-    UniValue GetLastBlocks(const JSONRPCRequest& request);
-    UniValue GetCompactBlock(const JSONRPCRequest& request);
-    UniValue GetAddressInfo(const JSONRPCRequest& request);
-    UniValue GetBalanceHistory(const JSONRPCRequest& request);
-    UniValue SearchByHash(const JSONRPCRequest& request);
-    UniValue GetAddressTransactions(const JSONRPCRequest& request);
-    UniValue GetBlockTransactions(const JSONRPCRequest& request);
-    UniValue GetTransactions(const JSONRPCRequest& request);
->>>>>>> f9b7afe1
 }
 
 
