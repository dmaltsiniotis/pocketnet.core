// Copyright (c) 2018-2021 Pocketnet developers
// Distributed under the Apache 2.0 software license, see the accompanying
// https://www.apache.org/licenses/LICENSE-2.0

#ifndef SRC_POCKETEXPLORERRPC_H
#define SRC_POCKETEXPLORERRPC_H

#include "rpc/server.h"
#include "rpc/blockchain.h"
#include "validation.h"

namespace PocketWeb::PocketWebRpc
{
    using namespace PocketDb;
    using namespace std;

<<<<<<< HEAD
    RPCHelpMan GetStatistic();
    RPCHelpMan GetLastBlocks();
    RPCHelpMan GetCompactBlock();
    RPCHelpMan GetAddressInfo();
    RPCHelpMan SearchByHash();
    RPCHelpMan GetAddressTransactions();
    RPCHelpMan GetBlockTransactions();
    RPCHelpMan GetTransactions();
=======
    UniValue GetStatisticByHours(const JSONRPCRequest& request);
    UniValue GetStatisticByDays(const JSONRPCRequest& request);
    UniValue GetStatisticContent(const JSONRPCRequest& request);
    UniValue GetLastBlocks(const JSONRPCRequest& request);
    UniValue GetCompactBlock(const JSONRPCRequest& request);
    UniValue GetAddressInfo(const JSONRPCRequest& request);
    UniValue SearchByHash(const JSONRPCRequest& request);
    UniValue GetAddressTransactions(const JSONRPCRequest& request);
    UniValue GetBlockTransactions(const JSONRPCRequest& request);
    UniValue GetTransactions(const JSONRPCRequest& request);
>>>>>>> 5b4b6cd7
}


#endif //SRC_POCKETEXPLORERRPC_H<|MERGE_RESOLUTION|>--- conflicted
+++ resolved
@@ -14,8 +14,9 @@
     using namespace PocketDb;
     using namespace std;
 
-<<<<<<< HEAD
-    RPCHelpMan GetStatistic();
+    RPCHelpMan GetStatisticByHours();
+    RPCHelpMan GetStatisticByDays();
+    RPCHelpMan GetStatisticContent();
     RPCHelpMan GetLastBlocks();
     RPCHelpMan GetCompactBlock();
     RPCHelpMan GetAddressInfo();
@@ -23,18 +24,6 @@
     RPCHelpMan GetAddressTransactions();
     RPCHelpMan GetBlockTransactions();
     RPCHelpMan GetTransactions();
-=======
-    UniValue GetStatisticByHours(const JSONRPCRequest& request);
-    UniValue GetStatisticByDays(const JSONRPCRequest& request);
-    UniValue GetStatisticContent(const JSONRPCRequest& request);
-    UniValue GetLastBlocks(const JSONRPCRequest& request);
-    UniValue GetCompactBlock(const JSONRPCRequest& request);
-    UniValue GetAddressInfo(const JSONRPCRequest& request);
-    UniValue SearchByHash(const JSONRPCRequest& request);
-    UniValue GetAddressTransactions(const JSONRPCRequest& request);
-    UniValue GetBlockTransactions(const JSONRPCRequest& request);
-    UniValue GetTransactions(const JSONRPCRequest& request);
->>>>>>> 5b4b6cd7
 }
 
 
