// Copyright (c) 2018-2022 The Pocketnet developers
// Distributed under the Apache 2.0 software license, see the accompanying
// https://www.apache.org/licenses/LICENSE-2.0

#ifndef SRC_POCKETEXPLORERRPC_H
#define SRC_POCKETEXPLORERRPC_H

#include "rpc/server.h"
#include "rpc/blockchain.h"
#include "validation.h"

namespace PocketWeb::PocketWebRpc
{
    using namespace PocketDb;
    using namespace std;

<<<<<<< HEAD
    RPCHelpMan GetStatisticByHours();
    RPCHelpMan GetStatisticByDays();
    RPCHelpMan GetStatisticContent();
    RPCHelpMan GetLastBlocks();
    RPCHelpMan GetCompactBlock();
    RPCHelpMan GetAddressInfo();
    RPCHelpMan GetBalanceHistory();
    RPCHelpMan SearchByHash();
    RPCHelpMan GetAddressTransactions();
    RPCHelpMan GetBlockTransactions();
    RPCHelpMan GetTransactions();
=======
    UniValue GetStatisticByHours(const JSONRPCRequest& request);
    UniValue GetStatisticByDays(const JSONRPCRequest& request);
    UniValue GetStatisticContentByHours(const JSONRPCRequest& request);
    UniValue GetStatisticContentByDays(const JSONRPCRequest& request);
    UniValue GetLastBlocks(const JSONRPCRequest& request);
    UniValue GetCompactBlock(const JSONRPCRequest& request);
    UniValue GetAddressInfo(const JSONRPCRequest& request);
    UniValue GetBalanceHistory(const JSONRPCRequest& request);
    UniValue SearchByHash(const JSONRPCRequest& request);
    UniValue GetAddressTransactions(const JSONRPCRequest& request);
    UniValue GetBlockTransactions(const JSONRPCRequest& request);
    UniValue GetTransactions(const JSONRPCRequest& request);
>>>>>>> 6003c4b4
}


#endif //SRC_POCKETEXPLORERRPC_H<|MERGE_RESOLUTION|>--- conflicted
+++ resolved
@@ -14,10 +14,10 @@
     using namespace PocketDb;
     using namespace std;
 
-<<<<<<< HEAD
     RPCHelpMan GetStatisticByHours();
     RPCHelpMan GetStatisticByDays();
-    RPCHelpMan GetStatisticContent();
+    RPCHelpMan GetStatisticContentByHours();
+    RPCHelpMan GetStatisticContentByDays();
     RPCHelpMan GetLastBlocks();
     RPCHelpMan GetCompactBlock();
     RPCHelpMan GetAddressInfo();
@@ -26,20 +26,6 @@
     RPCHelpMan GetAddressTransactions();
     RPCHelpMan GetBlockTransactions();
     RPCHelpMan GetTransactions();
-=======
-    UniValue GetStatisticByHours(const JSONRPCRequest& request);
-    UniValue GetStatisticByDays(const JSONRPCRequest& request);
-    UniValue GetStatisticContentByHours(const JSONRPCRequest& request);
-    UniValue GetStatisticContentByDays(const JSONRPCRequest& request);
-    UniValue GetLastBlocks(const JSONRPCRequest& request);
-    UniValue GetCompactBlock(const JSONRPCRequest& request);
-    UniValue GetAddressInfo(const JSONRPCRequest& request);
-    UniValue GetBalanceHistory(const JSONRPCRequest& request);
-    UniValue SearchByHash(const JSONRPCRequest& request);
-    UniValue GetAddressTransactions(const JSONRPCRequest& request);
-    UniValue GetBlockTransactions(const JSONRPCRequest& request);
-    UniValue GetTransactions(const JSONRPCRequest& request);
->>>>>>> 6003c4b4
 }
 
 
