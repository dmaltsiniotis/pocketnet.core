// Copyright (c) 2018-2022 The Pocketnet developers
// Distributed under the Apache 2.0 software license, see the accompanying
// https://www.apache.org/licenses/LICENSE-2.0

#ifndef SRC_POCKETEXPLORERRPC_H
#define SRC_POCKETEXPLORERRPC_H

#include "rpc/server.h"
#include "rpc/blockchain.h"
#include "validation.h"

namespace PocketWeb::PocketWebRpc
{
    using namespace PocketDb;
    using namespace std;

<<<<<<< HEAD
    RPCHelpMan GetStatisticByHours();
    RPCHelpMan GetStatisticByDays();
    RPCHelpMan GetStatisticContentByHours();
    RPCHelpMan GetStatisticContentByDays();
    RPCHelpMan GetLastBlocks();
    RPCHelpMan GetCompactBlock();
    RPCHelpMan GetAddressInfo();
    RPCHelpMan GetBalanceHistory();
    RPCHelpMan SearchByHash();
    RPCHelpMan GetAddressTransactions();
    RPCHelpMan GetBlockTransactions();
    RPCHelpMan GetTransactions();
=======
    UniValue GetStatisticByHours(const JSONRPCRequest& request);
    UniValue GetStatisticByDays(const JSONRPCRequest& request);
    UniValue GetStatisticContentByHours(const JSONRPCRequest& request);
    UniValue GetStatisticContentByDays(const JSONRPCRequest& request);
    UniValue GetLastBlocks(const JSONRPCRequest& request);
    UniValue GetCompactBlock(const JSONRPCRequest& request);
    UniValue GetAddressInfo(const JSONRPCRequest& request);
    UniValue GetBalanceHistory(const JSONRPCRequest& request);
    UniValue SearchByHash(const JSONRPCRequest& request);
    UniValue GetAddressTransactions(const JSONRPCRequest& request);
    UniValue GetBlockTransactions(const JSONRPCRequest& request);
    UniValue GetTransaction(const JSONRPCRequest& request);
    UniValue GetTransactions(const JSONRPCRequest& request);

    UniValue _constructTransaction(const PTransactionRef& ptx);
>>>>>>> 41a3d6fe
}


#endif //SRC_POCKETEXPLORERRPC_H<|MERGE_RESOLUTION|>--- conflicted
+++ resolved
@@ -14,7 +14,6 @@
     using namespace PocketDb;
     using namespace std;
 
-<<<<<<< HEAD
     RPCHelpMan GetStatisticByHours();
     RPCHelpMan GetStatisticByDays();
     RPCHelpMan GetStatisticContentByHours();
@@ -26,24 +25,10 @@
     RPCHelpMan SearchByHash();
     RPCHelpMan GetAddressTransactions();
     RPCHelpMan GetBlockTransactions();
+    RPCHelpMan GetTransaction();
     RPCHelpMan GetTransactions();
-=======
-    UniValue GetStatisticByHours(const JSONRPCRequest& request);
-    UniValue GetStatisticByDays(const JSONRPCRequest& request);
-    UniValue GetStatisticContentByHours(const JSONRPCRequest& request);
-    UniValue GetStatisticContentByDays(const JSONRPCRequest& request);
-    UniValue GetLastBlocks(const JSONRPCRequest& request);
-    UniValue GetCompactBlock(const JSONRPCRequest& request);
-    UniValue GetAddressInfo(const JSONRPCRequest& request);
-    UniValue GetBalanceHistory(const JSONRPCRequest& request);
-    UniValue SearchByHash(const JSONRPCRequest& request);
-    UniValue GetAddressTransactions(const JSONRPCRequest& request);
-    UniValue GetBlockTransactions(const JSONRPCRequest& request);
-    UniValue GetTransaction(const JSONRPCRequest& request);
-    UniValue GetTransactions(const JSONRPCRequest& request);
 
     UniValue _constructTransaction(const PTransactionRef& ptx);
->>>>>>> 41a3d6fe
 }
 
 
