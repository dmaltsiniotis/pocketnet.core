--- conflicted
+++ resolved
@@ -14,7 +14,7 @@
     using namespace PocketDb;
     using namespace std;
 
-<<<<<<< HEAD
+    RPCHelpMan GetStatisticTransactions();
     RPCHelpMan GetStatisticByHours();
     RPCHelpMan GetStatisticByDays();
     RPCHelpMan GetStatisticContentByHours();
@@ -28,22 +28,6 @@
     RPCHelpMan GetBlockTransactions();
     RPCHelpMan GetTransaction();
     RPCHelpMan GetTransactions();
-=======
-    UniValue GetStatisticTransactions(const JSONRPCRequest& request);
-    UniValue GetStatisticByHours(const JSONRPCRequest& request);
-    UniValue GetStatisticByDays(const JSONRPCRequest& request);
-    UniValue GetStatisticContentByHours(const JSONRPCRequest& request);
-    UniValue GetStatisticContentByDays(const JSONRPCRequest& request);
-    UniValue GetLastBlocks(const JSONRPCRequest& request);
-    UniValue GetCompactBlock(const JSONRPCRequest& request);
-    UniValue GetAddressInfo(const JSONRPCRequest& request);
-    UniValue GetBalanceHistory(const JSONRPCRequest& request);
-    UniValue SearchByHash(const JSONRPCRequest& request);
-    UniValue GetAddressTransactions(const JSONRPCRequest& request);
-    UniValue GetBlockTransactions(const JSONRPCRequest& request);
-    UniValue GetTransaction(const JSONRPCRequest& request);
-    UniValue GetTransactions(const JSONRPCRequest& request);
->>>>>>> e9291327
 
     UniValue _constructTransaction(const PTransactionRef& ptx);
 }
