// Copyright (c) 2015-2022 The Bitcoin Core developers
// Distributed under the MIT software license, see the accompanying
// file COPYING or http://www.opensource.org/licenses/mit-license.php.

#ifndef POCKETCOIN_HTTPRPC_H
#define POCKETCOIN_HTTPRPC_H

#include <string>
#include <map>
#include <boost/thread.hpp>
#include "init.h"

namespace util {
class Ref;
} // namespace util

/** Start HTTP RPC subsystem.
 * Precondition; HTTP and RPC has been started.
 */
bool StartHTTPRPC(const util::Ref& context);
/** Interrupt HTTP RPC subsystem.
 */
void InterruptHTTPRPC();
/** Stop HTTP RPC subsystem.
 * Precondition; HTTP and RPC has been stopped.
 */
void StopHTTPRPC();

/** Start HTTP REST subsystem.
 * Precondition; HTTP and RPC has been started.
 */
<<<<<<< HEAD
void StartREST(const util::Ref& context);
=======
void StartREST();
void StartSTATIC();
>>>>>>> 72d93130
/** Interrupt RPC REST subsystem.
 */
void InterruptREST();
/** Stop HTTP REST subsystem.
 * Precondition; HTTP and RPC has been stopped.
 */
void StopREST();
void StopSTATIC();

#endif<|MERGE_RESOLUTION|>--- conflicted
+++ resolved
@@ -29,12 +29,8 @@
 /** Start HTTP REST subsystem.
  * Precondition; HTTP and RPC has been started.
  */
-<<<<<<< HEAD
 void StartREST(const util::Ref& context);
-=======
-void StartREST();
-void StartSTATIC();
->>>>>>> 72d93130
+void StartSTATIC(const util::Ref& context);
 /** Interrupt RPC REST subsystem.
  */
 void InterruptREST();
