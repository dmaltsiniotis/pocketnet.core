--- conflicted
+++ resolved
@@ -950,14 +950,9 @@
     
     // Start staker thread after activate best chain
     #ifdef ENABLE_WALLET
-<<<<<<< HEAD
     Staker::getInstance()->setIsStaking(args.GetBoolArg("-staking", true));
-    Staker::getInstance()->startWorkers(threadGroup, context, chainparams);
-=======
-    Staker::getInstance()->setIsStaking(gArgs.GetBoolArg("-staking", true));
     if (Staker::getInstance()->getIsStaking())
-        Staker::getInstance()->startWorkers(threadGroup, chainparams);
->>>>>>> bb11a492
+        Staker::getInstance()->startWorkers(threadGroup, context, chainparams);
     #endif
 }
 
