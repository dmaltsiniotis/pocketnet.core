// Copyright (c) 2009-2010 Satoshi Nakamoto
// Copyright (c) 2009-2022 The Bitcoin Core developers
// Distributed under the MIT software license, see the accompanying
// file COPYING or http://www.opensource.org/licenses/mit-license.php.

#if defined(HAVE_CONFIG_H)
#include <config/pocketcoin-config.h>
#endif

#include <init.h>

#include <addrman.h>
#include <amount.h>
#include <banman.h>
#include <blockfilter.h>
#include <chain.h>
#include <chainparams.h>
#include <compat/sanity.h>
#include <consensus/validation.h>
#include <fs.h>
#include <hash.h>
#include <httprpc.h>
#include <httpserver.h>
#include <index/blockfilterindex.h>
#include <index/txindex.h>
#include <interfaces/chain.h>
#include <interfaces/node.h>
#include <key.h>
#include <miner.h>
#include <net.h>
#include <net_permissions.h>
#include <net_processing.h>
#include <netbase.h>
#include <node/context.h>
#include <node/ui_interface.h>
#include <policy/feerate.h>
#include <policy/fees.h>
#include <policy/policy.h>
#include <policy/settings.h>
#include <protocol.h>
#include <rpc/blockchain.h>
#include <rpc/register.h>
#include <rpc/server.h>
#include <rpc/util.h>
#include <scheduler.h>
#include <script/sigcache.h>
#include <script/standard.h>
#include <shutdown.h>
#ifdef ENABLE_WALLET
#include <staker.h>
#endif
#include <sync.h>
#include <timedata.h>
#include <torcontrol.h>
#include <txdb.h>
#include <txmempool.h>
#include <util/asmap.h>
#include <util/check.h>
#include <util/moneystr.h>
#include <util/string.h>
#include <util/system.h>
#include <util/threadnames.h>
#include <util/translation.h>
#include <validation.h>

#include <validationinterface.h>
#include <walletinitinterface.h>

#include <websocket/ws.h>
#include "pocketdb/SQLiteDatabase.h"
#include "pocketdb/pocketnet.h"
#include "pocketdb/services/ChainPostProcessing.h"
#include "pocketdb/migrations/base.h"
#include "pocketdb/migrations/main.h"
#include "pocketdb/migrations/web.h"

#include <functional>
#include <set>
#include <stdint.h>
#include <stdio.h>

#ifndef WIN32
#include <attributes.h>
#include <cerrno>
#include <signal.h>
#include <sys/stat.h>
#endif

#include <boost/algorithm/string/replace.hpp>
#include <boost/signals2/signal.hpp>
#include <boost/thread/thread.hpp>

#if ENABLE_ZMQ
#include <zmq/zmqabstractnotifier.h>
#include <zmq/zmqnotificationinterface.h>
#include <zmq/zmqrpc.h>
#endif

static bool fFeeEstimatesInitialized = false;
static const bool DEFAULT_PROXYRANDOMIZE = true;
static const bool DEFAULT_API_ENABLE = true;
static const bool DEFAULT_REST_ENABLE = false;
static const bool DEFAULT_STOPAFTERBLOCKIMPORT = false;

Statistic::RequestStatEngine gStatEngineInstance;

#ifdef WIN32
// Win32 LevelDB doesn't use filedescriptors, and the ones used for
// accessing block files don't count towards the fd_set size limit
// anyway.
#define MIN_CORE_FILEDESCRIPTORS 0
#else
#define MIN_CORE_FILEDESCRIPTORS 150
#endif

static const char* FEE_ESTIMATES_FILENAME="fee_estimates.dat";

static const char* DEFAULT_ASMAP_FILENAME="ip_asn.map";

/**
 * The PID file facilities.
 */
static const char* POCKETCOIN_PID_FILENAME = "pocketcoind.pid";

static fs::path GetPidFile(const ArgsManager& args)
{
    return AbsPathForConfigVal(fs::path(args.GetArg("-pid", POCKETCOIN_PID_FILENAME)));
}

NODISCARD static bool CreatePidFile(const ArgsManager& args)
{
    fsbridge::ofstream file{GetPidFile(args)};
    if (file) {
#ifdef WIN32
        tfm::format(file, "%d\n", GetCurrentProcessId());
#else
        tfm::format(file, "%d\n", getpid());
#endif
        return true;
    } else {
        return InitError(strprintf(_("Unable to create the PID file '%s': %s"), GetPidFile(args).string(), std::strerror(errno)));
    }
}

//////////////////////////////////////////////////////////////////////////////
//
// Shutdown
//

//
// Thread management and startup/shutdown:
//
// The network-processing threads are all part of a thread group
// created by AppInit() or the Qt main() function.
//
// A clean exit happens when StartShutdown() or the SIGTERM
// signal handler sets ShutdownRequested(), which makes main thread's
// WaitForShutdown() interrupts the thread group.
// And then, WaitForShutdown() makes all other on-going threads
// in the thread group join the main thread.
// Shutdown() is then called to clean up database connections, and stop other
// threads that should only be stopped after the main network-processing
// threads have exited.
//
// Shutdown for Qt is very similar, only it uses a QTimer to detect
// ShutdownRequested() getting set, and then does the normal Qt
// shutdown thing.
//

static std::unique_ptr<ECCVerifyHandle> globalVerifyHandle;

static std::thread g_load_block;

static boost::thread_group threadGroup;

void ShutdownPocketServices()
{
    PocketDb::SQLiteDbInst.m_connection_mutex.lock();

    PocketDb::TransRepoInst.Destroy();
    PocketDb::ChainRepoInst.Destroy();
    PocketDb::RatingsRepoInst.Destroy();
    PocketDb::ConsensusRepoInst.Destroy();
    PocketDb::NotifierRepoInst.Destroy();

    PocketDb::SQLiteDbInst.DetachDatabase("web");
    PocketDb::SQLiteDbInst.Close();

    PocketDb::SQLiteDbInst.m_connection_mutex.unlock();

    PocketDb::SQLiteDbCheckpointInst.m_connection_mutex.lock();
    PocketDb::CheckpointRepoInst.Destroy();
    PocketDb::SQLiteDbCheckpointInst.Close();
    PocketDb::SQLiteDbCheckpointInst.m_connection_mutex.unlock();
}

void Interrupt(NodeContext& node)
{
    InterruptHTTPServer();
    InterruptHTTPRPC();
    InterruptRPC();
    InterruptREST();
    InterruptTorControl();
    InterruptMapPort();
    if (node.connman)
        node.connman->Interrupt();
    if (g_txindex) {
        g_txindex->Interrupt();
    }
    ForEachBlockFilterIndex([](BlockFilterIndex& index) { index.Interrupt(); });
}

void Shutdown(NodeContext& node)
{
    static Mutex g_shutdown_mutex;
    TRY_LOCK(g_shutdown_mutex, lock_shutdown);
    if (!lock_shutdown) return;
    LogPrintf("%s: In progress...\n", __func__);
    Assert(node.args);

    PocketServices::WebPostProcessorInst.Stop();
    gStatEngineInstance.Stop();

    StopHTTPRPC();
    StopREST();
    StopRPC();
    StopHTTPServer();

    /// Note: Shutdown() must be able to handle cases in which initialization failed part of the way,
    /// for example if the data directory was found to be locked.
    /// Be sure that anything that writes files or flushes caches only does this if the respective
    /// module was initialized.
    util::ThreadRename("shutoff");
    if (node.mempool) node.mempool->AddTransactionsUpdated(1);

    for (const auto& client : node.chain_clients) {
        client->flush();
    }
    StopMapPort();

    // Because these depend on each-other, we make sure that neither can be
    // using the other before destroying them.
    if (node.peerman) UnregisterValidationInterface(node.peerman.get());
    // Follow the lock order requirements:
    // * CheckForStaleTipAndEvictPeers locks cs_main before indirectly calling GetExtraOutboundCount
    //   which locks cs_vNodes.
    // * ProcessMessage locks cs_main and g_cs_orphans before indirectly calling ForEachNode which
    //   locks cs_vNodes.
    // * CConnman::Stop calls DeleteNode, which calls FinalizeNode, which locks cs_main and calls
    //   EraseOrphansFor, which locks g_cs_orphans.
    //
    // Thus the implicit locking order requirement is: (1) cs_main, (2) g_cs_orphans, (3) cs_vNodes.
    if (node.connman) {
        node.connman->StopThreads();
        LOCK2(::cs_main, ::g_cs_orphans);
        node.connman->StopNodes();
    }

    StopTorControl();

    // After everything has been shut down, but before things get flushed, stop the
    // CScheduler/checkqueue, threadGroup and load block thread.
    if (node.scheduler) node.scheduler->stop();
    if (g_load_block.joinable()) g_load_block.join();
    threadGroup.interrupt_all();
    threadGroup.join_all();

    // After the threads that potentially access these pointers have been stopped,
    // destruct and reset all to nullptr.
    node.peerman.reset();
    node.connman.reset();
    node.banman.reset();

    if (node.mempool && node.mempool->IsLoaded() && node.args->GetArg("-persistmempool", DEFAULT_PERSIST_MEMPOOL)) {
        DumpMempool(*node.mempool);
    }

    if (fFeeEstimatesInitialized)
    {
        ::feeEstimator.FlushUnconfirmed();
        fs::path est_path = GetDataDir() / FEE_ESTIMATES_FILENAME;
        CAutoFile est_fileout(fsbridge::fopen(est_path, "wb"), SER_DISK, CLIENT_VERSION);
        if (!est_fileout.IsNull())
            ::feeEstimator.Write(est_fileout);
        else
            LogPrintf("%s: Failed to write fee estimates to %s\n", __func__, est_path.string());
        fFeeEstimatesInitialized = false;
    }

    // FlushStateToDisk generates a ChainStateFlushed callback, which we should avoid missing
    if (node.chainman) {
        LOCK(cs_main);
        for (CChainState* chainstate : node.chainman->GetAll()) {
            if (chainstate->CanFlushToDisk()) {
                chainstate->ForceFlushStateToDisk();
            }
        }
    }

    // After there are no more peers/RPC left to give us new data which may generate
    // CValidationInterface callbacks, flush them...
    GetMainSignals().FlushBackgroundCallbacks();

    // Stop and delete all indexes only after flushing background callbacks.
    if (g_txindex) {
        g_txindex->Stop();
        g_txindex.reset();
    }
    ForEachBlockFilterIndex([](BlockFilterIndex& index) { index.Stop(); });
    DestroyAllBlockFilterIndexes();

    // Any future callbacks will be dropped. This should absolutely be safe - if
    // missing a callback results in an unrecoverable situation, unclean shutdown
    // would too. The only reason to do the above flushes is to let the wallet catch
    // up with our current chain to avoid any strange pruning edge cases and make
    // next startup faster by avoiding rescan.

    if (node.chainman) {
        LOCK(cs_main);
        for (CChainState* chainstate : node.chainman->GetAll()) {
            if (chainstate->CanFlushToDisk()) {
                chainstate->ForceFlushStateToDisk();
                chainstate->ResetCoinsViews();
            }
        }
        pblocktree.reset();
    }
    for (const auto& client : node.chain_clients) {
        client->stop();
    }

    ShutdownPocketServices();

#if ENABLE_ZMQ
    if (g_zmq_notification_interface) {
        UnregisterValidationInterface(g_zmq_notification_interface);
        delete g_zmq_notification_interface;
        g_zmq_notification_interface = nullptr;
    }
#endif

    node.chain_clients.clear();
    UnregisterAllValidationInterfaces();
    GetMainSignals().UnregisterBackgroundSignalScheduler();
    globalVerifyHandle.reset();
    ECC_Stop();
    node.mempool.reset();
    node.chainman = nullptr;
    node.scheduler.reset();

    try {
        if (!fs::remove(GetPidFile(*node.args))) {
            LogPrintf("%s: Unable to remove PID file: File does not exist\n", __func__);
        }
    } catch (const fs::filesystem_error& e) {
        LogPrintf("%s: Unable to remove PID file: %s\n", __func__, fsbridge::get_filesystem_error_message(e));
    }

    node.args = nullptr;
    LogPrintf("%s: done\n", __func__);
}

/**
 * Signal handlers are very limited in what they are allowed to do.
 * The execution context the handler is invoked in is not guaranteed,
 * so we restrict handler operations to just touching variables:
 */
#ifndef WIN32
static void HandleSIGTERM(int)
{
    StartShutdown();
}

static void HandleSIGHUP(int)
{
    LogInstance().m_reopen_file = true;
}
#else
static BOOL WINAPI consoleCtrlHandler(DWORD dwCtrlType)
{
    StartShutdown();
    Sleep(INFINITE);
    return true;
}
#endif

#ifndef WIN32
static void registerSignalHandler(int signal, void(*handler)(int))
{
    struct sigaction sa;
    sa.sa_handler = handler;
    sigemptyset(&sa.sa_mask);
    sa.sa_flags = 0;
    sigaction(signal, &sa, nullptr);
}
#endif

static boost::signals2::connection rpc_notify_block_change_connection;
static void OnRPCStarted()
{
    rpc_notify_block_change_connection = uiInterface.NotifyBlockTip_connect(std::bind(RPCNotifyBlockChange, std::placeholders::_2));
}

static void OnRPCStopped()
{
    rpc_notify_block_change_connection.disconnect();
    RPCNotifyBlockChange(nullptr);
    g_best_block_cv.notify_all();
    LogPrint(BCLog::RPC, "RPC stopped.\n");
}

void SetupServerArgs(NodeContext& node)
{
    assert(!node.args);
    node.args = &gArgs;
    ArgsManager& argsman = *node.args;

    SetupHelpOptions(argsman);
    argsman.AddArg("-help-debug", "Print help message with debugging options and exit", ArgsManager::ALLOW_ANY, OptionsCategory::DEBUG_TEST); // server-only for now

    const auto defaultBaseParams = CreateBaseChainParams(CBaseChainParams::MAIN);
    const auto testnetBaseParams = CreateBaseChainParams(CBaseChainParams::TESTNET);
    const auto signetBaseParams = CreateBaseChainParams(CBaseChainParams::SIGNET);
    const auto regtestBaseParams = CreateBaseChainParams(CBaseChainParams::REGTEST);
    const auto defaultChainParams = CreateChainParams(argsman, CBaseChainParams::MAIN);
    const auto testnetChainParams = CreateChainParams(argsman, CBaseChainParams::TESTNET);
    const auto signetChainParams = CreateChainParams(argsman, CBaseChainParams::SIGNET);
    const auto regtestChainParams = CreateChainParams(argsman, CBaseChainParams::REGTEST);

    // TODO (losty): hidden args were not ported.
    // Hidden Options
    std::vector<std::string> hidden_args = {
        "-dbcrashratio", "-forcecompactdb",
        // GUI args. These will be overwritten by SetupUIArgs for the GUI
        "-choosedatadir", "-lang=<lang>", "-min", "-resetguisettings", "-splash", "-uiplatform"};

    argsman.AddArg("-version", "Print version and exit", ArgsManager::ALLOW_ANY, OptionsCategory::OPTIONS);
#if HAVE_SYSTEM
    argsman.AddArg("-alertnotify=<cmd>", "Execute command when a relevant alert is received or we see a really long fork (%s in cmd is replaced by message)", ArgsManager::ALLOW_ANY, OptionsCategory::OPTIONS);
#endif
    argsman.AddArg("-assumevalid=<hex>", strprintf("If this block is in the chain assume that it and its ancestors are valid and potentially skip their script verification (0 to verify all, default: %s, testnet: %s, signet: %s)", defaultChainParams->GetConsensus().defaultAssumeValid.GetHex(), testnetChainParams->GetConsensus().defaultAssumeValid.GetHex(), signetChainParams->GetConsensus().defaultAssumeValid.GetHex()), ArgsManager::ALLOW_ANY, OptionsCategory::OPTIONS);
    argsman.AddArg("-blocksdir=<dir>", "Specify directory to hold blocks subdirectory for *.dat files (default: <datadir>)", ArgsManager::ALLOW_ANY, OptionsCategory::OPTIONS);
#if HAVE_SYSTEM
    argsman.AddArg("-blocknotify=<cmd>", "Execute command when the best block changes (%s in cmd is replaced by block hash)", ArgsManager::ALLOW_ANY, OptionsCategory::OPTIONS);
#endif
    argsman.AddArg("-blockreconstructionextratxn=<n>", strprintf("Extra transactions to keep in memory for compact block reconstructions (default: %u)", DEFAULT_BLOCK_RECONSTRUCTION_EXTRA_TXN), ArgsManager::ALLOW_ANY, OptionsCategory::OPTIONS);
    argsman.AddArg("-blocksonly", strprintf("Whether to reject transactions from network peers. Automatic broadcast and rebroadcast of any transactions from inbound peers is disabled, unless the peer has the 'forcerelay' permission. RPC transactions are not affected. (default: %u)", DEFAULT_BLOCKSONLY), ArgsManager::ALLOW_ANY, OptionsCategory::OPTIONS);
    argsman.AddArg("-conf=<file>", strprintf("Specify path to read-only configuration file. Relative paths will be prefixed by datadir location. (default: %s)", POCKETCOIN_CONF_FILENAME), ArgsManager::ALLOW_ANY, OptionsCategory::OPTIONS);
    argsman.AddArg("-datadir=<dir>", "Specify data directory", ArgsManager::ALLOW_ANY, OptionsCategory::OPTIONS);
    argsman.AddArg("-dbbatchsize", strprintf("Maximum database write batch size in bytes (default: %u)", nDefaultDbBatchSize), ArgsManager::ALLOW_ANY | ArgsManager::DEBUG_ONLY, OptionsCategory::OPTIONS);
    argsman.AddArg("-dbcache=<n>", strprintf("Maximum database cache size <n> MiB (%d to %d, default: %d). In addition, unused mempool memory is shared for this cache (see -maxmempool).", nMinDbCache, nMaxDbCache, nDefaultDbCache), ArgsManager::ALLOW_ANY, OptionsCategory::OPTIONS);
    argsman.AddArg("-debuglogfile=<file>", strprintf("Specify location of debug log file. Relative paths will be prefixed by a net-specific datadir location. (-nodebuglogfile to disable; default: %s)", DEFAULT_DEBUGLOGFILE), ArgsManager::ALLOW_ANY, OptionsCategory::OPTIONS);
    argsman.AddArg("-feefilter", strprintf("Tell other nodes to filter invs to us by our mempool min fee (default: %u)", DEFAULT_FEEFILTER), ArgsManager::ALLOW_ANY | ArgsManager::DEBUG_ONLY, OptionsCategory::OPTIONS);
    argsman.AddArg("-headerspamfilter=<n>", strprintf("Use header spam filter (default: %u)", DEFAULT_HEADER_SPAM_FILTER), ArgsManager::ALLOW_ANY, OptionsCategory::OPTIONS);
    argsman.AddArg("-headerspamfiltermaxsize=<n>", strprintf("Maximum size of the list of indexes in the header spam filter (default: %u)", DEFAULT_HEADER_SPAM_FILTER_MAX_SIZE), ArgsManager::ALLOW_ANY, OptionsCategory::OPTIONS);
    argsman.AddArg("-headerspamfiltermaxavg=<n>", strprintf("Maximum average size of an index occurrence in the header spam filter (default: %u)", DEFAULT_HEADER_SPAM_FILTER_MAX_AVG), ArgsManager::ALLOW_ANY, OptionsCategory::OPTIONS);
    argsman.AddArg("-includeconf=<file>", "Specify additional configuration file, relative to the -datadir path (only useable from configuration file, not command line)", ArgsManager::ALLOW_ANY, OptionsCategory::OPTIONS);
    argsman.AddArg("-loadblock=<file>", "Imports blocks from external file on startup", ArgsManager::ALLOW_ANY, OptionsCategory::OPTIONS);
    argsman.AddArg("-maxmempool=<n>", strprintf("Keep the transaction memory pool below <n> megabytes (default: %u)", DEFAULT_MAX_MEMPOOL_SIZE), ArgsManager::ALLOW_ANY, OptionsCategory::OPTIONS);
    argsman.AddArg("-maxorphantx=<n>", strprintf("Keep at most <n> unconnectable transactions in memory (default: %u)", DEFAULT_MAX_ORPHAN_TRANSACTIONS), ArgsManager::ALLOW_ANY, OptionsCategory::OPTIONS);
    argsman.AddArg("-mempoolexpiry=<n>", strprintf("Do not keep transactions in the mempool longer than <n> hours (default: %u)", DEFAULT_MEMPOOL_EXPIRY), ArgsManager::ALLOW_ANY, OptionsCategory::OPTIONS);
    argsman.AddArg("-minimumchainwork=<hex>", strprintf("Minimum work assumed to exist on a valid chain in hex (default: %s, testnet: %s, signet: %s)", defaultChainParams->GetConsensus().nMinimumChainWork.GetHex(), testnetChainParams->GetConsensus().nMinimumChainWork.GetHex(), signetChainParams->GetConsensus().nMinimumChainWork.GetHex()), ArgsManager::ALLOW_ANY | ArgsManager::DEBUG_ONLY, OptionsCategory::OPTIONS);
    argsman.AddArg("-par=<n>", strprintf("Set the number of script verification threads (%u to %d, 0 = auto, <0 = leave that many cores free, default: %d)",
        -GetNumCores(), MAX_SCRIPTCHECK_THREADS, DEFAULT_SCRIPTCHECK_THREADS), ArgsManager::ALLOW_ANY, OptionsCategory::OPTIONS);
    argsman.AddArg("-persistmempool", strprintf("Whether to save the mempool on shutdown and load on restart (default: %u)", DEFAULT_PERSIST_MEMPOOL), ArgsManager::ALLOW_ANY, OptionsCategory::OPTIONS);
    argsman.AddArg("-pid=<file>", strprintf("Specify pid file. Relative paths will be prefixed by a net-specific datadir location. (default: %s)", POCKETCOIN_PID_FILENAME), ArgsManager::ALLOW_ANY, OptionsCategory::OPTIONS);
    argsman.AddArg("-prune=<n>", strprintf("Reduce storage requirements by enabling pruning (deleting) of old blocks. This allows the pruneblockchain RPC to be called to delete specific blocks, and enables automatic pruning of old blocks if a target size in MiB is provided. This mode is incompatible with -txindex and -rescan. "
            "Warning: Reverting this setting requires re-downloading the entire blockchain. "
            "(default: 0 = disable pruning blocks, 1 = allow manual pruning via RPC, >=%u = automatically prune block files to stay under the specified target size in MiB)", MIN_DISK_SPACE_FOR_BLOCK_FILES / 1024 / 1024), ArgsManager::ALLOW_ANY, OptionsCategory::OPTIONS);
    argsman.AddArg("-reindex", "Rebuild chain state and block index from the blk*.dat files on disk (Default: 0)."
        "Available 0 (Disabled), 1 (Full), 2 (Only chain), 3 (Only pocket), 4 (Only pocket indexes), 5 (Only pocket WEB part)",
        false, OptionsCategory::OPTIONS);
    argsman.AddArg("-reindex-chainstate", "Rebuild chain state from the currently indexed blocks. When in pruning mode or if blocks on disk might be corrupted, use full -reindex instead.", ArgsManager::ALLOW_ANY, OptionsCategory::OPTIONS);
    argsman.AddArg("-settings=<file>", strprintf("Specify path to dynamic settings data file. Can be disabled with -nosettings. File is written at runtime and not meant to be edited by users (use %s instead for custom settings). Relative paths will be prefixed by datadir location. (default: %s)", POCKETCOIN_CONF_FILENAME, POCKETCOIN_SETTINGS_FILENAME), ArgsManager::ALLOW_ANY, OptionsCategory::OPTIONS);
    argsman.AddArg("-skip-validation=<n>", "Skip consensus check and validation before N block logic if running with -reindex or -reindex-chainstate", ArgsManager::ALLOW_ANY, OptionsCategory::OPTIONS);
    argsman.AddArg("-reindex-start", "Start block for -reindex logic (Deafult: 0)", ArgsManager::ALLOW_ANY, OptionsCategory::OPTIONS);
    argsman.AddArg("-mempoolclean", "Clean mempool on loading and delete or non blocked transactions from sqlite db", ArgsManager::ALLOW_ANY, OptionsCategory::OPTIONS);

#if HAVE_SYSTEM
    argsman.AddArg("-startupnotify=<cmd>", "Execute command on startup.", ArgsManager::ALLOW_ANY, OptionsCategory::OPTIONS);
#endif
#ifndef WIN32
    argsman.AddArg("-sysperms", "Create new files with system default permissions, instead of umask 077 (only effective with disabled wallet functionality)", ArgsManager::ALLOW_ANY, OptionsCategory::OPTIONS);
#else
    hidden_args.emplace_back("-sysperms");
#endif
    argsman.AddArg("-txindex", strprintf("Maintain a full transaction index, used by the getrawtransaction rpc call (default: %u)", DEFAULT_TXINDEX), ArgsManager::ALLOW_ANY, OptionsCategory::OPTIONS);
    argsman.AddArg("-blockfilterindex=<type>",
                 strprintf("Maintain an index of compact filters by block (default: %s, values: %s).", DEFAULT_BLOCKFILTERINDEX, ListBlockFilterTypes()) +
                 " If <type> is not supplied or if <type> = 1, indexes for all known types are enabled.",
                 ArgsManager::ALLOW_ANY, OptionsCategory::OPTIONS);

    argsman.AddArg("-addnode=<ip>", "Add a node to connect to and attempt to keep the connection open (see the `addnode` RPC command help for more info). This option can be specified multiple times to add multiple nodes.", ArgsManager::ALLOW_ANY | ArgsManager::NETWORK_ONLY, OptionsCategory::CONNECTION);
    argsman.AddArg("-asmap=<file>", strprintf("Specify asn mapping used for bucketing of the peers (default: %s). Relative paths will be prefixed by the net-specific datadir location.", DEFAULT_ASMAP_FILENAME), ArgsManager::ALLOW_ANY, OptionsCategory::CONNECTION);
    argsman.AddArg("-bantime=<n>", strprintf("Default duration (in seconds) of manually configured bans (default: %u)", DEFAULT_MISBEHAVING_BANTIME), ArgsManager::ALLOW_ANY, OptionsCategory::CONNECTION);
    argsman.AddArg("-bind=<addr>[:<port>][=onion]", strprintf("Bind to given address and always listen on it (default: 0.0.0.0). Use [host]:port notation for IPv6. Append =onion to tag any incoming connections to that address and port as incoming Tor connections (default: 127.0.0.1:%u=onion, testnet: 127.0.0.1:%u=onion, signet: 127.0.0.1:%u=onion, regtest: 127.0.0.1:%u=onion)", defaultBaseParams->OnionServiceTargetPort(), testnetBaseParams->OnionServiceTargetPort(), signetBaseParams->OnionServiceTargetPort(), regtestBaseParams->OnionServiceTargetPort()), ArgsManager::ALLOW_ANY | ArgsManager::NETWORK_ONLY, OptionsCategory::CONNECTION);
    argsman.AddArg("-connect=<ip>", "Connect only to the specified node; -noconnect disables automatic connections (the rules for this peer are the same as for -addnode). This option can be specified multiple times to connect to multiple nodes.", ArgsManager::ALLOW_ANY | ArgsManager::NETWORK_ONLY, OptionsCategory::CONNECTION);
    argsman.AddArg("-discover", "Discover own IP addresses (default: 1 when listening and no -externalip or -proxy)", ArgsManager::ALLOW_ANY, OptionsCategory::CONNECTION);
    argsman.AddArg("-dns", strprintf("Allow DNS lookups for -addnode, -seednode and -connect (default: %u)", DEFAULT_NAME_LOOKUP), ArgsManager::ALLOW_ANY, OptionsCategory::CONNECTION);
    argsman.AddArg("-dnsseed", "Query for peer addresses via DNS lookup, if low on addresses (default: 1 unless -connect used)", ArgsManager::ALLOW_ANY, OptionsCategory::CONNECTION);
    argsman.AddArg("-externalip=<ip>", "Specify your own public address", ArgsManager::ALLOW_ANY, OptionsCategory::CONNECTION);
    argsman.AddArg("-forcednsseed", strprintf("Always query for peer addresses via DNS lookup (default: %u)", DEFAULT_FORCEDNSSEED), ArgsManager::ALLOW_ANY, OptionsCategory::CONNECTION);
    argsman.AddArg("-listen", "Accept connections from outside (default: 1 if no -proxy or -connect)", ArgsManager::ALLOW_ANY, OptionsCategory::CONNECTION);
    argsman.AddArg("-listenonion", strprintf("Automatically create Tor onion service (default: %d)", DEFAULT_LISTEN_ONION), ArgsManager::ALLOW_ANY, OptionsCategory::CONNECTION);
    argsman.AddArg("-maxconnections=<n>", strprintf("Maintain at most <n> connections to peers (default: %u)", DEFAULT_MAX_PEER_CONNECTIONS), ArgsManager::ALLOW_ANY, OptionsCategory::CONNECTION);
    argsman.AddArg("-maxreceivebuffer=<n>", strprintf("Maximum per-connection receive buffer, <n>*1000 bytes (default: %u)", DEFAULT_MAXRECEIVEBUFFER), ArgsManager::ALLOW_ANY, OptionsCategory::CONNECTION);
    argsman.AddArg("-maxsendbuffer=<n>", strprintf("Maximum per-connection send buffer, <n>*1000 bytes (default: %u)", DEFAULT_MAXSENDBUFFER), ArgsManager::ALLOW_ANY, OptionsCategory::CONNECTION);
    argsman.AddArg("-maxtimeadjustment", strprintf("Maximum allowed median peer time offset adjustment. Local perspective of time may be influenced by peers forward or backward by this amount. (default: %u seconds)", DEFAULT_MAX_TIME_ADJUSTMENT), ArgsManager::ALLOW_ANY, OptionsCategory::CONNECTION);
    argsman.AddArg("-maxuploadtarget=<n>", strprintf("Tries to keep outbound traffic under the given target (in MiB per 24h). Limit does not apply to peers with 'download' permission. 0 = no limit (default: %d)", DEFAULT_MAX_UPLOAD_TARGET), ArgsManager::ALLOW_ANY, OptionsCategory::CONNECTION);
    argsman.AddArg("-onion=<ip:port>", "Use separate SOCKS5 proxy to reach peers via Tor onion services, set -noonion to disable (default: -proxy)", ArgsManager::ALLOW_ANY, OptionsCategory::CONNECTION);
    argsman.AddArg("-onlynet=<net>", "Make outgoing connections only through network <net> (ipv4, ipv6 or onion). Incoming connections are not affected by this option. This option can be specified multiple times to allow multiple networks.", ArgsManager::ALLOW_ANY, OptionsCategory::CONNECTION);
    argsman.AddArg("-peerbloomfilters", strprintf("Support filtering of blocks and transaction with bloom filters (default: %u)", DEFAULT_PEERBLOOMFILTERS), ArgsManager::ALLOW_ANY, OptionsCategory::CONNECTION);
    argsman.AddArg("-peerblockfilters", strprintf("Serve compact block filters to peers per BIP 157 (default: %u)", DEFAULT_PEERBLOCKFILTERS), ArgsManager::ALLOW_ANY, OptionsCategory::CONNECTION);
    argsman.AddArg("-permitbaremultisig", strprintf("Relay non-P2SH multisig (default: %u)", DEFAULT_PERMIT_BAREMULTISIG), ArgsManager::ALLOW_ANY, OptionsCategory::CONNECTION);
    argsman.AddArg("-port=<port>", strprintf("Listen for connections on <port>. Nodes not using the default ports (default: %u, testnet: %u, signet: %u, regtest: %u) are unlikely to get incoming connections.", defaultChainParams->GetDefaultPort(), testnetChainParams->GetDefaultPort(), signetChainParams->GetDefaultPort(), regtestChainParams->GetDefaultPort()), ArgsManager::ALLOW_ANY | ArgsManager::NETWORK_ONLY, OptionsCategory::CONNECTION);
    argsman.AddArg("-proxy=<ip:port>", "Connect through SOCKS5 proxy, set -noproxy to disable (default: disabled)", ArgsManager::ALLOW_ANY, OptionsCategory::CONNECTION);
    argsman.AddArg("-proxyrandomize", strprintf("Randomize credentials for every proxy connection. This enables Tor stream isolation (default: %u)", DEFAULT_PROXYRANDOMIZE), ArgsManager::ALLOW_ANY, OptionsCategory::CONNECTION);
    argsman.AddArg("-seednode=<ip>", "Connect to a node to retrieve peer addresses, and disconnect. This option can be specified multiple times to connect to multiple nodes.", ArgsManager::ALLOW_ANY, OptionsCategory::CONNECTION);
    argsman.AddArg("-networkactive", "Enable all P2P network activity (default: 1). Can be changed by the setnetworkactive RPC command", ArgsManager::ALLOW_BOOL, OptionsCategory::CONNECTION);
    argsman.AddArg("-timeout=<n>", strprintf("Specify connection timeout in milliseconds (minimum: 1, default: %d)", DEFAULT_CONNECT_TIMEOUT), ArgsManager::ALLOW_ANY, OptionsCategory::CONNECTION);
    argsman.AddArg("-peertimeout=<n>", strprintf("Specify p2p connection timeout in seconds. This option determines the amount of time a peer may be inactive before the connection to it is dropped. (minimum: 1, default: %d)", DEFAULT_PEER_CONNECT_TIMEOUT), ArgsManager::ALLOW_ANY | ArgsManager::DEBUG_ONLY, OptionsCategory::CONNECTION);
    argsman.AddArg("-torcontrol=<ip>:<port>", strprintf("Tor control port to use if onion listening enabled (default: %s)", DEFAULT_TOR_CONTROL), ArgsManager::ALLOW_ANY, OptionsCategory::CONNECTION);
    argsman.AddArg("-torpassword=<pass>", "Tor control port password (default: empty)", ArgsManager::ALLOW_ANY | ArgsManager::SENSITIVE, OptionsCategory::CONNECTION);
#ifdef USE_UPNP
#if USE_UPNP
    argsman.AddArg("-upnp", "Use UPnP to map the listening port (default: 1 when listening and no -proxy)", ArgsManager::ALLOW_ANY, OptionsCategory::CONNECTION);
#else
    argsman.AddArg("-upnp", strprintf("Use UPnP to map the listening port (default: %u)", 0), ArgsManager::ALLOW_ANY, OptionsCategory::CONNECTION);
#endif
#else
    hidden_args.emplace_back("-upnp");
#endif
    argsman.AddArg("-whitebind=<[permissions@]addr>", "Bind to the given address and add permission flags to the peers connecting to it. "
        "Use [host]:port notation for IPv6. Allowed permissions: " + Join(NET_PERMISSIONS_DOC, ", ") + ". "
        "Specify multiple permissions separated by commas (default: download,noban,mempool,relay). Can be specified multiple times.", ArgsManager::ALLOW_ANY, OptionsCategory::CONNECTION);

    argsman.AddArg("-whitelist=<[permissions@]IP address or network>", "Add permission flags to the peers connecting from the given IP address (e.g. 1.2.3.4) or "
        "CIDR-notated network (e.g. 1.2.3.0/24). Uses the same permissions as "
        "-whitebind. Can be specified multiple times." , ArgsManager::ALLOW_ANY, OptionsCategory::CONNECTION);

    g_wallet_init_interface.AddWalletOptions(argsman);

#if ENABLE_ZMQ
    argsman.AddArg("-zmqpubhashblock=<address>", "Enable publish hash block in <address>", ArgsManager::ALLOW_ANY, OptionsCategory::ZMQ);
    argsman.AddArg("-zmqpubhashtx=<address>", "Enable publish hash transaction in <address>", ArgsManager::ALLOW_ANY, OptionsCategory::ZMQ);
    argsman.AddArg("-zmqpubrawblock=<address>", "Enable publish raw block in <address>", ArgsManager::ALLOW_ANY, OptionsCategory::ZMQ);
    argsman.AddArg("-zmqpubrawtx=<address>", "Enable publish raw transaction in <address>", ArgsManager::ALLOW_ANY, OptionsCategory::ZMQ);
    argsman.AddArg("-zmqpubsequence=<address>", "Enable publish hash block and tx sequence in <address>", ArgsManager::ALLOW_ANY, OptionsCategory::ZMQ);
    argsman.AddArg("-zmqpubhashblockhwm=<n>", strprintf("Set publish hash block outbound message high water mark (default: %d)", CZMQAbstractNotifier::DEFAULT_ZMQ_SNDHWM), ArgsManager::ALLOW_ANY, OptionsCategory::ZMQ);
    argsman.AddArg("-zmqpubhashtxhwm=<n>", strprintf("Set publish hash transaction outbound message high water mark (default: %d)", CZMQAbstractNotifier::DEFAULT_ZMQ_SNDHWM), ArgsManager::ALLOW_ANY, OptionsCategory::ZMQ);
    argsman.AddArg("-zmqpubrawblockhwm=<n>", strprintf("Set publish raw block outbound message high water mark (default: %d)", CZMQAbstractNotifier::DEFAULT_ZMQ_SNDHWM), ArgsManager::ALLOW_ANY, OptionsCategory::ZMQ);
    argsman.AddArg("-zmqpubrawtxhwm=<n>", strprintf("Set publish raw transaction outbound message high water mark (default: %d)", CZMQAbstractNotifier::DEFAULT_ZMQ_SNDHWM), ArgsManager::ALLOW_ANY, OptionsCategory::ZMQ);
    argsman.AddArg("-zmqpubsequencehwm=<n>", strprintf("Set publish hash sequence message high water mark (default: %d)", CZMQAbstractNotifier::DEFAULT_ZMQ_SNDHWM), ArgsManager::ALLOW_ANY, OptionsCategory::ZMQ);
#else
    hidden_args.emplace_back("-zmqpubhashblock=<address>");
    hidden_args.emplace_back("-zmqpubhashtx=<address>");
    hidden_args.emplace_back("-zmqpubrawblock=<address>");
    hidden_args.emplace_back("-zmqpubrawtx=<address>");
    hidden_args.emplace_back("-zmqpubsequence=<n>");
    hidden_args.emplace_back("-zmqpubhashblockhwm=<n>");
    hidden_args.emplace_back("-zmqpubhashtxhwm=<n>");
    hidden_args.emplace_back("-zmqpubrawblockhwm=<n>");
    hidden_args.emplace_back("-zmqpubrawtxhwm=<n>");
    hidden_args.emplace_back("-zmqpubsequencehwm=<n>");
#endif

    argsman.AddArg("-checkblocks=<n>", strprintf("How many blocks to check at startup (default: %u, 0 = all)", DEFAULT_CHECKBLOCKS), ArgsManager::ALLOW_ANY | ArgsManager::DEBUG_ONLY, OptionsCategory::DEBUG_TEST);
    argsman.AddArg("-checklevel=<n>", strprintf("How thorough the block verification of -checkblocks is: %s (0-4, default: %u)", Join(CHECKLEVEL_DOC, ", "), DEFAULT_CHECKLEVEL), ArgsManager::ALLOW_ANY | ArgsManager::DEBUG_ONLY, OptionsCategory::DEBUG_TEST);
    argsman.AddArg("-checkblockindex", strprintf("Do a consistency check for the block tree, chainstate, and other validation data structures occasionally. (default: %u, regtest: %u)", defaultChainParams->DefaultConsistencyChecks(), regtestChainParams->DefaultConsistencyChecks()), ArgsManager::ALLOW_ANY | ArgsManager::DEBUG_ONLY, OptionsCategory::DEBUG_TEST);
    argsman.AddArg("-checkmempool=<n>", strprintf("Run checks every <n> transactions (default: %u, regtest: %u)", defaultChainParams->DefaultConsistencyChecks(), regtestChainParams->DefaultConsistencyChecks()), ArgsManager::ALLOW_ANY | ArgsManager::DEBUG_ONLY, OptionsCategory::DEBUG_TEST);
    argsman.AddArg("-checkpoints", strprintf("Enable rejection of any forks from the known historical chain until block %s (default: %u)", defaultChainParams->Checkpoints().GetHeight(), DEFAULT_CHECKPOINTS_ENABLED), ArgsManager::ALLOW_ANY | ArgsManager::DEBUG_ONLY, OptionsCategory::DEBUG_TEST);
    argsman.AddArg("-deprecatedrpc=<method>", "Allows deprecated RPC method(s) to be used", ArgsManager::ALLOW_ANY | ArgsManager::DEBUG_ONLY, OptionsCategory::DEBUG_TEST);
    argsman.AddArg("-dropmessagestest=<n>", "Randomly drop 1 of every <n> network messages", ArgsManager::ALLOW_ANY | ArgsManager::DEBUG_ONLY, OptionsCategory::DEBUG_TEST);
    argsman.AddArg("-stopafterblockimport", strprintf("Stop running after importing blocks from disk (default: %u)", DEFAULT_STOPAFTERBLOCKIMPORT), ArgsManager::ALLOW_ANY | ArgsManager::DEBUG_ONLY, OptionsCategory::DEBUG_TEST);
    argsman.AddArg("-stopatheight", strprintf("Stop running after reaching the given height in the main chain (default: %u)", DEFAULT_STOPATHEIGHT), ArgsManager::ALLOW_ANY | ArgsManager::DEBUG_ONLY, OptionsCategory::DEBUG_TEST);
    argsman.AddArg("-limitancestorcount=<n>", strprintf("Do not accept transactions if number of in-mempool ancestors is <n> or more (default: %u)", DEFAULT_ANCESTOR_LIMIT), ArgsManager::ALLOW_ANY | ArgsManager::DEBUG_ONLY, OptionsCategory::DEBUG_TEST);
    argsman.AddArg("-limitancestorsize=<n>", strprintf("Do not accept transactions whose size with all in-mempool ancestors exceeds <n> kilobytes (default: %u)", DEFAULT_ANCESTOR_SIZE_LIMIT), ArgsManager::ALLOW_ANY | ArgsManager::DEBUG_ONLY, OptionsCategory::DEBUG_TEST);
    argsman.AddArg("-limitdescendantcount=<n>", strprintf("Do not accept transactions if any ancestor would have <n> or more in-mempool descendants (default: %u)", DEFAULT_DESCENDANT_LIMIT), ArgsManager::ALLOW_ANY | ArgsManager::DEBUG_ONLY, OptionsCategory::DEBUG_TEST);
    argsman.AddArg("-limitdescendantsize=<n>", strprintf("Do not accept transactions if any ancestor would have more than <n> kilobytes of in-mempool descendants (default: %u).", DEFAULT_DESCENDANT_SIZE_LIMIT), ArgsManager::ALLOW_ANY | ArgsManager::DEBUG_ONLY, OptionsCategory::DEBUG_TEST);
    argsman.AddArg("-addrmantest", "Allows to test address relay on localhost", ArgsManager::ALLOW_ANY | ArgsManager::DEBUG_ONLY, OptionsCategory::DEBUG_TEST);
    argsman.AddArg("-debug=<category>", "Output debugging information (default: -nodebug, supplying <category> is optional). "
        "If <category> is not supplied or if <category> = 1, output all debugging information. <category> can be: " + LogInstance().LogCategoriesString() + ".",
        ArgsManager::ALLOW_ANY, OptionsCategory::DEBUG_TEST);
    argsman.AddArg("-debugexclude=<category>", strprintf("Exclude debugging information for a category. Can be used in conjunction with -debug=1 to output debug logs for all categories except one or more specified categories."), ArgsManager::ALLOW_ANY, OptionsCategory::DEBUG_TEST);
    argsman.AddArg("-logips", strprintf("Include IP addresses in debug output (default: %u)", DEFAULT_LOGIPS), ArgsManager::ALLOW_ANY, OptionsCategory::DEBUG_TEST);
    argsman.AddArg("-logtimestamps", strprintf("Prepend debug output with timestamp (default: %u)", DEFAULT_LOGTIMESTAMPS), ArgsManager::ALLOW_ANY, OptionsCategory::DEBUG_TEST);
#ifdef HAVE_THREAD_LOCAL
    argsman.AddArg("-logthreadnames", strprintf("Prepend debug output with name of the originating thread (only available on platforms supporting thread_local) (default: %u)", DEFAULT_LOGTHREADNAMES), ArgsManager::ALLOW_ANY, OptionsCategory::DEBUG_TEST);
#else
    hidden_args.emplace_back("-logthreadnames");
#endif
    argsman.AddArg("-logtimemicros", strprintf("Add microsecond precision to debug timestamps (default: %u)", DEFAULT_LOGTIMEMICROS), ArgsManager::ALLOW_ANY | ArgsManager::DEBUG_ONLY, OptionsCategory::DEBUG_TEST);
    argsman.AddArg("-mocktime=<n>", "Replace actual time with " + UNIX_EPOCH_TIME + " (default: 0)", ArgsManager::ALLOW_ANY | ArgsManager::DEBUG_ONLY, OptionsCategory::DEBUG_TEST);
    argsman.AddArg("-maxsigcachesize=<n>", strprintf("Limit sum of signature cache and script execution cache sizes to <n> MiB (default: %u)", DEFAULT_MAX_SIG_CACHE_SIZE), ArgsManager::ALLOW_ANY | ArgsManager::DEBUG_ONLY, OptionsCategory::DEBUG_TEST);
    argsman.AddArg("-maxtipage=<n>", strprintf("Maximum tip age in seconds to consider node in initial block download (default: %u)", DEFAULT_MAX_TIP_AGE), ArgsManager::ALLOW_ANY | ArgsManager::DEBUG_ONLY, OptionsCategory::DEBUG_TEST);
    argsman.AddArg("-printpriority", strprintf("Log transaction fee per kB when mining blocks (default: %u)", DEFAULT_PRINTPRIORITY), ArgsManager::ALLOW_ANY | ArgsManager::DEBUG_ONLY, OptionsCategory::DEBUG_TEST);
    argsman.AddArg("-printtoconsole", "Send trace/debug info to console (default: 1 when no -daemon. To disable logging to file, set -nodebuglogfile)", ArgsManager::ALLOW_ANY, OptionsCategory::DEBUG_TEST);
    argsman.AddArg("-silent", "Disable stdout to console (Default: false)", ArgsManager::ALLOW_ANY, OptionsCategory::DEBUG_TEST);
    argsman.AddArg("-shrinkdebugfile", "Shrink debug.log file on client startup (default: 1 when no -debug)", ArgsManager::ALLOW_ANY, OptionsCategory::DEBUG_TEST);
    argsman.AddArg("-uacomment=<cmt>", "Append comment to the user agent string", ArgsManager::ALLOW_ANY, OptionsCategory::DEBUG_TEST);

    SetupChainParamsBaseOptions(argsman);

    argsman.AddArg("-acceptnonstdtxn", strprintf("Relay and mine \"non-standard\" transactions (%sdefault: %u)", "testnet/regtest only; ", !testnetChainParams->RequireStandard()), ArgsManager::ALLOW_ANY | ArgsManager::DEBUG_ONLY, OptionsCategory::NODE_RELAY);
    argsman.AddArg("-incrementalrelayfee=<amt>", strprintf("Fee rate (in %s/kB) used to define cost of relay, used for mempool limiting and BIP 125 replacement. (default: %s)", CURRENCY_UNIT, FormatMoney(DEFAULT_INCREMENTAL_RELAY_FEE)), ArgsManager::ALLOW_ANY | ArgsManager::DEBUG_ONLY, OptionsCategory::NODE_RELAY);
    argsman.AddArg("-dustrelayfee=<amt>", strprintf("Fee rate (in %s/kB) used to define dust, the value of an output such that it will cost more than its value in fees at this fee rate to spend it. (default: %s)", CURRENCY_UNIT, FormatMoney(DUST_RELAY_TX_FEE)), ArgsManager::ALLOW_ANY | ArgsManager::DEBUG_ONLY, OptionsCategory::NODE_RELAY);
    argsman.AddArg("-bytespersigop", strprintf("Equivalent bytes per sigop in transactions for relay and mining (default: %u)", DEFAULT_BYTES_PER_SIGOP), ArgsManager::ALLOW_ANY, OptionsCategory::NODE_RELAY);
    argsman.AddArg("-datacarrier", strprintf("Relay and mine data carrier transactions (default: %u)", DEFAULT_ACCEPT_DATACARRIER), ArgsManager::ALLOW_ANY, OptionsCategory::NODE_RELAY);
    argsman.AddArg("-datacarriersize", strprintf("Maximum size of data in data carrier transactions we relay and mine (default: %u)", MAX_OP_RETURN_RELAY), ArgsManager::ALLOW_ANY, OptionsCategory::NODE_RELAY);
    argsman.AddArg("-minrelaytxfee=<amt>", strprintf("Fees (in %s/kB) smaller than this are considered zero fee for relaying, mining and transaction creation (default: %s)",
        CURRENCY_UNIT, FormatMoney(DEFAULT_MIN_RELAY_TX_FEE)), ArgsManager::ALLOW_ANY, OptionsCategory::NODE_RELAY);
    argsman.AddArg("-whitelistforcerelay", strprintf("Add 'forcerelay' permission to whitelisted inbound peers with default permissions. This will relay transactions even if the transactions were already in the mempool. (default: %d)", DEFAULT_WHITELISTFORCERELAY), ArgsManager::ALLOW_ANY, OptionsCategory::NODE_RELAY);
    argsman.AddArg("-whitelistrelay", strprintf("Add 'relay' permission to whitelisted inbound peers with default permissions. This will accept relayed transactions even when not relaying transactions (default: %d)", DEFAULT_WHITELISTRELAY), ArgsManager::ALLOW_ANY, OptionsCategory::NODE_RELAY);


    argsman.AddArg("-blockmaxweight=<n>", strprintf("Set maximum BIP141 block weight (default: %d)", DEFAULT_BLOCK_MAX_WEIGHT), ArgsManager::ALLOW_ANY, OptionsCategory::BLOCK_CREATION);
    argsman.AddArg("-blockmintxfee=<amt>", strprintf("Set lowest fee rate (in %s/kB) for transactions to be included in block creation. (default: %s)", CURRENCY_UNIT, FormatMoney(DEFAULT_BLOCK_MIN_TX_FEE)), ArgsManager::ALLOW_ANY, OptionsCategory::BLOCK_CREATION);
    argsman.AddArg("-blockversion=<n>", "Override block version to test forking scenarios", ArgsManager::ALLOW_ANY | ArgsManager::DEBUG_ONLY, OptionsCategory::BLOCK_CREATION);

    argsman.AddArg("-api", strprintf("Enable Public RPC api server (default: %u)", DEFAULT_API_ENABLE), ArgsManager::ALLOW_ANY, OptionsCategory::RPC);
    argsman.AddArg("-rest", strprintf("Accept public REST requests (default: %u)", DEFAULT_REST_ENABLE), ArgsManager::ALLOW_ANY | ArgsManager::DEBUG_ONLY, OptionsCategory::RPC);
    argsman.AddArg("-rpcallowip=<ip>", "Allow JSON-RPC connections from specified source. Valid for <ip> are a single IP (e.g. 1.2.3.4), a network/netmask (e.g. 1.2.3.4/255.255.255.0) or a network/CIDR (e.g. 1.2.3.4/24). This option can be specified multiple times", ArgsManager::ALLOW_ANY, OptionsCategory::RPC);
    argsman.AddArg("-rpcauth=<userpw>", "Username and HMAC-SHA-256 hashed password for JSON-RPC connections. The field <userpw> comes in the format: <USERNAME>:<SALT>$<HASH>. A canonical python script is included in share/rpcauth. The client then connects normally using the rpcuser=<USERNAME>/rpcpassword=<PASSWORD> pair of arguments. This option can be specified multiple times", ArgsManager::ALLOW_ANY | ArgsManager::SENSITIVE, OptionsCategory::RPC);
    argsman.AddArg("-rpcbind=<addr>[:port]", "Bind to given address to listen for JSON-RPC connections. Do not expose the RPC server to untrusted networks such as the public internet! This option is ignored unless -rpcallowip is also passed. Port is optional and overrides -rpcport. Use [host]:port notation for IPv6. This option can be specified multiple times (default: 127.0.0.1 and ::1 i.e., localhost)", ArgsManager::ALLOW_ANY | ArgsManager::NETWORK_ONLY | ArgsManager::SENSITIVE, OptionsCategory::RPC);
    argsman.AddArg("-rpccookiefile=<loc>", "Location of the auth cookie. Relative paths will be prefixed by a net-specific datadir location. (default: data dir)", ArgsManager::ALLOW_ANY, OptionsCategory::RPC);
    argsman.AddArg("-rpcpassword=<pw>", "Password for JSON-RPC connections", ArgsManager::ALLOW_ANY | ArgsManager::SENSITIVE, OptionsCategory::RPC);
    argsman.AddArg("-rpcport=<port>", strprintf("Listen for JSON-RPC connections on <port> (default: %u, testnet: %u, signet: %u, regtest: %u)", defaultBaseParams->RPCPort(), testnetBaseParams->RPCPort(), signetBaseParams->RPCPort(), regtestBaseParams->RPCPort()), ArgsManager::ALLOW_ANY | ArgsManager::NETWORK_ONLY, OptionsCategory::RPC);
    argsman.AddArg("-wsport=<port>", strprintf("Listen for WebSocket connections on <port> (default: %u)", 8087), ArgsManager::ALLOW_ANY, OptionsCategory::RPC);
    argsman.AddArg("-publicrpcport=<port>", strprintf("Listen for public JSON-RPC connections on <port> (default: %u, testnet: %u, regtest: %u)", defaultBaseParams->PublicRPCPort(), testnetBaseParams->PublicRPCPort(), regtestBaseParams->PublicRPCPort()), ArgsManager::ALLOW_ANY, OptionsCategory::RPC);
    argsman.AddArg("-staticrpcport=<port>", strprintf("Listen for static JSON-RPC connections on <port> (default: %u, testnet: %u, regtest: %u)", defaultBaseParams->StaticRPCPort(), testnetBaseParams->StaticRPCPort(), regtestBaseParams->StaticRPCPort()), ArgsManager::ALLOW_ANY, OptionsCategory::RPC);
    argsman.AddArg("-restport=<port>", strprintf("Listen for static REST connections on <port> (default: %u, testnet: %u, regtest: %u)", defaultBaseParams->RestPort(), testnetBaseParams->RestPort(), regtestBaseParams->RestPort()), ArgsManager::ALLOW_ANY, OptionsCategory::RPC);
    argsman.AddArg("-rpcserialversion", strprintf("Sets the serialization of raw transaction or block hex returned in non-verbose mode, non-segwit(0) or segwit(1) (default: %d)", DEFAULT_RPC_SERIALIZE_VERSION), ArgsManager::ALLOW_ANY, OptionsCategory::RPC);
    argsman.AddArg("-rpcservertimeout=<n>", strprintf("Timeout during HTTP requests (default: %d)", DEFAULT_HTTP_SERVER_TIMEOUT), ArgsManager::ALLOW_ANY | ArgsManager::DEBUG_ONLY, OptionsCategory::RPC);
    argsman.AddArg("-rpcthreads=<n>", strprintf("Set the number of threads to service RPC (MAIN) calls (default: %d)", DEFAULT_HTTP_THREADS), ArgsManager::ALLOW_ANY, OptionsCategory::RPC);
    argsman.AddArg("-rpcpublicthreads=<n>", strprintf("Set the number of threads to service RPC (PUBLIC) calls (default: %d)", DEFAULT_HTTP_PUBLIC_THREADS), ArgsManager::ALLOW_ANY, OptionsCategory::RPC);
    argsman.AddArg("-rpcstaticthreads=<n>", strprintf("Set the number of threads to service RPC (STATIC) calls (default: %d)", DEFAULT_HTTP_STATIC_THREADS), ArgsManager::ALLOW_ANY, OptionsCategory::RPC);
    argsman.AddArg("-rpcpostthreads=<n>", strprintf("Set the number of threads to service RPC (POST) calls (default: %d)", DEFAULT_HTTP_POST_THREADS), ArgsManager::ALLOW_ANY, OptionsCategory::RPC);
    argsman.AddArg("-rpcrestthreads=<n>", strprintf("Set the number of threads to service RPC (REST) calls (default: %d)", DEFAULT_HTTP_REST_THREADS), ArgsManager::ALLOW_ANY, OptionsCategory::RPC);

    argsman.AddArg("-rpcuser=<user>", "Username for JSON-RPC connections", ArgsManager::ALLOW_ANY | ArgsManager::SENSITIVE, OptionsCategory::RPC);
    argsman.AddArg("-rpcwhitelist=<whitelist>", "Set a whitelist to filter incoming RPC calls for a specific user. The field <whitelist> comes in the format: <USERNAME>:<rpc 1>,<rpc 2>,...,<rpc n>. If multiple whitelists are set for a given user, they are set-intersected. See -rpcwhitelistdefault documentation for information on default whitelist behavior.", ArgsManager::ALLOW_ANY, OptionsCategory::RPC);
    argsman.AddArg("-rpcwhitelistdefault", "Sets default behavior for rpc whitelisting. Unless rpcwhitelistdefault is set to 0, if any -rpcwhitelist is set, the rpc server acts as if all rpc users are subject to empty-unless-otherwise-specified whitelists. If rpcwhitelistdefault is set to 1 and no -rpcwhitelist is set, rpc server acts as if all rpc users are subject to empty whitelists.", ArgsManager::ALLOW_BOOL, OptionsCategory::RPC);
    argsman.AddArg("-rpcworkqueue=<n>", strprintf("Set the depth of the work queue to service RPC calls (default: %d)", DEFAULT_HTTP_WORKQUEUE), ArgsManager::ALLOW_ANY, OptionsCategory::RPC);
    argsman.AddArg("-rpcpublicworkqueue=<n>", strprintf("Set the depth of the work queue to service RPC (PUBLIC) calls (default: %d)", DEFAULT_HTTP_PUBLIC_WORKQUEUE), ArgsManager::ALLOW_ANY, OptionsCategory::RPC);
    argsman.AddArg("-rpcstaticworkqueue=<n>", strprintf("Set the depth of the work queue to service RPC (STATIC) calls (default: %d)", DEFAULT_HTTP_STATIC_WORKQUEUE), ArgsManager::ALLOW_ANY, OptionsCategory::RPC);
    argsman.AddArg("-rpcpostworkqueue=<n>", strprintf("Set the depth of the work queue to service RPC (POST) calls (default: %d)", DEFAULT_HTTP_POST_WORKQUEUE), ArgsManager::ALLOW_ANY, OptionsCategory::RPC);
    argsman.AddArg("-rpcrestworkqueue=<n>", strprintf("Set the depth of the work queue to service RPC (REST) calls (default: %d)", DEFAULT_HTTP_REST_WORKQUEUE), ArgsManager::ALLOW_ANY, OptionsCategory::RPC);
    argsman.AddArg("-server", "Accept command line and JSON-RPC commands", ArgsManager::ALLOW_ANY, OptionsCategory::RPC);

    // SQLite
    argsman.AddArg("-sqltimeout", strprintf("Timeout for ReadOnly sql querys (default: %ds)", 10), ArgsManager::ALLOW_ANY, OptionsCategory::SQLITE);
    argsman.AddArg("-sqlsharedcache", strprintf("Experimental: enable shared cache for sqlite connections (default: disabled)"), ArgsManager::ALLOW_ANY, OptionsCategory::SQLITE);
    argsman.AddArg("-sqlcachesize", strprintf("Experimental: Cache size for SQLite connection in megabytes (default: %d mb)", 5), ArgsManager::ALLOW_ANY, OptionsCategory::SQLITE);


#if HAVE_DECL_DAEMON
    argsman.AddArg("-daemon", "Run in the background as a daemon and accept commands", ArgsManager::ALLOW_ANY, OptionsCategory::OPTIONS);
#else
    hidden_args.emplace_back("-daemon");
#endif

    // Add the hidden options
    argsman.AddHiddenArgs(hidden_args);
}

std::string LicenseInfo()
{
    const std::string URL_SOURCE_CODE = "<https://github.com/pocketnetteam/pocketnet.core>";

    return CopyrightHolders(strprintf(_("Copyright (C) %i-%i").translated, 2018, COPYRIGHT_YEAR) + " ") + "\n" +
           "\n" +
           strprintf(_("Please contribute if you find %s useful."
                       "\nVisit %s for further information about the software.").translated,
               PACKAGE_NAME, "<" PACKAGE_URL ">") +
           "\n" +
           strprintf(_("The source code is available from %s.").translated,
               URL_SOURCE_CODE) +
           "\n" +
           "\n" +
           _("This is experimental software.").translated + "\n" +
           strprintf(_("Distributed under the APACHE v2.0 software license, see the accompanying file %s").translated, "LICENSE") +
           "\n";
}

static bool fHaveGenesis = false;
static Mutex g_genesis_wait_mutex;
static std::condition_variable g_genesis_wait_cv;

static void BlockNotifyGenesisWait(const CBlockIndex* pBlockIndex)
{
    if (pBlockIndex != nullptr) {
        {
            LOCK(g_genesis_wait_mutex);
            fHaveGenesis = true;
        }
        g_genesis_wait_cv.notify_all();
    }
}

struct CImportingNow
{
    CImportingNow() {
        assert(fImporting == false);
        fImporting = true;
    }

    ~CImportingNow() {
        assert(fImporting == true);
        fImporting = false;
    }
};


// If we're using -prune with -reindex, then delete block files that will be ignored by the
// reindex.  Since reindexing works by starting at block file 0 and looping until a blockfile
// is missing, do the same here to delete any later block files after a gap.  Also delete all
// rev files since they'll be rewritten by the reindex anyway.  This ensures that vinfoBlockFile
// is in sync with what's actually on disk by the time we start downloading, so that pruning
// works correctly.
static void CleanupBlockRevFiles()
{
    std::map<std::string, fs::path> mapBlockFiles;

    // Glob all blk?????.dat and rev?????.dat files from the blocks directory.
    // Remove the rev files immediately and insert the blk file paths into an
    // ordered map keyed by block file index.
    LogPrintf("Removing unusable blk?????.dat and rev?????.dat files for -reindex with -prune\n");
    fs::path blocksdir = GetBlocksDir();
    for (fs::directory_iterator it(blocksdir); it != fs::directory_iterator(); it++) {
        if (fs::is_regular_file(*it) &&
            it->path().filename().string().length() == 12 &&
            it->path().filename().string().substr(8,4) == ".dat")
        {
            if (it->path().filename().string().substr(0,3) == "blk")
                mapBlockFiles[it->path().filename().string().substr(3,5)] = it->path();
            else if (it->path().filename().string().substr(0,3) == "rev")
                remove(it->path());
        }
    }

    // Remove all block files that aren't part of a contiguous set starting at
    // zero by walking the ordered map (keys are block file indices) by
    // keeping a separate counter.  Once we hit a gap (or if 0 doesn't exist)
    // start removing block files.
    int nContigCounter = 0;
    for (const std::pair<const std::string, fs::path>& item : mapBlockFiles) {
        if (atoi(item.first) == nContigCounter) {
            nContigCounter++;
            continue;
        }
        remove(item.second);
    }
}

#if HAVE_SYSTEM
static void StartupNotify(const ArgsManager& args)
{
    std::string cmd = args.GetArg("-startupnotify", "");
    if (!cmd.empty()) {
        std::thread t(runCommand, cmd);
        t.detach(); // thread runs free
    }
}
#endif

static void ThreadImport(ChainstateManager& chainman, const util::Ref& context, std::vector<fs::path> vImportFiles, const ArgsManager& args)
{
    const CChainParams& chainparams = Params();
    ScheduleBatchPriority();

    {
        CImportingNow imp;

        // -reindex
        if (IsChainReindex()) {
            // Rollback to first block
            if (fReindex == 1 && !PocketDb::ChainRepoInst.ClearDatabase()) {
                LogPrintf("Failed clear pocket database\n");
                StartShutdown();
                return;
            }

            // Loop all block files for restore chain
            int nFile = 0;
            while (true) {
                FlatFilePos pos(nFile, 0);
                if (!fs::exists(GetBlockPosFilename(pos)))
                    break; // No block files left to reindex
                FILE *file = OpenBlockFile(pos, true);
                if (!file)
                    break; // This error is logged in OpenBlockFile
                LogPrintf("Reindexing block file blk%05u.dat...\n", (unsigned int)nFile);
                LoadExternalBlockFile(chainparams, file, &pos);
                if (ShutdownRequested()) {
                    LogPrintf("Shutdown requested. Exit %s\n", __func__);
                    return;
                }
                nFile++;
            }
            pblocktree->WriteReindexing(false);
            fReindex = 0;
            LogPrintf("Reindexing finished\n");
            // To avoid ending up in a situation without genesis block, re-try initializing (no-op if reindexing worked):
            LoadGenesisBlock(chainparams);
        }

        // -loadblock=
        for (const fs::path& path : vImportFiles) {
            FILE *file = fsbridge::fopen(path, "rb");
            if (file) {
                LogPrintf("Importing blocks file %s...\n", path.string());
                LoadExternalBlockFile(chainparams, file);
                if (ShutdownRequested()) {
                    LogPrintf("Shutdown requested. Exit %s\n", __func__);
                    return;
                }
            } else {
                LogPrintf("Warning: Could not open blocks file %s\n", path.string());
            }
        }

        // Reindex requests
        // .. only pocket part
        if (fReindex == 3)
        {
            int i = (int)args.GetArg("-reindex-start", 0);
            LogPrintf("Start indexing pocketnet part at height %d\n", i);

            PocketServices::ChainPostProcessing::Rollback(i);

            while (i <= ChainActive().Height() && !ShutdownRequested())
            {
                try
                {
                    CBlockIndex* pblockindex = ChainActive()[i];
                    CBlock block;
                    if (!pblockindex || !ReadBlockFromDisk(block, pblockindex, Params().GetConsensus()))
                    {
                        LogPrintf("Stopping after failed index pocket part\n");
                        StartShutdown();
                        break;
                    }

                    PocketServices::ChainPostProcessing::Index(block, pblockindex->nHeight);

                    LogPrint(BCLog::SYNC, "Indexing pocketnet part at height %d\n", pblockindex->nHeight);
                    i += 1;
                }
                catch (std::exception& e)
                {
                    LogPrintf("Stopping after failed index pocket part: %s\n", e.what());
                    StartShutdown();
                    break;
                }
            }
        }

        // .. only web DB
        if (fReindex == 5 && args.GetBoolArg("-api", true))
        {
            LogPrintf("Building a Web database: 0%%\n");

            int i = 0;
            int percent = ChainActive().Height() / 100;
            int64_t startTime = GetTimeMicros();
            while (i <= ChainActive().Height() && !ShutdownRequested())
            {
                CBlockIndex* pblockindex = ChainActive()[i];
                if (!pblockindex)
                {
                    LogPrintf("ERROR: Block not found in chainActive[%d]\n", i);
                    StartShutdown();
                    break;
                }

                try
                {
                    PocketServices::WebPostProcessorInst.ProcessTags(pblockindex->GetBlockHash().GetHex());
                    PocketServices::WebPostProcessorInst.ProcessSearchContent(pblockindex->GetBlockHash().GetHex());
                }
                catch (std::exception& ex)
                {
                    LogPrintf("ERROR: Process web db building failed - block:%s height:%d what:%s\n", pblockindex->GetBlockHash().GetHex(), pblockindex->nHeight, ex.what());
                    StartShutdown();
                    break;
                }

                if (i % percent == 0)
                {
                    int64_t time = GetTimeMicros();
                    LogPrintf("Building a Web database: %d%% (%.2fm)\n", (i / percent), (0.000001 * (time - startTime)) / 60.0);
                }

                i += 1;
            }
        }

        // TODO (losty-fur): seems good
        BlockValidationState state;
        int64_t disconnectHeight = args.GetArg("-disconnectlast", -1);
        if (disconnectHeight > -1)
        {
            if (!DisconnectTip(state, chainparams, disconnectHeight))
            {
                LogPrintf("Failed to disconnect blocks (%s)\n", state.ToString());
                StartShutdown();
                return;
            }
        }

        // scan for better chains in the block chain database, that are not yet connected in the active best chain

        // We can't hold cs_main during ActivateBestChain even though we're accessing
        // the chainman unique_ptrs since ABC requires us not to be holding cs_main, so retrieve
        // the relevant pointers before the ABC call.
        for (CChainState* chainstate : WITH_LOCK(::cs_main, return chainman.GetAll())) {
            if (!chainstate->ActivateBestChain(state, chainparams, nullptr, nullptr)) {
                LogPrintf("Failed to connect best block (%s)\n", state.ToString());
                // StartShutdown();
                // return;
            }
        }

        if (args.GetBoolArg("-stopafterblockimport", DEFAULT_STOPAFTERBLOCKIMPORT)) {
            LogPrintf("Stopping after block import\n");
            StartShutdown();
            return;
        }
    } // End scope of CImportingNow

    chainman.ActiveChainstate().LoadMempool(args);
    
    // Start staker thread after activate best chain
    #ifdef ENABLE_WALLET
    Staker::getInstance()->setIsStaking(args.GetBoolArg("-staking", true));
    Staker::getInstance()->startWorkers(threadGroup, context, chainparams);
    #endif
}

/** Sanity checks
 *  Ensure that Pocketcoin is running in a usable environment with all
 *  necessary library support.
 */
static bool InitSanityCheck()
{
    if (!ECC_InitSanityCheck()) {
        return InitError(Untranslated("Elliptic curve cryptography sanity check failure. Aborting."));
    }

    if (!glibc_sanity_test() || !glibcxx_sanity_test())
        return false;

    if (!Random_SanityCheck()) {
        return InitError(Untranslated("OS cryptographic RNG sanity check failure. Aborting."));
    }

    return true;
}

static bool AppInitServers(const util::Ref& context, NodeContext& node)
{
    const ArgsManager& args = *Assert(node.args);
    RPCServer::OnStarted(&OnRPCStarted);
    RPCServer::OnStopped(&OnRPCStopped);
    if (!InitHTTPServer(context))
        return false;
    StartRPC();
    node.rpc_interruption_point = RpcInterruptionPoint;
    if (!StartHTTPRPC(context))
        return false;
    if (args.GetBoolArg("-rest", DEFAULT_REST_ENABLE)) StartREST(context);
    StartHTTPServer();
    return true;
}

// Parameter interaction based on rules
void InitParameterInteraction(ArgsManager& args)
{
    // when specifying an explicit binding address, you want to listen on it
    // even when -connect or -proxy is specified
    if (args.IsArgSet("-bind")) {
        if (args.SoftSetBoolArg("-listen", true))
            LogPrintf("%s: parameter interaction: -bind set -> setting -listen=1\n", __func__);
    }
    if (args.IsArgSet("-whitebind")) {
        if (args.SoftSetBoolArg("-listen", true))
            LogPrintf("%s: parameter interaction: -whitebind set -> setting -listen=1\n", __func__);
    }

    if (args.IsArgSet("-connect")) {
        // when only connecting to trusted nodes, do not seed via DNS, or listen by default
        if (args.SoftSetBoolArg("-dnsseed", false))
            LogPrintf("%s: parameter interaction: -connect set -> setting -dnsseed=0\n", __func__);
        if (args.SoftSetBoolArg("-listen", false))
            LogPrintf("%s: parameter interaction: -connect set -> setting -listen=0\n", __func__);
    }

    if (args.IsArgSet("-proxy")) {
        // to protect privacy, do not listen by default if a default proxy server is specified
        if (args.SoftSetBoolArg("-listen", false))
            LogPrintf("%s: parameter interaction: -proxy set -> setting -listen=0\n", __func__);
        // to protect privacy, do not use UPNP when a proxy is set. The user may still specify -listen=1
        // to listen locally, so don't rely on this happening through -listen below.
        if (args.SoftSetBoolArg("-upnp", false))
            LogPrintf("%s: parameter interaction: -proxy set -> setting -upnp=0\n", __func__);
        // to protect privacy, do not discover addresses by default
        if (args.SoftSetBoolArg("-discover", false))
            LogPrintf("%s: parameter interaction: -proxy set -> setting -discover=0\n", __func__);
    }

    if (!args.GetBoolArg("-listen", DEFAULT_LISTEN)) {
        // do not map ports or try to retrieve public IP when not listening (pointless)
        if (args.SoftSetBoolArg("-upnp", false))
            LogPrintf("%s: parameter interaction: -listen=0 -> setting -upnp=0\n", __func__);
        if (args.SoftSetBoolArg("-discover", false))
            LogPrintf("%s: parameter interaction: -listen=0 -> setting -discover=0\n", __func__);
        if (args.SoftSetBoolArg("-listenonion", false))
            LogPrintf("%s: parameter interaction: -listen=0 -> setting -listenonion=0\n", __func__);
    }

    if (args.IsArgSet("-externalip")) {
        // if an explicit public IP is specified, do not try to find others
        if (args.SoftSetBoolArg("-discover", false))
            LogPrintf("%s: parameter interaction: -externalip set -> setting -discover=0\n", __func__);
    }

    // disable whitelistrelay in blocksonly mode
    if (args.GetBoolArg("-blocksonly", DEFAULT_BLOCKSONLY)) {
        if (args.SoftSetBoolArg("-whitelistrelay", false))
            LogPrintf("%s: parameter interaction: -blocksonly=1 -> setting -whitelistrelay=0\n", __func__);
    }

    // Forcing relay from whitelisted hosts implies we will accept relays from them in the first place.
    if (args.GetBoolArg("-whitelistforcerelay", DEFAULT_WHITELISTFORCERELAY)) {
        if (args.SoftSetBoolArg("-whitelistrelay", true))
            LogPrintf("%s: parameter interaction: -whitelistforcerelay=1 -> setting -whitelistrelay=1\n", __func__);
    }
}

/**
 * Initialize global loggers.
 *
 * Note that this is called very early in the process lifetime, so you should be
 * careful about what global state you rely on here.
 */
void InitLogging(const ArgsManager& args)
{
    LogInstance().m_print_to_file = !args.IsArgNegated("-debuglogfile");
    LogInstance().m_file_path = AbsPathForConfigVal(args.GetArg("-debuglogfile", DEFAULT_DEBUGLOGFILE));
    LogInstance().m_print_to_console = args.GetBoolArg("-printtoconsole", !args.GetBoolArg("-daemon", false) & !args.GetBoolArg("-silent", false));
    LogInstance().m_log_timestamps = args.GetBoolArg("-logtimestamps", DEFAULT_LOGTIMESTAMPS);
    LogInstance().m_log_time_micros = args.GetBoolArg("-logtimemicros", DEFAULT_LOGTIMEMICROS);
#ifdef HAVE_THREAD_LOCAL
    LogInstance().m_log_threadnames = args.GetBoolArg("-logthreadnames", DEFAULT_LOGTHREADNAMES);
#endif

    fLogIPs = args.GetBoolArg("-logips", DEFAULT_LOGIPS);

    std::string version_string = FormatFullVersion();
#ifdef DEBUG
    version_string += " (debug build)";
#else
    version_string += " (release build)";
#endif
    LogPrintf(PACKAGE_NAME " version %s\n", version_string);
}

namespace { // Variables internal to initialization process only

int nMaxConnections;
int nUserMaxConnections;
int nFD;
ServiceFlags nLocalServices = ServiceFlags(NODE_NETWORK | NODE_NETWORK_LIMITED);
int64_t peer_connect_timeout;
std::set<BlockFilterType> g_enabled_filter_types;

} // namespace

[[noreturn]] static void new_handler_terminate()
{
    // Rather than throwing std::bad-alloc if allocation fails, terminate
    // immediately to (try to) avoid chain corruption.
    // Since LogPrintf may itself allocate memory, set the handler directly
    // to terminate first.
    std::set_new_handler(std::terminate);
    LogPrintf("Error: Out of memory. Terminating.\n");

    // The log was successful, terminate now.
    std::terminate();
};

bool AppInitBasicSetup(ArgsManager& args)
{
    // ********************************************************* Step 1: setup
#ifdef _MSC_VER
    // Turn off Microsoft heap dump noise
    _CrtSetReportMode(_CRT_WARN, _CRTDBG_MODE_FILE);
    _CrtSetReportFile(_CRT_WARN, CreateFileA("NUL", GENERIC_WRITE, 0, nullptr, OPEN_EXISTING, 0, 0));
    // Disable confusing "helpful" text message on abort, Ctrl-C
    _set_abort_behavior(0, _WRITE_ABORT_MSG | _CALL_REPORTFAULT);
#endif
#ifdef WIN32
    // Enable heap terminate-on-corruption
    HeapSetInformation(nullptr, HeapEnableTerminationOnCorruption, nullptr, 0);
#endif

    if (!SetupNetworking()) {
        return InitError(Untranslated("Initializing networking failed."));
    }

#ifndef WIN32
    if (!args.GetBoolArg("-sysperms", false)) {
        umask(077);
    }

    // Clean shutdown on SIGTERM
    registerSignalHandler(SIGTERM, HandleSIGTERM);
    registerSignalHandler(SIGINT, HandleSIGTERM);

    // Reopen debug.log on SIGHUP
    registerSignalHandler(SIGHUP, HandleSIGHUP);

    // Ignore SIGPIPE, otherwise it will bring the daemon down if the client closes unexpectedly
    signal(SIGPIPE, SIG_IGN);
#else
    SetConsoleCtrlHandler(consoleCtrlHandler, true);
#endif

    std::set_new_handler(new_handler_terminate);

    return true;
}

bool AppInitParameterInteraction(const ArgsManager& args)
{
    const CChainParams& chainparams = Params();
    // ********************************************************* Step 2: parameter interactions

    // also see: InitParameterInteraction()

    // Error if network-specific options (-addnode, -connect, etc) are
    // specified in default section of config file, but not overridden
    // on the command line or in this network's section of the config file.
    std::string network = args.GetChainName();
    if (network == CBaseChainParams::SIGNET) {
        LogPrintf("Signet derived magic (message start): %s\n", HexStr(chainparams.MessageStart()));
    }
    bilingual_str errors;
    for (const auto& arg : args.GetUnsuitableSectionOnlyArgs()) {
        errors += strprintf(_("Config setting for %s only applied on %s network when in [%s] section.") + Untranslated("\n"), arg, network, network);
    }

    if (!errors.empty()) {
        return InitError(errors);
    }

    // Warn if unrecognized section name are present in the config file.
    bilingual_str warnings;
    for (const auto& section : args.GetUnrecognizedSections()) {
        warnings += strprintf(Untranslated("%s:%i ") + _("Section [%s] is not recognized.") + Untranslated("\n"), section.m_file, section.m_line, section.m_name);
    }

    if (!warnings.empty()) {
        InitWarning(warnings);
    }

    if (!fs::is_directory(GetBlocksDir())) {
        return InitError(strprintf(_("Specified blocks directory \"%s\" does not exist."), args.GetArg("-blocksdir", "")));
    }

    // parse and validate enabled filter types
    std::string blockfilterindex_value = args.GetArg("-blockfilterindex", DEFAULT_BLOCKFILTERINDEX);
    if (blockfilterindex_value == "" || blockfilterindex_value == "1") {
        g_enabled_filter_types = AllBlockFilterTypes();
    } else if (blockfilterindex_value != "0") {
        const std::vector<std::string> names = args.GetArgs("-blockfilterindex");
        for (const auto& name : names) {
            BlockFilterType filter_type;
            if (!BlockFilterTypeByName(name, filter_type)) {
                return InitError(strprintf(_("Unknown -blockfilterindex value %s."), name));
            }
            g_enabled_filter_types.insert(filter_type);
        }
    }

    // Signal NODE_COMPACT_FILTERS if peerblockfilters and basic filters index are both enabled.
    if (args.GetBoolArg("-peerblockfilters", DEFAULT_PEERBLOCKFILTERS)) {
        if (g_enabled_filter_types.count(BlockFilterType::BASIC) != 1) {
            return InitError(_("Cannot set -peerblockfilters without -blockfilterindex."));
        }

        nLocalServices = ServiceFlags(nLocalServices | NODE_COMPACT_FILTERS);
    }

    // if using block pruning, then disallow txindex
    if (args.GetArg("-prune", 0)) {
        if (args.GetBoolArg("-txindex", DEFAULT_TXINDEX))
            return InitError(_("Prune mode is incompatible with -txindex."));
        if (!g_enabled_filter_types.empty()) {
            return InitError(_("Prune mode is incompatible with -blockfilterindex."));
        }
    }

    // -bind and -whitebind can't be set when not listening
    size_t nUserBind = args.GetArgs("-bind").size() + args.GetArgs("-whitebind").size();
    if (nUserBind != 0 && !args.GetBoolArg("-listen", DEFAULT_LISTEN)) {
        return InitError(Untranslated("Cannot set -bind or -whitebind together with -listen=0"));
    }

    // Make sure enough file descriptors are available
    int nBind = std::max(nUserBind, size_t(1));
    nUserMaxConnections = args.GetArg("-maxconnections", DEFAULT_MAX_PEER_CONNECTIONS);
    nMaxConnections = std::max(nUserMaxConnections, 0);

    // Trim requested connection counts, to fit into system limitations
    // <int> in std::min<int>(...) to work around FreeBSD compilation issue described in #2695
    nFD = RaiseFileDescriptorLimit(nMaxConnections + MIN_CORE_FILEDESCRIPTORS + MAX_ADDNODE_CONNECTIONS);
#ifdef USE_POLL
    int fd_max = nFD;
#else
    int fd_max = FD_SETSIZE;
#endif
    nMaxConnections = std::max(std::min<int>(nMaxConnections, fd_max - nBind - MIN_CORE_FILEDESCRIPTORS - MAX_ADDNODE_CONNECTIONS), 0);
    if (nFD < MIN_CORE_FILEDESCRIPTORS)
        return InitError(_("Not enough file descriptors available."));
    nMaxConnections = std::min(nFD - MIN_CORE_FILEDESCRIPTORS - MAX_ADDNODE_CONNECTIONS, nMaxConnections);

    if (nMaxConnections < nUserMaxConnections)
        InitWarning(strprintf(_("Reducing -maxconnections from %d to %d, because of system limitations."), nUserMaxConnections, nMaxConnections));

    // ********************************************************* Step 3: parameter-to-internal-flags
    if (args.IsArgSet("-debug")) {
        // Special-case: if -debug=0/-nodebug is set, turn off debugging messages
        const std::vector<std::string> categories = args.GetArgs("-debug");

        if (std::none_of(categories.begin(), categories.end(),
            [](std::string cat){return cat == "0" || cat == "none";})) {
            for (const auto& cat : categories) {
                if (!LogInstance().EnableCategory(cat)) {
                    InitWarning(strprintf(_("Unsupported logging category %s=%s."), "-debug", cat));
                }
            }
        }
    }

    // Now remove the logging categories which were explicitly excluded
    for (const std::string& cat : args.GetArgs("-debugexclude")) {
        if (!LogInstance().DisableCategory(cat)) {
            InitWarning(strprintf(_("Unsupported logging category %s=%s."), "-debugexclude", cat));
        }
    }

    fCheckBlockIndex = args.GetBoolArg("-checkblockindex", chainparams.DefaultConsistencyChecks());
    fCheckpointsEnabled = args.GetBoolArg("-checkpoints", DEFAULT_CHECKPOINTS_ENABLED);

    hashAssumeValid = uint256S(args.GetArg("-assumevalid", chainparams.GetConsensus().defaultAssumeValid.GetHex()));
    if (!hashAssumeValid.IsNull())
        LogPrintf("Assuming ancestors of block %s have valid signatures.\n", hashAssumeValid.GetHex());
    else
        LogPrintf("Validating signatures for all blocks.\n");

    if (args.IsArgSet("-minimumchainwork")) {
        const std::string minChainWorkStr = args.GetArg("-minimumchainwork", "");
        if (!IsHexNumber(minChainWorkStr)) {
            return InitError(strprintf(Untranslated("Invalid non-hex (%s) minimum chain work value specified"), minChainWorkStr));
        }
        nMinimumChainWork = UintToArith256(uint256S(minChainWorkStr));
    } else {
        nMinimumChainWork = UintToArith256(chainparams.GetConsensus().nMinimumChainWork);
    }
    LogPrintf("Setting nMinimumChainWork=%s\n", nMinimumChainWork.GetHex());
    if (nMinimumChainWork < UintToArith256(chainparams.GetConsensus().nMinimumChainWork)) {
        LogPrintf("Warning: nMinimumChainWork set below default value of %s\n", chainparams.GetConsensus().nMinimumChainWork.GetHex());
    }

    // mempool limits
    int64_t nMempoolSizeMax = args.GetArg("-maxmempool", DEFAULT_MAX_MEMPOOL_SIZE) * 1000000;
    int64_t nMempoolSizeMin = args.GetArg("-limitdescendantsize", DEFAULT_DESCENDANT_SIZE_LIMIT) * 1000 * 40;
    if (nMempoolSizeMax < 0 || nMempoolSizeMax < nMempoolSizeMin)
        return InitError(strprintf(_("-maxmempool must be at least %d MB"), std::ceil(nMempoolSizeMin / 1000000.0)));
    // incremental relay fee sets the minimum feerate increase necessary for BIP 125 replacement in the mempool
    // and the amount the mempool min fee increases above the feerate of txs evicted due to mempool limiting.
    if (args.IsArgSet("-incrementalrelayfee")) {
        CAmount n = 0;
        if (!ParseMoney(args.GetArg("-incrementalrelayfee", ""), n))
            return InitError(AmountErrMsg("incrementalrelayfee", args.GetArg("-incrementalrelayfee", "")));
        incrementalRelayFee = CFeeRate(n);
    }

    // block pruning; get the amount of disk space (in MiB) to allot for block & undo files
    int64_t nPruneArg = args.GetArg("-prune", 0);
    if (nPruneArg < 0) {
        return InitError(_("Prune cannot be configured with a negative value."));
    }
    nPruneTarget = (uint64_t) nPruneArg * 1024 * 1024;
    if (nPruneArg == 1) {  // manual pruning: -prune=1
        LogPrintf("Block pruning enabled.  Use RPC call pruneblockchain(height) to manually prune block and undo files.\n");
        nPruneTarget = std::numeric_limits<uint64_t>::max();
        fPruneMode = true;
    } else if (nPruneTarget) {
        if (nPruneTarget < MIN_DISK_SPACE_FOR_BLOCK_FILES) {
            return InitError(strprintf(_("Prune configured below the minimum of %d MiB.  Please use a higher number."), MIN_DISK_SPACE_FOR_BLOCK_FILES / 1024 / 1024));
        }
        LogPrintf("Prune configured to target %u MiB on disk for block and undo files.\n", nPruneTarget / 1024 / 1024);
        fPruneMode = true;
    }

    nConnectTimeout = args.GetArg("-timeout", DEFAULT_CONNECT_TIMEOUT);
    if (nConnectTimeout <= 0) {
        nConnectTimeout = DEFAULT_CONNECT_TIMEOUT;
    }

    peer_connect_timeout = args.GetArg("-peertimeout", DEFAULT_PEER_CONNECT_TIMEOUT);
    if (peer_connect_timeout <= 0) {
        return InitError(Untranslated("peertimeout cannot be configured with a negative value."));
    }

    if (args.IsArgSet("-minrelaytxfee")) {
        CAmount n = 0;
        if (!ParseMoney(args.GetArg("-minrelaytxfee", ""), n)) {
            return InitError(AmountErrMsg("minrelaytxfee", args.GetArg("-minrelaytxfee", "")));
        }
        // High fee check is done afterward in CWallet::Create()
        ::minRelayTxFee = CFeeRate(n);
    } else if (incrementalRelayFee > ::minRelayTxFee) {
        // Allow only setting incrementalRelayFee to control both
        ::minRelayTxFee = incrementalRelayFee;
        LogPrintf("Increasing minrelaytxfee to %s to match incrementalrelayfee\n",::minRelayTxFee.ToString());
    }

    // Sanity check argument for min fee for including tx in block
    // TODO: Harmonize which arguments need sanity checking and where that happens
    if (args.IsArgSet("-blockmintxfee")) {
        CAmount n = 0;
        if (!ParseMoney(args.GetArg("-blockmintxfee", ""), n))
            return InitError(AmountErrMsg("blockmintxfee", args.GetArg("-blockmintxfee", "")));
    }

    // Feerate used to define dust.  Shouldn't be changed lightly as old
    // implementations may inadvertently create non-standard transactions
    if (args.IsArgSet("-dustrelayfee")) {
        CAmount n = 0;
        if (!ParseMoney(args.GetArg("-dustrelayfee", ""), n))
            return InitError(AmountErrMsg("dustrelayfee", args.GetArg("-dustrelayfee", "")));
        dustRelayFee = CFeeRate(n);
    }

    fRequireStandard = !args.GetBoolArg("-acceptnonstdtxn", !chainparams.RequireStandard());
    if (!chainparams.IsTestChain() && !fRequireStandard) {
        return InitError(strprintf(Untranslated("acceptnonstdtxn is not currently supported for %s chain"), chainparams.NetworkIDString()));
    }
    nBytesPerSigOp = args.GetArg("-bytespersigop", nBytesPerSigOp);

    if (!g_wallet_init_interface.ParameterInteraction()) return false;

    fIsBareMultisigStd = args.GetBoolArg("-permitbaremultisig", DEFAULT_PERMIT_BAREMULTISIG);
    fAcceptDatacarrier = args.GetBoolArg("-datacarrier", DEFAULT_ACCEPT_DATACARRIER);
    nMaxDatacarrierBytes = args.GetArg("-datacarriersize", nMaxDatacarrierBytes);

    // Option to startup with mocktime set (used for regression testing):
    SetMockTime(args.GetArg("-mocktime", 0)); // SetMockTime(0) is a no-op

    if (args.GetBoolArg("-peerbloomfilters", DEFAULT_PEERBLOOMFILTERS))
        nLocalServices = ServiceFlags(nLocalServices | NODE_BLOOM);

    if (args.GetArg("-rpcserialversion", DEFAULT_RPC_SERIALIZE_VERSION) < 0)
        return InitError(Untranslated("rpcserialversion must be non-negative."));

    if (args.GetArg("-rpcserialversion", DEFAULT_RPC_SERIALIZE_VERSION) > 1)
        return InitError(Untranslated("Unknown rpcserialversion requested."));

    nMaxTipAge = args.GetArg("-maxtipage", DEFAULT_MAX_TIP_AGE);

    if (args.IsArgSet("-proxy") && args.GetArg("-proxy", "").empty()) {
        return InitError(_("No proxy server specified. Use -proxy=<ip> or -proxy=<ip:port>."));
    }

    return true;
}

static bool LockDataDirectory(bool probeOnly)
{
    // Make sure only a single Pocketcoin process is using the data directory.
    fs::path datadir = GetDataDir();
    if (!DirIsWritable(datadir)) {
        return InitError(strprintf(_("Cannot write to data directory '%s'; check permissions."), datadir.string()));
    }
    if (!LockDirectory(datadir, ".lock", probeOnly)) {
        return InitError(strprintf(_("Cannot obtain a lock on data directory %s. %s is probably already running."), datadir.string(), PACKAGE_NAME));
    }
    return true;
}

bool AppInitSanityChecks()
{
    // ********************************************************* Step 4: sanity checks

    // Initialize elliptic curve code
    std::string sha256_algo = SHA256AutoDetect();
    LogPrintf("Using the '%s' SHA256 implementation\n", sha256_algo);
    RandomInit();
    ECC_Start();
    globalVerifyHandle.reset(new ECCVerifyHandle());

    // Sanity check
    if (!InitSanityCheck())
        return InitError(strprintf(_("Initialization sanity check failed. %s is shutting down."), PACKAGE_NAME));

    // Probe the data directory lock to give an early error message, if possible
    // We cannot hold the data directory lock here, as the forking for daemon() hasn't yet happened,
    // and a fork will cause weird behavior to it.
    return LockDataDirectory(true);
}

bool AppInitLockDataDirectory()
{
    // After daemonization get the data directory lock again and hold on to it until exit
    // This creates a slight window for a race condition to happen, however this condition is harmless: it
    // will at most make us exit without printing a message to console.
    if (!LockDataDirectory(false)) {
        // Detailed error printed inside LockDataDirectory
        return false;
    }
    return true;
}

using WsServer = SimpleWeb::SocketServer<SimpleWeb::WS>;
static void StartWS()
{
    WsServer server;
    server.config.port = gArgs.GetArg("-wsport", 8087);

    auto& ws = server.endpoint["^/ws/?$"];
    ws.on_message = [](std::shared_ptr<WsServer::Connection> connection,
        std::shared_ptr<WsServer::InMessage> in_message)
    {
        auto out_message = in_message->string();
        UniValue val;
        if (val.read(out_message))
        {
            try
            {
                std::vector<std::string> keys = val.getKeys();
                if (std::find(keys.begin(), keys.end(), "addr") != keys.end())
                {
                    std::string _addr = val["addr"].get_str();

                    int block = ChainActive().Height();
                    if (std::find(keys.begin(), keys.end(), "block") != keys.end()) block = val["block"].get_int();

                    std::string ip = connection->remote_endpoint_address();
                    bool service = std::find(keys.begin(), keys.end(), "service") != keys.end();

                    int mainPort = 8899;
                    if (std::find(keys.begin(), keys.end(), "mainport") != keys.end())
                        mainPort = val["mainport"].get_int();

                    int wssPort = 8099;
                    if (std::find(keys.begin(), keys.end(), "wssport") != keys.end())
                        wssPort = val["wssport"].get_int();

                    if (std::find(keys.begin(), keys.end(), "nonce") != keys.end())
                    {
                        WSUser wsUser = {connection, _addr, block, ip, service, mainPort, wssPort};

                        boost::lock_guard<boost::mutex> guard(WSMutex);
                        WSConnections.erase(connection->ID());
                        WSConnections.insert_or_assign(connection->ID(), wsUser);
                    } else if (std::find(keys.begin(), keys.end(), "msg") != keys.end())
                    {
                        if (val["msg"].get_str() == "unsubscribe")
                        {
                            boost::lock_guard<boost::mutex> guard(WSMutex);
                            WSConnections.erase(connection->ID());
                        }
                    }
                }
            }
            catch (const std::exception &e)
            {
                LogPrintf("Warning: ws.on_message - %s\n", e.what());
            }
        }
    };

    ws.on_open = [](std::shared_ptr<WsServer::Connection> connection)
    {
//        cout << "Server: Opened connection " << connection.get() << endl;
//        boost::lock_guard<boost::mutex> guard(WSMutex);
//        if ((std::find(WSConnections.begin(), WSConnections.end(), connection) == WSConnections.end()))
//            WSConnections.push_back(connection);
    };

    ws.on_close = [](std::shared_ptr<WsServer::Connection> connection, int status, const std::string& /*reason*/)
    {
        boost::lock_guard<boost::mutex> guard(WSMutex);
        if (WSConnections.find(connection->ID()) != WSConnections.end())
        {
            WSConnections.erase(connection->ID());
        }
    };

    ws.on_error = [](std::shared_ptr<WsServer::Connection> connection, const SimpleWeb::error_code& ec)
    {
        boost::lock_guard<boost::mutex> guard(WSMutex);
        if (WSConnections.find(connection->ID()) != WSConnections.end())
        {
            WSConnections.erase(connection->ID());
        }
    };

    server.start();
}

static void InitWS()
{
    std::thread server_thread(&StartWS);
    server_thread.detach();
}

bool AppInitInterfaces(NodeContext& node)
{
    node.chain = interfaces::MakeChain(node);
    // Create client interfaces for wallets that are supposed to be loaded
    // according to -wallet and -disablewallet options. This only constructs
    // the interfaces, it doesn't load wallet data. Wallets actually get loaded
    // when load() and start() interface methods are called below.
    g_wallet_init_interface.Construct(node);
    return true;
}

bool AppInitMain(const util::Ref& context, NodeContext& node, interfaces::BlockAndHeaderTipInfo* tip_info)
{
    const ArgsManager& args = *Assert(node.args);
    const CChainParams& chainparams = Params();
    // ********************************************************* Step 4a: application initialization
    if (!CreatePidFile(args)) {
        // Detailed error printed inside CreatePidFile().
        return false;
    }
    if (LogInstance().m_print_to_file) {
        if (args.GetBoolArg("-shrinkdebugfile", LogInstance().DefaultShrinkDebugFile())) {
            // Do this first since it both loads a bunch of debug.log into memory,
            // and because this needs to happen before any other debug.log printing
            LogInstance().ShrinkDebugFile();
        }
    }
    if (!LogInstance().StartLogging()) {
            return InitError(strprintf(Untranslated("Could not open debug log file %s"),
                LogInstance().m_file_path.string()));
    }

    if (!LogInstance().m_log_timestamps)
        LogPrintf("Startup time: %s\n", FormatISO8601DateTime(GetTime()));
    LogPrintf("Default data directory %s\n", GetDefaultDataDir().string());
    LogPrintf("Using data directory %s\n", GetDataDir().string());

    // Only log conf file usage message if conf file actually exists.
    fs::path config_file_path = GetConfigFile(args.GetArg("-conf", POCKETCOIN_CONF_FILENAME));
    if (fs::exists(config_file_path)) {
        LogPrintf("Config file: %s\n", config_file_path.string());
    } else if (args.IsArgSet("-conf")) {
        // Warn if no conf file exists at path provided by user
        InitWarning(strprintf(_("The specified config file %s does not exist\n"), config_file_path.string()));
    } else {
        // Not categorizing as "Warning" because it's the default behavior
        LogPrintf("Config file: %s (not found, skipping)\n", config_file_path.string());
    }

    // Log the config arguments to debug.log
    args.LogArgs();

    LogPrintf("Using at most %i automatic connections (%i file descriptors available)\n", nMaxConnections, nFD);

    // Warn about relative -datadir path.
    if (args.IsArgSet("-datadir") && !fs::path(args.GetArg("-datadir", "")).is_absolute()) {
        LogPrintf("Warning: relative datadir option '%s' specified, which will be interpreted relative to the " /* Continued */
                  "current working directory '%s'. This is fragile, because if pocketcoin is started in the future "
                  "from a different location, it will be unable to locate the current data files. There could "
                  "also be data loss if pocketcoin is started while in a temporary directory.\n",
                  args.GetArg("-datadir", ""), fs::current_path().string());
    }

    InitSignatureCache();
    InitScriptExecutionCache();

    int script_threads = args.GetArg("-par", DEFAULT_SCRIPTCHECK_THREADS);
    if (script_threads <= 0) {
        // -par=0 means autodetect (number of cores - 1 script threads)
        // -par=-n means "leave n cores free" (number of cores - n - 1 script threads)
        script_threads += GetNumCores();
    }

    // Subtract 1 because the main thread counts towards the par threads
    script_threads = std::max(script_threads - 1, 0);

    // Number of script-checking threads <= MAX_SCRIPTCHECK_THREADS
    script_threads = std::min(script_threads, MAX_SCRIPTCHECK_THREADS);

    LogPrintf("Script verification uses %d additional threads\n", script_threads);
    if (script_threads >= 1) {
        g_parallel_script_checks = true;
        for (int i = 0; i < script_threads; ++i) {
            threadGroup.create_thread([i]() { return ThreadScriptCheck(i); });
        }
    }

    assert(!node.scheduler);
    node.scheduler = MakeUnique<CScheduler>();

    // Start the lightweight task scheduler thread
    threadGroup.create_thread([&] { TraceThread("scheduler", [&] { node.scheduler->serviceQueue(); }); });

    // Gather some entropy once per minute.
    node.scheduler->scheduleEvery([]{
        RandAddPeriodic();
    }, std::chrono::minutes{1});

        // ********************************************************* Step 4b: Start PocketDB
    uiInterface.InitMessage(_("Loading Pocket DB...").translated);
    auto dbBasePath = (GetDataDir() / "pocketdb").string();

    PocketDb::IntitializeSqlite();

    PocketDb::PocketDbMigrationRef mainDbMigration = std::make_shared<PocketDb::PocketDbMainMigration>();
    PocketDb::SQLiteDbInst.Init(dbBasePath, "main", mainDbMigration);
    PocketDb::SQLiteDbInst.CreateStructure();

    PocketDb::TransRepoInst.Init();
    PocketDb::ChainRepoInst.Init();
    PocketDb::RatingsRepoInst.Init();
    PocketDb::ConsensusRepoInst.Init();
    PocketDb::NotifierRepoInst.Init();

    // Open, create structure and close `web` db
    PocketDb::PocketDbMigrationRef webDbMigration = std::make_shared<PocketDb::PocketDbWebMigration>();
    PocketDb::SQLiteDatabase sqliteDbWebInst(false);
    sqliteDbWebInst.Init(dbBasePath, "web", webDbMigration, args.GetArg("-reindex", 0) == 5);
    sqliteDbWebInst.CreateStructure();
    sqliteDbWebInst.Close();

    // Attach `web` db to `main` db
    PocketDb::SQLiteDbInst.AttachDatabase("web");

    // Intialize Checkpoints DB
    auto checkpointDbName = Params().NetworkIDString();
    auto checkpointDbPath = (GetDataDir() / "checkpoints");
    if (!fs::exists((checkpointDbPath / (checkpointDbName + ".sqlite3")).string()))
    {
        LogPrintf("Checkpoint DB %s not found!\nDownload actual DB file from %s and place to %s directory.\n",
            (checkpointDbPath / (checkpointDbName + ".sqlite3")).string(),
            "https://github.com/pocketnetteam/pocketnet.core/tree/master/checkpoints/" + checkpointDbName + ".sqlite3",
            checkpointDbPath.string()
        );

        return InitError(_("Unable to start server. Checkpoints DB not found. See debug log for details."));
    }
    PocketDb::SQLiteDbCheckpointInst.Init(checkpointDbPath.string(), checkpointDbName);

    PocketWeb::PocketFrontendInst.Init();

    if (args.GetBoolArg("-api", true))
        PocketServices::WebPostProcessorInst.Start(threadGroup);

    // ********************************************************* Step 4b: Additional settings

    if (args.GetArg("-reindex", 0) == 4)
        PocketDb::SQLiteDbInst.RebuildIndexes();

    // ********************************************************* Step 4b: Start servers

    GetMainSignals().RegisterBackgroundSignalScheduler(*node.scheduler);

    /* Start the RPC server already.  It will be started in "warmup" mode
     * and not really process calls already (but it will signify connections
     * that the server is there and will be ready later).  Warmup mode will
     * be disabled when initialisation is finished.
     */
<<<<<<< HEAD
    if (args.GetBoolArg("-server", false)) {
=======
    if (gArgs.GetBoolArg("-server", true))
    {
>>>>>>> 2d069102
        uiInterface.InitMessage_connect(SetRPCWarmupStatus);
        if (!AppInitServers(context, node))
            return InitError(_("Unable to start HTTP server. See debug log for details."));
    }

    // ********************************************************* Step 5: verify wallet database integrity
    for (const auto& client : node.chain_clients) {
        if (!client->verify()) {
            return false;
        }
    }

    // ********************************************************* Step 6: network initialization
    // Note that we absolutely cannot open any actual connections
    // until the very end ("start node") as the UTXO/block state
    // is not yet setup and may end up being set up twice if we
    // need to reindex later.

    assert(!node.banman);
    node.banman = MakeUnique<BanMan>(GetDataDir() / "banlist.dat", &uiInterface, args.GetArg("-bantime", DEFAULT_MISBEHAVING_BANTIME));
    assert(!node.connman);
    node.connman = MakeUnique<CConnman>(GetRand(std::numeric_limits<uint64_t>::max()), GetRand(std::numeric_limits<uint64_t>::max()), args.GetBoolArg("-networkactive", true));

    // Make mempool generally available in the node context. For example the connection manager, wallet, or RPC threads,
    // which are all started after this, may use it from the node context.
    assert(!node.mempool);
    node.mempool = MakeUnique<CTxMemPool>(&::feeEstimator);
    if (node.mempool) {
        int ratio = std::min<int>(std::max<int>(args.GetArg("-checkmempool", chainparams.DefaultConsistencyChecks() ? 1 : 0), 0), 1000000);
        if (ratio != 0) {
            node.mempool->setSanityCheck(1.0 / ratio);
        }
    }

    assert(!node.chainman);
    node.chainman = &g_chainman;
    ChainstateManager& chainman = *Assert(node.chainman);

    node.peerman.reset(new PeerManager(chainparams, *node.connman, node.banman.get(), *node.scheduler, chainman, *node.mempool));
    RegisterValidationInterface(node.peerman.get());

    // sanitize comments per BIP-0014, format user agent and check total size
    std::vector<std::string> uacomments;
    for (const std::string& cmt : args.GetArgs("-uacomment")) {
        if (cmt != SanitizeString(cmt, SAFE_CHARS_UA_COMMENT))
            return InitError(strprintf(_("User Agent comment (%s) contains unsafe characters."), cmt));
        uacomments.push_back(cmt);
    }
    strSubVersion = FormatSubVersion(CLIENT_NAME, CLIENT_VERSION, uacomments);
    if (strSubVersion.size() > MAX_SUBVERSION_LENGTH) {
        return InitError(strprintf(_("Total length of network version string (%i) exceeds maximum length (%i). Reduce the number or size of uacomments."),
            strSubVersion.size(), MAX_SUBVERSION_LENGTH));
    }

    if (args.IsArgSet("-onlynet")) {
        std::set<enum Network> nets;
        for (const std::string& snet : args.GetArgs("-onlynet")) {
            enum Network net = ParseNetwork(snet);
            if (net == NET_UNROUTABLE)
                return InitError(strprintf(_("Unknown network specified in -onlynet: '%s'"), snet));
            nets.insert(net);
        }
        for (int n = 0; n < NET_MAX; n++) {
            enum Network net = (enum Network)n;
            if (!nets.count(net))
                SetReachable(net, false);
        }
    }

    // Check for host lookup allowed before parsing any network related parameters
    fNameLookup = args.GetBoolArg("-dns", DEFAULT_NAME_LOOKUP);

    bool proxyRandomize = args.GetBoolArg("-proxyrandomize", DEFAULT_PROXYRANDOMIZE);
    // -proxy sets a proxy for all outgoing network traffic
    // -noproxy (or -proxy=0) as well as the empty string can be used to not set a proxy, this is the default
    std::string proxyArg = args.GetArg("-proxy", "");
    SetReachable(NET_ONION, false);
    if (proxyArg != "" && proxyArg != "0") {
        CService proxyAddr;
        if (!Lookup(proxyArg, proxyAddr, 9050, fNameLookup)) {
            return InitError(strprintf(_("Invalid -proxy address or hostname: '%s'"), proxyArg));
        }

        proxyType addrProxy = proxyType(proxyAddr, proxyRandomize);
        if (!addrProxy.IsValid())
            return InitError(strprintf(_("Invalid -proxy address or hostname: '%s'"), proxyArg));

        SetProxy(NET_IPV4, addrProxy);
        SetProxy(NET_IPV6, addrProxy);
        SetProxy(NET_ONION, addrProxy);
        SetNameProxy(addrProxy);
        SetReachable(NET_ONION, true); // by default, -proxy sets onion as reachable, unless -noonion later
    }

    // -onion can be used to set only a proxy for .onion, or override normal proxy for .onion addresses
    // -noonion (or -onion=0) disables connecting to .onion entirely
    // An empty string is used to not override the onion proxy (in which case it defaults to -proxy set above, or none)
    std::string onionArg = args.GetArg("-onion", "");
    if (onionArg != "") {
        if (onionArg == "0") { // Handle -noonion/-onion=0
            SetReachable(NET_ONION, false);
        } else {
            CService onionProxy;
            if (!Lookup(onionArg, onionProxy, 9050, fNameLookup)) {
                return InitError(strprintf(_("Invalid -onion address or hostname: '%s'"), onionArg));
            }
            proxyType addrOnion = proxyType(onionProxy, proxyRandomize);
            if (!addrOnion.IsValid())
                return InitError(strprintf(_("Invalid -onion address or hostname: '%s'"), onionArg));
            SetProxy(NET_ONION, addrOnion);
            SetReachable(NET_ONION, true);
        }
    }

    // see Step 2: parameter interactions for more information about these
    fListen = args.GetBoolArg("-listen", DEFAULT_LISTEN);
    fDiscover = args.GetBoolArg("-discover", true);
    g_relay_txes = !args.GetBoolArg("-blocksonly", DEFAULT_BLOCKSONLY);

    for (const std::string& strAddr : args.GetArgs("-externalip")) {
        CService addrLocal;
        if (Lookup(strAddr, addrLocal, GetListenPort(), fNameLookup) && addrLocal.IsValid())
            AddLocal(addrLocal, LOCAL_MANUAL);
        else
            return InitError(ResolveErrMsg("externalip", strAddr));
    }

    // Read asmap file if configured
    if (args.IsArgSet("-asmap")) {
        fs::path asmap_path = fs::path(args.GetArg("-asmap", ""));
        if (asmap_path.empty()) {
            asmap_path = DEFAULT_ASMAP_FILENAME;
        }
        if (!asmap_path.is_absolute()) {
            asmap_path = GetDataDir() / asmap_path;
        }
        if (!fs::exists(asmap_path)) {
            InitError(strprintf(_("Could not find asmap file %s"), asmap_path));
            return false;
        }
        std::vector<bool> asmap = CAddrMan::DecodeAsmap(asmap_path);
        if (asmap.size() == 0) {
            InitError(strprintf(_("Could not parse asmap file %s"), asmap_path));
            return false;
        }
        const uint256 asmap_version = SerializeHash(asmap);
        node.connman->SetAsmap(std::move(asmap));
        LogPrintf("Using asmap version %s for IP bucketing\n", asmap_version.ToString());
    } else {
        LogPrintf("Using /16 prefix for IP bucketing\n");
    }

#if ENABLE_ZMQ
    g_zmq_notification_interface = CZMQNotificationInterface::Create();

    if (g_zmq_notification_interface) {
        RegisterValidationInterface(g_zmq_notification_interface);
    }
#endif
    uint64_t nMaxOutboundLimit = 0; //unlimited unless -maxuploadtarget is set
    uint64_t nMaxOutboundTimeframe = MAX_UPLOAD_TIMEFRAME;

    if (args.IsArgSet("-maxuploadtarget")) {
        nMaxOutboundLimit = args.GetArg("-maxuploadtarget", DEFAULT_MAX_UPLOAD_TARGET) * 1024 * 1024;
    }

    // ********************************************************* Step 7: load block chain

    fReindex = args.GetArg("-reindex", 0);
    bool fReindexChainState = args.GetBoolArg("-reindex-chainstate", false);

    // cache size calculations
    int64_t nTotalCache = (args.GetArg("-dbcache", nDefaultDbCache) << 20);
    nTotalCache = std::max(nTotalCache, nMinDbCache << 20); // total cache cannot be less than nMinDbCache
    nTotalCache = std::min(nTotalCache, nMaxDbCache << 20); // total cache cannot be greater than nMaxDbcache
    int64_t nBlockTreeDBCache = std::min(nTotalCache / 8, nMaxBlockDBCache << 20);
    nTotalCache -= nBlockTreeDBCache;
    int64_t nTxIndexCache = std::min(nTotalCache / 8, args.GetBoolArg("-txindex", DEFAULT_TXINDEX) ? nMaxTxIndexCache << 20 : 0);
    nTotalCache -= nTxIndexCache;

    // Cache for fraudprotect
    int64_t nLDBCache = std::min(nTotalCache / 8, nMaxLDBCache << 20);
    nTotalCache -= nLDBCache * 5;

    int64_t filter_index_cache = 0;
    if (!g_enabled_filter_types.empty()) {
        size_t n_indexes = g_enabled_filter_types.size();
        int64_t max_cache = std::min(nTotalCache / 8, max_filter_index_cache << 20);
        filter_index_cache = max_cache / n_indexes;
        nTotalCache -= filter_index_cache * n_indexes;
    }
    int64_t nCoinDBCache = std::min(nTotalCache / 2, (nTotalCache / 4) + (1 << 23)); // use 25%-50% of the remainder for disk cache
    nCoinDBCache = std::min(nCoinDBCache, nMaxCoinsDBCache << 20); // cap total coins db cache
    nTotalCache -= nCoinDBCache;
    int64_t nCoinCacheUsage = nTotalCache; // the rest goes to in-memory cache
    int64_t nMempoolSizeMax = args.GetArg("-maxmempool", DEFAULT_MAX_MEMPOOL_SIZE) * 1000000;
    LogPrintf("Cache configuration:\n");
    LogPrintf("* Using %.1f MiB for block index database\n", nBlockTreeDBCache * (1.0 / 1024 / 1024));
    if (args.GetBoolArg("-txindex", DEFAULT_TXINDEX)) {
        LogPrintf("* Using %.1f MiB for transaction index database\n", nTxIndexCache * (1.0 / 1024 / 1024));
    }
    for (BlockFilterType filter_type : g_enabled_filter_types) {
        LogPrintf("* Using %.1f MiB for %s block filter index database\n",
                  filter_index_cache * (1.0 / 1024 / 1024), BlockFilterTypeName(filter_type));
    }
    LogPrintf("* Using %.1f MiB for chain state database\n", nCoinDBCache * (1.0 / 1024 / 1024));
    LogPrintf("* Using %.1f MiB for in-memory UTXO set (plus up to %.1f MiB of unused mempool space)\n", nCoinCacheUsage * (1.0 / 1024 / 1024), nMempoolSizeMax * (1.0 / 1024 / 1024));

    bool fLoaded = false;
    while (!fLoaded && !ShutdownRequested()) {
        bool fReset = IsChainReindex();
        auto is_coinsview_empty = [&](CChainState* chainstate) EXCLUSIVE_LOCKS_REQUIRED(::cs_main) {
            return fReset || fReindexChainState || chainstate->CoinsTip().GetBestBlock().IsNull();
        };
        bilingual_str strLoadError;

        uiInterface.InitMessage(_("Loading block index...").translated);

        do {
            const int64_t load_block_index_start_time = GetTimeMillis();
            try {
                LOCK(cs_main);
                chainman.InitializeChainstate(*Assert(node.mempool));
                chainman.m_total_coinstip_cache = nCoinCacheUsage;
                chainman.m_total_coinsdb_cache = nCoinDBCache;

                UnloadBlockIndex(node.mempool.get(), chainman);

                // new CBlockTreeDB tries to delete the existing file, which
                // fails if it's still open from the previous loop. Close it first:
                pblocktree.reset();
                pblocktree.reset(new CBlockTreeDB(nBlockTreeDBCache, false, fReset));

                if (fReset) {
                    pblocktree->WriteReindexing(true);
                    //If we're reindexing in prune mode, wipe away unusable block files and all undo data files
                    if (fPruneMode)
                        CleanupBlockRevFiles();
                }

                if (ShutdownRequested()) break;

                // LoadBlockIndex will load fHavePruned if we've ever removed a
                // block file from disk.
                // Note that it also sets fReindex based on the disk flag!
                // From here on out fReindex and fReset mean something different!
                if (!chainman.LoadBlockIndex(chainparams)) {
                    if (ShutdownRequested()) break;
                    strLoadError = _("Error loading block database");
                    break;
                }

                // If the loaded chain has a wrong genesis, bail out immediately
                // (we're likely using a testnet datadir, or the other way around).
                if (!chainman.BlockIndex().empty() &&
                        !LookupBlockIndex(chainparams.GetConsensus().hashGenesisBlock)) {
                    return InitError(_("Incorrect or no genesis block found. Wrong datadir for network?"));
                }

                // Check for changed -prune state.  What we are concerned about is a user who has pruned blocks
                // in the past, but is now trying to run unpruned.
                if (fHavePruned && !fPruneMode) {
                    strLoadError = _("You need to rebuild the database using -reindex to go back to unpruned mode.  This will redownload the entire blockchain");
                    break;
                }

                // At this point blocktree args are consistent with what's on disk.
                // If we're not mid-reindex (based on disk + args), add a genesis block on disk
                // (otherwise we use the one already on disk).
                // This is called again in ThreadImport after the reindex completes.
                if (!IsChainReindex() && !LoadGenesisBlock(chainparams)) {
                    strLoadError = _("Error initializing block database");
                    break;
                }

                // At this point we're either in reindex or we've loaded a useful
                // block tree into BlockIndex()!

                bool failed_chainstate_init = false;

                for (CChainState* chainstate : chainman.GetAll()) {
                    chainstate->InitCoinsDB(
                        /* cache_size_bytes */ nCoinDBCache,
                        /* in_memory */ false,
                        /* should_wipe */ fReset || fReindexChainState);

                    chainstate->CoinsErrorCatcher().AddReadErrCallback([]() {
                        uiInterface.ThreadSafeMessageBox(
                            _("Error reading from database, shutting down."),
                            "", CClientUIInterface::MSG_ERROR);
                    });

                    // If necessary, upgrade from older database format.
                    // This is a no-op if we cleared the coinsviewdb with -reindex or -reindex-chainstate
                    if (!chainstate->CoinsDB().Upgrade()) {
                        strLoadError = _("Error upgrading chainstate database");
                        failed_chainstate_init = true;
                        break;
                    }

                    // ReplayBlocks is a no-op if we cleared the coinsviewdb with -reindex or -reindex-chainstate
                    if (!chainstate->ReplayBlocks(chainparams)) {
                        strLoadError = _("Unable to replay blocks. You will need to rebuild the database using -reindex-chainstate.");
                        failed_chainstate_init = true;
                        break;
                    }

                    // The on-disk coinsdb is now in a good state, create the cache
                    chainstate->InitCoinsCache(nCoinCacheUsage);
                    assert(chainstate->CanFlushToDisk());

                    if (!is_coinsview_empty(chainstate)) {
                        // LoadChainTip initializes the chain based on CoinsTip()'s best block
                        if (!chainstate->LoadChainTip(chainparams)) {
                            strLoadError = _("Error initializing block database");
                            failed_chainstate_init = true;
                            break; // out of the per-chainstate loop
                        }
                        assert(chainstate->m_chain.Tip() != nullptr);
                    }
                }

                if (failed_chainstate_init) {
                    break; // out of the chainstate activation do-while
                }
            } catch (const std::exception& e) {
                LogPrintf("%s\n", e.what());
                strLoadError = _("Error opening block database");
                break;
            }

            bool failed_rewind{false};
            // Can't hold cs_main while calling RewindBlockIndex, so retrieve the relevant
            // chainstates beforehand.
            for (CChainState* chainstate : WITH_LOCK(::cs_main, return chainman.GetAll())) {
                if (!fReset) {
                    // Note that RewindBlockIndex MUST run even if we're about to -reindex-chainstate.
                    // It both disconnects blocks based on the chainstate, and drops block data in
                    // BlockIndex() based on lack of available witness data.
                    uiInterface.InitMessage(_("Rewinding blocks...").translated);
                    if (!chainstate->RewindBlockIndex(chainparams)) {
                        strLoadError = _(
                            "Unable to rewind the database to a pre-fork state. "
                            "You will need to redownload the blockchain");
                        failed_rewind = true;
                        break; // out of the per-chainstate loop
                    }
                }
            }

            if (failed_rewind) {
                break; // out of the chainstate activation do-while
            }

            bool failed_verification = false;

            try {
                LOCK(cs_main);

                for (CChainState* chainstate : chainman.GetAll()) {
                    if (!is_coinsview_empty(chainstate)) {
                        uiInterface.InitMessage(_("Verifying blocks...").translated);
                        if (fHavePruned && args.GetArg("-checkblocks", DEFAULT_CHECKBLOCKS) > MIN_BLOCKS_TO_KEEP) {
                            LogPrintf("Prune: pruned datadir may not have more than %d blocks; only checking available blocks\n",
                                MIN_BLOCKS_TO_KEEP);
                        }

                        const CBlockIndex* tip = chainstate->m_chain.Tip();
                        RPCNotifyBlockChange(tip);
                        if (tip && tip->nTime > GetAdjustedTime() + 2 * 60 * 60) {
                            strLoadError = _("The block database contains a block which appears to be from the future. "
                                    "This may be due to your computer's date and time being set incorrectly. "
                                    "Only rebuild the block database if you are sure that your computer's date and time are correct");
                            failed_verification = true;
                            break;
                        }

                        // Only verify the DB of the active chainstate. This is fixed in later
                        // work when we allow VerifyDB to be parameterized by chainstate.
                        if (&::ChainstateActive() == chainstate &&
                            !CVerifyDB().VerifyDB(
                                chainparams, &chainstate->CoinsDB(),
                                args.GetArg("-checklevel", DEFAULT_CHECKLEVEL),
                                args.GetArg("-checkblocks", DEFAULT_CHECKBLOCKS))) {
                            strLoadError = _("Corrupted block database detected");
                            failed_verification = true;
                            break;
                        }
                    }
                }
            } catch (const std::exception& e) {
                LogPrintf("%s\n", e.what());
                strLoadError = _("Error opening block database");
                failed_verification = true;
                break;
            }

            if (!failed_verification) {
                fLoaded = true;
                LogPrintf(" block index %15dms\n", GetTimeMillis() - load_block_index_start_time);
            }
        } while(false);

        if (!fLoaded && !ShutdownRequested()) {
            // first suggest a reindex
            if (!fReset) {
                bool fRet = uiInterface.ThreadSafeQuestion(
                    strLoadError + Untranslated(".\n\n") + _("Do you want to rebuild the block database now?"),
                    strLoadError.original + ".\nPlease restart with -reindex=N or -reindex-chainstate to recover.",
                    "", CClientUIInterface::MSG_ERROR | CClientUIInterface::BTN_ABORT);
                if (fRet) {
                    fReindex = 1;
                    AbortShutdown();
                } else {
                    LogPrintf("Aborted block database rebuild. Exiting.\n");
                    return false;
                }
            } else {
                return InitError(strLoadError);
            }
        }
    }

    // As LoadBlockIndex can take several minutes, it's possible the user
    // requested to kill the GUI during the last operation. If so, exit.
    // As the program has not fully started yet, Shutdown() is possibly overkill.
    if (ShutdownRequested()) {
        LogPrintf("Shutdown requested. Exiting.\n");
        return false;
    }

    fs::path est_path = GetDataDir() / FEE_ESTIMATES_FILENAME;
    CAutoFile est_filein(fsbridge::fopen(est_path, "rb"), SER_DISK, CLIENT_VERSION);
    // Allowed to fail as this file IS missing on first startup.
    if (!est_filein.IsNull())
        ::feeEstimator.Read(est_filein);
    fFeeEstimatesInitialized = true;

    // ********************************************************* Step 8: start indexers
    // TXIndex need! Force enabled!
    g_txindex = MakeUnique<TxIndex>(nTxIndexCache, false, fReindex);
    g_txindex->Start();

    for (const auto& filter_type : g_enabled_filter_types) {
        InitBlockFilterIndex(filter_type, filter_index_cache, false, fReindex);
        GetBlockFilterIndex(filter_type)->Start();
    }

    // ********************************************************* Step 9: load wallet
    for (const auto& client : node.chain_clients) {
        if (!client->load()) {
            return false;
        }
    }

    // ********************************************************* Step 10: data directory maintenance

    // if pruning, unset the service bit and perform the initial blockstore prune
    // after any wallet rescanning has taken place.
    if (fPruneMode) {
        LogPrintf("Unsetting NODE_NETWORK on prune mode\n");
        nLocalServices = ServiceFlags(nLocalServices & ~NODE_NETWORK);
        if (!IsChainReindex()) {
            LOCK(cs_main);
            for (CChainState* chainstate : chainman.GetAll()) {
                uiInterface.InitMessage(_("Pruning blockstore...").translated);
                chainstate->PruneAndFlush();
            }
        }
    }

    if (chainparams.GetConsensus().SegwitHeight != std::numeric_limits<int>::max()) {
        // Advertise witness capabilities.
        // The option to not set NODE_WITNESS is only used in the tests and should be removed.
        nLocalServices = ServiceFlags(nLocalServices | NODE_WITNESS);
    }

    // ********************************************************* Step 11: import blocks

    if (!CheckDiskSpace(GetDataDir())) {
        InitError(strprintf(_("Error: Disk space is low for %s"), GetDataDir()));
        return false;
    }
    if (!CheckDiskSpace(GetBlocksDir())) {
        InitError(strprintf(_("Error: Disk space is low for %s"), GetBlocksDir()));
        return false;
    }

    // Either install a handler to notify us when genesis activates, or set fHaveGenesis directly.
    // No locking, as this happens before any background thread is started.
    boost::signals2::connection block_notify_genesis_wait_connection;
    if (::ChainActive().Tip() == nullptr) {
        block_notify_genesis_wait_connection = uiInterface.NotifyBlockTip_connect(std::bind(BlockNotifyGenesisWait, std::placeholders::_2));
    } else {
        fHaveGenesis = true;
    }

#if HAVE_SYSTEM
    const std::string block_notify = args.GetArg("-blocknotify", "");
    if (!block_notify.empty()) {
        uiInterface.NotifyBlockTip_connect([block_notify](SynchronizationState sync_state, const CBlockIndex* pBlockIndex) {
            if (sync_state != SynchronizationState::POST_INIT || !pBlockIndex) return;
            std::string command = block_notify;
            boost::replace_all(command, "%s", pBlockIndex->GetBlockHash().GetHex());
            std::thread t(runCommand, command);
            t.detach(); // thread runs free
        });
    }
#endif

    std::vector<fs::path> vImportFiles;
    for (const std::string& strFile : args.GetArgs("-loadblock")) {
        vImportFiles.push_back(strFile);
    }

    g_load_block = std::thread(&TraceThread<std::function<void()>>, "loadblk", [=, &context, &chainman, &args] {
        ThreadImport(chainman, context, vImportFiles, args);
    });

    // Wait for genesis block to be processed
    {
        WAIT_LOCK(g_genesis_wait_mutex, lock);
        // We previously could hang here if StartShutdown() is called prior to
        // ThreadImport getting started, so instead we just wait on a timer to
        // check ShutdownRequested() regularly.
        while (!fHaveGenesis && !ShutdownRequested()) {
            g_genesis_wait_cv.wait_for(lock, std::chrono::milliseconds(500));
        }
        block_notify_genesis_wait_connection.disconnect();
    }

    if (ShutdownRequested()) {
        return false;
    }

    // ********************************************************* Step 12: start node

    int chain_active_height;
    uint256 chain_active_hash;
    //// debug print
    {
        LOCK(cs_main);
        LogPrintf("block tree size = %u\n", chainman.BlockIndex().size());
        chain_active_height = chainman.ActiveChain().Height();
        chain_active_hash = chainman.ActiveChain().Tip()->GetBlockHash();
        if (tip_info) {
            tip_info->block_height = chain_active_height;
            tip_info->block_time = chainman.ActiveChain().Tip() ? chainman.ActiveChain().Tip()->GetBlockTime() : Params().GenesisBlock().GetBlockTime();
            tip_info->verification_progress = GuessVerificationProgress(Params().TxData(), chainman.ActiveChain().Tip());
        }
        if (tip_info && ::pindexBestHeader) {
            tip_info->header_height = ::pindexBestHeader->nHeight;
            tip_info->header_time = ::pindexBestHeader->GetBlockTime();
        }
    }
    LogPrintf("Best block: %s (%d)\n", chain_active_hash.GetHex(), chain_active_height);

    Discover();

    // Map ports with UPnP
    if (args.GetBoolArg("-upnp", DEFAULT_UPNP)) {
        StartMapPort();
    }

    CConnman::Options connOptions;
    connOptions.nLocalServices = nLocalServices;
    connOptions.nMaxConnections = nMaxConnections;
    connOptions.m_max_outbound_full_relay = std::min(MAX_OUTBOUND_FULL_RELAY_CONNECTIONS, connOptions.nMaxConnections);
    connOptions.m_max_outbound_block_relay = std::min(MAX_BLOCK_RELAY_ONLY_CONNECTIONS, connOptions.nMaxConnections-connOptions.m_max_outbound_full_relay);
    connOptions.nMaxAddnode = MAX_ADDNODE_CONNECTIONS;
    connOptions.nMaxFeeler = MAX_FEELER_CONNECTIONS;
    connOptions.nBestHeight = chain_active_height;
    connOptions.uiInterface = &uiInterface;
    connOptions.m_banman = node.banman.get();
    connOptions.m_msgproc = node.peerman.get();
    connOptions.nSendBufferMaxSize = 1000 * args.GetArg("-maxsendbuffer", DEFAULT_MAXSENDBUFFER);
    connOptions.nReceiveFloodSize = 1000 * args.GetArg("-maxreceivebuffer", DEFAULT_MAXRECEIVEBUFFER);
    connOptions.m_added_nodes = args.GetArgs("-addnode");

    connOptions.nMaxOutboundTimeframe = nMaxOutboundTimeframe;
    connOptions.nMaxOutboundLimit = nMaxOutboundLimit;
    connOptions.m_peer_connect_timeout = peer_connect_timeout;

    for (const std::string& bind_arg : args.GetArgs("-bind")) {
        CService bind_addr;
        const size_t index = bind_arg.rfind('=');
        if (index == std::string::npos) {
            if (Lookup(bind_arg, bind_addr, GetListenPort(), false)) {
                connOptions.vBinds.push_back(bind_addr);
                continue;
            }
        } else {
            const std::string network_type = bind_arg.substr(index + 1);
            if (network_type == "onion") {
                const std::string truncated_bind_arg = bind_arg.substr(0, index);
                if (Lookup(truncated_bind_arg, bind_addr, BaseParams().OnionServiceTargetPort(), false)) {
                    connOptions.onion_binds.push_back(bind_addr);
                    continue;
                }
            }
        }
        return InitError(ResolveErrMsg("bind", bind_arg));
    }

    if (connOptions.onion_binds.empty()) {
        connOptions.onion_binds.push_back(DefaultOnionServiceTarget());
    }

    if (args.GetBoolArg("-listenonion", DEFAULT_LISTEN_ONION)) {
        const auto bind_addr = connOptions.onion_binds.front();
        if (connOptions.onion_binds.size() > 1) {
            InitWarning(strprintf(_("More than one onion bind address is provided. Using %s for the automatically created Tor onion service."), bind_addr.ToStringIPPort()));
        }
        StartTorControl(bind_addr);
    }

    for (const std::string& strBind : args.GetArgs("-whitebind")) {
        NetWhitebindPermissions whitebind;
        bilingual_str error;
        if (!NetWhitebindPermissions::TryParse(strBind, whitebind, error)) return InitError(error);
        connOptions.vWhiteBinds.push_back(whitebind);
    }

    for (const auto& net : args.GetArgs("-whitelist")) {
        NetWhitelistPermissions subnet;
        bilingual_str error;
        if (!NetWhitelistPermissions::TryParse(net, subnet, error)) return InitError(error);
        connOptions.vWhitelistedRange.push_back(subnet);
    }

    connOptions.vSeedNodes = args.GetArgs("-seednode");

    // Initiate outbound connections unless connect=0
    connOptions.m_use_addrman_outgoing = !args.IsArgSet("-connect");
    if (!connOptions.m_use_addrman_outgoing) {
        const auto connect = args.GetArgs("-connect");
        if (connect.size() != 1 || connect[0] != "0") {
            connOptions.m_specified_outgoing = connect;
        }
    }
    if (!node.connman->Start(*node.scheduler, connOptions)) {
        return false;
    }

    // ********************************************************* Step 13: finished

    // Start WebSocket server
    if (args.GetBoolArg("-api", true)) InitWS();

    gStatEngineInstance.Run(threadGroup, context);

    SetRPCWarmupFinished();
    uiInterface.InitMessage(_("Done loading").translated);

    for (const auto& client : node.chain_clients) {
        client->start(*node.scheduler);
    }

    BanMan* banman = node.banman.get();
    node.scheduler->scheduleEvery([banman]{
        banman->DumpBanlist();
    }, DUMP_BANS_INTERVAL);

#if HAVE_SYSTEM
    StartupNotify(args);
#endif

    return true;
}<|MERGE_RESOLUTION|>--- conflicted
+++ resolved
@@ -1676,12 +1676,7 @@
      * that the server is there and will be ready later).  Warmup mode will
      * be disabled when initialisation is finished.
      */
-<<<<<<< HEAD
-    if (args.GetBoolArg("-server", false)) {
-=======
-    if (gArgs.GetBoolArg("-server", true))
-    {
->>>>>>> 2d069102
+    if (args.GetBoolArg("-server", true)) {
         uiInterface.InitMessage_connect(SetRPCWarmupStatus);
         if (!AppInitServers(context, node))
             return InitError(_("Unable to start HTTP server. See debug log for details."));
