// Copyright (c) 2009-2010 Satoshi Nakamoto
// Copyright (c) 2009-2018 The Pocketcoin Core developers
// Distributed under the MIT software license, see the accompanying
// file COPYING or http://www.opensource.org/licenses/mit-license.php.

#if defined(HAVE_CONFIG_H)
#include <config/pocketcoin-config.h>
#endif

#include <init.h>

#include <addrman.h>
#include <amount.h>
#include <banman.h>
#include <blockfilter.h>
#include <chain.h>
#include <chainparams.h>
#include <compat/sanity.h>
#include <consensus/validation.h>
#include <fs.h>
#include <hash.h>
#include <httprpc.h>
#include <httpserver.h>
#include <index/blockfilterindex.h>
#include <index/txindex.h>
#include <interfaces/chain.h>
#include <interfaces/node.h>
#include <key.h>
#include <miner.h>
#include <net.h>
#include <net_permissions.h>
#include <net_processing.h>
#include <netbase.h>
#include <node/context.h>
#include <node/ui_interface.h>
#include <policy/feerate.h>
#include <policy/fees.h>
#include <policy/policy.h>
#include <policy/settings.h>
#include <protocol.h>
#include <rpc/blockchain.h>
#include <rpc/register.h>
#include <rpc/server.h>
#include <rpc/util.h>
#include <scheduler.h>
#include <script/sigcache.h>
#include <script/standard.h>
#include <shutdown.h>
#ifdef ENABLE_WALLET
#include <staker.h>
#endif
#include <sync.h>
#include <timedata.h>
#include <torcontrol.h>
#include <txdb.h>
#include <txmempool.h>
#include <util/asmap.h>
#include <util/check.h>
#include <util/moneystr.h>
#include <util/string.h>
#include <util/system.h>
#include <util/threadnames.h>
#include <util/translation.h>
#include <validation.h>

#include <validationinterface.h>
#include <walletinitinterface.h>

#include <websocket/ws.h>
#include "pocketdb/SQLiteDatabase.h"
#include "pocketdb/pocketnet.h"
#include "pocketdb/services/ChainPostProcessing.h"
#include "pocketdb/migrations/base.h"
#include "pocketdb/migrations/main.h"
#include "pocketdb/migrations/web.h"

#include <functional>
#include <set>
#include <stdint.h>
#include <stdio.h>

#ifndef WIN32
#include <attributes.h>
#include <cerrno>
#include <signal.h>
#include <sys/stat.h>
#endif

#include <boost/algorithm/string/replace.hpp>
#include <boost/signals2/signal.hpp>
#include <boost/thread/thread.hpp>

#if ENABLE_ZMQ
#include <zmq/zmqabstractnotifier.h>
#include <zmq/zmqnotificationinterface.h>
#include <zmq/zmqrpc.h>
#endif

static bool fFeeEstimatesInitialized = false;
static const bool DEFAULT_PROXYRANDOMIZE = true;
static const bool DEFAULT_API_ENABLE = false;
static const bool DEFAULT_REST_ENABLE = false;
static const bool DEFAULT_STOPAFTERBLOCKIMPORT = false;

Statistic::RequestStatEngine gStatEngineInstance;

#ifdef WIN32
// Win32 LevelDB doesn't use filedescriptors, and the ones used for
// accessing block files don't count towards the fd_set size limit
// anyway.
#define MIN_CORE_FILEDESCRIPTORS 0
#else
#define MIN_CORE_FILEDESCRIPTORS 150
#endif

static const char* FEE_ESTIMATES_FILENAME="fee_estimates.dat";

static const char* DEFAULT_ASMAP_FILENAME="ip_asn.map";

/**
 * The PID file facilities.
 */
static const char* POCKETCOIN_PID_FILENAME = "pocketcoind.pid";

static fs::path GetPidFile(const ArgsManager& args)
{
    return AbsPathForConfigVal(fs::path(args.GetArg("-pid", POCKETCOIN_PID_FILENAME)));
}

NODISCARD static bool CreatePidFile(const ArgsManager& args)
{
    fsbridge::ofstream file{GetPidFile(args)};
    if (file) {
#ifdef WIN32
        tfm::format(file, "%d\n", GetCurrentProcessId());
#else
        tfm::format(file, "%d\n", getpid());
#endif
        return true;
    } else {
        return InitError(strprintf(_("Unable to create the PID file '%s': %s"), GetPidFile(args).string(), std::strerror(errno)));
    }
}

//////////////////////////////////////////////////////////////////////////////
//
// Shutdown
//

//
// Thread management and startup/shutdown:
//
// The network-processing threads are all part of a thread group
// created by AppInit() or the Qt main() function.
//
// A clean exit happens when StartShutdown() or the SIGTERM
// signal handler sets ShutdownRequested(), which makes main thread's
// WaitForShutdown() interrupts the thread group.
// And then, WaitForShutdown() makes all other on-going threads
// in the thread group join the main thread.
// Shutdown() is then called to clean up database connections, and stop other
// threads that should only be stopped after the main network-processing
// threads have exited.
//
// Shutdown for Qt is very similar, only it uses a QTimer to detect
// ShutdownRequested() getting set, and then does the normal Qt
// shutdown thing.
//

static std::unique_ptr<ECCVerifyHandle> globalVerifyHandle;

static std::thread g_load_block;

static boost::thread_group threadGroup;

void ShutdownPocketServices()
{
    PocketDb::SQLiteDbInst.m_connection_mutex.lock();

    PocketDb::TransRepoInst.Destroy();
    PocketDb::ChainRepoInst.Destroy();
    PocketDb::RatingsRepoInst.Destroy();
    PocketDb::ConsensusRepoInst.Destroy();
    PocketDb::NotifierRepoInst.Destroy();

    PocketDb::SQLiteDbInst.DetachDatabase("web");
    PocketDb::SQLiteDbInst.Close();

    PocketDb::SQLiteDbInst.m_connection_mutex.unlock();

    PocketDb::SQLiteDbCheckpointInst.m_connection_mutex.lock();
    PocketDb::CheckpointRepoInst.Destroy();
    PocketDb::SQLiteDbCheckpointInst.Close();
    PocketDb::SQLiteDbCheckpointInst.m_connection_mutex.unlock();
}

void Interrupt(NodeContext& node)
{
    InterruptHTTPServer();
    InterruptHTTPRPC();
    InterruptRPC();
    InterruptREST();
    InterruptTorControl();
    InterruptMapPort();
    if (node.connman)
        node.connman->Interrupt();
    if (g_txindex) {
        g_txindex->Interrupt();
    }
    ForEachBlockFilterIndex([](BlockFilterIndex& index) { index.Interrupt(); });
}

void Shutdown(NodeContext& node)
{
    static Mutex g_shutdown_mutex;
    TRY_LOCK(g_shutdown_mutex, lock_shutdown);
    if (!lock_shutdown) return;
    LogPrintf("%s: In progress...\n", __func__);
    Assert(node.args);

    PocketServices::WebPostProcessorInst.Stop();
    gStatEngineInstance.Stop();

    StopHTTPRPC();
    StopREST();
    StopRPC();
    StopHTTPServer();

    /// Note: Shutdown() must be able to handle cases in which initialization failed part of the way,
    /// for example if the data directory was found to be locked.
    /// Be sure that anything that writes files or flushes caches only does this if the respective
    /// module was initialized.
    util::ThreadRename("shutoff");
    if (node.mempool) node.mempool->AddTransactionsUpdated(1);

    for (const auto& client : node.chain_clients) {
        client->flush();
    }
    StopMapPort();

    // Because these depend on each-other, we make sure that neither can be
    // using the other before destroying them.
    if (node.peerman) UnregisterValidationInterface(node.peerman.get());
    // Follow the lock order requirements:
    // * CheckForStaleTipAndEvictPeers locks cs_main before indirectly calling GetExtraOutboundCount
    //   which locks cs_vNodes.
    // * ProcessMessage locks cs_main and g_cs_orphans before indirectly calling ForEachNode which
    //   locks cs_vNodes.
    // * CConnman::Stop calls DeleteNode, which calls FinalizeNode, which locks cs_main and calls
    //   EraseOrphansFor, which locks g_cs_orphans.
    //
    // Thus the implicit locking order requirement is: (1) cs_main, (2) g_cs_orphans, (3) cs_vNodes.
    if (node.connman) {
        node.connman->StopThreads();
        LOCK2(::cs_main, ::g_cs_orphans);
        node.connman->StopNodes();
    }

    StopTorControl();

    // After everything has been shut down, but before things get flushed, stop the
    // CScheduler/checkqueue, threadGroup and load block thread.
    if (node.scheduler) node.scheduler->stop();
    if (g_load_block.joinable()) g_load_block.join();
    threadGroup.interrupt_all();
    threadGroup.join_all();

    // After the threads that potentially access these pointers have been stopped,
    // destruct and reset all to nullptr.
    node.peerman.reset();
    node.connman.reset();
    node.banman.reset();

    if (node.mempool && node.mempool->IsLoaded() && node.args->GetArg("-persistmempool", DEFAULT_PERSIST_MEMPOOL)) {
        DumpMempool(*node.mempool);
    }

    if (fFeeEstimatesInitialized)
    {
        ::feeEstimator.FlushUnconfirmed();
        fs::path est_path = GetDataDir() / FEE_ESTIMATES_FILENAME;
        CAutoFile est_fileout(fsbridge::fopen(est_path, "wb"), SER_DISK, CLIENT_VERSION);
        if (!est_fileout.IsNull())
            ::feeEstimator.Write(est_fileout);
        else
            LogPrintf("%s: Failed to write fee estimates to %s\n", __func__, est_path.string());
        fFeeEstimatesInitialized = false;
    }

    // FlushStateToDisk generates a ChainStateFlushed callback, which we should avoid missing
    if (node.chainman) {
        LOCK(cs_main);
        for (CChainState* chainstate : node.chainman->GetAll()) {
            if (chainstate->CanFlushToDisk()) {
                chainstate->ForceFlushStateToDisk();
            }
        }
    }

    // After there are no more peers/RPC left to give us new data which may generate
    // CValidationInterface callbacks, flush them...
    GetMainSignals().FlushBackgroundCallbacks();

    // Stop and delete all indexes only after flushing background callbacks.
    if (g_txindex) {
        g_txindex->Stop();
        g_txindex.reset();
    }
    ForEachBlockFilterIndex([](BlockFilterIndex& index) { index.Stop(); });
    DestroyAllBlockFilterIndexes();

    // Any future callbacks will be dropped. This should absolutely be safe - if
    // missing a callback results in an unrecoverable situation, unclean shutdown
    // would too. The only reason to do the above flushes is to let the wallet catch
    // up with our current chain to avoid any strange pruning edge cases and make
    // next startup faster by avoiding rescan.

    if (node.chainman) {
        LOCK(cs_main);
        for (CChainState* chainstate : node.chainman->GetAll()) {
            if (chainstate->CanFlushToDisk()) {
                chainstate->ForceFlushStateToDisk();
                chainstate->ResetCoinsViews();
            }
        }
        pblocktree.reset();
    }
    for (const auto& client : node.chain_clients) {
        client->stop();
    }

    ShutdownPocketServices();

#if ENABLE_ZMQ
    if (g_zmq_notification_interface) {
        UnregisterValidationInterface(g_zmq_notification_interface);
        delete g_zmq_notification_interface;
        g_zmq_notification_interface = nullptr;
    }
#endif

    node.chain_clients.clear();
    UnregisterAllValidationInterfaces();
    GetMainSignals().UnregisterBackgroundSignalScheduler();
    globalVerifyHandle.reset();
    ECC_Stop();
    node.mempool.reset();
    node.chainman = nullptr;
    node.scheduler.reset();

    try {
        if (!fs::remove(GetPidFile(*node.args))) {
            LogPrintf("%s: Unable to remove PID file: File does not exist\n", __func__);
        }
    } catch (const fs::filesystem_error& e) {
        LogPrintf("%s: Unable to remove PID file: %s\n", __func__, fsbridge::get_filesystem_error_message(e));
    }

    node.args = nullptr;
    LogPrintf("%s: done\n", __func__);
}

/**
 * Signal handlers are very limited in what they are allowed to do.
 * The execution context the handler is invoked in is not guaranteed,
 * so we restrict handler operations to just touching variables:
 */
#ifndef WIN32
static void HandleSIGTERM(int)
{
    StartShutdown();
}

static void HandleSIGHUP(int)
{
    LogInstance().m_reopen_file = true;
}
#else
static BOOL WINAPI consoleCtrlHandler(DWORD dwCtrlType)
{
    StartShutdown();
    Sleep(INFINITE);
    return true;
}
#endif

#ifndef WIN32
static void registerSignalHandler(int signal, void(*handler)(int))
{
    struct sigaction sa;
    sa.sa_handler = handler;
    sigemptyset(&sa.sa_mask);
    sa.sa_flags = 0;
    sigaction(signal, &sa, nullptr);
}
#endif

static boost::signals2::connection rpc_notify_block_change_connection;
static void OnRPCStarted()
{
    rpc_notify_block_change_connection = uiInterface.NotifyBlockTip_connect(std::bind(RPCNotifyBlockChange, std::placeholders::_2));
}

static void OnRPCStopped()
{
    rpc_notify_block_change_connection.disconnect();
    RPCNotifyBlockChange(nullptr);
    g_best_block_cv.notify_all();
    LogPrint(BCLog::RPC, "RPC stopped.\n");
}

void SetupServerArgs(NodeContext& node)
{
    assert(!node.args);
    node.args = &gArgs;
    ArgsManager& argsman = *node.args;

    SetupHelpOptions(argsman);
    argsman.AddArg("-help-debug", "Print help message with debugging options and exit", ArgsManager::ALLOW_ANY, OptionsCategory::DEBUG_TEST); // server-only for now

    const auto defaultBaseParams = CreateBaseChainParams(CBaseChainParams::MAIN);
    const auto testnetBaseParams = CreateBaseChainParams(CBaseChainParams::TESTNET);
    const auto signetBaseParams = CreateBaseChainParams(CBaseChainParams::SIGNET);
    const auto regtestBaseParams = CreateBaseChainParams(CBaseChainParams::REGTEST);
    const auto defaultChainParams = CreateChainParams(argsman, CBaseChainParams::MAIN);
    const auto testnetChainParams = CreateChainParams(argsman, CBaseChainParams::TESTNET);
    const auto signetChainParams = CreateChainParams(argsman, CBaseChainParams::SIGNET);
    const auto regtestChainParams = CreateChainParams(argsman, CBaseChainParams::REGTEST);

    // TODO (losty): hidden args were not ported.
    // Hidden Options
    std::vector<std::string> hidden_args = {
        "-dbcrashratio", "-forcecompactdb",
        // GUI args. These will be overwritten by SetupUIArgs for the GUI
        "-choosedatadir", "-lang=<lang>", "-min", "-resetguisettings", "-splash", "-uiplatform"};

    argsman.AddArg("-version", "Print version and exit", ArgsManager::ALLOW_ANY, OptionsCategory::OPTIONS);
#if HAVE_SYSTEM
    argsman.AddArg("-alertnotify=<cmd>", "Execute command when a relevant alert is received or we see a really long fork (%s in cmd is replaced by message)", ArgsManager::ALLOW_ANY, OptionsCategory::OPTIONS);
#endif
    argsman.AddArg("-assumevalid=<hex>", strprintf("If this block is in the chain assume that it and its ancestors are valid and potentially skip their script verification (0 to verify all, default: %s, testnet: %s, signet: %s)", defaultChainParams->GetConsensus().defaultAssumeValid.GetHex(), testnetChainParams->GetConsensus().defaultAssumeValid.GetHex(), signetChainParams->GetConsensus().defaultAssumeValid.GetHex()), ArgsManager::ALLOW_ANY, OptionsCategory::OPTIONS);
    argsman.AddArg("-blocksdir=<dir>", "Specify directory to hold blocks subdirectory for *.dat files (default: <datadir>)", ArgsManager::ALLOW_ANY, OptionsCategory::OPTIONS);
#if HAVE_SYSTEM
    argsman.AddArg("-blocknotify=<cmd>", "Execute command when the best block changes (%s in cmd is replaced by block hash)", ArgsManager::ALLOW_ANY, OptionsCategory::OPTIONS);
#endif
    argsman.AddArg("-blockreconstructionextratxn=<n>", strprintf("Extra transactions to keep in memory for compact block reconstructions (default: %u)", DEFAULT_BLOCK_RECONSTRUCTION_EXTRA_TXN), ArgsManager::ALLOW_ANY, OptionsCategory::OPTIONS);
    argsman.AddArg("-blocksonly", strprintf("Whether to reject transactions from network peers. Automatic broadcast and rebroadcast of any transactions from inbound peers is disabled, unless the peer has the 'forcerelay' permission. RPC transactions are not affected. (default: %u)", DEFAULT_BLOCKSONLY), ArgsManager::ALLOW_ANY, OptionsCategory::OPTIONS);
    argsman.AddArg("-conf=<file>", strprintf("Specify path to read-only configuration file. Relative paths will be prefixed by datadir location. (default: %s)", POCKETCOIN_CONF_FILENAME), ArgsManager::ALLOW_ANY, OptionsCategory::OPTIONS);
    argsman.AddArg("-datadir=<dir>", "Specify data directory", ArgsManager::ALLOW_ANY, OptionsCategory::OPTIONS);
    argsman.AddArg("-dbbatchsize", strprintf("Maximum database write batch size in bytes (default: %u)", nDefaultDbBatchSize), ArgsManager::ALLOW_ANY | ArgsManager::DEBUG_ONLY, OptionsCategory::OPTIONS);
    argsman.AddArg("-dbcache=<n>", strprintf("Maximum database cache size <n> MiB (%d to %d, default: %d). In addition, unused mempool memory is shared for this cache (see -maxmempool).", nMinDbCache, nMaxDbCache, nDefaultDbCache), ArgsManager::ALLOW_ANY, OptionsCategory::OPTIONS);
    argsman.AddArg("-debuglogfile=<file>", strprintf("Specify location of debug log file. Relative paths will be prefixed by a net-specific datadir location. (-nodebuglogfile to disable; default: %s)", DEFAULT_DEBUGLOGFILE), ArgsManager::ALLOW_ANY, OptionsCategory::OPTIONS);
    argsman.AddArg("-feefilter", strprintf("Tell other nodes to filter invs to us by our mempool min fee (default: %u)", DEFAULT_FEEFILTER), ArgsManager::ALLOW_ANY | ArgsManager::DEBUG_ONLY, OptionsCategory::OPTIONS);
    argsman.AddArg("-headerspamfilter=<n>", strprintf("Use header spam filter (default: %u)", DEFAULT_HEADER_SPAM_FILTER), false, OptionsCategory::OPTIONS);
    argsman.AddArg("-headerspamfiltermaxsize=<n>", strprintf("Maximum size of the list of indexes in the header spam filter (default: %u)", DEFAULT_HEADER_SPAM_FILTER_MAX_SIZE), false, OptionsCategory::OPTIONS);
    argsman.AddArg("-headerspamfiltermaxavg=<n>", strprintf("Maximum average size of an index occurrence in the header spam filter (default: %u)", DEFAULT_HEADER_SPAM_FILTER_MAX_AVG), false, OptionsCategory::OPTIONS);
    argsman.AddArg("-includeconf=<file>", "Specify additional configuration file, relative to the -datadir path (only useable from configuration file, not command line)", ArgsManager::ALLOW_ANY, OptionsCategory::OPTIONS);
    argsman.AddArg("-loadblock=<file>", "Imports blocks from external file on startup", ArgsManager::ALLOW_ANY, OptionsCategory::OPTIONS);
    argsman.AddArg("-maxmempool=<n>", strprintf("Keep the transaction memory pool below <n> megabytes (default: %u)", DEFAULT_MAX_MEMPOOL_SIZE), ArgsManager::ALLOW_ANY, OptionsCategory::OPTIONS);
    argsman.AddArg("-maxorphantx=<n>", strprintf("Keep at most <n> unconnectable transactions in memory (default: %u)", DEFAULT_MAX_ORPHAN_TRANSACTIONS), ArgsManager::ALLOW_ANY, OptionsCategory::OPTIONS);
    argsman.AddArg("-mempoolexpiry=<n>", strprintf("Do not keep transactions in the mempool longer than <n> hours (default: %u)", DEFAULT_MEMPOOL_EXPIRY), ArgsManager::ALLOW_ANY, OptionsCategory::OPTIONS);
    argsman.AddArg("-minimumchainwork=<hex>", strprintf("Minimum work assumed to exist on a valid chain in hex (default: %s, testnet: %s, signet: %s)", defaultChainParams->GetConsensus().nMinimumChainWork.GetHex(), testnetChainParams->GetConsensus().nMinimumChainWork.GetHex(), signetChainParams->GetConsensus().nMinimumChainWork.GetHex()), ArgsManager::ALLOW_ANY | ArgsManager::DEBUG_ONLY, OptionsCategory::OPTIONS);
    argsman.AddArg("-par=<n>", strprintf("Set the number of script verification threads (%u to %d, 0 = auto, <0 = leave that many cores free, default: %d)",
        -GetNumCores(), MAX_SCRIPTCHECK_THREADS, DEFAULT_SCRIPTCHECK_THREADS), ArgsManager::ALLOW_ANY, OptionsCategory::OPTIONS);
    argsman.AddArg("-persistmempool", strprintf("Whether to save the mempool on shutdown and load on restart (default: %u)", DEFAULT_PERSIST_MEMPOOL), ArgsManager::ALLOW_ANY, OptionsCategory::OPTIONS);
    argsman.AddArg("-pid=<file>", strprintf("Specify pid file. Relative paths will be prefixed by a net-specific datadir location. (default: %s)", POCKETCOIN_PID_FILENAME), ArgsManager::ALLOW_ANY, OptionsCategory::OPTIONS);
    argsman.AddArg("-prune=<n>", strprintf("Reduce storage requirements by enabling pruning (deleting) of old blocks. This allows the pruneblockchain RPC to be called to delete specific blocks, and enables automatic pruning of old blocks if a target size in MiB is provided. This mode is incompatible with -txindex and -rescan. "
            "Warning: Reverting this setting requires re-downloading the entire blockchain. "
            "(default: 0 = disable pruning blocks, 1 = allow manual pruning via RPC, >=%u = automatically prune block files to stay under the specified target size in MiB)", MIN_DISK_SPACE_FOR_BLOCK_FILES / 1024 / 1024), ArgsManager::ALLOW_ANY, OptionsCategory::OPTIONS);
    argsman.AddArg("-reindex", "Rebuild chain state and block index from the blk*.dat files on disk (Default: 0)."
        "Available 0 (Disabled), 1 (Full), 2 (Only chain), 3 (Only pocket), 4 (Only pocket indexes), 5 (Only pocket WEB part)",
        false, OptionsCategory::OPTIONS);
<<<<<<< HEAD
    argsman.AddArg("-reindex-chainstate", "Rebuild chain state from the currently indexed blocks. When in pruning mode or if blocks on disk might be corrupted, use full -reindex instead.", ArgsManager::ALLOW_ANY, OptionsCategory::OPTIONS);
    argsman.AddArg("-settings=<file>", strprintf("Specify path to dynamic settings data file. Can be disabled with -nosettings. File is written at runtime and not meant to be edited by users (use %s instead for custom settings). Relative paths will be prefixed by datadir location. (default: %s)", POCKETCOIN_CONF_FILENAME, POCKETCOIN_SETTINGS_FILENAME), ArgsManager::ALLOW_ANY, OptionsCategory::OPTIONS);
    argsman.AddArg("-skip-validation=<n>", "Skip consensus check and validation before N block logic if running with -reindex or -reindex-chainstate", ArgsManager::ALLOW_ANY, OptionsCategory::OPTIONS);
    argsman.AddArg("-reindex-start", "Start block for -reindex logic (Deafult: 0)", ArgsManager::ALLOW_ANY, OptionsCategory::OPTIONS);
    argsman.AddArg("-mempoolclean", "Clean mempool on loading and delete or non blocked transactions from sqlite db", ArgsManager::ALLOW_ANY, OptionsCategory::OPTIONS);

#if HAVE_SYSTEM
    argsman.AddArg("-startupnotify=<cmd>", "Execute command on startup.", ArgsManager::ALLOW_ANY, OptionsCategory::OPTIONS);
#endif
=======
    gArgs.AddArg("-reindex-start", "Start block for -reindex logic (Deafult: 0)", false, OptionsCategory::OPTIONS);
    gArgs.AddArg("-mempoolclean", "Clean mempool on loading and delete or non blocked transactions from sqlite db", false, OptionsCategory::OPTIONS);
    gArgs.AddArg("-reindex-chainstate", "Rebuild chain state from the currently indexed blocks. When in pruning mode or if blocks on disk might be corrupted, use full -reindex instead.", false, OptionsCategory::OPTIONS);
    gArgs.AddArg("-skip-validation=<n>", "Skip consensus check and validation before N block logic if running with -reindex or -reindex-chainstate", false, OptionsCategory::OPTIONS);
    gArgs.AddArg("-disconnectlast", "Disconnect latest blocks up to the specified height (Default: -1)", false, OptionsCategory::COMMANDS);

>>>>>>> 98ef6a9e
#ifndef WIN32
    argsman.AddArg("-sysperms", "Create new files with system default permissions, instead of umask 077 (only effective with disabled wallet functionality)", ArgsManager::ALLOW_ANY, OptionsCategory::OPTIONS);
#else
    hidden_args.emplace_back("-sysperms");
#endif
    argsman.AddArg("-txindex", strprintf("Maintain a full transaction index, used by the getrawtransaction rpc call (default: %u)", DEFAULT_TXINDEX), ArgsManager::ALLOW_ANY, OptionsCategory::OPTIONS);
    argsman.AddArg("-blockfilterindex=<type>",
                 strprintf("Maintain an index of compact filters by block (default: %s, values: %s).", DEFAULT_BLOCKFILTERINDEX, ListBlockFilterTypes()) +
                 " If <type> is not supplied or if <type> = 1, indexes for all known types are enabled.",
                 ArgsManager::ALLOW_ANY, OptionsCategory::OPTIONS);

    argsman.AddArg("-addnode=<ip>", "Add a node to connect to and attempt to keep the connection open (see the `addnode` RPC command help for more info). This option can be specified multiple times to add multiple nodes.", ArgsManager::ALLOW_ANY | ArgsManager::NETWORK_ONLY, OptionsCategory::CONNECTION);
    argsman.AddArg("-asmap=<file>", strprintf("Specify asn mapping used for bucketing of the peers (default: %s). Relative paths will be prefixed by the net-specific datadir location.", DEFAULT_ASMAP_FILENAME), ArgsManager::ALLOW_ANY, OptionsCategory::CONNECTION);
    argsman.AddArg("-bantime=<n>", strprintf("Default duration (in seconds) of manually configured bans (default: %u)", DEFAULT_MISBEHAVING_BANTIME), ArgsManager::ALLOW_ANY, OptionsCategory::CONNECTION);
    argsman.AddArg("-bind=<addr>[:<port>][=onion]", strprintf("Bind to given address and always listen on it (default: 0.0.0.0). Use [host]:port notation for IPv6. Append =onion to tag any incoming connections to that address and port as incoming Tor connections (default: 127.0.0.1:%u=onion, testnet: 127.0.0.1:%u=onion, signet: 127.0.0.1:%u=onion, regtest: 127.0.0.1:%u=onion)", defaultBaseParams->OnionServiceTargetPort(), testnetBaseParams->OnionServiceTargetPort(), signetBaseParams->OnionServiceTargetPort(), regtestBaseParams->OnionServiceTargetPort()), ArgsManager::ALLOW_ANY | ArgsManager::NETWORK_ONLY, OptionsCategory::CONNECTION);
    argsman.AddArg("-connect=<ip>", "Connect only to the specified node; -noconnect disables automatic connections (the rules for this peer are the same as for -addnode). This option can be specified multiple times to connect to multiple nodes.", ArgsManager::ALLOW_ANY | ArgsManager::NETWORK_ONLY, OptionsCategory::CONNECTION);
    argsman.AddArg("-discover", "Discover own IP addresses (default: 1 when listening and no -externalip or -proxy)", ArgsManager::ALLOW_ANY, OptionsCategory::CONNECTION);
    argsman.AddArg("-dns", strprintf("Allow DNS lookups for -addnode, -seednode and -connect (default: %u)", DEFAULT_NAME_LOOKUP), ArgsManager::ALLOW_ANY, OptionsCategory::CONNECTION);
    argsman.AddArg("-dnsseed", "Query for peer addresses via DNS lookup, if low on addresses (default: 1 unless -connect used)", ArgsManager::ALLOW_ANY, OptionsCategory::CONNECTION);
    argsman.AddArg("-externalip=<ip>", "Specify your own public address", ArgsManager::ALLOW_ANY, OptionsCategory::CONNECTION);
    argsman.AddArg("-forcednsseed", strprintf("Always query for peer addresses via DNS lookup (default: %u)", DEFAULT_FORCEDNSSEED), ArgsManager::ALLOW_ANY, OptionsCategory::CONNECTION);
    argsman.AddArg("-listen", "Accept connections from outside (default: 1 if no -proxy or -connect)", ArgsManager::ALLOW_ANY, OptionsCategory::CONNECTION);
    argsman.AddArg("-listenonion", strprintf("Automatically create Tor onion service (default: %d)", DEFAULT_LISTEN_ONION), ArgsManager::ALLOW_ANY, OptionsCategory::CONNECTION);
    argsman.AddArg("-maxconnections=<n>", strprintf("Maintain at most <n> connections to peers (default: %u)", DEFAULT_MAX_PEER_CONNECTIONS), ArgsManager::ALLOW_ANY, OptionsCategory::CONNECTION);
    argsman.AddArg("-maxreceivebuffer=<n>", strprintf("Maximum per-connection receive buffer, <n>*1000 bytes (default: %u)", DEFAULT_MAXRECEIVEBUFFER), ArgsManager::ALLOW_ANY, OptionsCategory::CONNECTION);
    argsman.AddArg("-maxsendbuffer=<n>", strprintf("Maximum per-connection send buffer, <n>*1000 bytes (default: %u)", DEFAULT_MAXSENDBUFFER), ArgsManager::ALLOW_ANY, OptionsCategory::CONNECTION);
    argsman.AddArg("-maxtimeadjustment", strprintf("Maximum allowed median peer time offset adjustment. Local perspective of time may be influenced by peers forward or backward by this amount. (default: %u seconds)", DEFAULT_MAX_TIME_ADJUSTMENT), ArgsManager::ALLOW_ANY, OptionsCategory::CONNECTION);
    argsman.AddArg("-maxuploadtarget=<n>", strprintf("Tries to keep outbound traffic under the given target (in MiB per 24h). Limit does not apply to peers with 'download' permission. 0 = no limit (default: %d)", DEFAULT_MAX_UPLOAD_TARGET), ArgsManager::ALLOW_ANY, OptionsCategory::CONNECTION);
    argsman.AddArg("-onion=<ip:port>", "Use separate SOCKS5 proxy to reach peers via Tor onion services, set -noonion to disable (default: -proxy)", ArgsManager::ALLOW_ANY, OptionsCategory::CONNECTION);
    argsman.AddArg("-onlynet=<net>", "Make outgoing connections only through network <net> (ipv4, ipv6 or onion). Incoming connections are not affected by this option. This option can be specified multiple times to allow multiple networks.", ArgsManager::ALLOW_ANY, OptionsCategory::CONNECTION);
    argsman.AddArg("-peerbloomfilters", strprintf("Support filtering of blocks and transaction with bloom filters (default: %u)", DEFAULT_PEERBLOOMFILTERS), ArgsManager::ALLOW_ANY, OptionsCategory::CONNECTION);
    argsman.AddArg("-peerblockfilters", strprintf("Serve compact block filters to peers per BIP 157 (default: %u)", DEFAULT_PEERBLOCKFILTERS), ArgsManager::ALLOW_ANY, OptionsCategory::CONNECTION);
    argsman.AddArg("-permitbaremultisig", strprintf("Relay non-P2SH multisig (default: %u)", DEFAULT_PERMIT_BAREMULTISIG), ArgsManager::ALLOW_ANY, OptionsCategory::CONNECTION);
    argsman.AddArg("-port=<port>", strprintf("Listen for connections on <port>. Nodes not using the default ports (default: %u, testnet: %u, signet: %u, regtest: %u) are unlikely to get incoming connections.", defaultChainParams->GetDefaultPort(), testnetChainParams->GetDefaultPort(), signetChainParams->GetDefaultPort(), regtestChainParams->GetDefaultPort()), ArgsManager::ALLOW_ANY | ArgsManager::NETWORK_ONLY, OptionsCategory::CONNECTION);
    argsman.AddArg("-proxy=<ip:port>", "Connect through SOCKS5 proxy, set -noproxy to disable (default: disabled)", ArgsManager::ALLOW_ANY, OptionsCategory::CONNECTION);
    argsman.AddArg("-proxyrandomize", strprintf("Randomize credentials for every proxy connection. This enables Tor stream isolation (default: %u)", DEFAULT_PROXYRANDOMIZE), ArgsManager::ALLOW_ANY, OptionsCategory::CONNECTION);
    argsman.AddArg("-seednode=<ip>", "Connect to a node to retrieve peer addresses, and disconnect. This option can be specified multiple times to connect to multiple nodes.", ArgsManager::ALLOW_ANY, OptionsCategory::CONNECTION);
    argsman.AddArg("-networkactive", "Enable all P2P network activity (default: 1). Can be changed by the setnetworkactive RPC command", ArgsManager::ALLOW_BOOL, OptionsCategory::CONNECTION);
    argsman.AddArg("-timeout=<n>", strprintf("Specify connection timeout in milliseconds (minimum: 1, default: %d)", DEFAULT_CONNECT_TIMEOUT), ArgsManager::ALLOW_ANY, OptionsCategory::CONNECTION);
    argsman.AddArg("-peertimeout=<n>", strprintf("Specify p2p connection timeout in seconds. This option determines the amount of time a peer may be inactive before the connection to it is dropped. (minimum: 1, default: %d)", DEFAULT_PEER_CONNECT_TIMEOUT), ArgsManager::ALLOW_ANY | ArgsManager::DEBUG_ONLY, OptionsCategory::CONNECTION);
    argsman.AddArg("-torcontrol=<ip>:<port>", strprintf("Tor control port to use if onion listening enabled (default: %s)", DEFAULT_TOR_CONTROL), ArgsManager::ALLOW_ANY, OptionsCategory::CONNECTION);
    argsman.AddArg("-torpassword=<pass>", "Tor control port password (default: empty)", ArgsManager::ALLOW_ANY | ArgsManager::SENSITIVE, OptionsCategory::CONNECTION);
#ifdef USE_UPNP
#if USE_UPNP
    argsman.AddArg("-upnp", "Use UPnP to map the listening port (default: 1 when listening and no -proxy)", ArgsManager::ALLOW_ANY, OptionsCategory::CONNECTION);
#else
    argsman.AddArg("-upnp", strprintf("Use UPnP to map the listening port (default: %u)", 0), ArgsManager::ALLOW_ANY, OptionsCategory::CONNECTION);
#endif
#else
    hidden_args.emplace_back("-upnp");
#endif
    argsman.AddArg("-whitebind=<[permissions@]addr>", "Bind to the given address and add permission flags to the peers connecting to it. "
        "Use [host]:port notation for IPv6. Allowed permissions: " + Join(NET_PERMISSIONS_DOC, ", ") + ". "
        "Specify multiple permissions separated by commas (default: download,noban,mempool,relay). Can be specified multiple times.", ArgsManager::ALLOW_ANY, OptionsCategory::CONNECTION);

    argsman.AddArg("-whitelist=<[permissions@]IP address or network>", "Add permission flags to the peers connecting from the given IP address (e.g. 1.2.3.4) or "
        "CIDR-notated network (e.g. 1.2.3.0/24). Uses the same permissions as "
        "-whitebind. Can be specified multiple times." , ArgsManager::ALLOW_ANY, OptionsCategory::CONNECTION);

    g_wallet_init_interface.AddWalletOptions(argsman);

#if ENABLE_ZMQ
    argsman.AddArg("-zmqpubhashblock=<address>", "Enable publish hash block in <address>", ArgsManager::ALLOW_ANY, OptionsCategory::ZMQ);
    argsman.AddArg("-zmqpubhashtx=<address>", "Enable publish hash transaction in <address>", ArgsManager::ALLOW_ANY, OptionsCategory::ZMQ);
    argsman.AddArg("-zmqpubrawblock=<address>", "Enable publish raw block in <address>", ArgsManager::ALLOW_ANY, OptionsCategory::ZMQ);
    argsman.AddArg("-zmqpubrawtx=<address>", "Enable publish raw transaction in <address>", ArgsManager::ALLOW_ANY, OptionsCategory::ZMQ);
    argsman.AddArg("-zmqpubsequence=<address>", "Enable publish hash block and tx sequence in <address>", ArgsManager::ALLOW_ANY, OptionsCategory::ZMQ);
    argsman.AddArg("-zmqpubhashblockhwm=<n>", strprintf("Set publish hash block outbound message high water mark (default: %d)", CZMQAbstractNotifier::DEFAULT_ZMQ_SNDHWM), ArgsManager::ALLOW_ANY, OptionsCategory::ZMQ);
    argsman.AddArg("-zmqpubhashtxhwm=<n>", strprintf("Set publish hash transaction outbound message high water mark (default: %d)", CZMQAbstractNotifier::DEFAULT_ZMQ_SNDHWM), ArgsManager::ALLOW_ANY, OptionsCategory::ZMQ);
    argsman.AddArg("-zmqpubrawblockhwm=<n>", strprintf("Set publish raw block outbound message high water mark (default: %d)", CZMQAbstractNotifier::DEFAULT_ZMQ_SNDHWM), ArgsManager::ALLOW_ANY, OptionsCategory::ZMQ);
    argsman.AddArg("-zmqpubrawtxhwm=<n>", strprintf("Set publish raw transaction outbound message high water mark (default: %d)", CZMQAbstractNotifier::DEFAULT_ZMQ_SNDHWM), ArgsManager::ALLOW_ANY, OptionsCategory::ZMQ);
    argsman.AddArg("-zmqpubsequencehwm=<n>", strprintf("Set publish hash sequence message high water mark (default: %d)", CZMQAbstractNotifier::DEFAULT_ZMQ_SNDHWM), ArgsManager::ALLOW_ANY, OptionsCategory::ZMQ);
#else
    hidden_args.emplace_back("-zmqpubhashblock=<address>");
    hidden_args.emplace_back("-zmqpubhashtx=<address>");
    hidden_args.emplace_back("-zmqpubrawblock=<address>");
    hidden_args.emplace_back("-zmqpubrawtx=<address>");
    hidden_args.emplace_back("-zmqpubsequence=<n>");
    hidden_args.emplace_back("-zmqpubhashblockhwm=<n>");
    hidden_args.emplace_back("-zmqpubhashtxhwm=<n>");
    hidden_args.emplace_back("-zmqpubrawblockhwm=<n>");
    hidden_args.emplace_back("-zmqpubrawtxhwm=<n>");
    hidden_args.emplace_back("-zmqpubsequencehwm=<n>");
#endif

    argsman.AddArg("-checkblocks=<n>", strprintf("How many blocks to check at startup (default: %u, 0 = all)", DEFAULT_CHECKBLOCKS), ArgsManager::ALLOW_ANY | ArgsManager::DEBUG_ONLY, OptionsCategory::DEBUG_TEST);
    argsman.AddArg("-checklevel=<n>", strprintf("How thorough the block verification of -checkblocks is: %s (0-4, default: %u)", Join(CHECKLEVEL_DOC, ", "), DEFAULT_CHECKLEVEL), ArgsManager::ALLOW_ANY | ArgsManager::DEBUG_ONLY, OptionsCategory::DEBUG_TEST);
    argsman.AddArg("-checkblockindex", strprintf("Do a consistency check for the block tree, chainstate, and other validation data structures occasionally. (default: %u, regtest: %u)", defaultChainParams->DefaultConsistencyChecks(), regtestChainParams->DefaultConsistencyChecks()), ArgsManager::ALLOW_ANY | ArgsManager::DEBUG_ONLY, OptionsCategory::DEBUG_TEST);
    argsman.AddArg("-checkmempool=<n>", strprintf("Run checks every <n> transactions (default: %u, regtest: %u)", defaultChainParams->DefaultConsistencyChecks(), regtestChainParams->DefaultConsistencyChecks()), ArgsManager::ALLOW_ANY | ArgsManager::DEBUG_ONLY, OptionsCategory::DEBUG_TEST);
    argsman.AddArg("-checkpoints", strprintf("Enable rejection of any forks from the known historical chain until block %s (default: %u)", defaultChainParams->Checkpoints().GetHeight(), DEFAULT_CHECKPOINTS_ENABLED), ArgsManager::ALLOW_ANY | ArgsManager::DEBUG_ONLY, OptionsCategory::DEBUG_TEST);
    argsman.AddArg("-deprecatedrpc=<method>", "Allows deprecated RPC method(s) to be used", ArgsManager::ALLOW_ANY | ArgsManager::DEBUG_ONLY, OptionsCategory::DEBUG_TEST);
    argsman.AddArg("-dropmessagestest=<n>", "Randomly drop 1 of every <n> network messages", ArgsManager::ALLOW_ANY | ArgsManager::DEBUG_ONLY, OptionsCategory::DEBUG_TEST);
    argsman.AddArg("-stopafterblockimport", strprintf("Stop running after importing blocks from disk (default: %u)", DEFAULT_STOPAFTERBLOCKIMPORT), ArgsManager::ALLOW_ANY | ArgsManager::DEBUG_ONLY, OptionsCategory::DEBUG_TEST);
    argsman.AddArg("-stopatheight", strprintf("Stop running after reaching the given height in the main chain (default: %u)", DEFAULT_STOPATHEIGHT), ArgsManager::ALLOW_ANY | ArgsManager::DEBUG_ONLY, OptionsCategory::DEBUG_TEST);
    argsman.AddArg("-limitancestorcount=<n>", strprintf("Do not accept transactions if number of in-mempool ancestors is <n> or more (default: %u)", DEFAULT_ANCESTOR_LIMIT), ArgsManager::ALLOW_ANY | ArgsManager::DEBUG_ONLY, OptionsCategory::DEBUG_TEST);
    argsman.AddArg("-limitancestorsize=<n>", strprintf("Do not accept transactions whose size with all in-mempool ancestors exceeds <n> kilobytes (default: %u)", DEFAULT_ANCESTOR_SIZE_LIMIT), ArgsManager::ALLOW_ANY | ArgsManager::DEBUG_ONLY, OptionsCategory::DEBUG_TEST);
    argsman.AddArg("-limitdescendantcount=<n>", strprintf("Do not accept transactions if any ancestor would have <n> or more in-mempool descendants (default: %u)", DEFAULT_DESCENDANT_LIMIT), ArgsManager::ALLOW_ANY | ArgsManager::DEBUG_ONLY, OptionsCategory::DEBUG_TEST);
    argsman.AddArg("-limitdescendantsize=<n>", strprintf("Do not accept transactions if any ancestor would have more than <n> kilobytes of in-mempool descendants (default: %u).", DEFAULT_DESCENDANT_SIZE_LIMIT), ArgsManager::ALLOW_ANY | ArgsManager::DEBUG_ONLY, OptionsCategory::DEBUG_TEST);
    argsman.AddArg("-addrmantest", "Allows to test address relay on localhost", ArgsManager::ALLOW_ANY | ArgsManager::DEBUG_ONLY, OptionsCategory::DEBUG_TEST);
    argsman.AddArg("-debug=<category>", "Output debugging information (default: -nodebug, supplying <category> is optional). "
        "If <category> is not supplied or if <category> = 1, output all debugging information. <category> can be: " + LogInstance().LogCategoriesString() + ".",
        ArgsManager::ALLOW_ANY, OptionsCategory::DEBUG_TEST);
    argsman.AddArg("-debugexclude=<category>", strprintf("Exclude debugging information for a category. Can be used in conjunction with -debug=1 to output debug logs for all categories except one or more specified categories."), ArgsManager::ALLOW_ANY, OptionsCategory::DEBUG_TEST);
    argsman.AddArg("-logips", strprintf("Include IP addresses in debug output (default: %u)", DEFAULT_LOGIPS), ArgsManager::ALLOW_ANY, OptionsCategory::DEBUG_TEST);
    argsman.AddArg("-logtimestamps", strprintf("Prepend debug output with timestamp (default: %u)", DEFAULT_LOGTIMESTAMPS), ArgsManager::ALLOW_ANY, OptionsCategory::DEBUG_TEST);
#ifdef HAVE_THREAD_LOCAL
    argsman.AddArg("-logthreadnames", strprintf("Prepend debug output with name of the originating thread (only available on platforms supporting thread_local) (default: %u)", DEFAULT_LOGTHREADNAMES), ArgsManager::ALLOW_ANY, OptionsCategory::DEBUG_TEST);
#else
    hidden_args.emplace_back("-logthreadnames");
#endif
    argsman.AddArg("-logtimemicros", strprintf("Add microsecond precision to debug timestamps (default: %u)", DEFAULT_LOGTIMEMICROS), ArgsManager::ALLOW_ANY | ArgsManager::DEBUG_ONLY, OptionsCategory::DEBUG_TEST);
    argsman.AddArg("-mocktime=<n>", "Replace actual time with " + UNIX_EPOCH_TIME + " (default: 0)", ArgsManager::ALLOW_ANY | ArgsManager::DEBUG_ONLY, OptionsCategory::DEBUG_TEST);
    argsman.AddArg("-maxsigcachesize=<n>", strprintf("Limit sum of signature cache and script execution cache sizes to <n> MiB (default: %u)", DEFAULT_MAX_SIG_CACHE_SIZE), ArgsManager::ALLOW_ANY | ArgsManager::DEBUG_ONLY, OptionsCategory::DEBUG_TEST);
    argsman.AddArg("-maxtipage=<n>", strprintf("Maximum tip age in seconds to consider node in initial block download (default: %u)", DEFAULT_MAX_TIP_AGE), ArgsManager::ALLOW_ANY | ArgsManager::DEBUG_ONLY, OptionsCategory::DEBUG_TEST);
    argsman.AddArg("-printpriority", strprintf("Log transaction fee per kB when mining blocks (default: %u)", DEFAULT_PRINTPRIORITY), ArgsManager::ALLOW_ANY | ArgsManager::DEBUG_ONLY, OptionsCategory::DEBUG_TEST);
    argsman.AddArg("-printtoconsole", "Send trace/debug info to console (default: 1 when no -daemon. To disable logging to file, set -nodebuglogfile)", ArgsManager::ALLOW_ANY, OptionsCategory::DEBUG_TEST);
    argsman.AddArg("-silent", "Disable stdout to console (Default: false)", false, OptionsCategory::DEBUG_TEST);
    argsman.AddArg("-shrinkdebugfile", "Shrink debug.log file on client startup (default: 1 when no -debug)", ArgsManager::ALLOW_ANY, OptionsCategory::DEBUG_TEST);
    argsman.AddArg("-uacomment=<cmt>", "Append comment to the user agent string", ArgsManager::ALLOW_ANY, OptionsCategory::DEBUG_TEST);

    SetupChainParamsBaseOptions(argsman);

    argsman.AddArg("-acceptnonstdtxn", strprintf("Relay and mine \"non-standard\" transactions (%sdefault: %u)", "testnet/regtest only; ", !testnetChainParams->RequireStandard()), ArgsManager::ALLOW_ANY | ArgsManager::DEBUG_ONLY, OptionsCategory::NODE_RELAY);
    argsman.AddArg("-incrementalrelayfee=<amt>", strprintf("Fee rate (in %s/kB) used to define cost of relay, used for mempool limiting and BIP 125 replacement. (default: %s)", CURRENCY_UNIT, FormatMoney(DEFAULT_INCREMENTAL_RELAY_FEE)), ArgsManager::ALLOW_ANY | ArgsManager::DEBUG_ONLY, OptionsCategory::NODE_RELAY);
    argsman.AddArg("-dustrelayfee=<amt>", strprintf("Fee rate (in %s/kB) used to define dust, the value of an output such that it will cost more than its value in fees at this fee rate to spend it. (default: %s)", CURRENCY_UNIT, FormatMoney(DUST_RELAY_TX_FEE)), ArgsManager::ALLOW_ANY | ArgsManager::DEBUG_ONLY, OptionsCategory::NODE_RELAY);
    argsman.AddArg("-bytespersigop", strprintf("Equivalent bytes per sigop in transactions for relay and mining (default: %u)", DEFAULT_BYTES_PER_SIGOP), ArgsManager::ALLOW_ANY, OptionsCategory::NODE_RELAY);
    argsman.AddArg("-datacarrier", strprintf("Relay and mine data carrier transactions (default: %u)", DEFAULT_ACCEPT_DATACARRIER), ArgsManager::ALLOW_ANY, OptionsCategory::NODE_RELAY);
    argsman.AddArg("-datacarriersize", strprintf("Maximum size of data in data carrier transactions we relay and mine (default: %u)", MAX_OP_RETURN_RELAY), ArgsManager::ALLOW_ANY, OptionsCategory::NODE_RELAY);
    argsman.AddArg("-minrelaytxfee=<amt>", strprintf("Fees (in %s/kB) smaller than this are considered zero fee for relaying, mining and transaction creation (default: %s)",
        CURRENCY_UNIT, FormatMoney(DEFAULT_MIN_RELAY_TX_FEE)), ArgsManager::ALLOW_ANY, OptionsCategory::NODE_RELAY);
    argsman.AddArg("-whitelistforcerelay", strprintf("Add 'forcerelay' permission to whitelisted inbound peers with default permissions. This will relay transactions even if the transactions were already in the mempool. (default: %d)", DEFAULT_WHITELISTFORCERELAY), ArgsManager::ALLOW_ANY, OptionsCategory::NODE_RELAY);
    argsman.AddArg("-whitelistrelay", strprintf("Add 'relay' permission to whitelisted inbound peers with default permissions. This will accept relayed transactions even when not relaying transactions (default: %d)", DEFAULT_WHITELISTRELAY), ArgsManager::ALLOW_ANY, OptionsCategory::NODE_RELAY);


    argsman.AddArg("-blockmaxweight=<n>", strprintf("Set maximum BIP141 block weight (default: %d)", DEFAULT_BLOCK_MAX_WEIGHT), ArgsManager::ALLOW_ANY, OptionsCategory::BLOCK_CREATION);
    argsman.AddArg("-blockmintxfee=<amt>", strprintf("Set lowest fee rate (in %s/kB) for transactions to be included in block creation. (default: %s)", CURRENCY_UNIT, FormatMoney(DEFAULT_BLOCK_MIN_TX_FEE)), ArgsManager::ALLOW_ANY, OptionsCategory::BLOCK_CREATION);
    argsman.AddArg("-blockversion=<n>", "Override block version to test forking scenarios", ArgsManager::ALLOW_ANY | ArgsManager::DEBUG_ONLY, OptionsCategory::BLOCK_CREATION);

    argsman.AddArg("-api", strprintf("Enable Public RPC api server (default: %u)", DEFAULT_API_ENABLE), ArgsManager::ALLOW_ANY, OptionsCategory::RPC);
    argsman.AddArg("-rest", strprintf("Accept public REST requests (default: %u)", DEFAULT_REST_ENABLE), ArgsManager::ALLOW_ANY | ArgsManager::DEBUG_ONLY, OptionsCategory::RPC); // TODO (losty): check if flags are valid (previously was "true")
    argsman.AddArg("-rpcallowip=<ip>", "Allow JSON-RPC connections from specified source. Valid for <ip> are a single IP (e.g. 1.2.3.4), a network/netmask (e.g. 1.2.3.4/255.255.255.0) or a network/CIDR (e.g. 1.2.3.4/24). This option can be specified multiple times", ArgsManager::ALLOW_ANY, OptionsCategory::RPC);
    argsman.AddArg("-rpcauth=<userpw>", "Username and HMAC-SHA-256 hashed password for JSON-RPC connections. The field <userpw> comes in the format: <USERNAME>:<SALT>$<HASH>. A canonical python script is included in share/rpcauth. The client then connects normally using the rpcuser=<USERNAME>/rpcpassword=<PASSWORD> pair of arguments. This option can be specified multiple times", ArgsManager::ALLOW_ANY | ArgsManager::SENSITIVE, OptionsCategory::RPC);
    argsman.AddArg("-rpcbind=<addr>[:port]", "Bind to given address to listen for JSON-RPC connections. Do not expose the RPC server to untrusted networks such as the public internet! This option is ignored unless -rpcallowip is also passed. Port is optional and overrides -rpcport. Use [host]:port notation for IPv6. This option can be specified multiple times (default: 127.0.0.1 and ::1 i.e., localhost)", ArgsManager::ALLOW_ANY | ArgsManager::NETWORK_ONLY | ArgsManager::SENSITIVE, OptionsCategory::RPC);
    argsman.AddArg("-rpccookiefile=<loc>", "Location of the auth cookie. Relative paths will be prefixed by a net-specific datadir location. (default: data dir)", ArgsManager::ALLOW_ANY, OptionsCategory::RPC);
    argsman.AddArg("-rpcpassword=<pw>", "Password for JSON-RPC connections", ArgsManager::ALLOW_ANY | ArgsManager::SENSITIVE, OptionsCategory::RPC);
    argsman.AddArg("-rpcport=<port>", strprintf("Listen for JSON-RPC connections on <port> (default: %u, testnet: %u, signet: %u, regtest: %u)", defaultBaseParams->RPCPort(), testnetBaseParams->RPCPort(), signetBaseParams->RPCPort(), regtestBaseParams->RPCPort()), ArgsManager::ALLOW_ANY | ArgsManager::NETWORK_ONLY, OptionsCategory::RPC);
    argsman.AddArg("-publicrpcport=<port>", strprintf("Listen for public JSON-RPC connections on <port> (default: %u, testnet: %u, regtest: %u)", defaultBaseParams->PublicRPCPort(), testnetBaseParams->PublicRPCPort(), regtestBaseParams->PublicRPCPort()), ArgsManager::ALLOW_ANY, OptionsCategory::RPC);
    argsman.AddArg("-staticrpcport=<port>", strprintf("Listen for static JSON-RPC connections on <port> (default: %u, testnet: %u, regtest: %u)", defaultBaseParams->StaticRPCPort(), testnetBaseParams->StaticRPCPort(), regtestBaseParams->StaticRPCPort()), ArgsManager::ALLOW_ANY, OptionsCategory::RPC);
    argsman.AddArg("-restport=<port>", strprintf("Listen for static REST connections on <port> (default: %u, testnet: %u, regtest: %u)", defaultBaseParams->RestPort(), testnetBaseParams->RestPort(), regtestBaseParams->RestPort()), ArgsManager::ALLOW_ANY, OptionsCategory::RPC);
    argsman.AddArg("-rpcserialversion", strprintf("Sets the serialization of raw transaction or block hex returned in non-verbose mode, non-segwit(0) or segwit(1) (default: %d)", DEFAULT_RPC_SERIALIZE_VERSION), ArgsManager::ALLOW_ANY, OptionsCategory::RPC);
    argsman.AddArg("-rpcservertimeout=<n>", strprintf("Timeout during HTTP requests (default: %d)", DEFAULT_HTTP_SERVER_TIMEOUT), ArgsManager::ALLOW_ANY | ArgsManager::DEBUG_ONLY, OptionsCategory::RPC);
    argsman.AddArg("-rpcthreads=<n>", strprintf("Set the number of threads to service RPC (MAIN) calls (default: %d)", DEFAULT_HTTP_THREADS), ArgsManager::ALLOW_ANY, OptionsCategory::RPC);
    argsman.AddArg("-rpcpublicthreads=<n>", strprintf("Set the number of threads to service RPC (PUBLIC) calls (default: %d)", DEFAULT_HTTP_PUBLIC_THREADS), ArgsManager::ALLOW_ANY, OptionsCategory::RPC);
    argsman.AddArg("-rpcstaticthreads=<n>", strprintf("Set the number of threads to service RPC (STATIC) calls (default: %d)", DEFAULT_HTTP_STATIC_THREADS), ArgsManager::ALLOW_ANY, OptionsCategory::RPC);
    argsman.AddArg("-rpcpostthreads=<n>", strprintf("Set the number of threads to service RPC (POST) calls (default: %d)", DEFAULT_HTTP_POST_THREADS), ArgsManager::ALLOW_ANY, OptionsCategory::RPC);
    argsman.AddArg("-rpcrestthreads=<n>", strprintf("Set the number of threads to service RPC (REST) calls (default: %d)", DEFAULT_HTTP_REST_THREADS), ArgsManager::ALLOW_ANY, OptionsCategory::RPC);

    argsman.AddArg("-rpcuser=<user>", "Username for JSON-RPC connections", ArgsManager::ALLOW_ANY | ArgsManager::SENSITIVE, OptionsCategory::RPC);
    argsman.AddArg("-rpcwhitelist=<whitelist>", "Set a whitelist to filter incoming RPC calls for a specific user. The field <whitelist> comes in the format: <USERNAME>:<rpc 1>,<rpc 2>,...,<rpc n>. If multiple whitelists are set for a given user, they are set-intersected. See -rpcwhitelistdefault documentation for information on default whitelist behavior.", ArgsManager::ALLOW_ANY, OptionsCategory::RPC);
    argsman.AddArg("-rpcwhitelistdefault", "Sets default behavior for rpc whitelisting. Unless rpcwhitelistdefault is set to 0, if any -rpcwhitelist is set, the rpc server acts as if all rpc users are subject to empty-unless-otherwise-specified whitelists. If rpcwhitelistdefault is set to 1 and no -rpcwhitelist is set, rpc server acts as if all rpc users are subject to empty whitelists.", ArgsManager::ALLOW_BOOL, OptionsCategory::RPC);
    argsman.AddArg("-rpcworkqueue=<n>", strprintf("Set the depth of the work queue to service RPC calls (default: %d)", DEFAULT_HTTP_WORKQUEUE), ArgsManager::ALLOW_ANY, OptionsCategory::RPC);
    argsman.AddArg("-rpcpublicworkqueue=<n>", strprintf("Set the depth of the work queue to service RPC (PUBLIC) calls (default: %d)", DEFAULT_HTTP_PUBLIC_WORKQUEUE), ArgsManager::ALLOW_ANY, OptionsCategory::RPC);
    argsman.AddArg("-rpcstaticworkqueue=<n>", strprintf("Set the depth of the work queue to service RPC (STATIC) calls (default: %d)", DEFAULT_HTTP_STATIC_WORKQUEUE), ArgsManager::ALLOW_ANY, OptionsCategory::RPC);
    argsman.AddArg("-rpcpostworkqueue=<n>", strprintf("Set the depth of the work queue to service RPC (POST) calls (default: %d)", DEFAULT_HTTP_POST_WORKQUEUE), ArgsManager::ALLOW_ANY, OptionsCategory::RPC);
    argsman.AddArg("-rpcrestworkqueue=<n>", strprintf("Set the depth of the work queue to service RPC (REST) calls (default: %d)", DEFAULT_HTTP_REST_WORKQUEUE), ArgsManager::ALLOW_ANY, OptionsCategory::RPC);

    argsman.AddArg("-server", "Accept command line and JSON-RPC commands", ArgsManager::ALLOW_ANY, OptionsCategory::RPC);

    argsman.AddArg("-wsuse", "Accept WebSocket connections", false, OptionsCategory::RPC);
    argsman.AddArg("-wsport=<port>", strprintf("Listen for WebSocket connections on <port> (default: %u)", 8087), false, OptionsCategory::RPC);

    // SQLite
    argsman.AddArg("-sqltimeout", strprintf("Timeout for ReadOnly sql querys (default: %ds)", 10), false, OptionsCategory::SQLITE);


#if HAVE_DECL_DAEMON
    argsman.AddArg("-daemon", "Run in the background as a daemon and accept commands", ArgsManager::ALLOW_ANY, OptionsCategory::OPTIONS);
#else
    hidden_args.emplace_back("-daemon");
#endif

    // Add the hidden options
    argsman.AddHiddenArgs(hidden_args);
}

std::string LicenseInfo()
{
    const std::string URL_SOURCE_CODE = "<https://github.com/pocketnetteam/pocketnet.core>";

    return CopyrightHolders(strprintf(_("Copyright (C) %i-%i").translated, 2018, COPYRIGHT_YEAR) + " ") + "\n" +
           "\n" +
           strprintf(_("Please contribute if you find %s useful."
                       "\nVisit %s for further information about the software.").translated,
               PACKAGE_NAME, "<" PACKAGE_URL ">") +
           "\n" +
           strprintf(_("The source code is available from %s.").translated,
               URL_SOURCE_CODE) +
           "\n" +
           "\n" +
           _("This is experimental software.").translated + "\n" +
           strprintf(_("Distributed under the APACHE v2.0 software license, see the accompanying file %s").translated, "LICENSE") +
           "\n";
}

static bool fHaveGenesis = false;
static Mutex g_genesis_wait_mutex;
static std::condition_variable g_genesis_wait_cv;

static void BlockNotifyGenesisWait(const CBlockIndex* pBlockIndex)
{
    if (pBlockIndex != nullptr) {
        {
            LOCK(g_genesis_wait_mutex);
            fHaveGenesis = true;
        }
        g_genesis_wait_cv.notify_all();
    }
}

struct CImportingNow
{
    CImportingNow() {
        assert(fImporting == false);
        fImporting = true;
    }

    ~CImportingNow() {
        assert(fImporting == true);
        fImporting = false;
    }
};


// If we're using -prune with -reindex, then delete block files that will be ignored by the
// reindex.  Since reindexing works by starting at block file 0 and looping until a blockfile
// is missing, do the same here to delete any later block files after a gap.  Also delete all
// rev files since they'll be rewritten by the reindex anyway.  This ensures that vinfoBlockFile
// is in sync with what's actually on disk by the time we start downloading, so that pruning
// works correctly.
static void CleanupBlockRevFiles()
{
    std::map<std::string, fs::path> mapBlockFiles;

    // Glob all blk?????.dat and rev?????.dat files from the blocks directory.
    // Remove the rev files immediately and insert the blk file paths into an
    // ordered map keyed by block file index.
    LogPrintf("Removing unusable blk?????.dat and rev?????.dat files for -reindex with -prune\n");
    fs::path blocksdir = GetBlocksDir();
    for (fs::directory_iterator it(blocksdir); it != fs::directory_iterator(); it++) {
        if (fs::is_regular_file(*it) &&
            it->path().filename().string().length() == 12 &&
            it->path().filename().string().substr(8,4) == ".dat")
        {
            if (it->path().filename().string().substr(0,3) == "blk")
                mapBlockFiles[it->path().filename().string().substr(3,5)] = it->path();
            else if (it->path().filename().string().substr(0,3) == "rev")
                remove(it->path());
        }
    }

    // Remove all block files that aren't part of a contiguous set starting at
    // zero by walking the ordered map (keys are block file indices) by
    // keeping a separate counter.  Once we hit a gap (or if 0 doesn't exist)
    // start removing block files.
    int nContigCounter = 0;
    for (const std::pair<const std::string, fs::path>& item : mapBlockFiles) {
        if (atoi(item.first) == nContigCounter) {
            nContigCounter++;
            continue;
        }
        remove(item.second);
    }
}

#if HAVE_SYSTEM
static void StartupNotify(const ArgsManager& args)
{
    std::string cmd = args.GetArg("-startupnotify", "");
    if (!cmd.empty()) {
        std::thread t(runCommand, cmd);
        t.detach(); // thread runs free
    }
}
#endif

static void ThreadImport(ChainstateManager& chainman, const util::Ref& context, std::vector<fs::path> vImportFiles, const ArgsManager& args)
{
    const CChainParams& chainparams = Params();
    ScheduleBatchPriority();

    {
    CImportingNow imp;

    // -reindex
    if (IsChainReindex()) {
        // Rollback to first block
        if (fReindex == 1 && !PocketDb::ChainRepoInst.ClearDatabase()) {
            LogPrintf("Failed clear pocket database\n");
            StartShutdown();
            return;
        }

        // Loop all block files for restore chain
        int nFile = 0;
        while (true) {
            FlatFilePos pos(nFile, 0);
            if (!fs::exists(GetBlockPosFilename(pos)))
                break; // No block files left to reindex
            FILE *file = OpenBlockFile(pos, true);
            if (!file)
                break; // This error is logged in OpenBlockFile
            LogPrintf("Reindexing block file blk%05u.dat...\n", (unsigned int)nFile);
            LoadExternalBlockFile(chainparams, file, &pos);
            if (ShutdownRequested()) {
                LogPrintf("Shutdown requested. Exit %s\n", __func__);
                return;
            }
            nFile++;
        }
        pblocktree->WriteReindexing(false);
        fReindex = 0;
        LogPrintf("Reindexing finished\n");
        // To avoid ending up in a situation without genesis block, re-try initializing (no-op if reindexing worked):
        LoadGenesisBlock(chainparams);
    }

    // -loadblock=
    for (const fs::path& path : vImportFiles) {
        FILE *file = fsbridge::fopen(path, "rb");
        if (file) {
            LogPrintf("Importing blocks file %s...\n", path.string());
            LoadExternalBlockFile(chainparams, file);
            if (ShutdownRequested()) {
                LogPrintf("Shutdown requested. Exit %s\n", __func__);
                return;
            }
        } else {
            LogPrintf("Warning: Could not open blocks file %s\n", path.string());
        }
    }

<<<<<<< HEAD
      // TODO (brangr): in testing!
        // The idea is to roll back SQLITE data at the chain connection level

        // if (!IsChainReindex())
        // {
        //     if (PocketDb::ChainRepoInst.Rollback(ChainActive().Height() + 1))
        //     {
        //         if (ChainActive().Tip())
        //         {
        //             LogPrint(BCLog::SYNC, "Best block in sqlite db: %s (%d)\n",
        //                 ChainActive().Tip()->GetBlockHash().GetHex(), ChainActive().Height());
        //         }
        //         else
        //         {
        //             LogPrint(BCLog::SYNC, "No existing blockchain found on disk\n");
        //         }
        //     }
        //     else
        //     {
        //         LogPrintf("Error\n");
        //         StartShutdown();
        //         return;
        //     }
        // }


=======
>>>>>>> 98ef6a9e
        // Reindex requests
        // .. only pocket part
        if (fReindex == 3)
        {
            int i = (int)args.GetArg("-reindex-start", 0);
            PocketServices::ChainPostProcessing::Rollback(i);

            while (i <= ChainActive().Height() && !ShutdownRequested())
            {
                try
                {
                    CBlockIndex* pblockindex = ChainActive()[i];
                    CBlock block;
                    if (!pblockindex || !ReadBlockFromDisk(block, pblockindex, Params().GetConsensus()))
                    {
                        LogPrintf("Stopping after failed index pocket part\n");
                        StartShutdown();
                        break;
                    }

                    PocketServices::ChainPostProcessing::Index(block, pblockindex->nHeight);

                    LogPrint(BCLog::SYNC, "Indexing pocketnet part at height %d\n", pblockindex->nHeight);
                    i += 1;
                }
                catch (std::exception& e)
                {
                    LogPrintf("Stopping after failed index pocket part: %s\n", e.what());
                    StartShutdown();
                    break;
                }
            }
        }

        // .. only web DB
        if (fReindex == 5 && args.GetBoolArg("-api", false))
        {
            LogPrintf("Building a Web database: 0%%\n");

            int i = 0;
            int percent = ChainActive().Height() / 100;
            int64_t startTime = GetTimeMicros();
            while (i <= ChainActive().Height() && !ShutdownRequested())
            {
                CBlockIndex* pblockindex = ChainActive()[i];
                if (!pblockindex)
                {
                    LogPrintf("ERROR: Block not found in chainActive[%d]\n", i);
                    StartShutdown();
                    break;
                }

                try
                {
                    PocketServices::WebPostProcessorInst.ProcessTags(pblockindex->GetBlockHash().GetHex());
                    PocketServices::WebPostProcessorInst.ProcessSearchContent(pblockindex->GetBlockHash().GetHex());
                }
                catch (std::exception& ex)
                {
                    LogPrintf("ERROR: Process web db building failed - block:%s height:%d what:%s\n", pblockindex->GetBlockHash().GetHex(), pblockindex->nHeight, ex.what());
                    StartShutdown();
                    break;
                }

                if (i % percent == 0)
                {
                    int64_t time = GetTimeMicros();
                    LogPrintf("Building a Web database: %d%% (%.2fm)\n", (i / percent), (0.000001 * (time - startTime)) / 60.0);
                }

                i += 1;
            }
        }

<<<<<<< HEAD
    // scan for better chains in the block chain database, that are not yet connected in the active best chain

    // We can't hold cs_main during ActivateBestChain even though we're accessing
    // the chainman unique_ptrs since ABC requires us not to be holding cs_main, so retrieve
    // the relevant pointers before the ABC call.
    for (CChainState* chainstate : WITH_LOCK(::cs_main, return chainman.GetAll())) {
        BlockValidationState state;
        if (!chainstate->ActivateBestChain(state, chainparams, nullptr, nullptr)) {
            LogPrintf("Failed to connect best block (%s) - Maybe later?\n", state.ToString());
            // StartShutdown();
            // return;
        }
=======
        CValidationState state;
        int64_t disconnectHeight = gArgs.GetArg("-disconnectlast", -1);
        if (disconnectHeight > -1)
        {
            if (!DisconnectTip(state, chainparams, disconnectHeight))
            {
                LogPrintf("Failed to disconnect blocks (%s)\n", FormatStateMessage(state));
                StartShutdown();
                return;
            }
        }

        // Shutdown if requested
        if (ShutdownRequested())
            return;

        // scan for better chains in the block chain database, that are not yet connected in the active best chain
        if (!ActivateBestChain(state, chainparams))
        {
            LogPrintf("Failed to connect best block (%s)\n", FormatStateMessage(state));
            //StartShutdown();
            //return;
        }

        if (gArgs.GetBoolArg("-stopafterblockimport", DEFAULT_STOPAFTERBLOCKIMPORT))
        {
            LogPrintf("Stopping after block import\n");
            StartShutdown();
            return;
        }
    } // End scope of CImportingNow

    if (gArgs.GetArg("-persistmempool", DEFAULT_PERSIST_MEMPOOL))
    {
        if (!gArgs.GetArg("-mempoolclean", false))
        {
            LoadMempool();
        }
        else
        {
            LogPrintf("Clean SQLite mempool..\n");
            PocketDb::TransRepoInst.CleanMempool();
        }
>>>>>>> 98ef6a9e
    }

    if (args.GetBoolArg("-stopafterblockimport", DEFAULT_STOPAFTERBLOCKIMPORT)) {
        LogPrintf("Stopping after block import\n");
        StartShutdown();
        return;
    }
    } // End scope of CImportingNow
    chainman.ActiveChainstate().LoadMempool(args);
    
    // Start staker thread after activate best chain
    #ifdef ENABLE_WALLET
<<<<<<< HEAD
    // TODO (brangr): DEBUG!
    if (chainparams.NetworkID() == NetworkTest)
    {
        Staker::getInstance()->setIsStaking(args.GetBoolArg("-staking", true));
        Staker::getInstance()->startWorkers(threadGroup, context, chainparams);
        
    }
=======
    Staker::getInstance()->setIsStaking(gArgs.GetBoolArg("-staking", true));
    Staker::getInstance()->startWorkers(threadGroup, chainparams);
>>>>>>> 98ef6a9e
    #endif
}

/** Sanity checks
 *  Ensure that Pocketcoin is running in a usable environment with all
 *  necessary library support.
 */
static bool InitSanityCheck()
{
    if (!ECC_InitSanityCheck()) {
        return InitError(Untranslated("Elliptic curve cryptography sanity check failure. Aborting."));
    }

    if (!glibc_sanity_test() || !glibcxx_sanity_test())
        return false;

    if (!Random_SanityCheck()) {
        return InitError(Untranslated("OS cryptographic RNG sanity check failure. Aborting."));
    }

    return true;
}

static bool AppInitServers(const util::Ref& context, NodeContext& node)
{
    const ArgsManager& args = *Assert(node.args);
    RPCServer::OnStarted(&OnRPCStarted);
    RPCServer::OnStopped(&OnRPCStopped);
    if (!InitHTTPServer(context))
        return false;
    StartRPC();
    node.rpc_interruption_point = RpcInterruptionPoint;
    if (!StartHTTPRPC(context))
        return false;
    if (args.GetBoolArg("-rest", DEFAULT_REST_ENABLE)) StartREST(context);
    StartHTTPServer();
    return true;
}

// Parameter interaction based on rules
void InitParameterInteraction(ArgsManager& args)
{
    // when specifying an explicit binding address, you want to listen on it
    // even when -connect or -proxy is specified
    if (args.IsArgSet("-bind")) {
        if (args.SoftSetBoolArg("-listen", true))
            LogPrintf("%s: parameter interaction: -bind set -> setting -listen=1\n", __func__);
    }
    if (args.IsArgSet("-whitebind")) {
        if (args.SoftSetBoolArg("-listen", true))
            LogPrintf("%s: parameter interaction: -whitebind set -> setting -listen=1\n", __func__);
    }

    if (args.IsArgSet("-connect")) {
        // when only connecting to trusted nodes, do not seed via DNS, or listen by default
        if (args.SoftSetBoolArg("-dnsseed", false))
            LogPrintf("%s: parameter interaction: -connect set -> setting -dnsseed=0\n", __func__);
        if (args.SoftSetBoolArg("-listen", false))
            LogPrintf("%s: parameter interaction: -connect set -> setting -listen=0\n", __func__);
    }

    if (args.IsArgSet("-proxy")) {
        // to protect privacy, do not listen by default if a default proxy server is specified
        if (args.SoftSetBoolArg("-listen", false))
            LogPrintf("%s: parameter interaction: -proxy set -> setting -listen=0\n", __func__);
        // to protect privacy, do not use UPNP when a proxy is set. The user may still specify -listen=1
        // to listen locally, so don't rely on this happening through -listen below.
        if (args.SoftSetBoolArg("-upnp", false))
            LogPrintf("%s: parameter interaction: -proxy set -> setting -upnp=0\n", __func__);
        // to protect privacy, do not discover addresses by default
        if (args.SoftSetBoolArg("-discover", false))
            LogPrintf("%s: parameter interaction: -proxy set -> setting -discover=0\n", __func__);
    }

    if (!args.GetBoolArg("-listen", DEFAULT_LISTEN)) {
        // do not map ports or try to retrieve public IP when not listening (pointless)
        if (args.SoftSetBoolArg("-upnp", false))
            LogPrintf("%s: parameter interaction: -listen=0 -> setting -upnp=0\n", __func__);
        if (args.SoftSetBoolArg("-discover", false))
            LogPrintf("%s: parameter interaction: -listen=0 -> setting -discover=0\n", __func__);
        if (args.SoftSetBoolArg("-listenonion", false))
            LogPrintf("%s: parameter interaction: -listen=0 -> setting -listenonion=0\n", __func__);
    }

    if (args.IsArgSet("-externalip")) {
        // if an explicit public IP is specified, do not try to find others
        if (args.SoftSetBoolArg("-discover", false))
            LogPrintf("%s: parameter interaction: -externalip set -> setting -discover=0\n", __func__);
    }

    // disable whitelistrelay in blocksonly mode
    if (args.GetBoolArg("-blocksonly", DEFAULT_BLOCKSONLY)) {
        if (args.SoftSetBoolArg("-whitelistrelay", false))
            LogPrintf("%s: parameter interaction: -blocksonly=1 -> setting -whitelistrelay=0\n", __func__);
    }

    // Forcing relay from whitelisted hosts implies we will accept relays from them in the first place.
    if (args.GetBoolArg("-whitelistforcerelay", DEFAULT_WHITELISTFORCERELAY)) {
        if (args.SoftSetBoolArg("-whitelistrelay", true))
            LogPrintf("%s: parameter interaction: -whitelistforcerelay=1 -> setting -whitelistrelay=1\n", __func__);
    }
}

/**
 * Initialize global loggers.
 *
 * Note that this is called very early in the process lifetime, so you should be
 * careful about what global state you rely on here.
 */
void InitLogging(const ArgsManager& args)
{
    LogInstance().m_print_to_file = !args.IsArgNegated("-debuglogfile");
    LogInstance().m_file_path = AbsPathForConfigVal(args.GetArg("-debuglogfile", DEFAULT_DEBUGLOGFILE));
    LogInstance().m_print_to_console = args.GetBoolArg("-printtoconsole", !args.GetBoolArg("-daemon", false) & !args.GetBoolArg("-silent", false));
    LogInstance().m_log_timestamps = args.GetBoolArg("-logtimestamps", DEFAULT_LOGTIMESTAMPS);
    LogInstance().m_log_time_micros = args.GetBoolArg("-logtimemicros", DEFAULT_LOGTIMEMICROS);
#ifdef HAVE_THREAD_LOCAL
    LogInstance().m_log_threadnames = args.GetBoolArg("-logthreadnames", DEFAULT_LOGTHREADNAMES);
#endif

    fLogIPs = args.GetBoolArg("-logips", DEFAULT_LOGIPS);

    std::string version_string = FormatFullVersion();
#ifdef DEBUG
    version_string += " (debug build)";
#else
    version_string += " (release build)";
#endif
    LogPrintf(PACKAGE_NAME " version %s\n", version_string);
}

namespace { // Variables internal to initialization process only

int nMaxConnections;
int nUserMaxConnections;
int nFD;
ServiceFlags nLocalServices = ServiceFlags(NODE_NETWORK | NODE_NETWORK_LIMITED);
int64_t peer_connect_timeout;
std::set<BlockFilterType> g_enabled_filter_types;

} // namespace

[[noreturn]] static void new_handler_terminate()
{
    // Rather than throwing std::bad-alloc if allocation fails, terminate
    // immediately to (try to) avoid chain corruption.
    // Since LogPrintf may itself allocate memory, set the handler directly
    // to terminate first.
    std::set_new_handler(std::terminate);
    LogPrintf("Error: Out of memory. Terminating.\n");

    // The log was successful, terminate now.
    std::terminate();
};

bool AppInitBasicSetup(ArgsManager& args)
{
    // ********************************************************* Step 1: setup
#ifdef _MSC_VER
    // Turn off Microsoft heap dump noise
    _CrtSetReportMode(_CRT_WARN, _CRTDBG_MODE_FILE);
    _CrtSetReportFile(_CRT_WARN, CreateFileA("NUL", GENERIC_WRITE, 0, nullptr, OPEN_EXISTING, 0, 0));
    // Disable confusing "helpful" text message on abort, Ctrl-C
    _set_abort_behavior(0, _WRITE_ABORT_MSG | _CALL_REPORTFAULT);
#endif
#ifdef WIN32
    // Enable heap terminate-on-corruption
    HeapSetInformation(nullptr, HeapEnableTerminationOnCorruption, nullptr, 0);
#endif

    if (!SetupNetworking()) {
        return InitError(Untranslated("Initializing networking failed."));
    }

#ifndef WIN32
    if (!args.GetBoolArg("-sysperms", false)) {
        umask(077);
    }

    // Clean shutdown on SIGTERM
    registerSignalHandler(SIGTERM, HandleSIGTERM);
    registerSignalHandler(SIGINT, HandleSIGTERM);

    // Reopen debug.log on SIGHUP
    registerSignalHandler(SIGHUP, HandleSIGHUP);

    // Ignore SIGPIPE, otherwise it will bring the daemon down if the client closes unexpectedly
    signal(SIGPIPE, SIG_IGN);
#else
    SetConsoleCtrlHandler(consoleCtrlHandler, true);
#endif

    std::set_new_handler(new_handler_terminate);

    return true;
}

bool AppInitParameterInteraction(const ArgsManager& args)
{
    const CChainParams& chainparams = Params();
    // ********************************************************* Step 2: parameter interactions

    // also see: InitParameterInteraction()

    // Error if network-specific options (-addnode, -connect, etc) are
    // specified in default section of config file, but not overridden
    // on the command line or in this network's section of the config file.
    std::string network = args.GetChainName();
    if (network == CBaseChainParams::SIGNET) {
        LogPrintf("Signet derived magic (message start): %s\n", HexStr(chainparams.MessageStart()));
    }
    bilingual_str errors;
    for (const auto& arg : args.GetUnsuitableSectionOnlyArgs()) {
        errors += strprintf(_("Config setting for %s only applied on %s network when in [%s] section.") + Untranslated("\n"), arg, network, network);
    }

    if (!errors.empty()) {
        return InitError(errors);
    }

    // Warn if unrecognized section name are present in the config file.
    bilingual_str warnings;
    for (const auto& section : args.GetUnrecognizedSections()) {
        warnings += strprintf(Untranslated("%s:%i ") + _("Section [%s] is not recognized.") + Untranslated("\n"), section.m_file, section.m_line, section.m_name);
    }

    if (!warnings.empty()) {
        InitWarning(warnings);
    }

    if (!fs::is_directory(GetBlocksDir())) {
        return InitError(strprintf(_("Specified blocks directory \"%s\" does not exist."), args.GetArg("-blocksdir", "")));
    }

    // parse and validate enabled filter types
    std::string blockfilterindex_value = args.GetArg("-blockfilterindex", DEFAULT_BLOCKFILTERINDEX);
    if (blockfilterindex_value == "" || blockfilterindex_value == "1") {
        g_enabled_filter_types = AllBlockFilterTypes();
    } else if (blockfilterindex_value != "0") {
        const std::vector<std::string> names = args.GetArgs("-blockfilterindex");
        for (const auto& name : names) {
            BlockFilterType filter_type;
            if (!BlockFilterTypeByName(name, filter_type)) {
                return InitError(strprintf(_("Unknown -blockfilterindex value %s."), name));
            }
            g_enabled_filter_types.insert(filter_type);
        }
    }

    // Signal NODE_COMPACT_FILTERS if peerblockfilters and basic filters index are both enabled.
    if (args.GetBoolArg("-peerblockfilters", DEFAULT_PEERBLOCKFILTERS)) {
        if (g_enabled_filter_types.count(BlockFilterType::BASIC) != 1) {
            return InitError(_("Cannot set -peerblockfilters without -blockfilterindex."));
        }

        nLocalServices = ServiceFlags(nLocalServices | NODE_COMPACT_FILTERS);
    }

    // if using block pruning, then disallow txindex
    if (args.GetArg("-prune", 0)) {
        if (args.GetBoolArg("-txindex", DEFAULT_TXINDEX))
            return InitError(_("Prune mode is incompatible with -txindex."));
        if (!g_enabled_filter_types.empty()) {
            return InitError(_("Prune mode is incompatible with -blockfilterindex."));
        }
    }

    // -bind and -whitebind can't be set when not listening
    size_t nUserBind = args.GetArgs("-bind").size() + args.GetArgs("-whitebind").size();
    if (nUserBind != 0 && !args.GetBoolArg("-listen", DEFAULT_LISTEN)) {
        return InitError(Untranslated("Cannot set -bind or -whitebind together with -listen=0"));
    }

    // Make sure enough file descriptors are available
    int nBind = std::max(nUserBind, size_t(1));
    nUserMaxConnections = args.GetArg("-maxconnections", DEFAULT_MAX_PEER_CONNECTIONS);
    nMaxConnections = std::max(nUserMaxConnections, 0);

    // Trim requested connection counts, to fit into system limitations
    // <int> in std::min<int>(...) to work around FreeBSD compilation issue described in #2695
    nFD = RaiseFileDescriptorLimit(nMaxConnections + MIN_CORE_FILEDESCRIPTORS + MAX_ADDNODE_CONNECTIONS);
#ifdef USE_POLL
    int fd_max = nFD;
#else
    int fd_max = FD_SETSIZE;
#endif
    nMaxConnections = std::max(std::min<int>(nMaxConnections, fd_max - nBind - MIN_CORE_FILEDESCRIPTORS - MAX_ADDNODE_CONNECTIONS), 0);
    if (nFD < MIN_CORE_FILEDESCRIPTORS)
        return InitError(_("Not enough file descriptors available."));
    nMaxConnections = std::min(nFD - MIN_CORE_FILEDESCRIPTORS - MAX_ADDNODE_CONNECTIONS, nMaxConnections);

    if (nMaxConnections < nUserMaxConnections)
        InitWarning(strprintf(_("Reducing -maxconnections from %d to %d, because of system limitations."), nUserMaxConnections, nMaxConnections));

    // ********************************************************* Step 3: parameter-to-internal-flags
    if (args.IsArgSet("-debug")) {
        // Special-case: if -debug=0/-nodebug is set, turn off debugging messages
        const std::vector<std::string> categories = args.GetArgs("-debug");

        if (std::none_of(categories.begin(), categories.end(),
            [](std::string cat){return cat == "0" || cat == "none";})) {
            for (const auto& cat : categories) {
                if (!LogInstance().EnableCategory(cat)) {
                    InitWarning(strprintf(_("Unsupported logging category %s=%s."), "-debug", cat));
                }
            }
        }
    }

    // Now remove the logging categories which were explicitly excluded
    for (const std::string& cat : args.GetArgs("-debugexclude")) {
        if (!LogInstance().DisableCategory(cat)) {
            InitWarning(strprintf(_("Unsupported logging category %s=%s."), "-debugexclude", cat));
        }
    }

    fCheckBlockIndex = args.GetBoolArg("-checkblockindex", chainparams.DefaultConsistencyChecks());
    fCheckpointsEnabled = args.GetBoolArg("-checkpoints", DEFAULT_CHECKPOINTS_ENABLED);

    hashAssumeValid = uint256S(args.GetArg("-assumevalid", chainparams.GetConsensus().defaultAssumeValid.GetHex()));
    if (!hashAssumeValid.IsNull())
        LogPrintf("Assuming ancestors of block %s have valid signatures.\n", hashAssumeValid.GetHex());
    else
        LogPrintf("Validating signatures for all blocks.\n");

    if (args.IsArgSet("-minimumchainwork")) {
        const std::string minChainWorkStr = args.GetArg("-minimumchainwork", "");
        if (!IsHexNumber(minChainWorkStr)) {
            return InitError(strprintf(Untranslated("Invalid non-hex (%s) minimum chain work value specified"), minChainWorkStr));
        }
        nMinimumChainWork = UintToArith256(uint256S(minChainWorkStr));
    } else {
        nMinimumChainWork = UintToArith256(chainparams.GetConsensus().nMinimumChainWork);
    }
    LogPrintf("Setting nMinimumChainWork=%s\n", nMinimumChainWork.GetHex());
    if (nMinimumChainWork < UintToArith256(chainparams.GetConsensus().nMinimumChainWork)) {
        LogPrintf("Warning: nMinimumChainWork set below default value of %s\n", chainparams.GetConsensus().nMinimumChainWork.GetHex());
    }

    // mempool limits
    int64_t nMempoolSizeMax = args.GetArg("-maxmempool", DEFAULT_MAX_MEMPOOL_SIZE) * 1000000;
    int64_t nMempoolSizeMin = args.GetArg("-limitdescendantsize", DEFAULT_DESCENDANT_SIZE_LIMIT) * 1000 * 40;
    if (nMempoolSizeMax < 0 || nMempoolSizeMax < nMempoolSizeMin)
        return InitError(strprintf(_("-maxmempool must be at least %d MB"), std::ceil(nMempoolSizeMin / 1000000.0)));
    // incremental relay fee sets the minimum feerate increase necessary for BIP 125 replacement in the mempool
    // and the amount the mempool min fee increases above the feerate of txs evicted due to mempool limiting.
    if (args.IsArgSet("-incrementalrelayfee")) {
        CAmount n = 0;
        if (!ParseMoney(args.GetArg("-incrementalrelayfee", ""), n))
            return InitError(AmountErrMsg("incrementalrelayfee", args.GetArg("-incrementalrelayfee", "")));
        incrementalRelayFee = CFeeRate(n);
    }

    // block pruning; get the amount of disk space (in MiB) to allot for block & undo files
    int64_t nPruneArg = args.GetArg("-prune", 0);
    if (nPruneArg < 0) {
        return InitError(_("Prune cannot be configured with a negative value."));
    }
    nPruneTarget = (uint64_t) nPruneArg * 1024 * 1024;
    if (nPruneArg == 1) {  // manual pruning: -prune=1
        LogPrintf("Block pruning enabled.  Use RPC call pruneblockchain(height) to manually prune block and undo files.\n");
        nPruneTarget = std::numeric_limits<uint64_t>::max();
        fPruneMode = true;
    } else if (nPruneTarget) {
        if (nPruneTarget < MIN_DISK_SPACE_FOR_BLOCK_FILES) {
            return InitError(strprintf(_("Prune configured below the minimum of %d MiB.  Please use a higher number."), MIN_DISK_SPACE_FOR_BLOCK_FILES / 1024 / 1024));
        }
        LogPrintf("Prune configured to target %u MiB on disk for block and undo files.\n", nPruneTarget / 1024 / 1024);
        fPruneMode = true;
    }

    nConnectTimeout = args.GetArg("-timeout", DEFAULT_CONNECT_TIMEOUT);
    if (nConnectTimeout <= 0) {
        nConnectTimeout = DEFAULT_CONNECT_TIMEOUT;
    }

    peer_connect_timeout = args.GetArg("-peertimeout", DEFAULT_PEER_CONNECT_TIMEOUT);
    if (peer_connect_timeout <= 0) {
        return InitError(Untranslated("peertimeout cannot be configured with a negative value."));
    }

    if (args.IsArgSet("-minrelaytxfee")) {
        CAmount n = 0;
        if (!ParseMoney(args.GetArg("-minrelaytxfee", ""), n)) {
            return InitError(AmountErrMsg("minrelaytxfee", args.GetArg("-minrelaytxfee", "")));
        }
        // High fee check is done afterward in CWallet::Create()
        ::minRelayTxFee = CFeeRate(n);
    } else if (incrementalRelayFee > ::minRelayTxFee) {
        // Allow only setting incrementalRelayFee to control both
        ::minRelayTxFee = incrementalRelayFee;
        LogPrintf("Increasing minrelaytxfee to %s to match incrementalrelayfee\n",::minRelayTxFee.ToString());
    }

    // Sanity check argument for min fee for including tx in block
    // TODO: Harmonize which arguments need sanity checking and where that happens
    if (args.IsArgSet("-blockmintxfee")) {
        CAmount n = 0;
        if (!ParseMoney(args.GetArg("-blockmintxfee", ""), n))
            return InitError(AmountErrMsg("blockmintxfee", args.GetArg("-blockmintxfee", "")));
    }

    // Feerate used to define dust.  Shouldn't be changed lightly as old
    // implementations may inadvertently create non-standard transactions
    if (args.IsArgSet("-dustrelayfee")) {
        CAmount n = 0;
        if (!ParseMoney(args.GetArg("-dustrelayfee", ""), n))
            return InitError(AmountErrMsg("dustrelayfee", args.GetArg("-dustrelayfee", "")));
        dustRelayFee = CFeeRate(n);
    }

    fRequireStandard = !args.GetBoolArg("-acceptnonstdtxn", !chainparams.RequireStandard());
    if (!chainparams.IsTestChain() && !fRequireStandard) {
        return InitError(strprintf(Untranslated("acceptnonstdtxn is not currently supported for %s chain"), chainparams.NetworkIDString()));
    }
    nBytesPerSigOp = args.GetArg("-bytespersigop", nBytesPerSigOp);

    if (!g_wallet_init_interface.ParameterInteraction()) return false;

    fIsBareMultisigStd = args.GetBoolArg("-permitbaremultisig", DEFAULT_PERMIT_BAREMULTISIG);
    fAcceptDatacarrier = args.GetBoolArg("-datacarrier", DEFAULT_ACCEPT_DATACARRIER);
    nMaxDatacarrierBytes = args.GetArg("-datacarriersize", nMaxDatacarrierBytes);

    // Option to startup with mocktime set (used for regression testing):
    SetMockTime(args.GetArg("-mocktime", 0)); // SetMockTime(0) is a no-op

    if (args.GetBoolArg("-peerbloomfilters", DEFAULT_PEERBLOOMFILTERS))
        nLocalServices = ServiceFlags(nLocalServices | NODE_BLOOM);

    if (args.GetArg("-rpcserialversion", DEFAULT_RPC_SERIALIZE_VERSION) < 0)
        return InitError(Untranslated("rpcserialversion must be non-negative."));

    if (args.GetArg("-rpcserialversion", DEFAULT_RPC_SERIALIZE_VERSION) > 1)
        return InitError(Untranslated("Unknown rpcserialversion requested."));

    nMaxTipAge = args.GetArg("-maxtipage", DEFAULT_MAX_TIP_AGE);

    if (args.IsArgSet("-proxy") && args.GetArg("-proxy", "").empty()) {
        return InitError(_("No proxy server specified. Use -proxy=<ip> or -proxy=<ip:port>."));
    }

    return true;
}

static bool LockDataDirectory(bool probeOnly)
{
    // Make sure only a single Pocketcoin process is using the data directory.
    fs::path datadir = GetDataDir();
    if (!DirIsWritable(datadir)) {
        return InitError(strprintf(_("Cannot write to data directory '%s'; check permissions."), datadir.string()));
    }
    if (!LockDirectory(datadir, ".lock", probeOnly)) {
        return InitError(strprintf(_("Cannot obtain a lock on data directory %s. %s is probably already running."), datadir.string(), PACKAGE_NAME));
    }
    return true;
}

bool AppInitSanityChecks()
{
    // ********************************************************* Step 4: sanity checks

    // Initialize elliptic curve code
    std::string sha256_algo = SHA256AutoDetect();
    LogPrintf("Using the '%s' SHA256 implementation\n", sha256_algo);
    RandomInit();
    ECC_Start();
    globalVerifyHandle.reset(new ECCVerifyHandle());

    // Sanity check
    if (!InitSanityCheck())
        return InitError(strprintf(_("Initialization sanity check failed. %s is shutting down."), PACKAGE_NAME));

    // Probe the data directory lock to give an early error message, if possible
    // We cannot hold the data directory lock here, as the forking for daemon() hasn't yet happened,
    // and a fork will cause weird behavior to it.
    return LockDataDirectory(true);
}

bool AppInitLockDataDirectory()
{
    // After daemonization get the data directory lock again and hold on to it until exit
    // This creates a slight window for a race condition to happen, however this condition is harmless: it
    // will at most make us exit without printing a message to console.
    if (!LockDataDirectory(false)) {
        // Detailed error printed inside LockDataDirectory
        return false;
    }
    return true;
}

using WsServer = SimpleWeb::SocketServer<SimpleWeb::WS>;
static void StartWS()
{
    WsServer server;
    server.config.port = gArgs.GetArg("-wsport", 8087);

    auto& ws = server.endpoint["^/ws/?$"];
    ws.on_message = [](std::shared_ptr<WsServer::Connection> connection,
        std::shared_ptr<WsServer::InMessage> in_message)
    {
        auto out_message = in_message->string();
        UniValue val;
        if (val.read(out_message))
        {
            try
            {
                std::vector<std::string> keys = val.getKeys();
                if (std::find(keys.begin(), keys.end(), "addr") != keys.end())
                {
                    std::string _addr = val["addr"].get_str();

                    int block = ChainActive().Height();
                    if (std::find(keys.begin(), keys.end(), "block") != keys.end()) block = val["block"].get_int();

                    std::string ip = connection->remote_endpoint_address();
                    bool service = std::find(keys.begin(), keys.end(), "service") != keys.end();

                    int mainPort = 8899;
                    if (std::find(keys.begin(), keys.end(), "mainport") != keys.end())
                        mainPort = val["mainport"].get_int();

                    int wssPort = 8099;
                    if (std::find(keys.begin(), keys.end(), "wssport") != keys.end())
                        wssPort = val["wssport"].get_int();

                    if (std::find(keys.begin(), keys.end(), "nonce") != keys.end())
                    {
                        WSUser wsUser = {connection, _addr, block, ip, service, mainPort, wssPort};
                        WSConnections.erase(connection->ID());
                        WSConnections.insert_or_assign(connection->ID(), wsUser);
                    } else if (std::find(keys.begin(), keys.end(), "msg") != keys.end())
                    {
                        if (val["msg"].get_str() == "unsubscribe")
                        {
                            WSConnections.erase(connection->ID());
                        }
                    }
                }
            }
            catch (const std::exception &e)
            {
                LogPrintf("Warning: ws.on_message - %s\n", e.what());
            }
        }
    };

    ws.on_open = [](std::shared_ptr<WsServer::Connection> connection)
    {
//        cout << "Server: Opened connection " << connection.get() << endl;
//        if ((std::find(WSConnections.begin(), WSConnections.end(), connection) == WSConnections.end()))
//            WSConnections.push_back(connection);
    };

    ws.on_close = [](std::shared_ptr<WsServer::Connection> connection, int status, const std::string& /*reason*/)
    {
        if (WSConnections.find(connection->ID()) != WSConnections.end())
        {
            WSConnections.erase(connection->ID());
        }
    };

    ws.on_error = [](std::shared_ptr<WsServer::Connection> connection, const SimpleWeb::error_code& ec)
    {
        if (WSConnections.find(connection->ID()) != WSConnections.end())
        {
            WSConnections.erase(connection->ID());
        }
    };

    server.start();
}

static void InitWS()
{
    std::thread server_thread(&StartWS);
    server_thread.detach();
}

bool AppInitInterfaces(NodeContext& node)
{
    node.chain = interfaces::MakeChain(node);
    // Create client interfaces for wallets that are supposed to be loaded
    // according to -wallet and -disablewallet options. This only constructs
    // the interfaces, it doesn't load wallet data. Wallets actually get loaded
    // when load() and start() interface methods are called below.
    g_wallet_init_interface.Construct(node);
    return true;
}

bool AppInitMain(const util::Ref& context, NodeContext& node, interfaces::BlockAndHeaderTipInfo* tip_info)
{
    const ArgsManager& args = *Assert(node.args);
    const CChainParams& chainparams = Params();
    // ********************************************************* Step 4a: application initialization
    if (!CreatePidFile(args)) {
        // Detailed error printed inside CreatePidFile().
        return false;
    }
    if (LogInstance().m_print_to_file) {
        if (args.GetBoolArg("-shrinkdebugfile", LogInstance().DefaultShrinkDebugFile())) {
            // Do this first since it both loads a bunch of debug.log into memory,
            // and because this needs to happen before any other debug.log printing
            LogInstance().ShrinkDebugFile();
        }
    }
    if (!LogInstance().StartLogging()) {
            return InitError(strprintf(Untranslated("Could not open debug log file %s"),
                LogInstance().m_file_path.string()));
    }

    if (!LogInstance().m_log_timestamps)
        LogPrintf("Startup time: %s\n", FormatISO8601DateTime(GetTime()));
    LogPrintf("Default data directory %s\n", GetDefaultDataDir().string());
    LogPrintf("Using data directory %s\n", GetDataDir().string());

    // Only log conf file usage message if conf file actually exists.
    fs::path config_file_path = GetConfigFile(args.GetArg("-conf", POCKETCOIN_CONF_FILENAME));
    if (fs::exists(config_file_path)) {
        LogPrintf("Config file: %s\n", config_file_path.string());
    } else if (args.IsArgSet("-conf")) {
        // Warn if no conf file exists at path provided by user
        InitWarning(strprintf(_("The specified config file %s does not exist\n"), config_file_path.string()));
    } else {
        // Not categorizing as "Warning" because it's the default behavior
        LogPrintf("Config file: %s (not found, skipping)\n", config_file_path.string());
    }

    // Log the config arguments to debug.log
    args.LogArgs();

    LogPrintf("Using at most %i automatic connections (%i file descriptors available)\n", nMaxConnections, nFD);

    // Warn about relative -datadir path.
    if (args.IsArgSet("-datadir") && !fs::path(args.GetArg("-datadir", "")).is_absolute()) {
        LogPrintf("Warning: relative datadir option '%s' specified, which will be interpreted relative to the " /* Continued */
                  "current working directory '%s'. This is fragile, because if pocketcoin is started in the future "
                  "from a different location, it will be unable to locate the current data files. There could "
                  "also be data loss if pocketcoin is started while in a temporary directory.\n",
                  args.GetArg("-datadir", ""), fs::current_path().string());
    }

    InitSignatureCache();
    InitScriptExecutionCache();

    int script_threads = args.GetArg("-par", DEFAULT_SCRIPTCHECK_THREADS);
    if (script_threads <= 0) {
        // -par=0 means autodetect (number of cores - 1 script threads)
        // -par=-n means "leave n cores free" (number of cores - n - 1 script threads)
        script_threads += GetNumCores();
    }

    // Subtract 1 because the main thread counts towards the par threads
    script_threads = std::max(script_threads - 1, 0);

    // Number of script-checking threads <= MAX_SCRIPTCHECK_THREADS
    script_threads = std::min(script_threads, MAX_SCRIPTCHECK_THREADS);

    LogPrintf("Script verification uses %d additional threads\n", script_threads);
    if (script_threads >= 1) {
        g_parallel_script_checks = true;
        for (int i = 0; i < script_threads; ++i) {
            threadGroup.create_thread([i]() { return ThreadScriptCheck(i); });
        }
    }

    assert(!node.scheduler);
    node.scheduler = MakeUnique<CScheduler>();

    // Start the lightweight task scheduler thread
    threadGroup.create_thread([&] { TraceThread("scheduler", [&] { node.scheduler->serviceQueue(); }); });

    // Gather some entropy once per minute.
    node.scheduler->scheduleEvery([]{
        RandAddPeriodic();
    }, std::chrono::minutes{1});

        // ********************************************************* Step 4b: Start PocketDB
    uiInterface.InitMessage(_("Loading Pocket DB...").translated);
    auto dbBasePath = (GetDataDir() / "pocketdb").string();

    PocketDb::IntitializeSqlite();

    PocketDb::PocketDbMigrationRef mainDbMigration = std::make_shared<PocketDb::PocketDbMainMigration>();
    PocketDb::SQLiteDbInst.Init(dbBasePath, "main", mainDbMigration);
    PocketDb::SQLiteDbInst.CreateStructure();

    PocketDb::TransRepoInst.Init();
    PocketDb::ChainRepoInst.Init();
    PocketDb::RatingsRepoInst.Init();
    PocketDb::ConsensusRepoInst.Init();
    PocketDb::NotifierRepoInst.Init();

    // Open, create structure and close `web` db
    PocketDb::PocketDbMigrationRef webDbMigration = std::make_shared<PocketDb::PocketDbWebMigration>();
    PocketDb::SQLiteDatabase sqliteDbWebInst(false);
    sqliteDbWebInst.Init(dbBasePath, "web", webDbMigration, args.GetArg("-reindex", 0) == 5);
    sqliteDbWebInst.CreateStructure();
    sqliteDbWebInst.Close();

    // Attach `web` db to `main` db
    PocketDb::SQLiteDbInst.AttachDatabase("web");

    // Intialize Checkpoints DB
    auto checkpointDbName = Params().NetworkIDString();
    auto checkpointDbPath = (GetDataDir() / "checkpoints");
    if (!fs::exists((checkpointDbPath / (checkpointDbName + ".sqlite3")).string()))
    {
        LogPrintf("Checkpoint DB %s not found!\nDownload actual DB file from %s and place to %s directory.\n",
            (checkpointDbPath / (checkpointDbName + ".sqlite3")).string(),
            "https://github.com/pocketnetteam/pocketnet.core/tree/master/checkpoints/" + checkpointDbName + ".sqlite3",
            checkpointDbPath.string()
        );

        return InitError(_("Unable to start server. Checkpoints DB not found. See debug log for details."));
    }
    PocketDb::SQLiteDbCheckpointInst.Init(checkpointDbPath.string(), checkpointDbName);

    PocketWeb::PocketFrontendInst.Init();

    if (args.GetBoolArg("-api", false))
        PocketServices::WebPostProcessorInst.Start(threadGroup);

    // ********************************************************* Step 4b: Additional settings

<<<<<<< HEAD
    if (args.GetBoolArg("-mempoolclean", false))
    {
        PocketDb::TransRepoInst.Clean();
        LogPrintf("The sqlite db is cleared according to the -mempoolclean parameter\n");
    }

    if (args.GetArg("-reindex", 0) == 4)
=======
    if (gArgs.GetArg("-reindex", 0) == 4)
>>>>>>> 98ef6a9e
        PocketDb::SQLiteDbInst.RebuildIndexes();

    // ********************************************************* Step 4b: Start servers

    GetMainSignals().RegisterBackgroundSignalScheduler(*node.scheduler);

    /* Start the RPC server already.  It will be started in "warmup" mode
     * and not really process calls already (but it will signify connections
     * that the server is there and will be ready later).  Warmup mode will
     * be disabled when initialisation is finished.
     */
    if (args.GetBoolArg("-server", false)) {
        uiInterface.InitMessage_connect(SetRPCWarmupStatus);
        if (!AppInitServers(context, node))
            return InitError(_("Unable to start HTTP server. See debug log for details."));
    }

    // ********************************************************* Step 5: verify wallet database integrity
    for (const auto& client : node.chain_clients) {
        if (!client->verify()) {
            return false;
        }
    }

    // ********************************************************* Step 6: network initialization
    // Note that we absolutely cannot open any actual connections
    // until the very end ("start node") as the UTXO/block state
    // is not yet setup and may end up being set up twice if we
    // need to reindex later.

    assert(!node.banman);
    node.banman = MakeUnique<BanMan>(GetDataDir() / "banlist.dat", &uiInterface, args.GetArg("-bantime", DEFAULT_MISBEHAVING_BANTIME));
    assert(!node.connman);
    node.connman = MakeUnique<CConnman>(GetRand(std::numeric_limits<uint64_t>::max()), GetRand(std::numeric_limits<uint64_t>::max()), args.GetBoolArg("-networkactive", true));

    // Make mempool generally available in the node context. For example the connection manager, wallet, or RPC threads,
    // which are all started after this, may use it from the node context.
    assert(!node.mempool);
    node.mempool = MakeUnique<CTxMemPool>(&::feeEstimator);
    if (node.mempool) {
        int ratio = std::min<int>(std::max<int>(args.GetArg("-checkmempool", chainparams.DefaultConsistencyChecks() ? 1 : 0), 0), 1000000);
        if (ratio != 0) {
            node.mempool->setSanityCheck(1.0 / ratio);
        }
    }

    assert(!node.chainman);
    node.chainman = &g_chainman;
    ChainstateManager& chainman = *Assert(node.chainman);

    node.peerman.reset(new PeerManager(chainparams, *node.connman, node.banman.get(), *node.scheduler, chainman, *node.mempool));
    RegisterValidationInterface(node.peerman.get());

    // sanitize comments per BIP-0014, format user agent and check total size
    std::vector<std::string> uacomments;
    for (const std::string& cmt : args.GetArgs("-uacomment")) {
        if (cmt != SanitizeString(cmt, SAFE_CHARS_UA_COMMENT))
            return InitError(strprintf(_("User Agent comment (%s) contains unsafe characters."), cmt));
        uacomments.push_back(cmt);
    }
    strSubVersion = FormatSubVersion(CLIENT_NAME, CLIENT_VERSION, uacomments);
    if (strSubVersion.size() > MAX_SUBVERSION_LENGTH) {
        return InitError(strprintf(_("Total length of network version string (%i) exceeds maximum length (%i). Reduce the number or size of uacomments."),
            strSubVersion.size(), MAX_SUBVERSION_LENGTH));
    }

    if (args.IsArgSet("-onlynet")) {
        std::set<enum Network> nets;
        for (const std::string& snet : args.GetArgs("-onlynet")) {
            enum Network net = ParseNetwork(snet);
            if (net == NET_UNROUTABLE)
                return InitError(strprintf(_("Unknown network specified in -onlynet: '%s'"), snet));
            nets.insert(net);
        }
        for (int n = 0; n < NET_MAX; n++) {
            enum Network net = (enum Network)n;
            if (!nets.count(net))
                SetReachable(net, false);
        }
    }

    // Check for host lookup allowed before parsing any network related parameters
    fNameLookup = args.GetBoolArg("-dns", DEFAULT_NAME_LOOKUP);

    bool proxyRandomize = args.GetBoolArg("-proxyrandomize", DEFAULT_PROXYRANDOMIZE);
    // -proxy sets a proxy for all outgoing network traffic
    // -noproxy (or -proxy=0) as well as the empty string can be used to not set a proxy, this is the default
    std::string proxyArg = args.GetArg("-proxy", "");
    SetReachable(NET_ONION, false);
    if (proxyArg != "" && proxyArg != "0") {
        CService proxyAddr;
        if (!Lookup(proxyArg, proxyAddr, 9050, fNameLookup)) {
            return InitError(strprintf(_("Invalid -proxy address or hostname: '%s'"), proxyArg));
        }

        proxyType addrProxy = proxyType(proxyAddr, proxyRandomize);
        if (!addrProxy.IsValid())
            return InitError(strprintf(_("Invalid -proxy address or hostname: '%s'"), proxyArg));

        SetProxy(NET_IPV4, addrProxy);
        SetProxy(NET_IPV6, addrProxy);
        SetProxy(NET_ONION, addrProxy);
        SetNameProxy(addrProxy);
        SetReachable(NET_ONION, true); // by default, -proxy sets onion as reachable, unless -noonion later
    }

    // -onion can be used to set only a proxy for .onion, or override normal proxy for .onion addresses
    // -noonion (or -onion=0) disables connecting to .onion entirely
    // An empty string is used to not override the onion proxy (in which case it defaults to -proxy set above, or none)
    std::string onionArg = args.GetArg("-onion", "");
    if (onionArg != "") {
        if (onionArg == "0") { // Handle -noonion/-onion=0
            SetReachable(NET_ONION, false);
        } else {
            CService onionProxy;
            if (!Lookup(onionArg, onionProxy, 9050, fNameLookup)) {
                return InitError(strprintf(_("Invalid -onion address or hostname: '%s'"), onionArg));
            }
            proxyType addrOnion = proxyType(onionProxy, proxyRandomize);
            if (!addrOnion.IsValid())
                return InitError(strprintf(_("Invalid -onion address or hostname: '%s'"), onionArg));
            SetProxy(NET_ONION, addrOnion);
            SetReachable(NET_ONION, true);
        }
    }

    // see Step 2: parameter interactions for more information about these
    fListen = args.GetBoolArg("-listen", DEFAULT_LISTEN);
    fDiscover = args.GetBoolArg("-discover", true);
    g_relay_txes = !args.GetBoolArg("-blocksonly", DEFAULT_BLOCKSONLY);

    for (const std::string& strAddr : args.GetArgs("-externalip")) {
        CService addrLocal;
        if (Lookup(strAddr, addrLocal, GetListenPort(), fNameLookup) && addrLocal.IsValid())
            AddLocal(addrLocal, LOCAL_MANUAL);
        else
            return InitError(ResolveErrMsg("externalip", strAddr));
    }

    // Read asmap file if configured
    if (args.IsArgSet("-asmap")) {
        fs::path asmap_path = fs::path(args.GetArg("-asmap", ""));
        if (asmap_path.empty()) {
            asmap_path = DEFAULT_ASMAP_FILENAME;
        }
        if (!asmap_path.is_absolute()) {
            asmap_path = GetDataDir() / asmap_path;
        }
        if (!fs::exists(asmap_path)) {
            InitError(strprintf(_("Could not find asmap file %s"), asmap_path));
            return false;
        }
        std::vector<bool> asmap = CAddrMan::DecodeAsmap(asmap_path);
        if (asmap.size() == 0) {
            InitError(strprintf(_("Could not parse asmap file %s"), asmap_path));
            return false;
        }
        const uint256 asmap_version = SerializeHash(asmap);
        node.connman->SetAsmap(std::move(asmap));
        LogPrintf("Using asmap version %s for IP bucketing\n", asmap_version.ToString());
    } else {
        LogPrintf("Using /16 prefix for IP bucketing\n");
    }

#if ENABLE_ZMQ
    g_zmq_notification_interface = CZMQNotificationInterface::Create();

    if (g_zmq_notification_interface) {
        RegisterValidationInterface(g_zmq_notification_interface);
    }
#endif
    uint64_t nMaxOutboundLimit = 0; //unlimited unless -maxuploadtarget is set
    uint64_t nMaxOutboundTimeframe = MAX_UPLOAD_TIMEFRAME;

    if (args.IsArgSet("-maxuploadtarget")) {
        nMaxOutboundLimit = args.GetArg("-maxuploadtarget", DEFAULT_MAX_UPLOAD_TARGET) * 1024 * 1024;
    }

    // ********************************************************* Step 7: load block chain

    fReindex = args.GetArg("-reindex", 0);
    bool fReindexChainState = args.GetBoolArg("-reindex-chainstate", false);

    // cache size calculations
    int64_t nTotalCache = (args.GetArg("-dbcache", nDefaultDbCache) << 20);
    nTotalCache = std::max(nTotalCache, nMinDbCache << 20); // total cache cannot be less than nMinDbCache
    nTotalCache = std::min(nTotalCache, nMaxDbCache << 20); // total cache cannot be greater than nMaxDbcache
    int64_t nBlockTreeDBCache = std::min(nTotalCache / 8, nMaxBlockDBCache << 20);
    nTotalCache -= nBlockTreeDBCache;
    int64_t nTxIndexCache = std::min(nTotalCache / 8, args.GetBoolArg("-txindex", DEFAULT_TXINDEX) ? nMaxTxIndexCache << 20 : 0);
    nTotalCache -= nTxIndexCache;

    // Cache for fraudprotect
    int64_t nLDBCache = std::min(nTotalCache / 8, nMaxLDBCache << 20);
    nTotalCache -= nLDBCache * 5;

    int64_t filter_index_cache = 0;
    if (!g_enabled_filter_types.empty()) {
        size_t n_indexes = g_enabled_filter_types.size();
        int64_t max_cache = std::min(nTotalCache / 8, max_filter_index_cache << 20);
        filter_index_cache = max_cache / n_indexes;
        nTotalCache -= filter_index_cache * n_indexes;
    }
    int64_t nCoinDBCache = std::min(nTotalCache / 2, (nTotalCache / 4) + (1 << 23)); // use 25%-50% of the remainder for disk cache
    nCoinDBCache = std::min(nCoinDBCache, nMaxCoinsDBCache << 20); // cap total coins db cache
    nTotalCache -= nCoinDBCache;
    int64_t nCoinCacheUsage = nTotalCache; // the rest goes to in-memory cache
    int64_t nMempoolSizeMax = args.GetArg("-maxmempool", DEFAULT_MAX_MEMPOOL_SIZE) * 1000000;
    LogPrintf("Cache configuration:\n");
    LogPrintf("* Using %.1f MiB for block index database\n", nBlockTreeDBCache * (1.0 / 1024 / 1024));
    if (args.GetBoolArg("-txindex", DEFAULT_TXINDEX)) {
        LogPrintf("* Using %.1f MiB for transaction index database\n", nTxIndexCache * (1.0 / 1024 / 1024));
    }
    for (BlockFilterType filter_type : g_enabled_filter_types) {
        LogPrintf("* Using %.1f MiB for %s block filter index database\n",
                  filter_index_cache * (1.0 / 1024 / 1024), BlockFilterTypeName(filter_type));
    }
    LogPrintf("* Using %.1f MiB for chain state database\n", nCoinDBCache * (1.0 / 1024 / 1024));
    LogPrintf("* Using %.1f MiB for in-memory UTXO set (plus up to %.1f MiB of unused mempool space)\n", nCoinCacheUsage * (1.0 / 1024 / 1024), nMempoolSizeMax * (1.0 / 1024 / 1024));

    bool fLoaded = false;
    while (!fLoaded && !ShutdownRequested()) {
        bool fReset = IsChainReindex();
        auto is_coinsview_empty = [&](CChainState* chainstate) EXCLUSIVE_LOCKS_REQUIRED(::cs_main) {
            return fReset || fReindexChainState || chainstate->CoinsTip().GetBestBlock().IsNull();
        };
        bilingual_str strLoadError;

        uiInterface.InitMessage(_("Loading block index...").translated);

        do {
            const int64_t load_block_index_start_time = GetTimeMillis();
            try {
                LOCK(cs_main);
                chainman.InitializeChainstate(*Assert(node.mempool));
                chainman.m_total_coinstip_cache = nCoinCacheUsage;
                chainman.m_total_coinsdb_cache = nCoinDBCache;

                UnloadBlockIndex(node.mempool.get(), chainman);

                // new CBlockTreeDB tries to delete the existing file, which
                // fails if it's still open from the previous loop. Close it first:
                pblocktree.reset();
                pblocktree.reset(new CBlockTreeDB(nBlockTreeDBCache, false, fReset));

                if (fReset) {
                    pblocktree->WriteReindexing(true);
                    //If we're reindexing in prune mode, wipe away unusable block files and all undo data files
                    if (fPruneMode)
                        CleanupBlockRevFiles();
                }

                if (ShutdownRequested()) break;

                // LoadBlockIndex will load fHavePruned if we've ever removed a
                // block file from disk.
                // Note that it also sets fReindex based on the disk flag!
                // From here on out fReindex and fReset mean something different!
                if (!chainman.LoadBlockIndex(chainparams)) {
                    if (ShutdownRequested()) break;
                    strLoadError = _("Error loading block database");
                    break;
                }

                // If the loaded chain has a wrong genesis, bail out immediately
                // (we're likely using a testnet datadir, or the other way around).
                if (!chainman.BlockIndex().empty() &&
                        !LookupBlockIndex(chainparams.GetConsensus().hashGenesisBlock)) {
                    return InitError(_("Incorrect or no genesis block found. Wrong datadir for network?"));
                }

                // Check for changed -prune state.  What we are concerned about is a user who has pruned blocks
                // in the past, but is now trying to run unpruned.
                if (fHavePruned && !fPruneMode) {
                    strLoadError = _("You need to rebuild the database using -reindex to go back to unpruned mode.  This will redownload the entire blockchain");
                    break;
                }

                // At this point blocktree args are consistent with what's on disk.
                // If we're not mid-reindex (based on disk + args), add a genesis block on disk
                // (otherwise we use the one already on disk).
                // This is called again in ThreadImport after the reindex completes.
                if (!IsChainReindex() && !LoadGenesisBlock(chainparams)) {
                    strLoadError = _("Error initializing block database");
                    break;
                }

                // At this point we're either in reindex or we've loaded a useful
                // block tree into BlockIndex()!

                bool failed_chainstate_init = false;

                for (CChainState* chainstate : chainman.GetAll()) {
                    chainstate->InitCoinsDB(
                        /* cache_size_bytes */ nCoinDBCache,
                        /* in_memory */ false,
                        /* should_wipe */ fReset || fReindexChainState);

                    chainstate->CoinsErrorCatcher().AddReadErrCallback([]() {
                        uiInterface.ThreadSafeMessageBox(
                            _("Error reading from database, shutting down."),
                            "", CClientUIInterface::MSG_ERROR);
                    });

                    // If necessary, upgrade from older database format.
                    // This is a no-op if we cleared the coinsviewdb with -reindex or -reindex-chainstate
                    if (!chainstate->CoinsDB().Upgrade()) {
                        strLoadError = _("Error upgrading chainstate database");
                        failed_chainstate_init = true;
                        break;
                    }

                    // ReplayBlocks is a no-op if we cleared the coinsviewdb with -reindex or -reindex-chainstate
                    if (!chainstate->ReplayBlocks(chainparams)) {
                        strLoadError = _("Unable to replay blocks. You will need to rebuild the database using -reindex-chainstate.");
                        failed_chainstate_init = true;
                        break;
                    }

                    // The on-disk coinsdb is now in a good state, create the cache
                    chainstate->InitCoinsCache(nCoinCacheUsage);
                    assert(chainstate->CanFlushToDisk());

                    if (!is_coinsview_empty(chainstate)) {
                        // LoadChainTip initializes the chain based on CoinsTip()'s best block
                        if (!chainstate->LoadChainTip(chainparams)) {
                            strLoadError = _("Error initializing block database");
                            failed_chainstate_init = true;
                            break; // out of the per-chainstate loop
                        }
                        assert(chainstate->m_chain.Tip() != nullptr);
                    }
                }

                if (failed_chainstate_init) {
                    break; // out of the chainstate activation do-while
                }
            } catch (const std::exception& e) {
                LogPrintf("%s\n", e.what());
                strLoadError = _("Error opening block database");
                break;
            }

            bool failed_rewind{false};
            // Can't hold cs_main while calling RewindBlockIndex, so retrieve the relevant
            // chainstates beforehand.
            for (CChainState* chainstate : WITH_LOCK(::cs_main, return chainman.GetAll())) {
                if (!fReset) {
                    // Note that RewindBlockIndex MUST run even if we're about to -reindex-chainstate.
                    // It both disconnects blocks based on the chainstate, and drops block data in
                    // BlockIndex() based on lack of available witness data.
                    uiInterface.InitMessage(_("Rewinding blocks...").translated);
                    if (!chainstate->RewindBlockIndex(chainparams)) {
                        strLoadError = _(
                            "Unable to rewind the database to a pre-fork state. "
                            "You will need to redownload the blockchain");
                        failed_rewind = true;
                        break; // out of the per-chainstate loop
                    }
                }
            }

            if (failed_rewind) {
                break; // out of the chainstate activation do-while
            }

            bool failed_verification = false;

            try {
                LOCK(cs_main);

                for (CChainState* chainstate : chainman.GetAll()) {
                    if (!is_coinsview_empty(chainstate)) {
                        uiInterface.InitMessage(_("Verifying blocks...").translated);
                        if (fHavePruned && args.GetArg("-checkblocks", DEFAULT_CHECKBLOCKS) > MIN_BLOCKS_TO_KEEP) {
                            LogPrintf("Prune: pruned datadir may not have more than %d blocks; only checking available blocks\n",
                                MIN_BLOCKS_TO_KEEP);
                        }

                        const CBlockIndex* tip = chainstate->m_chain.Tip();
                        RPCNotifyBlockChange(tip);
                        if (tip && tip->nTime > GetAdjustedTime() + 2 * 60 * 60) {
                            strLoadError = _("The block database contains a block which appears to be from the future. "
                                    "This may be due to your computer's date and time being set incorrectly. "
                                    "Only rebuild the block database if you are sure that your computer's date and time are correct");
                            failed_verification = true;
                            break;
                        }

                        // Only verify the DB of the active chainstate. This is fixed in later
                        // work when we allow VerifyDB to be parameterized by chainstate.
                        if (&::ChainstateActive() == chainstate &&
                            !CVerifyDB().VerifyDB(
                                chainparams, &chainstate->CoinsDB(),
                                args.GetArg("-checklevel", DEFAULT_CHECKLEVEL),
                                args.GetArg("-checkblocks", DEFAULT_CHECKBLOCKS))) {
                            strLoadError = _("Corrupted block database detected");
                            failed_verification = true;
                            break;
                        }
                    }
                }
            } catch (const std::exception& e) {
                LogPrintf("%s\n", e.what());
                strLoadError = _("Error opening block database");
                failed_verification = true;
                break;
            }

            if (!failed_verification) {
                fLoaded = true;
                LogPrintf(" block index %15dms\n", GetTimeMillis() - load_block_index_start_time);
            }
        } while(false);

        if (!fLoaded && !ShutdownRequested()) {
            // first suggest a reindex
            if (!fReset) {
                bool fRet = uiInterface.ThreadSafeQuestion(
                    strLoadError + Untranslated(".\n\n") + _("Do you want to rebuild the block database now?"),
                    strLoadError.original + ".\nPlease restart with -reindex=N or -reindex-chainstate to recover.",
                    "", CClientUIInterface::MSG_ERROR | CClientUIInterface::BTN_ABORT);
                if (fRet) {
                    fReindex = 1;
                    AbortShutdown();
                } else {
                    LogPrintf("Aborted block database rebuild. Exiting.\n");
                    return false;
                }
            } else {
                return InitError(strLoadError);
            }
        }
    }

    // As LoadBlockIndex can take several minutes, it's possible the user
    // requested to kill the GUI during the last operation. If so, exit.
    // As the program has not fully started yet, Shutdown() is possibly overkill.
    if (ShutdownRequested()) {
        LogPrintf("Shutdown requested. Exiting.\n");
        return false;
    }

    fs::path est_path = GetDataDir() / FEE_ESTIMATES_FILENAME;
    CAutoFile est_filein(fsbridge::fopen(est_path, "rb"), SER_DISK, CLIENT_VERSION);
    // Allowed to fail as this file IS missing on first startup.
    if (!est_filein.IsNull())
        ::feeEstimator.Read(est_filein);
    fFeeEstimatesInitialized = true;

    // ********************************************************* Step 8: start indexers
    // TXIndex need! Force enabled!
    g_txindex = MakeUnique<TxIndex>(nTxIndexCache, false, fReindex);
    g_txindex->Start();

    for (const auto& filter_type : g_enabled_filter_types) {
        InitBlockFilterIndex(filter_type, filter_index_cache, false, fReindex);
        GetBlockFilterIndex(filter_type)->Start();
    }

    // ********************************************************* Step 9: load wallet
    for (const auto& client : node.chain_clients) {
        if (!client->load()) {
            return false;
        }
    }

    // ********************************************************* Step 10: data directory maintenance

    // if pruning, unset the service bit and perform the initial blockstore prune
    // after any wallet rescanning has taken place.
    if (fPruneMode) {
        LogPrintf("Unsetting NODE_NETWORK on prune mode\n");
        nLocalServices = ServiceFlags(nLocalServices & ~NODE_NETWORK);
        if (!IsChainReindex()) {
            LOCK(cs_main);
            for (CChainState* chainstate : chainman.GetAll()) {
                uiInterface.InitMessage(_("Pruning blockstore...").translated);
                chainstate->PruneAndFlush();
            }
        }
    }

    if (chainparams.GetConsensus().SegwitHeight != std::numeric_limits<int>::max()) {
        // Advertise witness capabilities.
        // The option to not set NODE_WITNESS is only used in the tests and should be removed.
        nLocalServices = ServiceFlags(nLocalServices | NODE_WITNESS);
    }

    // ********************************************************* Step 11: import blocks

    if (!CheckDiskSpace(GetDataDir())) {
        InitError(strprintf(_("Error: Disk space is low for %s"), GetDataDir()));
        return false;
    }
    if (!CheckDiskSpace(GetBlocksDir())) {
        InitError(strprintf(_("Error: Disk space is low for %s"), GetBlocksDir()));
        return false;
    }

    // Either install a handler to notify us when genesis activates, or set fHaveGenesis directly.
    // No locking, as this happens before any background thread is started.
    boost::signals2::connection block_notify_genesis_wait_connection;
    if (::ChainActive().Tip() == nullptr) {
        block_notify_genesis_wait_connection = uiInterface.NotifyBlockTip_connect(std::bind(BlockNotifyGenesisWait, std::placeholders::_2));
    } else {
        fHaveGenesis = true;
    }

#if HAVE_SYSTEM
    const std::string block_notify = args.GetArg("-blocknotify", "");
    if (!block_notify.empty()) {
        uiInterface.NotifyBlockTip_connect([block_notify](SynchronizationState sync_state, const CBlockIndex* pBlockIndex) {
            if (sync_state != SynchronizationState::POST_INIT || !pBlockIndex) return;
            std::string command = block_notify;
            boost::replace_all(command, "%s", pBlockIndex->GetBlockHash().GetHex());
            std::thread t(runCommand, command);
            t.detach(); // thread runs free
        });
    }
#endif

    std::vector<fs::path> vImportFiles;
    for (const std::string& strFile : args.GetArgs("-loadblock")) {
        vImportFiles.push_back(strFile);
    }

    g_load_block = std::thread(&TraceThread<std::function<void()>>, "loadblk", [=, &context, &chainman, &args] {
        ThreadImport(chainman, context, vImportFiles, args);
    });

    // Wait for genesis block to be processed
    {
        WAIT_LOCK(g_genesis_wait_mutex, lock);
        // We previously could hang here if StartShutdown() is called prior to
        // ThreadImport getting started, so instead we just wait on a timer to
        // check ShutdownRequested() regularly.
        while (!fHaveGenesis && !ShutdownRequested()) {
            g_genesis_wait_cv.wait_for(lock, std::chrono::milliseconds(500));
        }
        block_notify_genesis_wait_connection.disconnect();
    }

    if (ShutdownRequested()) {
        return false;
    }

    // ********************************************************* Step 12: start node

    int chain_active_height;
    uint256 chain_active_hash;
    //// debug print
    {
        LOCK(cs_main);
        LogPrintf("block tree size = %u\n", chainman.BlockIndex().size());
        chain_active_height = chainman.ActiveChain().Height();
        chain_active_hash = chainman.ActiveChain().Tip()->GetBlockHash();
        if (tip_info) {
            tip_info->block_height = chain_active_height;
            tip_info->block_time = chainman.ActiveChain().Tip() ? chainman.ActiveChain().Tip()->GetBlockTime() : Params().GenesisBlock().GetBlockTime();
            tip_info->verification_progress = GuessVerificationProgress(Params().TxData(), chainman.ActiveChain().Tip());
        }
        if (tip_info && ::pindexBestHeader) {
            tip_info->header_height = ::pindexBestHeader->nHeight;
            tip_info->header_time = ::pindexBestHeader->GetBlockTime();
        }
    }
    LogPrintf("Best block: %s (%d)\n", chain_active_hash.GetHex(), chain_active_height);

    Discover();

    // Map ports with UPnP
    if (args.GetBoolArg("-upnp", DEFAULT_UPNP)) {
        StartMapPort();
    }

    CConnman::Options connOptions;
    connOptions.nLocalServices = nLocalServices;
    connOptions.nMaxConnections = nMaxConnections;
    connOptions.m_max_outbound_full_relay = std::min(MAX_OUTBOUND_FULL_RELAY_CONNECTIONS, connOptions.nMaxConnections);
    connOptions.m_max_outbound_block_relay = std::min(MAX_BLOCK_RELAY_ONLY_CONNECTIONS, connOptions.nMaxConnections-connOptions.m_max_outbound_full_relay);
    connOptions.nMaxAddnode = MAX_ADDNODE_CONNECTIONS;
    connOptions.nMaxFeeler = MAX_FEELER_CONNECTIONS;
    connOptions.nBestHeight = chain_active_height;
    connOptions.uiInterface = &uiInterface;
    connOptions.m_banman = node.banman.get();
    connOptions.m_msgproc = node.peerman.get();
    connOptions.nSendBufferMaxSize = 1000 * args.GetArg("-maxsendbuffer", DEFAULT_MAXSENDBUFFER);
    connOptions.nReceiveFloodSize = 1000 * args.GetArg("-maxreceivebuffer", DEFAULT_MAXRECEIVEBUFFER);
    connOptions.m_added_nodes = args.GetArgs("-addnode");

    connOptions.nMaxOutboundTimeframe = nMaxOutboundTimeframe;
    connOptions.nMaxOutboundLimit = nMaxOutboundLimit;
    connOptions.m_peer_connect_timeout = peer_connect_timeout;

    for (const std::string& bind_arg : args.GetArgs("-bind")) {
        CService bind_addr;
        const size_t index = bind_arg.rfind('=');
        if (index == std::string::npos) {
            if (Lookup(bind_arg, bind_addr, GetListenPort(), false)) {
                connOptions.vBinds.push_back(bind_addr);
                continue;
            }
        } else {
            const std::string network_type = bind_arg.substr(index + 1);
            if (network_type == "onion") {
                const std::string truncated_bind_arg = bind_arg.substr(0, index);
                if (Lookup(truncated_bind_arg, bind_addr, BaseParams().OnionServiceTargetPort(), false)) {
                    connOptions.onion_binds.push_back(bind_addr);
                    continue;
                }
            }
        }
        return InitError(ResolveErrMsg("bind", bind_arg));
    }

    if (connOptions.onion_binds.empty()) {
        connOptions.onion_binds.push_back(DefaultOnionServiceTarget());
    }

    if (args.GetBoolArg("-listenonion", DEFAULT_LISTEN_ONION)) {
        const auto bind_addr = connOptions.onion_binds.front();
        if (connOptions.onion_binds.size() > 1) {
            InitWarning(strprintf(_("More than one onion bind address is provided. Using %s for the automatically created Tor onion service."), bind_addr.ToStringIPPort()));
        }
        StartTorControl(bind_addr);
    }

    for (const std::string& strBind : args.GetArgs("-whitebind")) {
        NetWhitebindPermissions whitebind;
        bilingual_str error;
        if (!NetWhitebindPermissions::TryParse(strBind, whitebind, error)) return InitError(error);
        connOptions.vWhiteBinds.push_back(whitebind);
    }

    for (const auto& net : args.GetArgs("-whitelist")) {
        NetWhitelistPermissions subnet;
        bilingual_str error;
        if (!NetWhitelistPermissions::TryParse(net, subnet, error)) return InitError(error);
        connOptions.vWhitelistedRange.push_back(subnet);
    }

    connOptions.vSeedNodes = args.GetArgs("-seednode");

    // Initiate outbound connections unless connect=0
    connOptions.m_use_addrman_outgoing = !args.IsArgSet("-connect");
    if (!connOptions.m_use_addrman_outgoing) {
        const auto connect = args.GetArgs("-connect");
        if (connect.size() != 1 || connect[0] != "0") {
            connOptions.m_specified_outgoing = connect;
        }
    }
    if (!node.connman->Start(*node.scheduler, connOptions)) {
        return false;
    }

    // ********************************************************* Step 13: finished

    // Start WebSocket server
    if (args.GetBoolArg("-wsuse", false)) InitWS();

    gStatEngineInstance.Run(threadGroup, context);

    SetRPCWarmupFinished();
    uiInterface.InitMessage(_("Done loading").translated);

    for (const auto& client : node.chain_clients) {
        client->start(*node.scheduler);
    }

    BanMan* banman = node.banman.get();
    node.scheduler->scheduleEvery([banman]{
        banman->DumpBanlist();
    }, DUMP_BANS_INTERVAL);

#if HAVE_SYSTEM
    StartupNotify(args);
#endif

    return true;
}<|MERGE_RESOLUTION|>--- conflicted
+++ resolved
@@ -470,24 +470,16 @@
     argsman.AddArg("-reindex", "Rebuild chain state and block index from the blk*.dat files on disk (Default: 0)."
         "Available 0 (Disabled), 1 (Full), 2 (Only chain), 3 (Only pocket), 4 (Only pocket indexes), 5 (Only pocket WEB part)",
         false, OptionsCategory::OPTIONS);
-<<<<<<< HEAD
     argsman.AddArg("-reindex-chainstate", "Rebuild chain state from the currently indexed blocks. When in pruning mode or if blocks on disk might be corrupted, use full -reindex instead.", ArgsManager::ALLOW_ANY, OptionsCategory::OPTIONS);
     argsman.AddArg("-settings=<file>", strprintf("Specify path to dynamic settings data file. Can be disabled with -nosettings. File is written at runtime and not meant to be edited by users (use %s instead for custom settings). Relative paths will be prefixed by datadir location. (default: %s)", POCKETCOIN_CONF_FILENAME, POCKETCOIN_SETTINGS_FILENAME), ArgsManager::ALLOW_ANY, OptionsCategory::OPTIONS);
     argsman.AddArg("-skip-validation=<n>", "Skip consensus check and validation before N block logic if running with -reindex or -reindex-chainstate", ArgsManager::ALLOW_ANY, OptionsCategory::OPTIONS);
     argsman.AddArg("-reindex-start", "Start block for -reindex logic (Deafult: 0)", ArgsManager::ALLOW_ANY, OptionsCategory::OPTIONS);
     argsman.AddArg("-mempoolclean", "Clean mempool on loading and delete or non blocked transactions from sqlite db", ArgsManager::ALLOW_ANY, OptionsCategory::OPTIONS);
+    argsman.AddArg("-sqltimeout", strprintf("Timeout for ReadOnly sql querys (default: %ds)", 10), false, OptionsCategory::SQLITE); // TODO (losty): false to AllowAny or smth.
 
 #if HAVE_SYSTEM
     argsman.AddArg("-startupnotify=<cmd>", "Execute command on startup.", ArgsManager::ALLOW_ANY, OptionsCategory::OPTIONS);
 #endif
-=======
-    gArgs.AddArg("-reindex-start", "Start block for -reindex logic (Deafult: 0)", false, OptionsCategory::OPTIONS);
-    gArgs.AddArg("-mempoolclean", "Clean mempool on loading and delete or non blocked transactions from sqlite db", false, OptionsCategory::OPTIONS);
-    gArgs.AddArg("-reindex-chainstate", "Rebuild chain state from the currently indexed blocks. When in pruning mode or if blocks on disk might be corrupted, use full -reindex instead.", false, OptionsCategory::OPTIONS);
-    gArgs.AddArg("-skip-validation=<n>", "Skip consensus check and validation before N block logic if running with -reindex or -reindex-chainstate", false, OptionsCategory::OPTIONS);
-    gArgs.AddArg("-disconnectlast", "Disconnect latest blocks up to the specified height (Default: -1)", false, OptionsCategory::COMMANDS);
-
->>>>>>> 98ef6a9e
 #ifndef WIN32
     argsman.AddArg("-sysperms", "Create new files with system default permissions, instead of umask 077 (only effective with disabled wallet functionality)", ArgsManager::ALLOW_ANY, OptionsCategory::OPTIONS);
 #else
@@ -779,85 +771,56 @@
     ScheduleBatchPriority();
 
     {
-    CImportingNow imp;
-
-    // -reindex
-    if (IsChainReindex()) {
-        // Rollback to first block
-        if (fReindex == 1 && !PocketDb::ChainRepoInst.ClearDatabase()) {
-            LogPrintf("Failed clear pocket database\n");
-            StartShutdown();
-            return;
-        }
-
-        // Loop all block files for restore chain
-        int nFile = 0;
-        while (true) {
-            FlatFilePos pos(nFile, 0);
-            if (!fs::exists(GetBlockPosFilename(pos)))
-                break; // No block files left to reindex
-            FILE *file = OpenBlockFile(pos, true);
-            if (!file)
-                break; // This error is logged in OpenBlockFile
-            LogPrintf("Reindexing block file blk%05u.dat...\n", (unsigned int)nFile);
-            LoadExternalBlockFile(chainparams, file, &pos);
-            if (ShutdownRequested()) {
-                LogPrintf("Shutdown requested. Exit %s\n", __func__);
+        CImportingNow imp;
+
+        // -reindex
+        if (IsChainReindex()) {
+            // Rollback to first block
+            if (fReindex == 1 && !PocketDb::ChainRepoInst.ClearDatabase()) {
+                LogPrintf("Failed clear pocket database\n");
+                StartShutdown();
                 return;
             }
-            nFile++;
-        }
-        pblocktree->WriteReindexing(false);
-        fReindex = 0;
-        LogPrintf("Reindexing finished\n");
-        // To avoid ending up in a situation without genesis block, re-try initializing (no-op if reindexing worked):
-        LoadGenesisBlock(chainparams);
-    }
-
-    // -loadblock=
-    for (const fs::path& path : vImportFiles) {
-        FILE *file = fsbridge::fopen(path, "rb");
-        if (file) {
-            LogPrintf("Importing blocks file %s...\n", path.string());
-            LoadExternalBlockFile(chainparams, file);
-            if (ShutdownRequested()) {
-                LogPrintf("Shutdown requested. Exit %s\n", __func__);
-                return;
+
+            // Loop all block files for restore chain
+            int nFile = 0;
+            while (true) {
+                FlatFilePos pos(nFile, 0);
+                if (!fs::exists(GetBlockPosFilename(pos)))
+                    break; // No block files left to reindex
+                FILE *file = OpenBlockFile(pos, true);
+                if (!file)
+                    break; // This error is logged in OpenBlockFile
+                LogPrintf("Reindexing block file blk%05u.dat...\n", (unsigned int)nFile);
+                LoadExternalBlockFile(chainparams, file, &pos);
+                if (ShutdownRequested()) {
+                    LogPrintf("Shutdown requested. Exit %s\n", __func__);
+                    return;
+                }
+                nFile++;
             }
-        } else {
-            LogPrintf("Warning: Could not open blocks file %s\n", path.string());
-        }
-    }
-
-<<<<<<< HEAD
-      // TODO (brangr): in testing!
-        // The idea is to roll back SQLITE data at the chain connection level
-
-        // if (!IsChainReindex())
-        // {
-        //     if (PocketDb::ChainRepoInst.Rollback(ChainActive().Height() + 1))
-        //     {
-        //         if (ChainActive().Tip())
-        //         {
-        //             LogPrint(BCLog::SYNC, "Best block in sqlite db: %s (%d)\n",
-        //                 ChainActive().Tip()->GetBlockHash().GetHex(), ChainActive().Height());
-        //         }
-        //         else
-        //         {
-        //             LogPrint(BCLog::SYNC, "No existing blockchain found on disk\n");
-        //         }
-        //     }
-        //     else
-        //     {
-        //         LogPrintf("Error\n");
-        //         StartShutdown();
-        //         return;
-        //     }
-        // }
-
-
-=======
->>>>>>> 98ef6a9e
+            pblocktree->WriteReindexing(false);
+            fReindex = 0;
+            LogPrintf("Reindexing finished\n");
+            // To avoid ending up in a situation without genesis block, re-try initializing (no-op if reindexing worked):
+            LoadGenesisBlock(chainparams);
+        }
+
+        // -loadblock=
+        for (const fs::path& path : vImportFiles) {
+            FILE *file = fsbridge::fopen(path, "rb");
+            if (file) {
+                LogPrintf("Importing blocks file %s...\n", path.string());
+                LoadExternalBlockFile(chainparams, file);
+                if (ShutdownRequested()) {
+                    LogPrintf("Shutdown requested. Exit %s\n", __func__);
+                    return;
+                }
+            } else {
+                LogPrintf("Warning: Could not open blocks file %s\n", path.string());
+            }
+        }
+
         // Reindex requests
         // .. only pocket part
         if (fReindex == 3)
@@ -932,88 +895,45 @@
             }
         }
 
-<<<<<<< HEAD
-    // scan for better chains in the block chain database, that are not yet connected in the active best chain
-
-    // We can't hold cs_main during ActivateBestChain even though we're accessing
-    // the chainman unique_ptrs since ABC requires us not to be holding cs_main, so retrieve
-    // the relevant pointers before the ABC call.
-    for (CChainState* chainstate : WITH_LOCK(::cs_main, return chainman.GetAll())) {
+        // TODO (losty-critical): is this ok still we have more than 1 chainstate?
         BlockValidationState state;
-        if (!chainstate->ActivateBestChain(state, chainparams, nullptr, nullptr)) {
-            LogPrintf("Failed to connect best block (%s) - Maybe later?\n", state.ToString());
-            // StartShutdown();
-            // return;
-        }
-=======
-        CValidationState state;
-        int64_t disconnectHeight = gArgs.GetArg("-disconnectlast", -1);
+        int64_t disconnectHeight = args.GetArg("-disconnectlast", -1);
         if (disconnectHeight > -1)
         {
             if (!DisconnectTip(state, chainparams, disconnectHeight))
             {
-                LogPrintf("Failed to disconnect blocks (%s)\n", FormatStateMessage(state));
+                LogPrintf("Failed to disconnect blocks (%s)\n", state.ToString());
                 StartShutdown();
                 return;
             }
         }
 
-        // Shutdown if requested
-        if (ShutdownRequested())
-            return;
-
         // scan for better chains in the block chain database, that are not yet connected in the active best chain
-        if (!ActivateBestChain(state, chainparams))
-        {
-            LogPrintf("Failed to connect best block (%s)\n", FormatStateMessage(state));
-            //StartShutdown();
-            //return;
-        }
-
-        if (gArgs.GetBoolArg("-stopafterblockimport", DEFAULT_STOPAFTERBLOCKIMPORT))
-        {
+
+        // We can't hold cs_main during ActivateBestChain even though we're accessing
+        // the chainman unique_ptrs since ABC requires us not to be holding cs_main, so retrieve
+        // the relevant pointers before the ABC call.
+        for (CChainState* chainstate : WITH_LOCK(::cs_main, return chainman.GetAll())) {
+            if (!chainstate->ActivateBestChain(state, chainparams, nullptr, nullptr)) {
+                LogPrintf("Failed to connect best block (%s)\n", state.ToString());
+                // StartShutdown();
+                // return;
+            }
+        }
+
+        if (args.GetBoolArg("-stopafterblockimport", DEFAULT_STOPAFTERBLOCKIMPORT)) {
             LogPrintf("Stopping after block import\n");
             StartShutdown();
             return;
         }
     } // End scope of CImportingNow
 
-    if (gArgs.GetArg("-persistmempool", DEFAULT_PERSIST_MEMPOOL))
-    {
-        if (!gArgs.GetArg("-mempoolclean", false))
-        {
-            LoadMempool();
-        }
-        else
-        {
-            LogPrintf("Clean SQLite mempool..\n");
-            PocketDb::TransRepoInst.CleanMempool();
-        }
->>>>>>> 98ef6a9e
-    }
-
-    if (args.GetBoolArg("-stopafterblockimport", DEFAULT_STOPAFTERBLOCKIMPORT)) {
-        LogPrintf("Stopping after block import\n");
-        StartShutdown();
-        return;
-    }
-    } // End scope of CImportingNow
     chainman.ActiveChainstate().LoadMempool(args);
     
     // Start staker thread after activate best chain
     #ifdef ENABLE_WALLET
-<<<<<<< HEAD
-    // TODO (brangr): DEBUG!
-    if (chainparams.NetworkID() == NetworkTest)
-    {
-        Staker::getInstance()->setIsStaking(args.GetBoolArg("-staking", true));
-        Staker::getInstance()->startWorkers(threadGroup, context, chainparams);
-        
-    }
-=======
-    Staker::getInstance()->setIsStaking(gArgs.GetBoolArg("-staking", true));
-    Staker::getInstance()->startWorkers(threadGroup, chainparams);
->>>>>>> 98ef6a9e
+    Staker::getInstance()->setIsStaking(args.GetBoolArg("-staking", true));
+    Staker::getInstance()->startWorkers(threadGroup, context, chainparams);
     #endif
 }
 
@@ -1738,17 +1658,7 @@
 
     // ********************************************************* Step 4b: Additional settings
 
-<<<<<<< HEAD
-    if (args.GetBoolArg("-mempoolclean", false))
-    {
-        PocketDb::TransRepoInst.Clean();
-        LogPrintf("The sqlite db is cleared according to the -mempoolclean parameter\n");
-    }
-
     if (args.GetArg("-reindex", 0) == 4)
-=======
-    if (gArgs.GetArg("-reindex", 0) == 4)
->>>>>>> 98ef6a9e
         PocketDb::SQLiteDbInst.RebuildIndexes();
 
     // ********************************************************* Step 4b: Start servers
