--- conflicted
+++ resolved
@@ -662,19 +662,12 @@
     argsman.AddArg("-server", "Accept command line and JSON-RPC commands", ArgsManager::ALLOW_ANY, OptionsCategory::RPC);
 
     // SQLite
-<<<<<<< HEAD
     argsman.AddArg("-sqltimeout", strprintf("Timeout for ReadOnly sql querys (default: %ds)", 10), ArgsManager::ALLOW_ANY, OptionsCategory::SQLITE);
     argsman.AddArg("-sqlsharedcache", strprintf("Experimental: enable shared cache for sqlite connections (default: disabled)"), ArgsManager::ALLOW_ANY, OptionsCategory::SQLITE);
     argsman.AddArg("-sqlcachesize", strprintf("Experimental: Cache size for SQLite connection in megabytes (default: %d mb)", 5), ArgsManager::ALLOW_ANY, OptionsCategory::SQLITE);
-
-
-=======
-    gArgs.AddArg("-sqltimeout", strprintf("Timeout for ReadOnly sql querys (default: %ds)", 10), false, OptionsCategory::SQLITE);
-    gArgs.AddArg("-sqlsharedcache", strprintf("Experimental: enable shared cache for sqlite connections (default: disabled)"), false, OptionsCategory::SQLITE);
-    gArgs.AddArg("-sqlcachesize", strprintf("Experimental: Cache size for SQLite connection in megabytes (default: %d mb)", 5), false, OptionsCategory::SQLITE);
-    gArgs.AddArg("-withoutweb", strprintf("Disable WEB part of database (default: %u)", false), false, OptionsCategory::SQLITE);
-    
->>>>>>> 1e8acf70
+    argsman.AddArg("-withoutweb", strprintf("Disable WEB part of database (default: %u)", false), ArgsManager::ALLOW_ANY, OptionsCategory::SQLITE);
+
+
 #if HAVE_DECL_DAEMON
     argsman.AddArg("-daemon", "Run in the background as a daemon and accept commands", ArgsManager::ALLOW_ANY, OptionsCategory::OPTIONS);
 #else
@@ -1649,12 +1642,8 @@
     
     PocketWeb::PocketFrontendInst.Init();
 
-<<<<<<< HEAD
-    if (args.GetBoolArg("-api", DEFAULT_API_ENABLE))
-=======
     // Always start WEB DB building thread
-    if (!gArgs.GetBoolArg("-withoutweb", false))
->>>>>>> 1e8acf70
+    if (!args.GetBoolArg("-withoutweb", false))
         PocketServices::WebPostProcessorInst.Start(threadGroup);
 
     // ********************************************************* Step 4b: Additional settings
