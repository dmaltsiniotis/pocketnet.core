--- conflicted
+++ resolved
@@ -470,16 +470,11 @@
     argsman.AddArg("-reindex", "Rebuild chain state and block index from the blk*.dat files on disk (Default: 0)."
         "Available 0 (Disabled), 1 (Full), 2 (Only chain), 3 (Only pocket), 4 (Only pocket indexes), 5 (Only pocket WEB part)",
         false, OptionsCategory::OPTIONS);
-<<<<<<< HEAD
     argsman.AddArg("-reindex-chainstate", "Rebuild chain state from the currently indexed blocks. When in pruning mode or if blocks on disk might be corrupted, use full -reindex instead.", ArgsManager::ALLOW_ANY, OptionsCategory::OPTIONS);
     argsman.AddArg("-settings=<file>", strprintf("Specify path to dynamic settings data file. Can be disabled with -nosettings. File is written at runtime and not meant to be edited by users (use %s instead for custom settings). Relative paths will be prefixed by datadir location. (default: %s)", POCKETCOIN_CONF_FILENAME, POCKETCOIN_SETTINGS_FILENAME), ArgsManager::ALLOW_ANY, OptionsCategory::OPTIONS);
-    argsman.AddArg("-skipvalidation=<n>", "Skip consensus check and validation before N block logic if running with -reindex or -reindex-chainstate", false, OptionsCategory::OPTIONS);
-=======
-    gArgs.AddArg("-reindex-start", "Start block for -reindex logic (Deafult: 0)", false, OptionsCategory::OPTIONS);
-    gArgs.AddArg("-mempoolclean", "Clean mempool on loading and delete or non blocked transactions from sqlite db", false, OptionsCategory::OPTIONS);
-    gArgs.AddArg("-reindex-chainstate", "Rebuild chain state from the currently indexed blocks. When in pruning mode or if blocks on disk might be corrupted, use full -reindex instead.", false, OptionsCategory::OPTIONS);
-    gArgs.AddArg("-skip-validation=<n>", "Skip consensus check and validation before N block logic if running with -reindex or -reindex-chainstate", false, OptionsCategory::OPTIONS);
->>>>>>> 10ad344c
+    argsman.AddArg("-skip-validation=<n>", "Skip consensus check and validation before N block logic if running with -reindex or -reindex-chainstate", ArgsManager::ALLOW_ANY, OptionsCategory::OPTIONS);
+    argsman.AddArg("-reindex-start", "Start block for -reindex logic (Deafult: 0)", ArgsManager::ALLOW_ANY, OptionsCategory::OPTIONS);
+    argsman.AddArg("-mempoolclean", "Clean mempool on loading and delete or non blocked transactions from sqlite db", ArgsManager::ALLOW_ANY, OptionsCategory::OPTIONS);
 
 #if HAVE_SYSTEM
     argsman.AddArg("-startupnotify=<cmd>", "Execute command on startup.", ArgsManager::ALLOW_ANY, OptionsCategory::OPTIONS);
@@ -656,7 +651,7 @@
     argsman.AddArg("-wsport=<port>", strprintf("Listen for WebSocket connections on <port> (default: %u)", 8087), false, OptionsCategory::RPC);
 
     // SQLite
-    gArgs.AddArg("-sqltimeout", strprintf("Timeout for ReadOnly sql querys (default: %ds)", 10), false, OptionsCategory::SQLITE);
+    argsman.AddArg("-sqltimeout", strprintf("Timeout for ReadOnly sql querys (default: %ds)", 10), false, OptionsCategory::SQLITE);
 
 
 #if HAVE_DECL_DAEMON
@@ -769,7 +764,7 @@
 }
 #endif
 
-static void ThreadImport(ChainstateManager& chainman, std::vector<fs::path> vImportFiles, const ArgsManager& args)
+static void ThreadImport(ChainstateManager& chainman, const util::Ref& context, std::vector<fs::path> vImportFiles, const ArgsManager& args)
 {
     const CChainParams& chainparams = Params();
     ScheduleBatchPriority();
@@ -855,7 +850,7 @@
         // .. only pocket part
         if (fReindex == 3)
         {
-            int i = (int)gArgs.GetArg("-reindex-start", 0);
+            int i = (int)args.GetArg("-reindex-start", 0);
             PocketServices::ChainPostProcessing::Rollback(i);
 
             while (i <= ChainActive().Height() && !ShutdownRequested())
@@ -886,25 +881,16 @@
         }
 
         // .. only web DB
-        if (fReindex == 5 && gArgs.GetBoolArg("-api", false))
+        if (fReindex == 5 && args.GetBoolArg("-api", false))
         {
             LogPrintf("Building a Web database: 0%%\n");
 
-<<<<<<< HEAD
-            int current = 0;
+            int i = 0;
             int percent = ChainActive().Height() / 100;
             int64_t startTime = GetTimeMicros();
-            while (++current <= ChainActive().Height())
+            while (i <= ChainActive().Height() && !ShutdownRequested())
             {
-                CBlockIndex* pblockindex = ChainActive()[current];
-=======
-            int i = 0;
-            int percent = chainActive.Height() / 100;
-            int64_t startTime = GetTimeMicros();
-            while (i <= chainActive.Height() && !ShutdownRequested())
-            {
-                CBlockIndex* pblockindex = chainActive[i];
->>>>>>> 10ad344c
+                CBlockIndex* pblockindex = ChainActive()[i];
                 if (!pblockindex)
                 {
                     LogPrintf("ERROR: Block not found in chainActive[%d]\n", i);
@@ -934,22 +920,7 @@
             }
         }
 
-<<<<<<< HEAD
     // scan for better chains in the block chain database, that are not yet connected in the active best chain
-=======
-        // Shutdown if requested
-        if (ShutdownRequested())
-            return;
-
-        // scan for better chains in the block chain database, that are not yet connected in the active best chain
-        CValidationState state;
-        if (!ActivateBestChain(state, chainparams))
-        {
-            LogPrintf("Failed to connect best block (%s) - Maybe later?\n", FormatStateMessage(state));
-            //StartShutdown();
-            //return;
-        }
->>>>>>> 10ad344c
 
     // We can't hold cs_main during ActivateBestChain even though we're accessing
     // the chainman unique_ptrs since ABC requires us not to be holding cs_main, so retrieve
@@ -957,9 +928,9 @@
     for (CChainState* chainstate : WITH_LOCK(::cs_main, return chainman.GetAll())) {
         BlockValidationState state;
         if (!chainstate->ActivateBestChain(state, chainparams, nullptr, nullptr)) {
-            LogPrintf("Failed to connect best block (%s)\n", state.ToString());
-            StartShutdown();
-            return;
+            LogPrintf("Failed to connect best block (%s) - Maybe later?\n", state.ToString());
+            // StartShutdown();
+            // return;
         }
     }
 
@@ -968,22 +939,19 @@
         StartShutdown();
         return;
     }
-<<<<<<< HEAD
     } // End scope of CImportingNow
     chainman.ActiveChainstate().LoadMempool(args);
-=======
-    g_is_mempool_loaded = !ShutdownRequested();
-
+    
     // Start staker thread after activate best chain
     #ifdef ENABLE_WALLET
     // TODO (brangr): DEBUG!
     if (chainparams.NetworkID() == NetworkTest)
     {
-        Staker::getInstance()->setIsStaking(gArgs.GetBoolArg("-staking", true));
-        Staker::getInstance()->startWorkers(threadGroup, chainparams);
+        Staker::getInstance()->setIsStaking(args.GetBoolArg("-staking", true));
+        Staker::getInstance()->startWorkers(threadGroup, context, chainparams);
+        
     }
     #endif
->>>>>>> 10ad344c
 }
 
 /** Sanity checks
@@ -1096,7 +1064,7 @@
 {
     LogInstance().m_print_to_file = !args.IsArgNegated("-debuglogfile");
     LogInstance().m_file_path = AbsPathForConfigVal(args.GetArg("-debuglogfile", DEFAULT_DEBUGLOGFILE));
-    LogInstance().m_print_to_console = args.GetBoolArg("-printtoconsole", !args.GetBoolArg("-daemon", false) & !gArgs.GetBoolArg("-silent", false));
+    LogInstance().m_print_to_console = args.GetBoolArg("-printtoconsole", !args.GetBoolArg("-daemon", false) & !args.GetBoolArg("-silent", false));
     LogInstance().m_log_timestamps = args.GetBoolArg("-logtimestamps", DEFAULT_LOGTIMESTAMPS);
     LogInstance().m_log_time_micros = args.GetBoolArg("-logtimemicros", DEFAULT_LOGTIMEMICROS);
 #ifdef HAVE_THREAD_LOCAL
@@ -1678,7 +1646,7 @@
     // Open, create structure and close `web` db
     PocketDb::PocketDbMigrationRef webDbMigration = std::make_shared<PocketDb::PocketDbWebMigration>();
     PocketDb::SQLiteDatabase sqliteDbWebInst(false);
-    sqliteDbWebInst.Init(dbBasePath, "web", webDbMigration, gArgs.GetArg("-reindex", 0) == 5);
+    sqliteDbWebInst.Init(dbBasePath, "web", webDbMigration, args.GetArg("-reindex", 0) == 5);
     sqliteDbWebInst.CreateStructure();
     sqliteDbWebInst.Close();
 
@@ -1702,18 +1670,18 @@
 
     PocketWeb::PocketFrontendInst.Init();
 
-    if (gArgs.GetBoolArg("-api", false))
+    if (args.GetBoolArg("-api", false))
         PocketServices::WebPostProcessorInst.Start(threadGroup);
 
     // ********************************************************* Step 4b: Additional settings
 
-    if (gArgs.GetBoolArg("-mempoolclean", false))
+    if (args.GetBoolArg("-mempoolclean", false))
     {
         PocketDb::TransRepoInst.Clean();
         LogPrintf("The sqlite db is cleared according to the -mempoolclean parameter\n");
     }
 
-    if (gArgs.GetArg("-reindex", 0) == 4)
+    if (args.GetArg("-reindex", 0) == 4)
         PocketDb::SQLiteDbInst.RebuildIndexes();
 
     // ********************************************************* Step 4b: Start servers
@@ -2241,8 +2209,8 @@
         vImportFiles.push_back(strFile);
     }
 
-    g_load_block = std::thread(&TraceThread<std::function<void()>>, "loadblk", [=, &chainman, &args] {
-        ThreadImport(chainman, vImportFiles, args);
+    g_load_block = std::thread(&TraceThread<std::function<void()>>, "loadblk", [=, &context, &chainman, &args] {
+        ThreadImport(chainman, context, vImportFiles, args);
     });
 
     // Wait for genesis block to be processed
@@ -2372,20 +2340,8 @@
 
     // ********************************************************* Step 13: finished
 
-<<<<<<< HEAD
-#ifdef ENABLE_WALLET
-    // TODO (brangr): DEBUG!
-    if (chainparams.NetworkID() == NetworkTest)
-    {
-        Staker::getInstance()->setIsStaking(gArgs.GetBoolArg("-staking", true));
-        Staker::getInstance()->startWorkers(threadGroup, context, chainparams);
-    }
-#endif
-
-=======
->>>>>>> 10ad344c
     // Start WebSocket server
-    if (gArgs.GetBoolArg("-wsuse", false)) InitWS();
+    if (args.GetBoolArg("-wsuse", false)) InitWS();
 
     gStatEngineInstance.Run(threadGroup, context);
 
