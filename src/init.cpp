// Copyright (c) 2009-2010 Satoshi Nakamoto
// Copyright (c) 2009-2018 The Pocketcoin Core developers
// Distributed under the MIT software license, see the accompanying
// file COPYING or http://www.opensource.org/licenses/mit-license.php.

#if defined(HAVE_CONFIG_H)
#include <config/pocketcoin-config.h>
#endif

#include <init.h>

#include <addrman.h>
#include <amount.h>
#include <banman.h>
#include <blockfilter.h>
#include <chain.h>
#include <chainparams.h>
#include <compat/sanity.h>
#include <consensus/validation.h>
#include <fs.h>
#include <hash.h>
#include <httprpc.h>
#include <httpserver.h>
#include <index/blockfilterindex.h>
#include <index/txindex.h>
#include <interfaces/chain.h>
#include <interfaces/node.h>
#include <key.h>
#include <miner.h>
#include <net.h>
#include <net_permissions.h>
#include <net_processing.h>
#include <netbase.h>
#include <node/context.h>
#include <node/ui_interface.h>
#include <policy/feerate.h>
#include <policy/fees.h>
#include <policy/policy.h>
#include <policy/settings.h>
#include <protocol.h>
#include <rpc/blockchain.h>
#include <rpc/register.h>
#include <rpc/server.h>
#include <rpc/util.h>
#include <scheduler.h>
#include <script/sigcache.h>
#include <script/standard.h>
#include <shutdown.h>
#ifdef ENABLE_WALLET
#include <staker.h>
#endif
#include <sync.h>
#include <timedata.h>
#include <torcontrol.h>
#include <txdb.h>
#include <txmempool.h>
#include <util/asmap.h>
#include <util/check.h>
#include <util/moneystr.h>
#include <util/string.h>
#include <util/system.h>
#include <util/threadnames.h>
#include <util/translation.h>
#include <validation.h>

#include <validationinterface.h>
#include <walletinitinterface.h>

#include <websocket/ws.h>
#include "pocketdb/SQLiteDatabase.h"
#include "pocketdb/pocketnet.h"
#include "pocketdb/services/ChainPostProcessing.h"
#include "pocketdb/migrations/base.h"
#include "pocketdb/migrations/main.h"
#include "pocketdb/migrations/web.h"

#include <functional>
#include <set>
#include <stdint.h>
#include <stdio.h>

#ifndef WIN32
#include <attributes.h>
#include <cerrno>
#include <signal.h>
#include <sys/stat.h>
#endif

#include <boost/algorithm/string/replace.hpp>
#include <boost/signals2/signal.hpp>
#include <boost/thread/thread.hpp>

#if ENABLE_ZMQ
#include <zmq/zmqabstractnotifier.h>
#include <zmq/zmqnotificationinterface.h>
#include <zmq/zmqrpc.h>
#endif

static bool fFeeEstimatesInitialized = false;
static const bool DEFAULT_PROXYRANDOMIZE = true;
static const bool DEFAULT_API_ENABLE = false;
static const bool DEFAULT_REST_ENABLE = false;
static const bool DEFAULT_STOPAFTERBLOCKIMPORT = false;

Statistic::RequestStatEngine gStatEngineInstance;

#ifdef WIN32
// Win32 LevelDB doesn't use filedescriptors, and the ones used for
// accessing block files don't count towards the fd_set size limit
// anyway.
#define MIN_CORE_FILEDESCRIPTORS 0
#else
#define MIN_CORE_FILEDESCRIPTORS 150
#endif

static const char* FEE_ESTIMATES_FILENAME="fee_estimates.dat";

static const char* DEFAULT_ASMAP_FILENAME="ip_asn.map";

/**
 * The PID file facilities.
 */
static const char* POCKETCOIN_PID_FILENAME = "pocketcoind.pid";

static fs::path GetPidFile(const ArgsManager& args)
{
    return AbsPathForConfigVal(fs::path(args.GetArg("-pid", POCKETCOIN_PID_FILENAME)));
}

NODISCARD static bool CreatePidFile(const ArgsManager& args)
{
    fsbridge::ofstream file{GetPidFile(args)};
    if (file) {
#ifdef WIN32
        tfm::format(file, "%d\n", GetCurrentProcessId());
#else
        tfm::format(file, "%d\n", getpid());
#endif
        return true;
    } else {
        return InitError(strprintf(_("Unable to create the PID file '%s': %s"), GetPidFile(args).string(), std::strerror(errno)));
    }
}

//////////////////////////////////////////////////////////////////////////////
//
// Shutdown
//

//
// Thread management and startup/shutdown:
//
// The network-processing threads are all part of a thread group
// created by AppInit() or the Qt main() function.
//
// A clean exit happens when StartShutdown() or the SIGTERM
// signal handler sets ShutdownRequested(), which makes main thread's
// WaitForShutdown() interrupts the thread group.
// And then, WaitForShutdown() makes all other on-going threads
// in the thread group join the main thread.
// Shutdown() is then called to clean up database connections, and stop other
// threads that should only be stopped after the main network-processing
// threads have exited.
//
// Shutdown for Qt is very similar, only it uses a QTimer to detect
// ShutdownRequested() getting set, and then does the normal Qt
// shutdown thing.
//

static std::unique_ptr<ECCVerifyHandle> globalVerifyHandle;

static std::thread g_load_block;

static boost::thread_group threadGroup;

void ShutdownPocketServices()
{
    PocketDb::SQLiteDbInst.m_connection_mutex.lock();

    PocketDb::TransRepoInst.Destroy();
    PocketDb::ChainRepoInst.Destroy();
    PocketDb::RatingsRepoInst.Destroy();
    PocketDb::ConsensusRepoInst.Destroy();
    PocketDb::NotifierRepoInst.Destroy();

    PocketDb::SQLiteDbInst.DetachDatabase("web");
    PocketDb::SQLiteDbInst.Close();

    PocketDb::SQLiteDbInst.m_connection_mutex.unlock();

    PocketDb::SQLiteDbCheckpointInst.m_connection_mutex.lock();
    PocketDb::CheckpointRepoInst.Destroy();
    PocketDb::SQLiteDbCheckpointInst.Close();
    PocketDb::SQLiteDbCheckpointInst.m_connection_mutex.unlock();
}

void Interrupt(NodeContext& node)
{
    InterruptHTTPServer();
    InterruptHTTPRPC();
    InterruptRPC();
    InterruptREST();
    InterruptTorControl();
    InterruptMapPort();
    if (node.connman)
        node.connman->Interrupt();
    if (g_txindex) {
        g_txindex->Interrupt();
    }
    ForEachBlockFilterIndex([](BlockFilterIndex& index) { index.Interrupt(); });
}

void Shutdown(NodeContext& node)
{
    static Mutex g_shutdown_mutex;
    TRY_LOCK(g_shutdown_mutex, lock_shutdown);
    if (!lock_shutdown) return;
    LogPrintf("%s: In progress...\n", __func__);
    Assert(node.args);

    PocketServices::WebPostProcessorInst.Stop();
    gStatEngineInstance.Stop();

    StopHTTPRPC();
    StopREST();
    StopRPC();
    StopHTTPServer();

    /// Note: Shutdown() must be able to handle cases in which initialization failed part of the way,
    /// for example if the data directory was found to be locked.
    /// Be sure that anything that writes files or flushes caches only does this if the respective
    /// module was initialized.
    util::ThreadRename("shutoff");
    if (node.mempool) node.mempool->AddTransactionsUpdated(1);

    for (const auto& client : node.chain_clients) {
        client->flush();
    }
    StopMapPort();

    // Because these depend on each-other, we make sure that neither can be
    // using the other before destroying them.
    if (node.peerman) UnregisterValidationInterface(node.peerman.get());
    // Follow the lock order requirements:
    // * CheckForStaleTipAndEvictPeers locks cs_main before indirectly calling GetExtraOutboundCount
    //   which locks cs_vNodes.
    // * ProcessMessage locks cs_main and g_cs_orphans before indirectly calling ForEachNode which
    //   locks cs_vNodes.
    // * CConnman::Stop calls DeleteNode, which calls FinalizeNode, which locks cs_main and calls
    //   EraseOrphansFor, which locks g_cs_orphans.
    //
    // Thus the implicit locking order requirement is: (1) cs_main, (2) g_cs_orphans, (3) cs_vNodes.
    if (node.connman) {
        node.connman->StopThreads();
        LOCK2(::cs_main, ::g_cs_orphans);
        node.connman->StopNodes();
    }

    StopTorControl();

    // After everything has been shut down, but before things get flushed, stop the
    // CScheduler/checkqueue, threadGroup and load block thread.
    if (node.scheduler) node.scheduler->stop();
    if (g_load_block.joinable()) g_load_block.join();
    threadGroup.interrupt_all();
    threadGroup.join_all();

    // After the threads that potentially access these pointers have been stopped,
    // destruct and reset all to nullptr.
    node.peerman.reset();
    node.connman.reset();
    node.banman.reset();

    if (node.mempool && node.mempool->IsLoaded() && node.args->GetArg("-persistmempool", DEFAULT_PERSIST_MEMPOOL)) {
        DumpMempool(*node.mempool);
    }

    if (fFeeEstimatesInitialized)
    {
        ::feeEstimator.FlushUnconfirmed();
        fs::path est_path = GetDataDir() / FEE_ESTIMATES_FILENAME;
        CAutoFile est_fileout(fsbridge::fopen(est_path, "wb"), SER_DISK, CLIENT_VERSION);
        if (!est_fileout.IsNull())
            ::feeEstimator.Write(est_fileout);
        else
            LogPrintf("%s: Failed to write fee estimates to %s\n", __func__, est_path.string());
        fFeeEstimatesInitialized = false;
    }

    // FlushStateToDisk generates a ChainStateFlushed callback, which we should avoid missing
    if (node.chainman) {
        LOCK(cs_main);
        for (CChainState* chainstate : node.chainman->GetAll()) {
            if (chainstate->CanFlushToDisk()) {
                chainstate->ForceFlushStateToDisk();
            }
        }
    }

    // After there are no more peers/RPC left to give us new data which may generate
    // CValidationInterface callbacks, flush them...
    GetMainSignals().FlushBackgroundCallbacks();

    // Stop and delete all indexes only after flushing background callbacks.
    if (g_txindex) {
        g_txindex->Stop();
        g_txindex.reset();
    }
    ForEachBlockFilterIndex([](BlockFilterIndex& index) { index.Stop(); });
    DestroyAllBlockFilterIndexes();

    // Any future callbacks will be dropped. This should absolutely be safe - if
    // missing a callback results in an unrecoverable situation, unclean shutdown
    // would too. The only reason to do the above flushes is to let the wallet catch
    // up with our current chain to avoid any strange pruning edge cases and make
    // next startup faster by avoiding rescan.

    if (node.chainman) {
        LOCK(cs_main);
        for (CChainState* chainstate : node.chainman->GetAll()) {
            if (chainstate->CanFlushToDisk()) {
                chainstate->ForceFlushStateToDisk();
                chainstate->ResetCoinsViews();
            }
        }
        pblocktree.reset();
    }
    for (const auto& client : node.chain_clients) {
        client->stop();
    }

    ShutdownPocketServices();

#if ENABLE_ZMQ
    if (g_zmq_notification_interface) {
        UnregisterValidationInterface(g_zmq_notification_interface);
        delete g_zmq_notification_interface;
        g_zmq_notification_interface = nullptr;
    }
#endif

    node.chain_clients.clear();
    UnregisterAllValidationInterfaces();
    GetMainSignals().UnregisterBackgroundSignalScheduler();
    globalVerifyHandle.reset();
    ECC_Stop();
    node.mempool.reset();
    node.chainman = nullptr;
    node.scheduler.reset();

    try {
        if (!fs::remove(GetPidFile(*node.args))) {
            LogPrintf("%s: Unable to remove PID file: File does not exist\n", __func__);
        }
    } catch (const fs::filesystem_error& e) {
        LogPrintf("%s: Unable to remove PID file: %s\n", __func__, fsbridge::get_filesystem_error_message(e));
    }

    node.args = nullptr;
    LogPrintf("%s: done\n", __func__);
}

/**
 * Signal handlers are very limited in what they are allowed to do.
 * The execution context the handler is invoked in is not guaranteed,
 * so we restrict handler operations to just touching variables:
 */
#ifndef WIN32
static void HandleSIGTERM(int)
{
    StartShutdown();
}

static void HandleSIGHUP(int)
{
    LogInstance().m_reopen_file = true;
}
#else
static BOOL WINAPI consoleCtrlHandler(DWORD dwCtrlType)
{
    StartShutdown();
    Sleep(INFINITE);
    return true;
}
#endif

#ifndef WIN32
static void registerSignalHandler(int signal, void(*handler)(int))
{
    struct sigaction sa;
    sa.sa_handler = handler;
    sigemptyset(&sa.sa_mask);
    sa.sa_flags = 0;
    sigaction(signal, &sa, nullptr);
}
#endif

static boost::signals2::connection rpc_notify_block_change_connection;
static void OnRPCStarted()
{
    rpc_notify_block_change_connection = uiInterface.NotifyBlockTip_connect(std::bind(RPCNotifyBlockChange, std::placeholders::_2));
}

static void OnRPCStopped()
{
    rpc_notify_block_change_connection.disconnect();
    RPCNotifyBlockChange(nullptr);
    g_best_block_cv.notify_all();
    LogPrint(BCLog::RPC, "RPC stopped.\n");
}

void SetupServerArgs(NodeContext& node)
{
    assert(!node.args);
    node.args = &gArgs;
    ArgsManager& argsman = *node.args;

    SetupHelpOptions(argsman);
    argsman.AddArg("-help-debug", "Print help message with debugging options and exit", ArgsManager::ALLOW_ANY, OptionsCategory::DEBUG_TEST); // server-only for now

    const auto defaultBaseParams = CreateBaseChainParams(CBaseChainParams::MAIN);
    const auto testnetBaseParams = CreateBaseChainParams(CBaseChainParams::TESTNET);
    const auto signetBaseParams = CreateBaseChainParams(CBaseChainParams::SIGNET);
    const auto regtestBaseParams = CreateBaseChainParams(CBaseChainParams::REGTEST);
    const auto defaultChainParams = CreateChainParams(argsman, CBaseChainParams::MAIN);
    const auto testnetChainParams = CreateChainParams(argsman, CBaseChainParams::TESTNET);
    const auto signetChainParams = CreateChainParams(argsman, CBaseChainParams::SIGNET);
    const auto regtestChainParams = CreateChainParams(argsman, CBaseChainParams::REGTEST);

    // TODO (losty): hidden args were not ported.
    // Hidden Options
    std::vector<std::string> hidden_args = {
        "-dbcrashratio", "-forcecompactdb",
        // GUI args. These will be overwritten by SetupUIArgs for the GUI
        "-choosedatadir", "-lang=<lang>", "-min", "-resetguisettings", "-splash", "-uiplatform"};

    argsman.AddArg("-version", "Print version and exit", ArgsManager::ALLOW_ANY, OptionsCategory::OPTIONS);
#if HAVE_SYSTEM
    argsman.AddArg("-alertnotify=<cmd>", "Execute command when a relevant alert is received or we see a really long fork (%s in cmd is replaced by message)", ArgsManager::ALLOW_ANY, OptionsCategory::OPTIONS);
#endif
    argsman.AddArg("-assumevalid=<hex>", strprintf("If this block is in the chain assume that it and its ancestors are valid and potentially skip their script verification (0 to verify all, default: %s, testnet: %s, signet: %s)", defaultChainParams->GetConsensus().defaultAssumeValid.GetHex(), testnetChainParams->GetConsensus().defaultAssumeValid.GetHex(), signetChainParams->GetConsensus().defaultAssumeValid.GetHex()), ArgsManager::ALLOW_ANY, OptionsCategory::OPTIONS);
    argsman.AddArg("-blocksdir=<dir>", "Specify directory to hold blocks subdirectory for *.dat files (default: <datadir>)", ArgsManager::ALLOW_ANY, OptionsCategory::OPTIONS);
#if HAVE_SYSTEM
    argsman.AddArg("-blocknotify=<cmd>", "Execute command when the best block changes (%s in cmd is replaced by block hash)", ArgsManager::ALLOW_ANY, OptionsCategory::OPTIONS);
#endif
    argsman.AddArg("-blockreconstructionextratxn=<n>", strprintf("Extra transactions to keep in memory for compact block reconstructions (default: %u)", DEFAULT_BLOCK_RECONSTRUCTION_EXTRA_TXN), ArgsManager::ALLOW_ANY, OptionsCategory::OPTIONS);
    argsman.AddArg("-blocksonly", strprintf("Whether to reject transactions from network peers. Automatic broadcast and rebroadcast of any transactions from inbound peers is disabled, unless the peer has the 'forcerelay' permission. RPC transactions are not affected. (default: %u)", DEFAULT_BLOCKSONLY), ArgsManager::ALLOW_ANY, OptionsCategory::OPTIONS);
    argsman.AddArg("-conf=<file>", strprintf("Specify path to read-only configuration file. Relative paths will be prefixed by datadir location. (default: %s)", POCKETCOIN_CONF_FILENAME), ArgsManager::ALLOW_ANY, OptionsCategory::OPTIONS);
    argsman.AddArg("-datadir=<dir>", "Specify data directory", ArgsManager::ALLOW_ANY, OptionsCategory::OPTIONS);
    argsman.AddArg("-dbbatchsize", strprintf("Maximum database write batch size in bytes (default: %u)", nDefaultDbBatchSize), ArgsManager::ALLOW_ANY | ArgsManager::DEBUG_ONLY, OptionsCategory::OPTIONS);
    argsman.AddArg("-dbcache=<n>", strprintf("Maximum database cache size <n> MiB (%d to %d, default: %d). In addition, unused mempool memory is shared for this cache (see -maxmempool).", nMinDbCache, nMaxDbCache, nDefaultDbCache), ArgsManager::ALLOW_ANY, OptionsCategory::OPTIONS);
    argsman.AddArg("-debuglogfile=<file>", strprintf("Specify location of debug log file. Relative paths will be prefixed by a net-specific datadir location. (-nodebuglogfile to disable; default: %s)", DEFAULT_DEBUGLOGFILE), ArgsManager::ALLOW_ANY, OptionsCategory::OPTIONS);
    argsman.AddArg("-feefilter", strprintf("Tell other nodes to filter invs to us by our mempool min fee (default: %u)", DEFAULT_FEEFILTER), ArgsManager::ALLOW_ANY | ArgsManager::DEBUG_ONLY, OptionsCategory::OPTIONS);
    argsman.AddArg("-headerspamfilter=<n>", strprintf("Use header spam filter (default: %u)", DEFAULT_HEADER_SPAM_FILTER), ArgsManager::ALLOW_ANY, OptionsCategory::OPTIONS);
    argsman.AddArg("-headerspamfiltermaxsize=<n>", strprintf("Maximum size of the list of indexes in the header spam filter (default: %u)", DEFAULT_HEADER_SPAM_FILTER_MAX_SIZE), ArgsManager::ALLOW_ANY, OptionsCategory::OPTIONS);
    argsman.AddArg("-headerspamfiltermaxavg=<n>", strprintf("Maximum average size of an index occurrence in the header spam filter (default: %u)", DEFAULT_HEADER_SPAM_FILTER_MAX_AVG), ArgsManager::ALLOW_ANY, OptionsCategory::OPTIONS);
    argsman.AddArg("-includeconf=<file>", "Specify additional configuration file, relative to the -datadir path (only useable from configuration file, not command line)", ArgsManager::ALLOW_ANY, OptionsCategory::OPTIONS);
    argsman.AddArg("-loadblock=<file>", "Imports blocks from external file on startup", ArgsManager::ALLOW_ANY, OptionsCategory::OPTIONS);
    argsman.AddArg("-maxmempool=<n>", strprintf("Keep the transaction memory pool below <n> megabytes (default: %u)", DEFAULT_MAX_MEMPOOL_SIZE), ArgsManager::ALLOW_ANY, OptionsCategory::OPTIONS);
    argsman.AddArg("-maxorphantx=<n>", strprintf("Keep at most <n> unconnectable transactions in memory (default: %u)", DEFAULT_MAX_ORPHAN_TRANSACTIONS), ArgsManager::ALLOW_ANY, OptionsCategory::OPTIONS);
    argsman.AddArg("-mempoolexpiry=<n>", strprintf("Do not keep transactions in the mempool longer than <n> hours (default: %u)", DEFAULT_MEMPOOL_EXPIRY), ArgsManager::ALLOW_ANY, OptionsCategory::OPTIONS);
    argsman.AddArg("-minimumchainwork=<hex>", strprintf("Minimum work assumed to exist on a valid chain in hex (default: %s, testnet: %s, signet: %s)", defaultChainParams->GetConsensus().nMinimumChainWork.GetHex(), testnetChainParams->GetConsensus().nMinimumChainWork.GetHex(), signetChainParams->GetConsensus().nMinimumChainWork.GetHex()), ArgsManager::ALLOW_ANY | ArgsManager::DEBUG_ONLY, OptionsCategory::OPTIONS);
    argsman.AddArg("-par=<n>", strprintf("Set the number of script verification threads (%u to %d, 0 = auto, <0 = leave that many cores free, default: %d)",
        -GetNumCores(), MAX_SCRIPTCHECK_THREADS, DEFAULT_SCRIPTCHECK_THREADS), ArgsManager::ALLOW_ANY, OptionsCategory::OPTIONS);
    argsman.AddArg("-persistmempool", strprintf("Whether to save the mempool on shutdown and load on restart (default: %u)", DEFAULT_PERSIST_MEMPOOL), ArgsManager::ALLOW_ANY, OptionsCategory::OPTIONS);
    argsman.AddArg("-pid=<file>", strprintf("Specify pid file. Relative paths will be prefixed by a net-specific datadir location. (default: %s)", POCKETCOIN_PID_FILENAME), ArgsManager::ALLOW_ANY, OptionsCategory::OPTIONS);
    argsman.AddArg("-prune=<n>", strprintf("Reduce storage requirements by enabling pruning (deleting) of old blocks. This allows the pruneblockchain RPC to be called to delete specific blocks, and enables automatic pruning of old blocks if a target size in MiB is provided. This mode is incompatible with -txindex and -rescan. "
            "Warning: Reverting this setting requires re-downloading the entire blockchain. "
            "(default: 0 = disable pruning blocks, 1 = allow manual pruning via RPC, >=%u = automatically prune block files to stay under the specified target size in MiB)", MIN_DISK_SPACE_FOR_BLOCK_FILES / 1024 / 1024), ArgsManager::ALLOW_ANY, OptionsCategory::OPTIONS);
    argsman.AddArg("-reindex", "Rebuild chain state and block index from the blk*.dat files on disk (Default: 0)."
        "Available 0 (Disabled), 1 (Full), 2 (Only chain), 3 (Only pocket), 4 (Only pocket indexes), 5 (Only pocket WEB part)",
        false, OptionsCategory::OPTIONS);
    argsman.AddArg("-reindex-chainstate", "Rebuild chain state from the currently indexed blocks. When in pruning mode or if blocks on disk might be corrupted, use full -reindex instead.", ArgsManager::ALLOW_ANY, OptionsCategory::OPTIONS);
    argsman.AddArg("-settings=<file>", strprintf("Specify path to dynamic settings data file. Can be disabled with -nosettings. File is written at runtime and not meant to be edited by users (use %s instead for custom settings). Relative paths will be prefixed by datadir location. (default: %s)", POCKETCOIN_CONF_FILENAME, POCKETCOIN_SETTINGS_FILENAME), ArgsManager::ALLOW_ANY, OptionsCategory::OPTIONS);
    argsman.AddArg("-skip-validation=<n>", "Skip consensus check and validation before N block logic if running with -reindex or -reindex-chainstate", ArgsManager::ALLOW_ANY, OptionsCategory::OPTIONS);
    argsman.AddArg("-reindex-start", "Start block for -reindex logic (Deafult: 0)", ArgsManager::ALLOW_ANY, OptionsCategory::OPTIONS);
    argsman.AddArg("-mempoolclean", "Clean mempool on loading and delete or non blocked transactions from sqlite db", ArgsManager::ALLOW_ANY, OptionsCategory::OPTIONS);

#if HAVE_SYSTEM
    argsman.AddArg("-startupnotify=<cmd>", "Execute command on startup.", ArgsManager::ALLOW_ANY, OptionsCategory::OPTIONS);
#endif
#ifndef WIN32
    argsman.AddArg("-sysperms", "Create new files with system default permissions, instead of umask 077 (only effective with disabled wallet functionality)", ArgsManager::ALLOW_ANY, OptionsCategory::OPTIONS);
#else
    hidden_args.emplace_back("-sysperms");
#endif
    argsman.AddArg("-txindex", strprintf("Maintain a full transaction index, used by the getrawtransaction rpc call (default: %u)", DEFAULT_TXINDEX), ArgsManager::ALLOW_ANY, OptionsCategory::OPTIONS);
    argsman.AddArg("-blockfilterindex=<type>",
                 strprintf("Maintain an index of compact filters by block (default: %s, values: %s).", DEFAULT_BLOCKFILTERINDEX, ListBlockFilterTypes()) +
                 " If <type> is not supplied or if <type> = 1, indexes for all known types are enabled.",
                 ArgsManager::ALLOW_ANY, OptionsCategory::OPTIONS);

    argsman.AddArg("-addnode=<ip>", "Add a node to connect to and attempt to keep the connection open (see the `addnode` RPC command help for more info). This option can be specified multiple times to add multiple nodes.", ArgsManager::ALLOW_ANY | ArgsManager::NETWORK_ONLY, OptionsCategory::CONNECTION);
    argsman.AddArg("-asmap=<file>", strprintf("Specify asn mapping used for bucketing of the peers (default: %s). Relative paths will be prefixed by the net-specific datadir location.", DEFAULT_ASMAP_FILENAME), ArgsManager::ALLOW_ANY, OptionsCategory::CONNECTION);
    argsman.AddArg("-bantime=<n>", strprintf("Default duration (in seconds) of manually configured bans (default: %u)", DEFAULT_MISBEHAVING_BANTIME), ArgsManager::ALLOW_ANY, OptionsCategory::CONNECTION);
    argsman.AddArg("-bind=<addr>[:<port>][=onion]", strprintf("Bind to given address and always listen on it (default: 0.0.0.0). Use [host]:port notation for IPv6. Append =onion to tag any incoming connections to that address and port as incoming Tor connections (default: 127.0.0.1:%u=onion, testnet: 127.0.0.1:%u=onion, signet: 127.0.0.1:%u=onion, regtest: 127.0.0.1:%u=onion)", defaultBaseParams->OnionServiceTargetPort(), testnetBaseParams->OnionServiceTargetPort(), signetBaseParams->OnionServiceTargetPort(), regtestBaseParams->OnionServiceTargetPort()), ArgsManager::ALLOW_ANY | ArgsManager::NETWORK_ONLY, OptionsCategory::CONNECTION);
    argsman.AddArg("-connect=<ip>", "Connect only to the specified node; -noconnect disables automatic connections (the rules for this peer are the same as for -addnode). This option can be specified multiple times to connect to multiple nodes.", ArgsManager::ALLOW_ANY | ArgsManager::NETWORK_ONLY, OptionsCategory::CONNECTION);
    argsman.AddArg("-discover", "Discover own IP addresses (default: 1 when listening and no -externalip or -proxy)", ArgsManager::ALLOW_ANY, OptionsCategory::CONNECTION);
    argsman.AddArg("-dns", strprintf("Allow DNS lookups for -addnode, -seednode and -connect (default: %u)", DEFAULT_NAME_LOOKUP), ArgsManager::ALLOW_ANY, OptionsCategory::CONNECTION);
    argsman.AddArg("-dnsseed", "Query for peer addresses via DNS lookup, if low on addresses (default: 1 unless -connect used)", ArgsManager::ALLOW_ANY, OptionsCategory::CONNECTION);
    argsman.AddArg("-externalip=<ip>", "Specify your own public address", ArgsManager::ALLOW_ANY, OptionsCategory::CONNECTION);
    argsman.AddArg("-forcednsseed", strprintf("Always query for peer addresses via DNS lookup (default: %u)", DEFAULT_FORCEDNSSEED), ArgsManager::ALLOW_ANY, OptionsCategory::CONNECTION);
    argsman.AddArg("-listen", "Accept connections from outside (default: 1 if no -proxy or -connect)", ArgsManager::ALLOW_ANY, OptionsCategory::CONNECTION);
    argsman.AddArg("-listenonion", strprintf("Automatically create Tor onion service (default: %d)", DEFAULT_LISTEN_ONION), ArgsManager::ALLOW_ANY, OptionsCategory::CONNECTION);
    argsman.AddArg("-maxconnections=<n>", strprintf("Maintain at most <n> connections to peers (default: %u)", DEFAULT_MAX_PEER_CONNECTIONS), ArgsManager::ALLOW_ANY, OptionsCategory::CONNECTION);
    argsman.AddArg("-maxreceivebuffer=<n>", strprintf("Maximum per-connection receive buffer, <n>*1000 bytes (default: %u)", DEFAULT_MAXRECEIVEBUFFER), ArgsManager::ALLOW_ANY, OptionsCategory::CONNECTION);
    argsman.AddArg("-maxsendbuffer=<n>", strprintf("Maximum per-connection send buffer, <n>*1000 bytes (default: %u)", DEFAULT_MAXSENDBUFFER), ArgsManager::ALLOW_ANY, OptionsCategory::CONNECTION);
    argsman.AddArg("-maxtimeadjustment", strprintf("Maximum allowed median peer time offset adjustment. Local perspective of time may be influenced by peers forward or backward by this amount. (default: %u seconds)", DEFAULT_MAX_TIME_ADJUSTMENT), ArgsManager::ALLOW_ANY, OptionsCategory::CONNECTION);
    argsman.AddArg("-maxuploadtarget=<n>", strprintf("Tries to keep outbound traffic under the given target (in MiB per 24h). Limit does not apply to peers with 'download' permission. 0 = no limit (default: %d)", DEFAULT_MAX_UPLOAD_TARGET), ArgsManager::ALLOW_ANY, OptionsCategory::CONNECTION);
    argsman.AddArg("-onion=<ip:port>", "Use separate SOCKS5 proxy to reach peers via Tor onion services, set -noonion to disable (default: -proxy)", ArgsManager::ALLOW_ANY, OptionsCategory::CONNECTION);
    argsman.AddArg("-onlynet=<net>", "Make outgoing connections only through network <net> (ipv4, ipv6 or onion). Incoming connections are not affected by this option. This option can be specified multiple times to allow multiple networks.", ArgsManager::ALLOW_ANY, OptionsCategory::CONNECTION);
    argsman.AddArg("-peerbloomfilters", strprintf("Support filtering of blocks and transaction with bloom filters (default: %u)", DEFAULT_PEERBLOOMFILTERS), ArgsManager::ALLOW_ANY, OptionsCategory::CONNECTION);
    argsman.AddArg("-peerblockfilters", strprintf("Serve compact block filters to peers per BIP 157 (default: %u)", DEFAULT_PEERBLOCKFILTERS), ArgsManager::ALLOW_ANY, OptionsCategory::CONNECTION);
    argsman.AddArg("-permitbaremultisig", strprintf("Relay non-P2SH multisig (default: %u)", DEFAULT_PERMIT_BAREMULTISIG), ArgsManager::ALLOW_ANY, OptionsCategory::CONNECTION);
    argsman.AddArg("-port=<port>", strprintf("Listen for connections on <port>. Nodes not using the default ports (default: %u, testnet: %u, signet: %u, regtest: %u) are unlikely to get incoming connections.", defaultChainParams->GetDefaultPort(), testnetChainParams->GetDefaultPort(), signetChainParams->GetDefaultPort(), regtestChainParams->GetDefaultPort()), ArgsManager::ALLOW_ANY | ArgsManager::NETWORK_ONLY, OptionsCategory::CONNECTION);
    argsman.AddArg("-proxy=<ip:port>", "Connect through SOCKS5 proxy, set -noproxy to disable (default: disabled)", ArgsManager::ALLOW_ANY, OptionsCategory::CONNECTION);
    argsman.AddArg("-proxyrandomize", strprintf("Randomize credentials for every proxy connection. This enables Tor stream isolation (default: %u)", DEFAULT_PROXYRANDOMIZE), ArgsManager::ALLOW_ANY, OptionsCategory::CONNECTION);
    argsman.AddArg("-seednode=<ip>", "Connect to a node to retrieve peer addresses, and disconnect. This option can be specified multiple times to connect to multiple nodes.", ArgsManager::ALLOW_ANY, OptionsCategory::CONNECTION);
    argsman.AddArg("-networkactive", "Enable all P2P network activity (default: 1). Can be changed by the setnetworkactive RPC command", ArgsManager::ALLOW_BOOL, OptionsCategory::CONNECTION);
    argsman.AddArg("-timeout=<n>", strprintf("Specify connection timeout in milliseconds (minimum: 1, default: %d)", DEFAULT_CONNECT_TIMEOUT), ArgsManager::ALLOW_ANY, OptionsCategory::CONNECTION);
    argsman.AddArg("-peertimeout=<n>", strprintf("Specify p2p connection timeout in seconds. This option determines the amount of time a peer may be inactive before the connection to it is dropped. (minimum: 1, default: %d)", DEFAULT_PEER_CONNECT_TIMEOUT), ArgsManager::ALLOW_ANY | ArgsManager::DEBUG_ONLY, OptionsCategory::CONNECTION);
    argsman.AddArg("-torcontrol=<ip>:<port>", strprintf("Tor control port to use if onion listening enabled (default: %s)", DEFAULT_TOR_CONTROL), ArgsManager::ALLOW_ANY, OptionsCategory::CONNECTION);
    argsman.AddArg("-torpassword=<pass>", "Tor control port password (default: empty)", ArgsManager::ALLOW_ANY | ArgsManager::SENSITIVE, OptionsCategory::CONNECTION);
#ifdef USE_UPNP
#if USE_UPNP
    argsman.AddArg("-upnp", "Use UPnP to map the listening port (default: 1 when listening and no -proxy)", ArgsManager::ALLOW_ANY, OptionsCategory::CONNECTION);
#else
    argsman.AddArg("-upnp", strprintf("Use UPnP to map the listening port (default: %u)", 0), ArgsManager::ALLOW_ANY, OptionsCategory::CONNECTION);
#endif
#else
    hidden_args.emplace_back("-upnp");
#endif
    argsman.AddArg("-whitebind=<[permissions@]addr>", "Bind to the given address and add permission flags to the peers connecting to it. "
        "Use [host]:port notation for IPv6. Allowed permissions: " + Join(NET_PERMISSIONS_DOC, ", ") + ". "
        "Specify multiple permissions separated by commas (default: download,noban,mempool,relay). Can be specified multiple times.", ArgsManager::ALLOW_ANY, OptionsCategory::CONNECTION);

    argsman.AddArg("-whitelist=<[permissions@]IP address or network>", "Add permission flags to the peers connecting from the given IP address (e.g. 1.2.3.4) or "
        "CIDR-notated network (e.g. 1.2.3.0/24). Uses the same permissions as "
        "-whitebind. Can be specified multiple times." , ArgsManager::ALLOW_ANY, OptionsCategory::CONNECTION);

    g_wallet_init_interface.AddWalletOptions(argsman);

#if ENABLE_ZMQ
    argsman.AddArg("-zmqpubhashblock=<address>", "Enable publish hash block in <address>", ArgsManager::ALLOW_ANY, OptionsCategory::ZMQ);
    argsman.AddArg("-zmqpubhashtx=<address>", "Enable publish hash transaction in <address>", ArgsManager::ALLOW_ANY, OptionsCategory::ZMQ);
    argsman.AddArg("-zmqpubrawblock=<address>", "Enable publish raw block in <address>", ArgsManager::ALLOW_ANY, OptionsCategory::ZMQ);
    argsman.AddArg("-zmqpubrawtx=<address>", "Enable publish raw transaction in <address>", ArgsManager::ALLOW_ANY, OptionsCategory::ZMQ);
    argsman.AddArg("-zmqpubsequence=<address>", "Enable publish hash block and tx sequence in <address>", ArgsManager::ALLOW_ANY, OptionsCategory::ZMQ);
    argsman.AddArg("-zmqpubhashblockhwm=<n>", strprintf("Set publish hash block outbound message high water mark (default: %d)", CZMQAbstractNotifier::DEFAULT_ZMQ_SNDHWM), ArgsManager::ALLOW_ANY, OptionsCategory::ZMQ);
    argsman.AddArg("-zmqpubhashtxhwm=<n>", strprintf("Set publish hash transaction outbound message high water mark (default: %d)", CZMQAbstractNotifier::DEFAULT_ZMQ_SNDHWM), ArgsManager::ALLOW_ANY, OptionsCategory::ZMQ);
    argsman.AddArg("-zmqpubrawblockhwm=<n>", strprintf("Set publish raw block outbound message high water mark (default: %d)", CZMQAbstractNotifier::DEFAULT_ZMQ_SNDHWM), ArgsManager::ALLOW_ANY, OptionsCategory::ZMQ);
    argsman.AddArg("-zmqpubrawtxhwm=<n>", strprintf("Set publish raw transaction outbound message high water mark (default: %d)", CZMQAbstractNotifier::DEFAULT_ZMQ_SNDHWM), ArgsManager::ALLOW_ANY, OptionsCategory::ZMQ);
    argsman.AddArg("-zmqpubsequencehwm=<n>", strprintf("Set publish hash sequence message high water mark (default: %d)", CZMQAbstractNotifier::DEFAULT_ZMQ_SNDHWM), ArgsManager::ALLOW_ANY, OptionsCategory::ZMQ);
#else
    hidden_args.emplace_back("-zmqpubhashblock=<address>");
    hidden_args.emplace_back("-zmqpubhashtx=<address>");
    hidden_args.emplace_back("-zmqpubrawblock=<address>");
    hidden_args.emplace_back("-zmqpubrawtx=<address>");
    hidden_args.emplace_back("-zmqpubsequence=<n>");
    hidden_args.emplace_back("-zmqpubhashblockhwm=<n>");
    hidden_args.emplace_back("-zmqpubhashtxhwm=<n>");
    hidden_args.emplace_back("-zmqpubrawblockhwm=<n>");
    hidden_args.emplace_back("-zmqpubrawtxhwm=<n>");
    hidden_args.emplace_back("-zmqpubsequencehwm=<n>");
#endif

    argsman.AddArg("-checkblocks=<n>", strprintf("How many blocks to check at startup (default: %u, 0 = all)", DEFAULT_CHECKBLOCKS), ArgsManager::ALLOW_ANY | ArgsManager::DEBUG_ONLY, OptionsCategory::DEBUG_TEST);
    argsman.AddArg("-checklevel=<n>", strprintf("How thorough the block verification of -checkblocks is: %s (0-4, default: %u)", Join(CHECKLEVEL_DOC, ", "), DEFAULT_CHECKLEVEL), ArgsManager::ALLOW_ANY | ArgsManager::DEBUG_ONLY, OptionsCategory::DEBUG_TEST);
    argsman.AddArg("-checkblockindex", strprintf("Do a consistency check for the block tree, chainstate, and other validation data structures occasionally. (default: %u, regtest: %u)", defaultChainParams->DefaultConsistencyChecks(), regtestChainParams->DefaultConsistencyChecks()), ArgsManager::ALLOW_ANY | ArgsManager::DEBUG_ONLY, OptionsCategory::DEBUG_TEST);
    argsman.AddArg("-checkmempool=<n>", strprintf("Run checks every <n> transactions (default: %u, regtest: %u)", defaultChainParams->DefaultConsistencyChecks(), regtestChainParams->DefaultConsistencyChecks()), ArgsManager::ALLOW_ANY | ArgsManager::DEBUG_ONLY, OptionsCategory::DEBUG_TEST);
    argsman.AddArg("-checkpoints", strprintf("Enable rejection of any forks from the known historical chain until block %s (default: %u)", defaultChainParams->Checkpoints().GetHeight(), DEFAULT_CHECKPOINTS_ENABLED), ArgsManager::ALLOW_ANY | ArgsManager::DEBUG_ONLY, OptionsCategory::DEBUG_TEST);
    argsman.AddArg("-deprecatedrpc=<method>", "Allows deprecated RPC method(s) to be used", ArgsManager::ALLOW_ANY | ArgsManager::DEBUG_ONLY, OptionsCategory::DEBUG_TEST);
    argsman.AddArg("-dropmessagestest=<n>", "Randomly drop 1 of every <n> network messages", ArgsManager::ALLOW_ANY | ArgsManager::DEBUG_ONLY, OptionsCategory::DEBUG_TEST);
    argsman.AddArg("-stopafterblockimport", strprintf("Stop running after importing blocks from disk (default: %u)", DEFAULT_STOPAFTERBLOCKIMPORT), ArgsManager::ALLOW_ANY | ArgsManager::DEBUG_ONLY, OptionsCategory::DEBUG_TEST);
    argsman.AddArg("-stopatheight", strprintf("Stop running after reaching the given height in the main chain (default: %u)", DEFAULT_STOPATHEIGHT), ArgsManager::ALLOW_ANY | ArgsManager::DEBUG_ONLY, OptionsCategory::DEBUG_TEST);
    argsman.AddArg("-limitancestorcount=<n>", strprintf("Do not accept transactions if number of in-mempool ancestors is <n> or more (default: %u)", DEFAULT_ANCESTOR_LIMIT), ArgsManager::ALLOW_ANY | ArgsManager::DEBUG_ONLY, OptionsCategory::DEBUG_TEST);
    argsman.AddArg("-limitancestorsize=<n>", strprintf("Do not accept transactions whose size with all in-mempool ancestors exceeds <n> kilobytes (default: %u)", DEFAULT_ANCESTOR_SIZE_LIMIT), ArgsManager::ALLOW_ANY | ArgsManager::DEBUG_ONLY, OptionsCategory::DEBUG_TEST);
    argsman.AddArg("-limitdescendantcount=<n>", strprintf("Do not accept transactions if any ancestor would have <n> or more in-mempool descendants (default: %u)", DEFAULT_DESCENDANT_LIMIT), ArgsManager::ALLOW_ANY | ArgsManager::DEBUG_ONLY, OptionsCategory::DEBUG_TEST);
    argsman.AddArg("-limitdescendantsize=<n>", strprintf("Do not accept transactions if any ancestor would have more than <n> kilobytes of in-mempool descendants (default: %u).", DEFAULT_DESCENDANT_SIZE_LIMIT), ArgsManager::ALLOW_ANY | ArgsManager::DEBUG_ONLY, OptionsCategory::DEBUG_TEST);
    argsman.AddArg("-addrmantest", "Allows to test address relay on localhost", ArgsManager::ALLOW_ANY | ArgsManager::DEBUG_ONLY, OptionsCategory::DEBUG_TEST);
    argsman.AddArg("-debug=<category>", "Output debugging information (default: -nodebug, supplying <category> is optional). "
        "If <category> is not supplied or if <category> = 1, output all debugging information. <category> can be: " + LogInstance().LogCategoriesString() + ".",
        ArgsManager::ALLOW_ANY, OptionsCategory::DEBUG_TEST);
    argsman.AddArg("-debugexclude=<category>", strprintf("Exclude debugging information for a category. Can be used in conjunction with -debug=1 to output debug logs for all categories except one or more specified categories."), ArgsManager::ALLOW_ANY, OptionsCategory::DEBUG_TEST);
    argsman.AddArg("-logips", strprintf("Include IP addresses in debug output (default: %u)", DEFAULT_LOGIPS), ArgsManager::ALLOW_ANY, OptionsCategory::DEBUG_TEST);
    argsman.AddArg("-logtimestamps", strprintf("Prepend debug output with timestamp (default: %u)", DEFAULT_LOGTIMESTAMPS), ArgsManager::ALLOW_ANY, OptionsCategory::DEBUG_TEST);
#ifdef HAVE_THREAD_LOCAL
    argsman.AddArg("-logthreadnames", strprintf("Prepend debug output with name of the originating thread (only available on platforms supporting thread_local) (default: %u)", DEFAULT_LOGTHREADNAMES), ArgsManager::ALLOW_ANY, OptionsCategory::DEBUG_TEST);
#else
    hidden_args.emplace_back("-logthreadnames");
#endif
    argsman.AddArg("-logtimemicros", strprintf("Add microsecond precision to debug timestamps (default: %u)", DEFAULT_LOGTIMEMICROS), ArgsManager::ALLOW_ANY | ArgsManager::DEBUG_ONLY, OptionsCategory::DEBUG_TEST);
    argsman.AddArg("-mocktime=<n>", "Replace actual time with " + UNIX_EPOCH_TIME + " (default: 0)", ArgsManager::ALLOW_ANY | ArgsManager::DEBUG_ONLY, OptionsCategory::DEBUG_TEST);
    argsman.AddArg("-maxsigcachesize=<n>", strprintf("Limit sum of signature cache and script execution cache sizes to <n> MiB (default: %u)", DEFAULT_MAX_SIG_CACHE_SIZE), ArgsManager::ALLOW_ANY | ArgsManager::DEBUG_ONLY, OptionsCategory::DEBUG_TEST);
    argsman.AddArg("-maxtipage=<n>", strprintf("Maximum tip age in seconds to consider node in initial block download (default: %u)", DEFAULT_MAX_TIP_AGE), ArgsManager::ALLOW_ANY | ArgsManager::DEBUG_ONLY, OptionsCategory::DEBUG_TEST);
    argsman.AddArg("-printpriority", strprintf("Log transaction fee per kB when mining blocks (default: %u)", DEFAULT_PRINTPRIORITY), ArgsManager::ALLOW_ANY | ArgsManager::DEBUG_ONLY, OptionsCategory::DEBUG_TEST);
    argsman.AddArg("-printtoconsole", "Send trace/debug info to console (default: 1 when no -daemon. To disable logging to file, set -nodebuglogfile)", ArgsManager::ALLOW_ANY, OptionsCategory::DEBUG_TEST);
    argsman.AddArg("-silent", "Disable stdout to console (Default: false)", ArgsManager::ALLOW_ANY, OptionsCategory::DEBUG_TEST);
    argsman.AddArg("-shrinkdebugfile", "Shrink debug.log file on client startup (default: 1 when no -debug)", ArgsManager::ALLOW_ANY, OptionsCategory::DEBUG_TEST);
    argsman.AddArg("-uacomment=<cmt>", "Append comment to the user agent string", ArgsManager::ALLOW_ANY, OptionsCategory::DEBUG_TEST);

    SetupChainParamsBaseOptions(argsman);

    argsman.AddArg("-acceptnonstdtxn", strprintf("Relay and mine \"non-standard\" transactions (%sdefault: %u)", "testnet/regtest only; ", !testnetChainParams->RequireStandard()), ArgsManager::ALLOW_ANY | ArgsManager::DEBUG_ONLY, OptionsCategory::NODE_RELAY);
    argsman.AddArg("-incrementalrelayfee=<amt>", strprintf("Fee rate (in %s/kB) used to define cost of relay, used for mempool limiting and BIP 125 replacement. (default: %s)", CURRENCY_UNIT, FormatMoney(DEFAULT_INCREMENTAL_RELAY_FEE)), ArgsManager::ALLOW_ANY | ArgsManager::DEBUG_ONLY, OptionsCategory::NODE_RELAY);
    argsman.AddArg("-dustrelayfee=<amt>", strprintf("Fee rate (in %s/kB) used to define dust, the value of an output such that it will cost more than its value in fees at this fee rate to spend it. (default: %s)", CURRENCY_UNIT, FormatMoney(DUST_RELAY_TX_FEE)), ArgsManager::ALLOW_ANY | ArgsManager::DEBUG_ONLY, OptionsCategory::NODE_RELAY);
    argsman.AddArg("-bytespersigop", strprintf("Equivalent bytes per sigop in transactions for relay and mining (default: %u)", DEFAULT_BYTES_PER_SIGOP), ArgsManager::ALLOW_ANY, OptionsCategory::NODE_RELAY);
    argsman.AddArg("-datacarrier", strprintf("Relay and mine data carrier transactions (default: %u)", DEFAULT_ACCEPT_DATACARRIER), ArgsManager::ALLOW_ANY, OptionsCategory::NODE_RELAY);
    argsman.AddArg("-datacarriersize", strprintf("Maximum size of data in data carrier transactions we relay and mine (default: %u)", MAX_OP_RETURN_RELAY), ArgsManager::ALLOW_ANY, OptionsCategory::NODE_RELAY);
    argsman.AddArg("-minrelaytxfee=<amt>", strprintf("Fees (in %s/kB) smaller than this are considered zero fee for relaying, mining and transaction creation (default: %s)",
        CURRENCY_UNIT, FormatMoney(DEFAULT_MIN_RELAY_TX_FEE)), ArgsManager::ALLOW_ANY, OptionsCategory::NODE_RELAY);
    argsman.AddArg("-whitelistforcerelay", strprintf("Add 'forcerelay' permission to whitelisted inbound peers with default permissions. This will relay transactions even if the transactions were already in the mempool. (default: %d)", DEFAULT_WHITELISTFORCERELAY), ArgsManager::ALLOW_ANY, OptionsCategory::NODE_RELAY);
    argsman.AddArg("-whitelistrelay", strprintf("Add 'relay' permission to whitelisted inbound peers with default permissions. This will accept relayed transactions even when not relaying transactions (default: %d)", DEFAULT_WHITELISTRELAY), ArgsManager::ALLOW_ANY, OptionsCategory::NODE_RELAY);


    argsman.AddArg("-blockmaxweight=<n>", strprintf("Set maximum BIP141 block weight (default: %d)", DEFAULT_BLOCK_MAX_WEIGHT), ArgsManager::ALLOW_ANY, OptionsCategory::BLOCK_CREATION);
    argsman.AddArg("-blockmintxfee=<amt>", strprintf("Set lowest fee rate (in %s/kB) for transactions to be included in block creation. (default: %s)", CURRENCY_UNIT, FormatMoney(DEFAULT_BLOCK_MIN_TX_FEE)), ArgsManager::ALLOW_ANY, OptionsCategory::BLOCK_CREATION);
    argsman.AddArg("-blockversion=<n>", "Override block version to test forking scenarios", ArgsManager::ALLOW_ANY | ArgsManager::DEBUG_ONLY, OptionsCategory::BLOCK_CREATION);

    argsman.AddArg("-api", strprintf("Enable Public RPC api server (default: %u)", DEFAULT_API_ENABLE), ArgsManager::ALLOW_ANY, OptionsCategory::RPC);
    argsman.AddArg("-rest", strprintf("Accept public REST requests (default: %u)", DEFAULT_REST_ENABLE), ArgsManager::ALLOW_ANY | ArgsManager::DEBUG_ONLY, OptionsCategory::RPC);
    argsman.AddArg("-rpcallowip=<ip>", "Allow JSON-RPC connections from specified source. Valid for <ip> are a single IP (e.g. 1.2.3.4), a network/netmask (e.g. 1.2.3.4/255.255.255.0) or a network/CIDR (e.g. 1.2.3.4/24). This option can be specified multiple times", ArgsManager::ALLOW_ANY, OptionsCategory::RPC);
    argsman.AddArg("-rpcauth=<userpw>", "Username and HMAC-SHA-256 hashed password for JSON-RPC connections. The field <userpw> comes in the format: <USERNAME>:<SALT>$<HASH>. A canonical python script is included in share/rpcauth. The client then connects normally using the rpcuser=<USERNAME>/rpcpassword=<PASSWORD> pair of arguments. This option can be specified multiple times", ArgsManager::ALLOW_ANY | ArgsManager::SENSITIVE, OptionsCategory::RPC);
    argsman.AddArg("-rpcbind=<addr>[:port]", "Bind to given address to listen for JSON-RPC connections. Do not expose the RPC server to untrusted networks such as the public internet! This option is ignored unless -rpcallowip is also passed. Port is optional and overrides -rpcport. Use [host]:port notation for IPv6. This option can be specified multiple times (default: 127.0.0.1 and ::1 i.e., localhost)", ArgsManager::ALLOW_ANY | ArgsManager::NETWORK_ONLY | ArgsManager::SENSITIVE, OptionsCategory::RPC);
    argsman.AddArg("-rpccookiefile=<loc>", "Location of the auth cookie. Relative paths will be prefixed by a net-specific datadir location. (default: data dir)", ArgsManager::ALLOW_ANY, OptionsCategory::RPC);
    argsman.AddArg("-rpcpassword=<pw>", "Password for JSON-RPC connections", ArgsManager::ALLOW_ANY | ArgsManager::SENSITIVE, OptionsCategory::RPC);
    argsman.AddArg("-rpcport=<port>", strprintf("Listen for JSON-RPC connections on <port> (default: %u, testnet: %u, signet: %u, regtest: %u)", defaultBaseParams->RPCPort(), testnetBaseParams->RPCPort(), signetBaseParams->RPCPort(), regtestBaseParams->RPCPort()), ArgsManager::ALLOW_ANY | ArgsManager::NETWORK_ONLY, OptionsCategory::RPC);
    argsman.AddArg("-publicrpcport=<port>", strprintf("Listen for public JSON-RPC connections on <port> (default: %u, testnet: %u, regtest: %u)", defaultBaseParams->PublicRPCPort(), testnetBaseParams->PublicRPCPort(), regtestBaseParams->PublicRPCPort()), ArgsManager::ALLOW_ANY, OptionsCategory::RPC);
    argsman.AddArg("-staticrpcport=<port>", strprintf("Listen for static JSON-RPC connections on <port> (default: %u, testnet: %u, regtest: %u)", defaultBaseParams->StaticRPCPort(), testnetBaseParams->StaticRPCPort(), regtestBaseParams->StaticRPCPort()), ArgsManager::ALLOW_ANY, OptionsCategory::RPC);
    argsman.AddArg("-restport=<port>", strprintf("Listen for static REST connections on <port> (default: %u, testnet: %u, regtest: %u)", defaultBaseParams->RestPort(), testnetBaseParams->RestPort(), regtestBaseParams->RestPort()), ArgsManager::ALLOW_ANY, OptionsCategory::RPC);
    argsman.AddArg("-rpcserialversion", strprintf("Sets the serialization of raw transaction or block hex returned in non-verbose mode, non-segwit(0) or segwit(1) (default: %d)", DEFAULT_RPC_SERIALIZE_VERSION), ArgsManager::ALLOW_ANY, OptionsCategory::RPC);
    argsman.AddArg("-rpcservertimeout=<n>", strprintf("Timeout during HTTP requests (default: %d)", DEFAULT_HTTP_SERVER_TIMEOUT), ArgsManager::ALLOW_ANY | ArgsManager::DEBUG_ONLY, OptionsCategory::RPC);
    argsman.AddArg("-rpcthreads=<n>", strprintf("Set the number of threads to service RPC (MAIN) calls (default: %d)", DEFAULT_HTTP_THREADS), ArgsManager::ALLOW_ANY, OptionsCategory::RPC);
    argsman.AddArg("-rpcpublicthreads=<n>", strprintf("Set the number of threads to service RPC (PUBLIC) calls (default: %d)", DEFAULT_HTTP_PUBLIC_THREADS), ArgsManager::ALLOW_ANY, OptionsCategory::RPC);
    argsman.AddArg("-rpcstaticthreads=<n>", strprintf("Set the number of threads to service RPC (STATIC) calls (default: %d)", DEFAULT_HTTP_STATIC_THREADS), ArgsManager::ALLOW_ANY, OptionsCategory::RPC);
    argsman.AddArg("-rpcpostthreads=<n>", strprintf("Set the number of threads to service RPC (POST) calls (default: %d)", DEFAULT_HTTP_POST_THREADS), ArgsManager::ALLOW_ANY, OptionsCategory::RPC);
    argsman.AddArg("-rpcrestthreads=<n>", strprintf("Set the number of threads to service RPC (REST) calls (default: %d)", DEFAULT_HTTP_REST_THREADS), ArgsManager::ALLOW_ANY, OptionsCategory::RPC);

    argsman.AddArg("-rpcuser=<user>", "Username for JSON-RPC connections", ArgsManager::ALLOW_ANY | ArgsManager::SENSITIVE, OptionsCategory::RPC);
    argsman.AddArg("-rpcwhitelist=<whitelist>", "Set a whitelist to filter incoming RPC calls for a specific user. The field <whitelist> comes in the format: <USERNAME>:<rpc 1>,<rpc 2>,...,<rpc n>. If multiple whitelists are set for a given user, they are set-intersected. See -rpcwhitelistdefault documentation for information on default whitelist behavior.", ArgsManager::ALLOW_ANY, OptionsCategory::RPC);
    argsman.AddArg("-rpcwhitelistdefault", "Sets default behavior for rpc whitelisting. Unless rpcwhitelistdefault is set to 0, if any -rpcwhitelist is set, the rpc server acts as if all rpc users are subject to empty-unless-otherwise-specified whitelists. If rpcwhitelistdefault is set to 1 and no -rpcwhitelist is set, rpc server acts as if all rpc users are subject to empty whitelists.", ArgsManager::ALLOW_BOOL, OptionsCategory::RPC);
    argsman.AddArg("-rpcworkqueue=<n>", strprintf("Set the depth of the work queue to service RPC calls (default: %d)", DEFAULT_HTTP_WORKQUEUE), ArgsManager::ALLOW_ANY, OptionsCategory::RPC);
    argsman.AddArg("-rpcpublicworkqueue=<n>", strprintf("Set the depth of the work queue to service RPC (PUBLIC) calls (default: %d)", DEFAULT_HTTP_PUBLIC_WORKQUEUE), ArgsManager::ALLOW_ANY, OptionsCategory::RPC);
    argsman.AddArg("-rpcstaticworkqueue=<n>", strprintf("Set the depth of the work queue to service RPC (STATIC) calls (default: %d)", DEFAULT_HTTP_STATIC_WORKQUEUE), ArgsManager::ALLOW_ANY, OptionsCategory::RPC);
    argsman.AddArg("-rpcpostworkqueue=<n>", strprintf("Set the depth of the work queue to service RPC (POST) calls (default: %d)", DEFAULT_HTTP_POST_WORKQUEUE), ArgsManager::ALLOW_ANY, OptionsCategory::RPC);
    argsman.AddArg("-rpcrestworkqueue=<n>", strprintf("Set the depth of the work queue to service RPC (REST) calls (default: %d)", DEFAULT_HTTP_REST_WORKQUEUE), ArgsManager::ALLOW_ANY, OptionsCategory::RPC);

    argsman.AddArg("-server", "Accept command line and JSON-RPC commands", ArgsManager::ALLOW_ANY, OptionsCategory::RPC);

    argsman.AddArg("-wsuse", "Accept WebSocket connections", ArgsManager::ALLOW_ANY, OptionsCategory::RPC);
    argsman.AddArg("-wsport=<port>", strprintf("Listen for WebSocket connections on <port> (default: %u)", 8087), ArgsManager::ALLOW_ANY, OptionsCategory::RPC);

    // SQLite
<<<<<<< HEAD
    argsman.AddArg("-sqltimeout", strprintf("Timeout for ReadOnly sql querys (default: %ds)", 10), ArgsManager::ALLOW_ANY, OptionsCategory::SQLITE);
=======
    gArgs.AddArg("-sqltimeout", strprintf("Timeout for ReadOnly sql querys (default: %ds)", 10), false, OptionsCategory::SQLITE);
    gArgs.AddArg("-sqlsharedcache", strprintf("Experimental: enable shared cache for sqlite connections (default: disabled)"), false, OptionsCategory::SQLITE);
    gArgs.AddArg("-sqlcachesize", strprintf("Experimental: Cache size for SQLite connection in megabytes (default: %d mb)", 5), false, OptionsCategory::SQLITE);
>>>>>>> f9b7afe1


#if HAVE_DECL_DAEMON
    argsman.AddArg("-daemon", "Run in the background as a daemon and accept commands", ArgsManager::ALLOW_ANY, OptionsCategory::OPTIONS);
#else
    hidden_args.emplace_back("-daemon");
#endif

    // Add the hidden options
    argsman.AddHiddenArgs(hidden_args);
}

std::string LicenseInfo()
{
    const std::string URL_SOURCE_CODE = "<https://github.com/pocketnetteam/pocketnet.core>";

    return CopyrightHolders(strprintf(_("Copyright (C) %i-%i").translated, 2018, COPYRIGHT_YEAR) + " ") + "\n" +
           "\n" +
           strprintf(_("Please contribute if you find %s useful."
                       "\nVisit %s for further information about the software.").translated,
               PACKAGE_NAME, "<" PACKAGE_URL ">") +
           "\n" +
           strprintf(_("The source code is available from %s.").translated,
               URL_SOURCE_CODE) +
           "\n" +
           "\n" +
           _("This is experimental software.").translated + "\n" +
           strprintf(_("Distributed under the APACHE v2.0 software license, see the accompanying file %s").translated, "LICENSE") +
           "\n";
}

static bool fHaveGenesis = false;
static Mutex g_genesis_wait_mutex;
static std::condition_variable g_genesis_wait_cv;

static void BlockNotifyGenesisWait(const CBlockIndex* pBlockIndex)
{
    if (pBlockIndex != nullptr) {
        {
            LOCK(g_genesis_wait_mutex);
            fHaveGenesis = true;
        }
        g_genesis_wait_cv.notify_all();
    }
}

struct CImportingNow
{
    CImportingNow() {
        assert(fImporting == false);
        fImporting = true;
    }

    ~CImportingNow() {
        assert(fImporting == true);
        fImporting = false;
    }
};


// If we're using -prune with -reindex, then delete block files that will be ignored by the
// reindex.  Since reindexing works by starting at block file 0 and looping until a blockfile
// is missing, do the same here to delete any later block files after a gap.  Also delete all
// rev files since they'll be rewritten by the reindex anyway.  This ensures that vinfoBlockFile
// is in sync with what's actually on disk by the time we start downloading, so that pruning
// works correctly.
static void CleanupBlockRevFiles()
{
    std::map<std::string, fs::path> mapBlockFiles;

    // Glob all blk?????.dat and rev?????.dat files from the blocks directory.
    // Remove the rev files immediately and insert the blk file paths into an
    // ordered map keyed by block file index.
    LogPrintf("Removing unusable blk?????.dat and rev?????.dat files for -reindex with -prune\n");
    fs::path blocksdir = GetBlocksDir();
    for (fs::directory_iterator it(blocksdir); it != fs::directory_iterator(); it++) {
        if (fs::is_regular_file(*it) &&
            it->path().filename().string().length() == 12 &&
            it->path().filename().string().substr(8,4) == ".dat")
        {
            if (it->path().filename().string().substr(0,3) == "blk")
                mapBlockFiles[it->path().filename().string().substr(3,5)] = it->path();
            else if (it->path().filename().string().substr(0,3) == "rev")
                remove(it->path());
        }
    }

    // Remove all block files that aren't part of a contiguous set starting at
    // zero by walking the ordered map (keys are block file indices) by
    // keeping a separate counter.  Once we hit a gap (or if 0 doesn't exist)
    // start removing block files.
    int nContigCounter = 0;
    for (const std::pair<const std::string, fs::path>& item : mapBlockFiles) {
        if (atoi(item.first) == nContigCounter) {
            nContigCounter++;
            continue;
        }
        remove(item.second);
    }
}

#if HAVE_SYSTEM
static void StartupNotify(const ArgsManager& args)
{
    std::string cmd = args.GetArg("-startupnotify", "");
    if (!cmd.empty()) {
        std::thread t(runCommand, cmd);
        t.detach(); // thread runs free
    }
}
#endif

static void ThreadImport(ChainstateManager& chainman, const util::Ref& context, std::vector<fs::path> vImportFiles, const ArgsManager& args)
{
    const CChainParams& chainparams = Params();
    ScheduleBatchPriority();

    {
        CImportingNow imp;

        // -reindex
        if (IsChainReindex()) {
            // Rollback to first block
            if (fReindex == 1 && !PocketDb::ChainRepoInst.ClearDatabase()) {
                LogPrintf("Failed clear pocket database\n");
                StartShutdown();
                return;
            }

            // Loop all block files for restore chain
            int nFile = 0;
            while (true) {
                FlatFilePos pos(nFile, 0);
                if (!fs::exists(GetBlockPosFilename(pos)))
                    break; // No block files left to reindex
                FILE *file = OpenBlockFile(pos, true);
                if (!file)
                    break; // This error is logged in OpenBlockFile
                LogPrintf("Reindexing block file blk%05u.dat...\n", (unsigned int)nFile);
                LoadExternalBlockFile(chainparams, file, &pos);
                if (ShutdownRequested()) {
                    LogPrintf("Shutdown requested. Exit %s\n", __func__);
                    return;
                }
                nFile++;
            }
            pblocktree->WriteReindexing(false);
            fReindex = 0;
            LogPrintf("Reindexing finished\n");
            // To avoid ending up in a situation without genesis block, re-try initializing (no-op if reindexing worked):
            LoadGenesisBlock(chainparams);
        }

        // -loadblock=
        for (const fs::path& path : vImportFiles) {
            FILE *file = fsbridge::fopen(path, "rb");
            if (file) {
                LogPrintf("Importing blocks file %s...\n", path.string());
                LoadExternalBlockFile(chainparams, file);
                if (ShutdownRequested()) {
                    LogPrintf("Shutdown requested. Exit %s\n", __func__);
                    return;
                }
            } else {
                LogPrintf("Warning: Could not open blocks file %s\n", path.string());
            }
        }

        // Reindex requests
        // .. only pocket part
        if (fReindex == 3)
        {
            int i = (int)args.GetArg("-reindex-start", 0);
            LogPrintf("Start indexing pocketnet part at height %d\n", i);

            PocketServices::ChainPostProcessing::Rollback(i);

            while (i <= ChainActive().Height() && !ShutdownRequested())
            {
                try
                {
                    CBlockIndex* pblockindex = ChainActive()[i];
                    CBlock block;
                    if (!pblockindex || !ReadBlockFromDisk(block, pblockindex, Params().GetConsensus()))
                    {
                        LogPrintf("Stopping after failed index pocket part\n");
                        StartShutdown();
                        break;
                    }

                    PocketServices::ChainPostProcessing::Index(block, pblockindex->nHeight);

                    LogPrint(BCLog::SYNC, "Indexing pocketnet part at height %d\n", pblockindex->nHeight);
                    i += 1;
                }
                catch (std::exception& e)
                {
                    LogPrintf("Stopping after failed index pocket part: %s\n", e.what());
                    StartShutdown();
                    break;
                }
            }
        }

        // .. only web DB
        if (fReindex == 5 && args.GetBoolArg("-api", false))
        {
            LogPrintf("Building a Web database: 0%%\n");

            int i = 0;
            int percent = ChainActive().Height() / 100;
            int64_t startTime = GetTimeMicros();
            while (i <= ChainActive().Height() && !ShutdownRequested())
            {
                CBlockIndex* pblockindex = ChainActive()[i];
                if (!pblockindex)
                {
                    LogPrintf("ERROR: Block not found in chainActive[%d]\n", i);
                    StartShutdown();
                    break;
                }

                try
                {
                    PocketServices::WebPostProcessorInst.ProcessTags(pblockindex->GetBlockHash().GetHex());
                    PocketServices::WebPostProcessorInst.ProcessSearchContent(pblockindex->GetBlockHash().GetHex());
                }
                catch (std::exception& ex)
                {
                    LogPrintf("ERROR: Process web db building failed - block:%s height:%d what:%s\n", pblockindex->GetBlockHash().GetHex(), pblockindex->nHeight, ex.what());
                    StartShutdown();
                    break;
                }

                if (i % percent == 0)
                {
                    int64_t time = GetTimeMicros();
                    LogPrintf("Building a Web database: %d%% (%.2fm)\n", (i / percent), (0.000001 * (time - startTime)) / 60.0);
                }

                i += 1;
            }
        }

        // TODO (losty-critical): is this ok still we have more than 1 chainstate?
        BlockValidationState state;
        int64_t disconnectHeight = args.GetArg("-disconnectlast", -1);
        if (disconnectHeight > -1)
        {
            if (!DisconnectTip(state, chainparams, disconnectHeight))
            {
                LogPrintf("Failed to disconnect blocks (%s)\n", state.ToString());
                StartShutdown();
                return;
            }
        }

        // scan for better chains in the block chain database, that are not yet connected in the active best chain

        // We can't hold cs_main during ActivateBestChain even though we're accessing
        // the chainman unique_ptrs since ABC requires us not to be holding cs_main, so retrieve
        // the relevant pointers before the ABC call.
        for (CChainState* chainstate : WITH_LOCK(::cs_main, return chainman.GetAll())) {
            if (!chainstate->ActivateBestChain(state, chainparams, nullptr, nullptr)) {
                LogPrintf("Failed to connect best block (%s)\n", state.ToString());
                // StartShutdown();
                // return;
            }
        }

        if (args.GetBoolArg("-stopafterblockimport", DEFAULT_STOPAFTERBLOCKIMPORT)) {
            LogPrintf("Stopping after block import\n");
            StartShutdown();
            return;
        }
    } // End scope of CImportingNow

    chainman.ActiveChainstate().LoadMempool(args);
    
    // Start staker thread after activate best chain
    #ifdef ENABLE_WALLET
    Staker::getInstance()->setIsStaking(args.GetBoolArg("-staking", true));
    Staker::getInstance()->startWorkers(threadGroup, context, chainparams);
    #endif
}

/** Sanity checks
 *  Ensure that Pocketcoin is running in a usable environment with all
 *  necessary library support.
 */
static bool InitSanityCheck()
{
    if (!ECC_InitSanityCheck()) {
        return InitError(Untranslated("Elliptic curve cryptography sanity check failure. Aborting."));
    }

    if (!glibc_sanity_test() || !glibcxx_sanity_test())
        return false;

    if (!Random_SanityCheck()) {
        return InitError(Untranslated("OS cryptographic RNG sanity check failure. Aborting."));
    }

    return true;
}

static bool AppInitServers(const util::Ref& context, NodeContext& node)
{
    const ArgsManager& args = *Assert(node.args);
    RPCServer::OnStarted(&OnRPCStarted);
    RPCServer::OnStopped(&OnRPCStopped);
    if (!InitHTTPServer(context))
        return false;
    StartRPC();
    node.rpc_interruption_point = RpcInterruptionPoint;
    if (!StartHTTPRPC(context))
        return false;
    if (args.GetBoolArg("-rest", DEFAULT_REST_ENABLE)) StartREST(context);
    StartHTTPServer();
    return true;
}

// Parameter interaction based on rules
void InitParameterInteraction(ArgsManager& args)
{
    // when specifying an explicit binding address, you want to listen on it
    // even when -connect or -proxy is specified
    if (args.IsArgSet("-bind")) {
        if (args.SoftSetBoolArg("-listen", true))
            LogPrintf("%s: parameter interaction: -bind set -> setting -listen=1\n", __func__);
    }
    if (args.IsArgSet("-whitebind")) {
        if (args.SoftSetBoolArg("-listen", true))
            LogPrintf("%s: parameter interaction: -whitebind set -> setting -listen=1\n", __func__);
    }

    if (args.IsArgSet("-connect")) {
        // when only connecting to trusted nodes, do not seed via DNS, or listen by default
        if (args.SoftSetBoolArg("-dnsseed", false))
            LogPrintf("%s: parameter interaction: -connect set -> setting -dnsseed=0\n", __func__);
        if (args.SoftSetBoolArg("-listen", false))
            LogPrintf("%s: parameter interaction: -connect set -> setting -listen=0\n", __func__);
    }

    if (args.IsArgSet("-proxy")) {
        // to protect privacy, do not listen by default if a default proxy server is specified
        if (args.SoftSetBoolArg("-listen", false))
            LogPrintf("%s: parameter interaction: -proxy set -> setting -listen=0\n", __func__);
        // to protect privacy, do not use UPNP when a proxy is set. The user may still specify -listen=1
        // to listen locally, so don't rely on this happening through -listen below.
        if (args.SoftSetBoolArg("-upnp", false))
            LogPrintf("%s: parameter interaction: -proxy set -> setting -upnp=0\n", __func__);
        // to protect privacy, do not discover addresses by default
        if (args.SoftSetBoolArg("-discover", false))
            LogPrintf("%s: parameter interaction: -proxy set -> setting -discover=0\n", __func__);
    }

    if (!args.GetBoolArg("-listen", DEFAULT_LISTEN)) {
        // do not map ports or try to retrieve public IP when not listening (pointless)
        if (args.SoftSetBoolArg("-upnp", false))
            LogPrintf("%s: parameter interaction: -listen=0 -> setting -upnp=0\n", __func__);
        if (args.SoftSetBoolArg("-discover", false))
            LogPrintf("%s: parameter interaction: -listen=0 -> setting -discover=0\n", __func__);
        if (args.SoftSetBoolArg("-listenonion", false))
            LogPrintf("%s: parameter interaction: -listen=0 -> setting -listenonion=0\n", __func__);
    }

    if (args.IsArgSet("-externalip")) {
        // if an explicit public IP is specified, do not try to find others
        if (args.SoftSetBoolArg("-discover", false))
            LogPrintf("%s: parameter interaction: -externalip set -> setting -discover=0\n", __func__);
    }

    // disable whitelistrelay in blocksonly mode
    if (args.GetBoolArg("-blocksonly", DEFAULT_BLOCKSONLY)) {
        if (args.SoftSetBoolArg("-whitelistrelay", false))
            LogPrintf("%s: parameter interaction: -blocksonly=1 -> setting -whitelistrelay=0\n", __func__);
    }

    // Forcing relay from whitelisted hosts implies we will accept relays from them in the first place.
    if (args.GetBoolArg("-whitelistforcerelay", DEFAULT_WHITELISTFORCERELAY)) {
        if (args.SoftSetBoolArg("-whitelistrelay", true))
            LogPrintf("%s: parameter interaction: -whitelistforcerelay=1 -> setting -whitelistrelay=1\n", __func__);
    }
}

/**
 * Initialize global loggers.
 *
 * Note that this is called very early in the process lifetime, so you should be
 * careful about what global state you rely on here.
 */
void InitLogging(const ArgsManager& args)
{
    LogInstance().m_print_to_file = !args.IsArgNegated("-debuglogfile");
    LogInstance().m_file_path = AbsPathForConfigVal(args.GetArg("-debuglogfile", DEFAULT_DEBUGLOGFILE));
    LogInstance().m_print_to_console = args.GetBoolArg("-printtoconsole", !args.GetBoolArg("-daemon", false) & !args.GetBoolArg("-silent", false));
    LogInstance().m_log_timestamps = args.GetBoolArg("-logtimestamps", DEFAULT_LOGTIMESTAMPS);
    LogInstance().m_log_time_micros = args.GetBoolArg("-logtimemicros", DEFAULT_LOGTIMEMICROS);
#ifdef HAVE_THREAD_LOCAL
    LogInstance().m_log_threadnames = args.GetBoolArg("-logthreadnames", DEFAULT_LOGTHREADNAMES);
#endif

    fLogIPs = args.GetBoolArg("-logips", DEFAULT_LOGIPS);

    std::string version_string = FormatFullVersion();
#ifdef DEBUG
    version_string += " (debug build)";
#else
    version_string += " (release build)";
#endif
    LogPrintf(PACKAGE_NAME " version %s\n", version_string);
}

namespace { // Variables internal to initialization process only

int nMaxConnections;
int nUserMaxConnections;
int nFD;
ServiceFlags nLocalServices = ServiceFlags(NODE_NETWORK | NODE_NETWORK_LIMITED);
int64_t peer_connect_timeout;
std::set<BlockFilterType> g_enabled_filter_types;

} // namespace

[[noreturn]] static void new_handler_terminate()
{
    // Rather than throwing std::bad-alloc if allocation fails, terminate
    // immediately to (try to) avoid chain corruption.
    // Since LogPrintf may itself allocate memory, set the handler directly
    // to terminate first.
    std::set_new_handler(std::terminate);
    LogPrintf("Error: Out of memory. Terminating.\n");

    // The log was successful, terminate now.
    std::terminate();
};

bool AppInitBasicSetup(ArgsManager& args)
{
    // ********************************************************* Step 1: setup
#ifdef _MSC_VER
    // Turn off Microsoft heap dump noise
    _CrtSetReportMode(_CRT_WARN, _CRTDBG_MODE_FILE);
    _CrtSetReportFile(_CRT_WARN, CreateFileA("NUL", GENERIC_WRITE, 0, nullptr, OPEN_EXISTING, 0, 0));
    // Disable confusing "helpful" text message on abort, Ctrl-C
    _set_abort_behavior(0, _WRITE_ABORT_MSG | _CALL_REPORTFAULT);
#endif
#ifdef WIN32
    // Enable heap terminate-on-corruption
    HeapSetInformation(nullptr, HeapEnableTerminationOnCorruption, nullptr, 0);
#endif

    if (!SetupNetworking()) {
        return InitError(Untranslated("Initializing networking failed."));
    }

#ifndef WIN32
    if (!args.GetBoolArg("-sysperms", false)) {
        umask(077);
    }

    // Clean shutdown on SIGTERM
    registerSignalHandler(SIGTERM, HandleSIGTERM);
    registerSignalHandler(SIGINT, HandleSIGTERM);

    // Reopen debug.log on SIGHUP
    registerSignalHandler(SIGHUP, HandleSIGHUP);

    // Ignore SIGPIPE, otherwise it will bring the daemon down if the client closes unexpectedly
    signal(SIGPIPE, SIG_IGN);
#else
    SetConsoleCtrlHandler(consoleCtrlHandler, true);
#endif

    std::set_new_handler(new_handler_terminate);

    return true;
}

bool AppInitParameterInteraction(const ArgsManager& args)
{
    const CChainParams& chainparams = Params();
    // ********************************************************* Step 2: parameter interactions

    // also see: InitParameterInteraction()

    // Error if network-specific options (-addnode, -connect, etc) are
    // specified in default section of config file, but not overridden
    // on the command line or in this network's section of the config file.
    std::string network = args.GetChainName();
    if (network == CBaseChainParams::SIGNET) {
        LogPrintf("Signet derived magic (message start): %s\n", HexStr(chainparams.MessageStart()));
    }
    bilingual_str errors;
    for (const auto& arg : args.GetUnsuitableSectionOnlyArgs()) {
        errors += strprintf(_("Config setting for %s only applied on %s network when in [%s] section.") + Untranslated("\n"), arg, network, network);
    }

    if (!errors.empty()) {
        return InitError(errors);
    }

    // Warn if unrecognized section name are present in the config file.
    bilingual_str warnings;
    for (const auto& section : args.GetUnrecognizedSections()) {
        warnings += strprintf(Untranslated("%s:%i ") + _("Section [%s] is not recognized.") + Untranslated("\n"), section.m_file, section.m_line, section.m_name);
    }

    if (!warnings.empty()) {
        InitWarning(warnings);
    }

    if (!fs::is_directory(GetBlocksDir())) {
        return InitError(strprintf(_("Specified blocks directory \"%s\" does not exist."), args.GetArg("-blocksdir", "")));
    }

    // parse and validate enabled filter types
    std::string blockfilterindex_value = args.GetArg("-blockfilterindex", DEFAULT_BLOCKFILTERINDEX);
    if (blockfilterindex_value == "" || blockfilterindex_value == "1") {
        g_enabled_filter_types = AllBlockFilterTypes();
    } else if (blockfilterindex_value != "0") {
        const std::vector<std::string> names = args.GetArgs("-blockfilterindex");
        for (const auto& name : names) {
            BlockFilterType filter_type;
            if (!BlockFilterTypeByName(name, filter_type)) {
                return InitError(strprintf(_("Unknown -blockfilterindex value %s."), name));
            }
            g_enabled_filter_types.insert(filter_type);
        }
    }

    // Signal NODE_COMPACT_FILTERS if peerblockfilters and basic filters index are both enabled.
    if (args.GetBoolArg("-peerblockfilters", DEFAULT_PEERBLOCKFILTERS)) {
        if (g_enabled_filter_types.count(BlockFilterType::BASIC) != 1) {
            return InitError(_("Cannot set -peerblockfilters without -blockfilterindex."));
        }

        nLocalServices = ServiceFlags(nLocalServices | NODE_COMPACT_FILTERS);
    }

    // if using block pruning, then disallow txindex
    if (args.GetArg("-prune", 0)) {
        if (args.GetBoolArg("-txindex", DEFAULT_TXINDEX))
            return InitError(_("Prune mode is incompatible with -txindex."));
        if (!g_enabled_filter_types.empty()) {
            return InitError(_("Prune mode is incompatible with -blockfilterindex."));
        }
    }

    // -bind and -whitebind can't be set when not listening
    size_t nUserBind = args.GetArgs("-bind").size() + args.GetArgs("-whitebind").size();
    if (nUserBind != 0 && !args.GetBoolArg("-listen", DEFAULT_LISTEN)) {
        return InitError(Untranslated("Cannot set -bind or -whitebind together with -listen=0"));
    }

    // Make sure enough file descriptors are available
    int nBind = std::max(nUserBind, size_t(1));
    nUserMaxConnections = args.GetArg("-maxconnections", DEFAULT_MAX_PEER_CONNECTIONS);
    nMaxConnections = std::max(nUserMaxConnections, 0);

    // Trim requested connection counts, to fit into system limitations
    // <int> in std::min<int>(...) to work around FreeBSD compilation issue described in #2695
    nFD = RaiseFileDescriptorLimit(nMaxConnections + MIN_CORE_FILEDESCRIPTORS + MAX_ADDNODE_CONNECTIONS);
#ifdef USE_POLL
    int fd_max = nFD;
#else
    int fd_max = FD_SETSIZE;
#endif
    nMaxConnections = std::max(std::min<int>(nMaxConnections, fd_max - nBind - MIN_CORE_FILEDESCRIPTORS - MAX_ADDNODE_CONNECTIONS), 0);
    if (nFD < MIN_CORE_FILEDESCRIPTORS)
        return InitError(_("Not enough file descriptors available."));
    nMaxConnections = std::min(nFD - MIN_CORE_FILEDESCRIPTORS - MAX_ADDNODE_CONNECTIONS, nMaxConnections);

    if (nMaxConnections < nUserMaxConnections)
        InitWarning(strprintf(_("Reducing -maxconnections from %d to %d, because of system limitations."), nUserMaxConnections, nMaxConnections));

    // ********************************************************* Step 3: parameter-to-internal-flags
    if (args.IsArgSet("-debug")) {
        // Special-case: if -debug=0/-nodebug is set, turn off debugging messages
        const std::vector<std::string> categories = args.GetArgs("-debug");

        if (std::none_of(categories.begin(), categories.end(),
            [](std::string cat){return cat == "0" || cat == "none";})) {
            for (const auto& cat : categories) {
                if (!LogInstance().EnableCategory(cat)) {
                    InitWarning(strprintf(_("Unsupported logging category %s=%s."), "-debug", cat));
                }
            }
        }
    }

    // Now remove the logging categories which were explicitly excluded
    for (const std::string& cat : args.GetArgs("-debugexclude")) {
        if (!LogInstance().DisableCategory(cat)) {
            InitWarning(strprintf(_("Unsupported logging category %s=%s."), "-debugexclude", cat));
        }
    }

    fCheckBlockIndex = args.GetBoolArg("-checkblockindex", chainparams.DefaultConsistencyChecks());
    fCheckpointsEnabled = args.GetBoolArg("-checkpoints", DEFAULT_CHECKPOINTS_ENABLED);

    hashAssumeValid = uint256S(args.GetArg("-assumevalid", chainparams.GetConsensus().defaultAssumeValid.GetHex()));
    if (!hashAssumeValid.IsNull())
        LogPrintf("Assuming ancestors of block %s have valid signatures.\n", hashAssumeValid.GetHex());
    else
        LogPrintf("Validating signatures for all blocks.\n");

    if (args.IsArgSet("-minimumchainwork")) {
        const std::string minChainWorkStr = args.GetArg("-minimumchainwork", "");
        if (!IsHexNumber(minChainWorkStr)) {
            return InitError(strprintf(Untranslated("Invalid non-hex (%s) minimum chain work value specified"), minChainWorkStr));
        }
        nMinimumChainWork = UintToArith256(uint256S(minChainWorkStr));
    } else {
        nMinimumChainWork = UintToArith256(chainparams.GetConsensus().nMinimumChainWork);
    }
    LogPrintf("Setting nMinimumChainWork=%s\n", nMinimumChainWork.GetHex());
    if (nMinimumChainWork < UintToArith256(chainparams.GetConsensus().nMinimumChainWork)) {
        LogPrintf("Warning: nMinimumChainWork set below default value of %s\n", chainparams.GetConsensus().nMinimumChainWork.GetHex());
    }

    // mempool limits
    int64_t nMempoolSizeMax = args.GetArg("-maxmempool", DEFAULT_MAX_MEMPOOL_SIZE) * 1000000;
    int64_t nMempoolSizeMin = args.GetArg("-limitdescendantsize", DEFAULT_DESCENDANT_SIZE_LIMIT) * 1000 * 40;
    if (nMempoolSizeMax < 0 || nMempoolSizeMax < nMempoolSizeMin)
        return InitError(strprintf(_("-maxmempool must be at least %d MB"), std::ceil(nMempoolSizeMin / 1000000.0)));
    // incremental relay fee sets the minimum feerate increase necessary for BIP 125 replacement in the mempool
    // and the amount the mempool min fee increases above the feerate of txs evicted due to mempool limiting.
    if (args.IsArgSet("-incrementalrelayfee")) {
        CAmount n = 0;
        if (!ParseMoney(args.GetArg("-incrementalrelayfee", ""), n))
            return InitError(AmountErrMsg("incrementalrelayfee", args.GetArg("-incrementalrelayfee", "")));
        incrementalRelayFee = CFeeRate(n);
    }

    // block pruning; get the amount of disk space (in MiB) to allot for block & undo files
    int64_t nPruneArg = args.GetArg("-prune", 0);
    if (nPruneArg < 0) {
        return InitError(_("Prune cannot be configured with a negative value."));
    }
    nPruneTarget = (uint64_t) nPruneArg * 1024 * 1024;
    if (nPruneArg == 1) {  // manual pruning: -prune=1
        LogPrintf("Block pruning enabled.  Use RPC call pruneblockchain(height) to manually prune block and undo files.\n");
        nPruneTarget = std::numeric_limits<uint64_t>::max();
        fPruneMode = true;
    } else if (nPruneTarget) {
        if (nPruneTarget < MIN_DISK_SPACE_FOR_BLOCK_FILES) {
            return InitError(strprintf(_("Prune configured below the minimum of %d MiB.  Please use a higher number."), MIN_DISK_SPACE_FOR_BLOCK_FILES / 1024 / 1024));
        }
        LogPrintf("Prune configured to target %u MiB on disk for block and undo files.\n", nPruneTarget / 1024 / 1024);
        fPruneMode = true;
    }

    nConnectTimeout = args.GetArg("-timeout", DEFAULT_CONNECT_TIMEOUT);
    if (nConnectTimeout <= 0) {
        nConnectTimeout = DEFAULT_CONNECT_TIMEOUT;
    }

    peer_connect_timeout = args.GetArg("-peertimeout", DEFAULT_PEER_CONNECT_TIMEOUT);
    if (peer_connect_timeout <= 0) {
        return InitError(Untranslated("peertimeout cannot be configured with a negative value."));
    }

    if (args.IsArgSet("-minrelaytxfee")) {
        CAmount n = 0;
        if (!ParseMoney(args.GetArg("-minrelaytxfee", ""), n)) {
            return InitError(AmountErrMsg("minrelaytxfee", args.GetArg("-minrelaytxfee", "")));
        }
        // High fee check is done afterward in CWallet::Create()
        ::minRelayTxFee = CFeeRate(n);
    } else if (incrementalRelayFee > ::minRelayTxFee) {
        // Allow only setting incrementalRelayFee to control both
        ::minRelayTxFee = incrementalRelayFee;
        LogPrintf("Increasing minrelaytxfee to %s to match incrementalrelayfee\n",::minRelayTxFee.ToString());
    }

    // Sanity check argument for min fee for including tx in block
    // TODO: Harmonize which arguments need sanity checking and where that happens
    if (args.IsArgSet("-blockmintxfee")) {
        CAmount n = 0;
        if (!ParseMoney(args.GetArg("-blockmintxfee", ""), n))
            return InitError(AmountErrMsg("blockmintxfee", args.GetArg("-blockmintxfee", "")));
    }

    // Feerate used to define dust.  Shouldn't be changed lightly as old
    // implementations may inadvertently create non-standard transactions
    if (args.IsArgSet("-dustrelayfee")) {
        CAmount n = 0;
        if (!ParseMoney(args.GetArg("-dustrelayfee", ""), n))
            return InitError(AmountErrMsg("dustrelayfee", args.GetArg("-dustrelayfee", "")));
        dustRelayFee = CFeeRate(n);
    }

    fRequireStandard = !args.GetBoolArg("-acceptnonstdtxn", !chainparams.RequireStandard());
    if (!chainparams.IsTestChain() && !fRequireStandard) {
        return InitError(strprintf(Untranslated("acceptnonstdtxn is not currently supported for %s chain"), chainparams.NetworkIDString()));
    }
    nBytesPerSigOp = args.GetArg("-bytespersigop", nBytesPerSigOp);

    if (!g_wallet_init_interface.ParameterInteraction()) return false;

    fIsBareMultisigStd = args.GetBoolArg("-permitbaremultisig", DEFAULT_PERMIT_BAREMULTISIG);
    fAcceptDatacarrier = args.GetBoolArg("-datacarrier", DEFAULT_ACCEPT_DATACARRIER);
    nMaxDatacarrierBytes = args.GetArg("-datacarriersize", nMaxDatacarrierBytes);

    // Option to startup with mocktime set (used for regression testing):
    SetMockTime(args.GetArg("-mocktime", 0)); // SetMockTime(0) is a no-op

    if (args.GetBoolArg("-peerbloomfilters", DEFAULT_PEERBLOOMFILTERS))
        nLocalServices = ServiceFlags(nLocalServices | NODE_BLOOM);

    if (args.GetArg("-rpcserialversion", DEFAULT_RPC_SERIALIZE_VERSION) < 0)
        return InitError(Untranslated("rpcserialversion must be non-negative."));

    if (args.GetArg("-rpcserialversion", DEFAULT_RPC_SERIALIZE_VERSION) > 1)
        return InitError(Untranslated("Unknown rpcserialversion requested."));

    nMaxTipAge = args.GetArg("-maxtipage", DEFAULT_MAX_TIP_AGE);

    if (args.IsArgSet("-proxy") && args.GetArg("-proxy", "").empty()) {
        return InitError(_("No proxy server specified. Use -proxy=<ip> or -proxy=<ip:port>."));
    }

    return true;
}

static bool LockDataDirectory(bool probeOnly)
{
    // Make sure only a single Pocketcoin process is using the data directory.
    fs::path datadir = GetDataDir();
    if (!DirIsWritable(datadir)) {
        return InitError(strprintf(_("Cannot write to data directory '%s'; check permissions."), datadir.string()));
    }
    if (!LockDirectory(datadir, ".lock", probeOnly)) {
        return InitError(strprintf(_("Cannot obtain a lock on data directory %s. %s is probably already running."), datadir.string(), PACKAGE_NAME));
    }
    return true;
}

bool AppInitSanityChecks()
{
    // ********************************************************* Step 4: sanity checks

    // Initialize elliptic curve code
    std::string sha256_algo = SHA256AutoDetect();
    LogPrintf("Using the '%s' SHA256 implementation\n", sha256_algo);
    RandomInit();
    ECC_Start();
    globalVerifyHandle.reset(new ECCVerifyHandle());

    // Sanity check
    if (!InitSanityCheck())
        return InitError(strprintf(_("Initialization sanity check failed. %s is shutting down."), PACKAGE_NAME));

    // Probe the data directory lock to give an early error message, if possible
    // We cannot hold the data directory lock here, as the forking for daemon() hasn't yet happened,
    // and a fork will cause weird behavior to it.
    return LockDataDirectory(true);
}

bool AppInitLockDataDirectory()
{
    // After daemonization get the data directory lock again and hold on to it until exit
    // This creates a slight window for a race condition to happen, however this condition is harmless: it
    // will at most make us exit without printing a message to console.
    if (!LockDataDirectory(false)) {
        // Detailed error printed inside LockDataDirectory
        return false;
    }
    return true;
}

using WsServer = SimpleWeb::SocketServer<SimpleWeb::WS>;
static void StartWS()
{
    WsServer server;
    server.config.port = gArgs.GetArg("-wsport", 8087);

    auto& ws = server.endpoint["^/ws/?$"];
    ws.on_message = [](std::shared_ptr<WsServer::Connection> connection,
        std::shared_ptr<WsServer::InMessage> in_message)
    {
        auto out_message = in_message->string();
        UniValue val;
        if (val.read(out_message))
        {
            try
            {
                std::vector<std::string> keys = val.getKeys();
                if (std::find(keys.begin(), keys.end(), "addr") != keys.end())
                {
                    std::string _addr = val["addr"].get_str();

                    int block = ChainActive().Height();
                    if (std::find(keys.begin(), keys.end(), "block") != keys.end()) block = val["block"].get_int();

                    std::string ip = connection->remote_endpoint_address();
                    bool service = std::find(keys.begin(), keys.end(), "service") != keys.end();

                    int mainPort = 8899;
                    if (std::find(keys.begin(), keys.end(), "mainport") != keys.end())
                        mainPort = val["mainport"].get_int();

                    int wssPort = 8099;
                    if (std::find(keys.begin(), keys.end(), "wssport") != keys.end())
                        wssPort = val["wssport"].get_int();

                    if (std::find(keys.begin(), keys.end(), "nonce") != keys.end())
                    {
                        WSUser wsUser = {connection, _addr, block, ip, service, mainPort, wssPort};

                        boost::lock_guard<boost::mutex> guard(WSMutex);
                        WSConnections.erase(connection->ID());
                        WSConnections.insert_or_assign(connection->ID(), wsUser);
                    } else if (std::find(keys.begin(), keys.end(), "msg") != keys.end())
                    {
                        if (val["msg"].get_str() == "unsubscribe")
                        {
                            boost::lock_guard<boost::mutex> guard(WSMutex);
                            WSConnections.erase(connection->ID());
                        }
                    }
                }
            }
            catch (const std::exception &e)
            {
                LogPrintf("Warning: ws.on_message - %s\n", e.what());
            }
        }
    };

    ws.on_open = [](std::shared_ptr<WsServer::Connection> connection)
    {
//        cout << "Server: Opened connection " << connection.get() << endl;
//        boost::lock_guard<boost::mutex> guard(WSMutex);
//        if ((std::find(WSConnections.begin(), WSConnections.end(), connection) == WSConnections.end()))
//            WSConnections.push_back(connection);
    };

    ws.on_close = [](std::shared_ptr<WsServer::Connection> connection, int status, const std::string& /*reason*/)
    {
        boost::lock_guard<boost::mutex> guard(WSMutex);
        if (WSConnections.find(connection->ID()) != WSConnections.end())
        {
            WSConnections.erase(connection->ID());
        }
    };

    ws.on_error = [](std::shared_ptr<WsServer::Connection> connection, const SimpleWeb::error_code& ec)
    {
        boost::lock_guard<boost::mutex> guard(WSMutex);
        if (WSConnections.find(connection->ID()) != WSConnections.end())
        {
            WSConnections.erase(connection->ID());
        }
    };

    server.start();
}

static void InitWS()
{
    std::thread server_thread(&StartWS);
    server_thread.detach();
}

bool AppInitInterfaces(NodeContext& node)
{
    node.chain = interfaces::MakeChain(node);
    // Create client interfaces for wallets that are supposed to be loaded
    // according to -wallet and -disablewallet options. This only constructs
    // the interfaces, it doesn't load wallet data. Wallets actually get loaded
    // when load() and start() interface methods are called below.
    g_wallet_init_interface.Construct(node);
    return true;
}

bool AppInitMain(const util::Ref& context, NodeContext& node, interfaces::BlockAndHeaderTipInfo* tip_info)
{
    const ArgsManager& args = *Assert(node.args);
    const CChainParams& chainparams = Params();
    // ********************************************************* Step 4a: application initialization
    if (!CreatePidFile(args)) {
        // Detailed error printed inside CreatePidFile().
        return false;
    }
    if (LogInstance().m_print_to_file) {
        if (args.GetBoolArg("-shrinkdebugfile", LogInstance().DefaultShrinkDebugFile())) {
            // Do this first since it both loads a bunch of debug.log into memory,
            // and because this needs to happen before any other debug.log printing
            LogInstance().ShrinkDebugFile();
        }
    }
    if (!LogInstance().StartLogging()) {
            return InitError(strprintf(Untranslated("Could not open debug log file %s"),
                LogInstance().m_file_path.string()));
    }

    if (!LogInstance().m_log_timestamps)
        LogPrintf("Startup time: %s\n", FormatISO8601DateTime(GetTime()));
    LogPrintf("Default data directory %s\n", GetDefaultDataDir().string());
    LogPrintf("Using data directory %s\n", GetDataDir().string());

    // Only log conf file usage message if conf file actually exists.
    fs::path config_file_path = GetConfigFile(args.GetArg("-conf", POCKETCOIN_CONF_FILENAME));
    if (fs::exists(config_file_path)) {
        LogPrintf("Config file: %s\n", config_file_path.string());
    } else if (args.IsArgSet("-conf")) {
        // Warn if no conf file exists at path provided by user
        InitWarning(strprintf(_("The specified config file %s does not exist\n"), config_file_path.string()));
    } else {
        // Not categorizing as "Warning" because it's the default behavior
        LogPrintf("Config file: %s (not found, skipping)\n", config_file_path.string());
    }

    // Log the config arguments to debug.log
    args.LogArgs();

    LogPrintf("Using at most %i automatic connections (%i file descriptors available)\n", nMaxConnections, nFD);

    // Warn about relative -datadir path.
    if (args.IsArgSet("-datadir") && !fs::path(args.GetArg("-datadir", "")).is_absolute()) {
        LogPrintf("Warning: relative datadir option '%s' specified, which will be interpreted relative to the " /* Continued */
                  "current working directory '%s'. This is fragile, because if pocketcoin is started in the future "
                  "from a different location, it will be unable to locate the current data files. There could "
                  "also be data loss if pocketcoin is started while in a temporary directory.\n",
                  args.GetArg("-datadir", ""), fs::current_path().string());
    }

    InitSignatureCache();
    InitScriptExecutionCache();

    int script_threads = args.GetArg("-par", DEFAULT_SCRIPTCHECK_THREADS);
    if (script_threads <= 0) {
        // -par=0 means autodetect (number of cores - 1 script threads)
        // -par=-n means "leave n cores free" (number of cores - n - 1 script threads)
        script_threads += GetNumCores();
    }

    // Subtract 1 because the main thread counts towards the par threads
    script_threads = std::max(script_threads - 1, 0);

    // Number of script-checking threads <= MAX_SCRIPTCHECK_THREADS
    script_threads = std::min(script_threads, MAX_SCRIPTCHECK_THREADS);

    LogPrintf("Script verification uses %d additional threads\n", script_threads);
    if (script_threads >= 1) {
        g_parallel_script_checks = true;
        for (int i = 0; i < script_threads; ++i) {
            threadGroup.create_thread([i]() { return ThreadScriptCheck(i); });
        }
    }

    assert(!node.scheduler);
    node.scheduler = MakeUnique<CScheduler>();

    // Start the lightweight task scheduler thread
    threadGroup.create_thread([&] { TraceThread("scheduler", [&] { node.scheduler->serviceQueue(); }); });

    // Gather some entropy once per minute.
    node.scheduler->scheduleEvery([]{
        RandAddPeriodic();
    }, std::chrono::minutes{1});

        // ********************************************************* Step 4b: Start PocketDB
    uiInterface.InitMessage(_("Loading Pocket DB...").translated);
    auto dbBasePath = (GetDataDir() / "pocketdb").string();

    PocketDb::IntitializeSqlite();

    PocketDb::PocketDbMigrationRef mainDbMigration = std::make_shared<PocketDb::PocketDbMainMigration>();
    PocketDb::SQLiteDbInst.Init(dbBasePath, "main", mainDbMigration);
    PocketDb::SQLiteDbInst.CreateStructure();

    PocketDb::TransRepoInst.Init();
    PocketDb::ChainRepoInst.Init();
    PocketDb::RatingsRepoInst.Init();
    PocketDb::ConsensusRepoInst.Init();
    PocketDb::NotifierRepoInst.Init();

    // Open, create structure and close `web` db
    PocketDb::PocketDbMigrationRef webDbMigration = std::make_shared<PocketDb::PocketDbWebMigration>();
    PocketDb::SQLiteDatabase sqliteDbWebInst(false);
    sqliteDbWebInst.Init(dbBasePath, "web", webDbMigration, args.GetArg("-reindex", 0) == 5);
    sqliteDbWebInst.CreateStructure();
    sqliteDbWebInst.Close();

    // Attach `web` db to `main` db
    PocketDb::SQLiteDbInst.AttachDatabase("web");

    // Intialize Checkpoints DB
    auto checkpointDbName = Params().NetworkIDString();
    auto checkpointDbPath = (GetDataDir() / "checkpoints");
    if (!fs::exists((checkpointDbPath / (checkpointDbName + ".sqlite3")).string()))
    {
        LogPrintf("Checkpoint DB %s not found!\nDownload actual DB file from %s and place to %s directory.\n",
            (checkpointDbPath / (checkpointDbName + ".sqlite3")).string(),
            "https://github.com/pocketnetteam/pocketnet.core/tree/master/checkpoints/" + checkpointDbName + ".sqlite3",
            checkpointDbPath.string()
        );

        return InitError(_("Unable to start server. Checkpoints DB not found. See debug log for details."));
    }
    PocketDb::SQLiteDbCheckpointInst.Init(checkpointDbPath.string(), checkpointDbName);

    PocketWeb::PocketFrontendInst.Init();

    if (args.GetBoolArg("-api", false))
        PocketServices::WebPostProcessorInst.Start(threadGroup);

    // ********************************************************* Step 4b: Additional settings

    if (args.GetArg("-reindex", 0) == 4)
        PocketDb::SQLiteDbInst.RebuildIndexes();

    // ********************************************************* Step 4b: Start servers

    GetMainSignals().RegisterBackgroundSignalScheduler(*node.scheduler);

    /* Start the RPC server already.  It will be started in "warmup" mode
     * and not really process calls already (but it will signify connections
     * that the server is there and will be ready later).  Warmup mode will
     * be disabled when initialisation is finished.
     */
    if (args.GetBoolArg("-server", false)) {
        uiInterface.InitMessage_connect(SetRPCWarmupStatus);
        if (!AppInitServers(context, node))
            return InitError(_("Unable to start HTTP server. See debug log for details."));
    }

    // ********************************************************* Step 5: verify wallet database integrity
    for (const auto& client : node.chain_clients) {
        if (!client->verify()) {
            return false;
        }
    }

    // ********************************************************* Step 6: network initialization
    // Note that we absolutely cannot open any actual connections
    // until the very end ("start node") as the UTXO/block state
    // is not yet setup and may end up being set up twice if we
    // need to reindex later.

    assert(!node.banman);
    node.banman = MakeUnique<BanMan>(GetDataDir() / "banlist.dat", &uiInterface, args.GetArg("-bantime", DEFAULT_MISBEHAVING_BANTIME));
    assert(!node.connman);
    node.connman = MakeUnique<CConnman>(GetRand(std::numeric_limits<uint64_t>::max()), GetRand(std::numeric_limits<uint64_t>::max()), args.GetBoolArg("-networkactive", true));

    // Make mempool generally available in the node context. For example the connection manager, wallet, or RPC threads,
    // which are all started after this, may use it from the node context.
    assert(!node.mempool);
    node.mempool = MakeUnique<CTxMemPool>(&::feeEstimator);
    if (node.mempool) {
        int ratio = std::min<int>(std::max<int>(args.GetArg("-checkmempool", chainparams.DefaultConsistencyChecks() ? 1 : 0), 0), 1000000);
        if (ratio != 0) {
            node.mempool->setSanityCheck(1.0 / ratio);
        }
    }

    assert(!node.chainman);
    node.chainman = &g_chainman;
    ChainstateManager& chainman = *Assert(node.chainman);

    node.peerman.reset(new PeerManager(chainparams, *node.connman, node.banman.get(), *node.scheduler, chainman, *node.mempool));
    RegisterValidationInterface(node.peerman.get());

    // sanitize comments per BIP-0014, format user agent and check total size
    std::vector<std::string> uacomments;
    for (const std::string& cmt : args.GetArgs("-uacomment")) {
        if (cmt != SanitizeString(cmt, SAFE_CHARS_UA_COMMENT))
            return InitError(strprintf(_("User Agent comment (%s) contains unsafe characters."), cmt));
        uacomments.push_back(cmt);
    }
    strSubVersion = FormatSubVersion(CLIENT_NAME, CLIENT_VERSION, uacomments);
    if (strSubVersion.size() > MAX_SUBVERSION_LENGTH) {
        return InitError(strprintf(_("Total length of network version string (%i) exceeds maximum length (%i). Reduce the number or size of uacomments."),
            strSubVersion.size(), MAX_SUBVERSION_LENGTH));
    }

    if (args.IsArgSet("-onlynet")) {
        std::set<enum Network> nets;
        for (const std::string& snet : args.GetArgs("-onlynet")) {
            enum Network net = ParseNetwork(snet);
            if (net == NET_UNROUTABLE)
                return InitError(strprintf(_("Unknown network specified in -onlynet: '%s'"), snet));
            nets.insert(net);
        }
        for (int n = 0; n < NET_MAX; n++) {
            enum Network net = (enum Network)n;
            if (!nets.count(net))
                SetReachable(net, false);
        }
    }

    // Check for host lookup allowed before parsing any network related parameters
    fNameLookup = args.GetBoolArg("-dns", DEFAULT_NAME_LOOKUP);

    bool proxyRandomize = args.GetBoolArg("-proxyrandomize", DEFAULT_PROXYRANDOMIZE);
    // -proxy sets a proxy for all outgoing network traffic
    // -noproxy (or -proxy=0) as well as the empty string can be used to not set a proxy, this is the default
    std::string proxyArg = args.GetArg("-proxy", "");
    SetReachable(NET_ONION, false);
    if (proxyArg != "" && proxyArg != "0") {
        CService proxyAddr;
        if (!Lookup(proxyArg, proxyAddr, 9050, fNameLookup)) {
            return InitError(strprintf(_("Invalid -proxy address or hostname: '%s'"), proxyArg));
        }

        proxyType addrProxy = proxyType(proxyAddr, proxyRandomize);
        if (!addrProxy.IsValid())
            return InitError(strprintf(_("Invalid -proxy address or hostname: '%s'"), proxyArg));

        SetProxy(NET_IPV4, addrProxy);
        SetProxy(NET_IPV6, addrProxy);
        SetProxy(NET_ONION, addrProxy);
        SetNameProxy(addrProxy);
        SetReachable(NET_ONION, true); // by default, -proxy sets onion as reachable, unless -noonion later
    }

    // -onion can be used to set only a proxy for .onion, or override normal proxy for .onion addresses
    // -noonion (or -onion=0) disables connecting to .onion entirely
    // An empty string is used to not override the onion proxy (in which case it defaults to -proxy set above, or none)
    std::string onionArg = args.GetArg("-onion", "");
    if (onionArg != "") {
        if (onionArg == "0") { // Handle -noonion/-onion=0
            SetReachable(NET_ONION, false);
        } else {
            CService onionProxy;
            if (!Lookup(onionArg, onionProxy, 9050, fNameLookup)) {
                return InitError(strprintf(_("Invalid -onion address or hostname: '%s'"), onionArg));
            }
            proxyType addrOnion = proxyType(onionProxy, proxyRandomize);
            if (!addrOnion.IsValid())
                return InitError(strprintf(_("Invalid -onion address or hostname: '%s'"), onionArg));
            SetProxy(NET_ONION, addrOnion);
            SetReachable(NET_ONION, true);
        }
    }

    // see Step 2: parameter interactions for more information about these
    fListen = args.GetBoolArg("-listen", DEFAULT_LISTEN);
    fDiscover = args.GetBoolArg("-discover", true);
    g_relay_txes = !args.GetBoolArg("-blocksonly", DEFAULT_BLOCKSONLY);

    for (const std::string& strAddr : args.GetArgs("-externalip")) {
        CService addrLocal;
        if (Lookup(strAddr, addrLocal, GetListenPort(), fNameLookup) && addrLocal.IsValid())
            AddLocal(addrLocal, LOCAL_MANUAL);
        else
            return InitError(ResolveErrMsg("externalip", strAddr));
    }

    // Read asmap file if configured
    if (args.IsArgSet("-asmap")) {
        fs::path asmap_path = fs::path(args.GetArg("-asmap", ""));
        if (asmap_path.empty()) {
            asmap_path = DEFAULT_ASMAP_FILENAME;
        }
        if (!asmap_path.is_absolute()) {
            asmap_path = GetDataDir() / asmap_path;
        }
        if (!fs::exists(asmap_path)) {
            InitError(strprintf(_("Could not find asmap file %s"), asmap_path));
            return false;
        }
        std::vector<bool> asmap = CAddrMan::DecodeAsmap(asmap_path);
        if (asmap.size() == 0) {
            InitError(strprintf(_("Could not parse asmap file %s"), asmap_path));
            return false;
        }
        const uint256 asmap_version = SerializeHash(asmap);
        node.connman->SetAsmap(std::move(asmap));
        LogPrintf("Using asmap version %s for IP bucketing\n", asmap_version.ToString());
    } else {
        LogPrintf("Using /16 prefix for IP bucketing\n");
    }

#if ENABLE_ZMQ
    g_zmq_notification_interface = CZMQNotificationInterface::Create();

    if (g_zmq_notification_interface) {
        RegisterValidationInterface(g_zmq_notification_interface);
    }
#endif
    uint64_t nMaxOutboundLimit = 0; //unlimited unless -maxuploadtarget is set
    uint64_t nMaxOutboundTimeframe = MAX_UPLOAD_TIMEFRAME;

    if (args.IsArgSet("-maxuploadtarget")) {
        nMaxOutboundLimit = args.GetArg("-maxuploadtarget", DEFAULT_MAX_UPLOAD_TARGET) * 1024 * 1024;
    }

    // ********************************************************* Step 7: load block chain

    fReindex = args.GetArg("-reindex", 0);
    bool fReindexChainState = args.GetBoolArg("-reindex-chainstate", false);

    // cache size calculations
    int64_t nTotalCache = (args.GetArg("-dbcache", nDefaultDbCache) << 20);
    nTotalCache = std::max(nTotalCache, nMinDbCache << 20); // total cache cannot be less than nMinDbCache
    nTotalCache = std::min(nTotalCache, nMaxDbCache << 20); // total cache cannot be greater than nMaxDbcache
    int64_t nBlockTreeDBCache = std::min(nTotalCache / 8, nMaxBlockDBCache << 20);
    nTotalCache -= nBlockTreeDBCache;
    int64_t nTxIndexCache = std::min(nTotalCache / 8, args.GetBoolArg("-txindex", DEFAULT_TXINDEX) ? nMaxTxIndexCache << 20 : 0);
    nTotalCache -= nTxIndexCache;

    // Cache for fraudprotect
    int64_t nLDBCache = std::min(nTotalCache / 8, nMaxLDBCache << 20);
    nTotalCache -= nLDBCache * 5;

    int64_t filter_index_cache = 0;
    if (!g_enabled_filter_types.empty()) {
        size_t n_indexes = g_enabled_filter_types.size();
        int64_t max_cache = std::min(nTotalCache / 8, max_filter_index_cache << 20);
        filter_index_cache = max_cache / n_indexes;
        nTotalCache -= filter_index_cache * n_indexes;
    }
    int64_t nCoinDBCache = std::min(nTotalCache / 2, (nTotalCache / 4) + (1 << 23)); // use 25%-50% of the remainder for disk cache
    nCoinDBCache = std::min(nCoinDBCache, nMaxCoinsDBCache << 20); // cap total coins db cache
    nTotalCache -= nCoinDBCache;
    int64_t nCoinCacheUsage = nTotalCache; // the rest goes to in-memory cache
    int64_t nMempoolSizeMax = args.GetArg("-maxmempool", DEFAULT_MAX_MEMPOOL_SIZE) * 1000000;
    LogPrintf("Cache configuration:\n");
    LogPrintf("* Using %.1f MiB for block index database\n", nBlockTreeDBCache * (1.0 / 1024 / 1024));
    if (args.GetBoolArg("-txindex", DEFAULT_TXINDEX)) {
        LogPrintf("* Using %.1f MiB for transaction index database\n", nTxIndexCache * (1.0 / 1024 / 1024));
    }
    for (BlockFilterType filter_type : g_enabled_filter_types) {
        LogPrintf("* Using %.1f MiB for %s block filter index database\n",
                  filter_index_cache * (1.0 / 1024 / 1024), BlockFilterTypeName(filter_type));
    }
    LogPrintf("* Using %.1f MiB for chain state database\n", nCoinDBCache * (1.0 / 1024 / 1024));
    LogPrintf("* Using %.1f MiB for in-memory UTXO set (plus up to %.1f MiB of unused mempool space)\n", nCoinCacheUsage * (1.0 / 1024 / 1024), nMempoolSizeMax * (1.0 / 1024 / 1024));

    bool fLoaded = false;
    while (!fLoaded && !ShutdownRequested()) {
        bool fReset = IsChainReindex();
        auto is_coinsview_empty = [&](CChainState* chainstate) EXCLUSIVE_LOCKS_REQUIRED(::cs_main) {
            return fReset || fReindexChainState || chainstate->CoinsTip().GetBestBlock().IsNull();
        };
        bilingual_str strLoadError;

        uiInterface.InitMessage(_("Loading block index...").translated);

        do {
            const int64_t load_block_index_start_time = GetTimeMillis();
            try {
                LOCK(cs_main);
                chainman.InitializeChainstate(*Assert(node.mempool));
                chainman.m_total_coinstip_cache = nCoinCacheUsage;
                chainman.m_total_coinsdb_cache = nCoinDBCache;

                UnloadBlockIndex(node.mempool.get(), chainman);

                // new CBlockTreeDB tries to delete the existing file, which
                // fails if it's still open from the previous loop. Close it first:
                pblocktree.reset();
                pblocktree.reset(new CBlockTreeDB(nBlockTreeDBCache, false, fReset));

                if (fReset) {
                    pblocktree->WriteReindexing(true);
                    //If we're reindexing in prune mode, wipe away unusable block files and all undo data files
                    if (fPruneMode)
                        CleanupBlockRevFiles();
                }

                if (ShutdownRequested()) break;

                // LoadBlockIndex will load fHavePruned if we've ever removed a
                // block file from disk.
                // Note that it also sets fReindex based on the disk flag!
                // From here on out fReindex and fReset mean something different!
                if (!chainman.LoadBlockIndex(chainparams)) {
                    if (ShutdownRequested()) break;
                    strLoadError = _("Error loading block database");
                    break;
                }

                // If the loaded chain has a wrong genesis, bail out immediately
                // (we're likely using a testnet datadir, or the other way around).
                if (!chainman.BlockIndex().empty() &&
                        !LookupBlockIndex(chainparams.GetConsensus().hashGenesisBlock)) {
                    return InitError(_("Incorrect or no genesis block found. Wrong datadir for network?"));
                }

                // Check for changed -prune state.  What we are concerned about is a user who has pruned blocks
                // in the past, but is now trying to run unpruned.
                if (fHavePruned && !fPruneMode) {
                    strLoadError = _("You need to rebuild the database using -reindex to go back to unpruned mode.  This will redownload the entire blockchain");
                    break;
                }

                // At this point blocktree args are consistent with what's on disk.
                // If we're not mid-reindex (based on disk + args), add a genesis block on disk
                // (otherwise we use the one already on disk).
                // This is called again in ThreadImport after the reindex completes.
                if (!IsChainReindex() && !LoadGenesisBlock(chainparams)) {
                    strLoadError = _("Error initializing block database");
                    break;
                }

                // At this point we're either in reindex or we've loaded a useful
                // block tree into BlockIndex()!

                bool failed_chainstate_init = false;

                for (CChainState* chainstate : chainman.GetAll()) {
                    chainstate->InitCoinsDB(
                        /* cache_size_bytes */ nCoinDBCache,
                        /* in_memory */ false,
                        /* should_wipe */ fReset || fReindexChainState);

                    chainstate->CoinsErrorCatcher().AddReadErrCallback([]() {
                        uiInterface.ThreadSafeMessageBox(
                            _("Error reading from database, shutting down."),
                            "", CClientUIInterface::MSG_ERROR);
                    });

                    // If necessary, upgrade from older database format.
                    // This is a no-op if we cleared the coinsviewdb with -reindex or -reindex-chainstate
                    if (!chainstate->CoinsDB().Upgrade()) {
                        strLoadError = _("Error upgrading chainstate database");
                        failed_chainstate_init = true;
                        break;
                    }

                    // ReplayBlocks is a no-op if we cleared the coinsviewdb with -reindex or -reindex-chainstate
                    if (!chainstate->ReplayBlocks(chainparams)) {
                        strLoadError = _("Unable to replay blocks. You will need to rebuild the database using -reindex-chainstate.");
                        failed_chainstate_init = true;
                        break;
                    }

                    // The on-disk coinsdb is now in a good state, create the cache
                    chainstate->InitCoinsCache(nCoinCacheUsage);
                    assert(chainstate->CanFlushToDisk());

                    if (!is_coinsview_empty(chainstate)) {
                        // LoadChainTip initializes the chain based on CoinsTip()'s best block
                        if (!chainstate->LoadChainTip(chainparams)) {
                            strLoadError = _("Error initializing block database");
                            failed_chainstate_init = true;
                            break; // out of the per-chainstate loop
                        }
                        assert(chainstate->m_chain.Tip() != nullptr);
                    }
                }

                if (failed_chainstate_init) {
                    break; // out of the chainstate activation do-while
                }
            } catch (const std::exception& e) {
                LogPrintf("%s\n", e.what());
                strLoadError = _("Error opening block database");
                break;
            }

            bool failed_rewind{false};
            // Can't hold cs_main while calling RewindBlockIndex, so retrieve the relevant
            // chainstates beforehand.
            for (CChainState* chainstate : WITH_LOCK(::cs_main, return chainman.GetAll())) {
                if (!fReset) {
                    // Note that RewindBlockIndex MUST run even if we're about to -reindex-chainstate.
                    // It both disconnects blocks based on the chainstate, and drops block data in
                    // BlockIndex() based on lack of available witness data.
                    uiInterface.InitMessage(_("Rewinding blocks...").translated);
                    if (!chainstate->RewindBlockIndex(chainparams)) {
                        strLoadError = _(
                            "Unable to rewind the database to a pre-fork state. "
                            "You will need to redownload the blockchain");
                        failed_rewind = true;
                        break; // out of the per-chainstate loop
                    }
                }
            }

            if (failed_rewind) {
                break; // out of the chainstate activation do-while
            }

            bool failed_verification = false;

            try {
                LOCK(cs_main);

                for (CChainState* chainstate : chainman.GetAll()) {
                    if (!is_coinsview_empty(chainstate)) {
                        uiInterface.InitMessage(_("Verifying blocks...").translated);
                        if (fHavePruned && args.GetArg("-checkblocks", DEFAULT_CHECKBLOCKS) > MIN_BLOCKS_TO_KEEP) {
                            LogPrintf("Prune: pruned datadir may not have more than %d blocks; only checking available blocks\n",
                                MIN_BLOCKS_TO_KEEP);
                        }

                        const CBlockIndex* tip = chainstate->m_chain.Tip();
                        RPCNotifyBlockChange(tip);
                        if (tip && tip->nTime > GetAdjustedTime() + 2 * 60 * 60) {
                            strLoadError = _("The block database contains a block which appears to be from the future. "
                                    "This may be due to your computer's date and time being set incorrectly. "
                                    "Only rebuild the block database if you are sure that your computer's date and time are correct");
                            failed_verification = true;
                            break;
                        }

                        // Only verify the DB of the active chainstate. This is fixed in later
                        // work when we allow VerifyDB to be parameterized by chainstate.
                        if (&::ChainstateActive() == chainstate &&
                            !CVerifyDB().VerifyDB(
                                chainparams, &chainstate->CoinsDB(),
                                args.GetArg("-checklevel", DEFAULT_CHECKLEVEL),
                                args.GetArg("-checkblocks", DEFAULT_CHECKBLOCKS))) {
                            strLoadError = _("Corrupted block database detected");
                            failed_verification = true;
                            break;
                        }
                    }
                }
            } catch (const std::exception& e) {
                LogPrintf("%s\n", e.what());
                strLoadError = _("Error opening block database");
                failed_verification = true;
                break;
            }

            if (!failed_verification) {
                fLoaded = true;
                LogPrintf(" block index %15dms\n", GetTimeMillis() - load_block_index_start_time);
            }
        } while(false);

        if (!fLoaded && !ShutdownRequested()) {
            // first suggest a reindex
            if (!fReset) {
                bool fRet = uiInterface.ThreadSafeQuestion(
                    strLoadError + Untranslated(".\n\n") + _("Do you want to rebuild the block database now?"),
                    strLoadError.original + ".\nPlease restart with -reindex=N or -reindex-chainstate to recover.",
                    "", CClientUIInterface::MSG_ERROR | CClientUIInterface::BTN_ABORT);
                if (fRet) {
                    fReindex = 1;
                    AbortShutdown();
                } else {
                    LogPrintf("Aborted block database rebuild. Exiting.\n");
                    return false;
                }
            } else {
                return InitError(strLoadError);
            }
        }
    }

    // As LoadBlockIndex can take several minutes, it's possible the user
    // requested to kill the GUI during the last operation. If so, exit.
    // As the program has not fully started yet, Shutdown() is possibly overkill.
    if (ShutdownRequested()) {
        LogPrintf("Shutdown requested. Exiting.\n");
        return false;
    }

    fs::path est_path = GetDataDir() / FEE_ESTIMATES_FILENAME;
    CAutoFile est_filein(fsbridge::fopen(est_path, "rb"), SER_DISK, CLIENT_VERSION);
    // Allowed to fail as this file IS missing on first startup.
    if (!est_filein.IsNull())
        ::feeEstimator.Read(est_filein);
    fFeeEstimatesInitialized = true;

    // ********************************************************* Step 8: start indexers
    // TXIndex need! Force enabled!
    g_txindex = MakeUnique<TxIndex>(nTxIndexCache, false, fReindex);
    g_txindex->Start();

    for (const auto& filter_type : g_enabled_filter_types) {
        InitBlockFilterIndex(filter_type, filter_index_cache, false, fReindex);
        GetBlockFilterIndex(filter_type)->Start();
    }

    // ********************************************************* Step 9: load wallet
    for (const auto& client : node.chain_clients) {
        if (!client->load()) {
            return false;
        }
    }

    // ********************************************************* Step 10: data directory maintenance

    // if pruning, unset the service bit and perform the initial blockstore prune
    // after any wallet rescanning has taken place.
    if (fPruneMode) {
        LogPrintf("Unsetting NODE_NETWORK on prune mode\n");
        nLocalServices = ServiceFlags(nLocalServices & ~NODE_NETWORK);
        if (!IsChainReindex()) {
            LOCK(cs_main);
            for (CChainState* chainstate : chainman.GetAll()) {
                uiInterface.InitMessage(_("Pruning blockstore...").translated);
                chainstate->PruneAndFlush();
            }
        }
    }

    if (chainparams.GetConsensus().SegwitHeight != std::numeric_limits<int>::max()) {
        // Advertise witness capabilities.
        // The option to not set NODE_WITNESS is only used in the tests and should be removed.
        nLocalServices = ServiceFlags(nLocalServices | NODE_WITNESS);
    }

    // ********************************************************* Step 11: import blocks

    if (!CheckDiskSpace(GetDataDir())) {
        InitError(strprintf(_("Error: Disk space is low for %s"), GetDataDir()));
        return false;
    }
    if (!CheckDiskSpace(GetBlocksDir())) {
        InitError(strprintf(_("Error: Disk space is low for %s"), GetBlocksDir()));
        return false;
    }

    // Either install a handler to notify us when genesis activates, or set fHaveGenesis directly.
    // No locking, as this happens before any background thread is started.
    boost::signals2::connection block_notify_genesis_wait_connection;
    if (::ChainActive().Tip() == nullptr) {
        block_notify_genesis_wait_connection = uiInterface.NotifyBlockTip_connect(std::bind(BlockNotifyGenesisWait, std::placeholders::_2));
    } else {
        fHaveGenesis = true;
    }

#if HAVE_SYSTEM
    const std::string block_notify = args.GetArg("-blocknotify", "");
    if (!block_notify.empty()) {
        uiInterface.NotifyBlockTip_connect([block_notify](SynchronizationState sync_state, const CBlockIndex* pBlockIndex) {
            if (sync_state != SynchronizationState::POST_INIT || !pBlockIndex) return;
            std::string command = block_notify;
            boost::replace_all(command, "%s", pBlockIndex->GetBlockHash().GetHex());
            std::thread t(runCommand, command);
            t.detach(); // thread runs free
        });
    }
#endif

    std::vector<fs::path> vImportFiles;
    for (const std::string& strFile : args.GetArgs("-loadblock")) {
        vImportFiles.push_back(strFile);
    }

    g_load_block = std::thread(&TraceThread<std::function<void()>>, "loadblk", [=, &context, &chainman, &args] {
        ThreadImport(chainman, context, vImportFiles, args);
    });

    // Wait for genesis block to be processed
    {
        WAIT_LOCK(g_genesis_wait_mutex, lock);
        // We previously could hang here if StartShutdown() is called prior to
        // ThreadImport getting started, so instead we just wait on a timer to
        // check ShutdownRequested() regularly.
        while (!fHaveGenesis && !ShutdownRequested()) {
            g_genesis_wait_cv.wait_for(lock, std::chrono::milliseconds(500));
        }
        block_notify_genesis_wait_connection.disconnect();
    }

    if (ShutdownRequested()) {
        return false;
    }

    // ********************************************************* Step 12: start node

    int chain_active_height;
    uint256 chain_active_hash;
    //// debug print
    {
        LOCK(cs_main);
        LogPrintf("block tree size = %u\n", chainman.BlockIndex().size());
        chain_active_height = chainman.ActiveChain().Height();
        chain_active_hash = chainman.ActiveChain().Tip()->GetBlockHash();
        if (tip_info) {
            tip_info->block_height = chain_active_height;
            tip_info->block_time = chainman.ActiveChain().Tip() ? chainman.ActiveChain().Tip()->GetBlockTime() : Params().GenesisBlock().GetBlockTime();
            tip_info->verification_progress = GuessVerificationProgress(Params().TxData(), chainman.ActiveChain().Tip());
        }
        if (tip_info && ::pindexBestHeader) {
            tip_info->header_height = ::pindexBestHeader->nHeight;
            tip_info->header_time = ::pindexBestHeader->GetBlockTime();
        }
    }
    LogPrintf("Best block: %s (%d)\n", chain_active_hash.GetHex(), chain_active_height);

    Discover();

    // Map ports with UPnP
    if (args.GetBoolArg("-upnp", DEFAULT_UPNP)) {
        StartMapPort();
    }

    CConnman::Options connOptions;
    connOptions.nLocalServices = nLocalServices;
    connOptions.nMaxConnections = nMaxConnections;
    connOptions.m_max_outbound_full_relay = std::min(MAX_OUTBOUND_FULL_RELAY_CONNECTIONS, connOptions.nMaxConnections);
    connOptions.m_max_outbound_block_relay = std::min(MAX_BLOCK_RELAY_ONLY_CONNECTIONS, connOptions.nMaxConnections-connOptions.m_max_outbound_full_relay);
    connOptions.nMaxAddnode = MAX_ADDNODE_CONNECTIONS;
    connOptions.nMaxFeeler = MAX_FEELER_CONNECTIONS;
    connOptions.nBestHeight = chain_active_height;
    connOptions.uiInterface = &uiInterface;
    connOptions.m_banman = node.banman.get();
    connOptions.m_msgproc = node.peerman.get();
    connOptions.nSendBufferMaxSize = 1000 * args.GetArg("-maxsendbuffer", DEFAULT_MAXSENDBUFFER);
    connOptions.nReceiveFloodSize = 1000 * args.GetArg("-maxreceivebuffer", DEFAULT_MAXRECEIVEBUFFER);
    connOptions.m_added_nodes = args.GetArgs("-addnode");

    connOptions.nMaxOutboundTimeframe = nMaxOutboundTimeframe;
    connOptions.nMaxOutboundLimit = nMaxOutboundLimit;
    connOptions.m_peer_connect_timeout = peer_connect_timeout;

    for (const std::string& bind_arg : args.GetArgs("-bind")) {
        CService bind_addr;
        const size_t index = bind_arg.rfind('=');
        if (index == std::string::npos) {
            if (Lookup(bind_arg, bind_addr, GetListenPort(), false)) {
                connOptions.vBinds.push_back(bind_addr);
                continue;
            }
        } else {
            const std::string network_type = bind_arg.substr(index + 1);
            if (network_type == "onion") {
                const std::string truncated_bind_arg = bind_arg.substr(0, index);
                if (Lookup(truncated_bind_arg, bind_addr, BaseParams().OnionServiceTargetPort(), false)) {
                    connOptions.onion_binds.push_back(bind_addr);
                    continue;
                }
            }
        }
        return InitError(ResolveErrMsg("bind", bind_arg));
    }

    if (connOptions.onion_binds.empty()) {
        connOptions.onion_binds.push_back(DefaultOnionServiceTarget());
    }

    if (args.GetBoolArg("-listenonion", DEFAULT_LISTEN_ONION)) {
        const auto bind_addr = connOptions.onion_binds.front();
        if (connOptions.onion_binds.size() > 1) {
            InitWarning(strprintf(_("More than one onion bind address is provided. Using %s for the automatically created Tor onion service."), bind_addr.ToStringIPPort()));
        }
        StartTorControl(bind_addr);
    }

    for (const std::string& strBind : args.GetArgs("-whitebind")) {
        NetWhitebindPermissions whitebind;
        bilingual_str error;
        if (!NetWhitebindPermissions::TryParse(strBind, whitebind, error)) return InitError(error);
        connOptions.vWhiteBinds.push_back(whitebind);
    }

    for (const auto& net : args.GetArgs("-whitelist")) {
        NetWhitelistPermissions subnet;
        bilingual_str error;
        if (!NetWhitelistPermissions::TryParse(net, subnet, error)) return InitError(error);
        connOptions.vWhitelistedRange.push_back(subnet);
    }

    connOptions.vSeedNodes = args.GetArgs("-seednode");

    // Initiate outbound connections unless connect=0
    connOptions.m_use_addrman_outgoing = !args.IsArgSet("-connect");
    if (!connOptions.m_use_addrman_outgoing) {
        const auto connect = args.GetArgs("-connect");
        if (connect.size() != 1 || connect[0] != "0") {
            connOptions.m_specified_outgoing = connect;
        }
    }
    if (!node.connman->Start(*node.scheduler, connOptions)) {
        return false;
    }

    // ********************************************************* Step 13: finished

    // Start WebSocket server
    if (args.GetBoolArg("-wsuse", false)) InitWS();

    gStatEngineInstance.Run(threadGroup, context);

    SetRPCWarmupFinished();
    uiInterface.InitMessage(_("Done loading").translated);

    for (const auto& client : node.chain_clients) {
        client->start(*node.scheduler);
    }

    BanMan* banman = node.banman.get();
    node.scheduler->scheduleEvery([banman]{
        banman->DumpBanlist();
    }, DUMP_BANS_INTERVAL);

#if HAVE_SYSTEM
    StartupNotify(args);
#endif

    return true;
}<|MERGE_RESOLUTION|>--- conflicted
+++ resolved
@@ -651,13 +651,9 @@
     argsman.AddArg("-wsport=<port>", strprintf("Listen for WebSocket connections on <port> (default: %u)", 8087), ArgsManager::ALLOW_ANY, OptionsCategory::RPC);
 
     // SQLite
-<<<<<<< HEAD
     argsman.AddArg("-sqltimeout", strprintf("Timeout for ReadOnly sql querys (default: %ds)", 10), ArgsManager::ALLOW_ANY, OptionsCategory::SQLITE);
-=======
-    gArgs.AddArg("-sqltimeout", strprintf("Timeout for ReadOnly sql querys (default: %ds)", 10), false, OptionsCategory::SQLITE);
-    gArgs.AddArg("-sqlsharedcache", strprintf("Experimental: enable shared cache for sqlite connections (default: disabled)"), false, OptionsCategory::SQLITE);
-    gArgs.AddArg("-sqlcachesize", strprintf("Experimental: Cache size for SQLite connection in megabytes (default: %d mb)", 5), false, OptionsCategory::SQLITE);
->>>>>>> f9b7afe1
+    argsman.AddArg("-sqlsharedcache", strprintf("Experimental: enable shared cache for sqlite connections (default: disabled)"), ArgsManager::ALLOW_ANY, OptionsCategory::SQLITE);
+    argsman.AddArg("-sqlcachesize", strprintf("Experimental: Cache size for SQLite connection in megabytes (default: %d mb)", 5), ArgsManager::ALLOW_ANY, OptionsCategory::SQLITE);
 
 
 #if HAVE_DECL_DAEMON
