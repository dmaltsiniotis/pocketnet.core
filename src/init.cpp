--- conflicted
+++ resolved
@@ -824,13 +824,9 @@
         // .. only pocket part
         if (fReindex == 3)
         {
-<<<<<<< HEAD
             int i = (int)args.GetArg("-reindex-start", 0);
-=======
-            int i = (int)gArgs.GetArg("-reindex-start", 0);
             LogPrintf("Start indexing pocketnet part at height %d\n", i);
 
->>>>>>> 5b4b6cd7
             PocketServices::ChainPostProcessing::Rollback(i);
 
             while (i <= ChainActive().Height() && !ShutdownRequested())
