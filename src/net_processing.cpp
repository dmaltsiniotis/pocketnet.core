--- conflicted
+++ resolved
@@ -158,7 +158,7 @@
 /* For PocketNet the compact blocks version 3 is the first to work on the PocketNet network */
 static constexpr uint64_t CMPCT_BLOCKS_PROTOCOL_VERSION = 3;
 
-CCriticalSection cs_nodestate;
+RecursiveMutex cs_nodestate;
 
 struct COrphanTx {
     // When modifying, adapt the copy of this definition in tests/DoS_tests.
@@ -526,7 +526,6 @@
     return &it->second;
 }
 
-<<<<<<< HEAD
 /**
  * Data structure for an individual peer. This struct is not protected by
  * cs_main since it does not contain validation-critical data.
@@ -589,8 +588,6 @@
     return it != g_peer_map.end() ? it->second : nullptr;
 }
 
-static void UpdatePreferredDownload(const CNode& node, CNodeState* state) EXCLUSIVE_LOCKS_REQUIRED(cs_main)
-=======
 static CNodeState* StateView(NodeId pnode) EXCLUSIVE_LOCKS_REQUIRED(cs_nodestate)
 {
     auto it = mapNodeStateView.find(pnode);
@@ -599,8 +596,7 @@
     return &it->second;
 }
 
-static void UpdatePreferredDownload(CNode* node, CNodeState* state) EXCLUSIVE_LOCKS_REQUIRED(cs_main)
->>>>>>> 98ef6a9e
+static void UpdatePreferredDownload(const CNode& node, CNodeState* state) EXCLUSIVE_LOCKS_REQUIRED(cs_main)
 {
     nPreferredDownload -= state->fPreferredDownload;
 
@@ -939,20 +935,16 @@
         LOCK(g_peer_mutex);
         g_peer_map.emplace_hint(g_peer_map.end(), nodeid, std::move(peer));
     }
+
+    {
+        LOCK(cs_nodestate);
+        // TODO (losty-critical): CNodeState constructing changed. It doesn't require addrName anymore but require flags for inbound and manual connection.
+        // mapNodeStateView.emplace_hint(mapNodeStateView.end(), std::piecewise_construct, std::forward_as_tuple(nodeid), std::forward_as_tuple(addr, std::move(addrName)));
+    }
+    
     if (!pnode->IsInboundConn()) {
         PushNodeVersion(*pnode, m_connman, GetTime());
     }
-<<<<<<< HEAD
-=======
-
-    {
-        LOCK(cs_nodestate);
-        mapNodeStateView.emplace_hint(mapNodeStateView.end(), std::piecewise_construct, std::forward_as_tuple(nodeid), std::forward_as_tuple(addr, std::move(addrName)));
-    }
-
-    if (!pnode->fInbound)
-        PushNodeVersion(pnode, connman, GetTime());
->>>>>>> 98ef6a9e
 }
 
 void PeerManager::ReattemptInitialBroadcast(CScheduler& scheduler) const
@@ -1062,7 +1054,8 @@
     if (state == nullptr)
         return false;
 
-    stats.nMisbehavior = state->nMisbehavior;
+    // TODO (losty-critical): these fields removed. stats have m_misbehaviuor_score, but state does not have analog
+    // stats.nMisbehavior = state->nMisbehavior;
     stats.nSyncHeight = state->pindexBestKnownBlock ? state->pindexBestKnownBlock->nHeight : -1;
     stats.nCommonHeight = state->pindexLastCommonBlock ? state->pindexLastCommonBlock->nHeight : -1;
 
