--- conflicted
+++ resolved
@@ -517,20 +517,14 @@
 /** Map maintaining per-node state. */
 static std::map<NodeId, CNodeState> mapNodeState GUARDED_BY(cs_main);
 
-<<<<<<< HEAD
-static CNodeState *State(NodeId pnode) EXCLUSIVE_LOCKS_REQUIRED(cs_main) {
-    std::map<NodeId, CNodeState>::iterator it = mapNodeState.find(pnode);
-=======
 static CNodeState* _state(NodeId pnode)
 {
     auto it = mapNodeState.find(pnode);
->>>>>>> bb11a492
     if (it == mapNodeState.end())
         return nullptr;
     return &it->second;
 }
 
-<<<<<<< HEAD
 /**
  * Data structure for an individual peer. This struct is not protected by
  * cs_main since it does not contain validation-critical data.
@@ -591,11 +585,11 @@
     LOCK(g_peer_mutex);
     auto it = g_peer_map.find(id);
     return it != g_peer_map.end() ? it->second : nullptr;
-=======
+}
+
 static CNodeState* State(NodeId pnode) EXCLUSIVE_LOCKS_REQUIRED(cs_main)
 {
     return _state(pnode);
->>>>>>> bb11a492
 }
 
 static CNodeState* StateView(NodeId pnode) EXCLUSIVE_LOCKS_REQUIRED(cs_nodestate)
@@ -934,7 +928,7 @@
     
     {
         LOCK(cs_main);
-<<<<<<< HEAD
+        LOCK(cs_nodestate);
         mapNodeState.emplace_hint(mapNodeState.end(), std::piecewise_construct, std::forward_as_tuple(nodeid), std::forward_as_tuple(addr, pnode->IsInboundConn(), pnode->IsManualConn()));
         assert(m_txrequest.Count(nodeid) == 0);
     }
@@ -944,23 +938,13 @@
         g_peer_map.emplace_hint(g_peer_map.end(), nodeid, std::move(peer));
     }
 
-    {
-        LOCK(cs_nodestate);
-        mapNodeStateView.emplace_hint(mapNodeStateView.end(), std::piecewise_construct, std::forward_as_tuple(nodeid), std::forward_as_tuple(addr, pnode->IsInboundConn(), pnode->IsManualConn()));
-    }
-    
     if (!pnode->IsInboundConn()) {
         PushNodeVersion(*pnode, m_connman, GetTime());
-=======
-        LOCK(cs_nodestate);
-        mapNodeState.emplace_hint(mapNodeState.end(), std::piecewise_construct, std::forward_as_tuple(nodeid), std::forward_as_tuple(addr, std::move(addrName)));
->>>>>>> bb11a492
     }
 }
 
 void PeerManager::ReattemptInitialBroadcast(CScheduler& scheduler) const
 {
-<<<<<<< HEAD
     std::set<uint256> unbroadcast_txids = m_mempool.GetUnbroadcastTxs();
 
     for (const auto& txid : unbroadcast_txids) {
@@ -993,12 +977,6 @@
         g_peer_map.erase(nodeid);
     }
     CNodeState *state = State(nodeid);
-=======
-    LOCK(cs_main);
-
-    fUpdateConnectionTime = false;
-    CNodeState* state = State(nodeid);
->>>>>>> bb11a492
     assert(state != nullptr);
 
     if (state->fSyncStarted)
@@ -1064,20 +1042,13 @@
 
 bool GetNodeStateStatsView(NodeId nodeid, CNodeStateStats& stats)
 {
-<<<<<<< HEAD
     {
-        LOCK(cs_main);
+        LOCK(cs_nodestate);
         CNodeState* state = StateView(nodeid);
         if (state == nullptr)
             return false;
         stats.nSyncHeight = state->pindexBestKnownBlock ? state->pindexBestKnownBlock->nHeight : -1;
         stats.nCommonHeight = state->pindexLastCommonBlock ? state->pindexLastCommonBlock->nHeight : -1;
-=======
-    LOCK(cs_nodestate);
-    CNodeState* state = StateView(nodeid);
-    if (state == nullptr)
-        return false;
->>>>>>> bb11a492
 
         for (const QueuedBlock& queue : state->vBlocksInFlight)
             if (queue.pindex)
