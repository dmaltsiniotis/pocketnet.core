# Copyright (c) 2015-2016 The Bitcoin Core developers
# Distributed under the MIT software license, see the accompanying
# file COPYING or http://www.opensource.org/licenses/mit-license.php.

bin_PROGRAMS += bench/bench_pocketcoin
BENCH_SRCDIR = bench
BENCH_BINARY = bench/bench_pocketcoin$(EXEEXT)

RAW_BENCH_FILES = \
  bench/data/block413567.raw
GENERATED_BENCH_FILES = $(RAW_BENCH_FILES:.raw=.raw.h)

# disabled bench tests:
#   bench/prevector.cpp

bench_bench_pocketcoin_SOURCES = \
  $(RAW_BENCH_FILES) \
  bench/addrman.cpp \
  bench/bench_pocketcoin.cpp \
  bench/bench.cpp \
  bench/bench.h \
  bench/block_assemble.cpp \
  bench/ccoins_caching.cpp \
  bench/checkblock.cpp \
  bench/checkqueue.cpp \
  bench/data.h \
  bench/data.cpp \
  bench/duplicate_inputs.cpp \
  bench/chacha20.cpp \
  bench/chacha_poly_aead.cpp \
  bench/crypto_hash.cpp \
  bench/gcs_filter.cpp \
  bench/hashpadding.cpp \
  bench/merkle_root.cpp \
  bench/mempool_eviction.cpp \
  bench/mempool_stress.cpp \
  bench/nanobench.h \
  bench/nanobench.cpp \
  bench/rpc_blockchain.cpp \
  bench/rpc_mempool.cpp \
  bench/util_time.cpp \
  bench/verify_script.cpp \
  bench/base58.cpp \
  bench/bech32.cpp \
  bench/lockedpool.cpp \
  bench/poly1305.cpp

nodist_bench_bench_pocketcoin_SOURCES = $(GENERATED_BENCH_FILES)

bench_bench_pocketcoin_CPPFLAGS = $(AM_CPPFLAGS) $(POCKETCOIN_INCLUDES) $(EVENT_CFLAGS) $(EVENT_PTHREADS_CFLAGS) -I$(builddir)/bench/
bench_bench_pocketcoin_CXXFLAGS = $(AM_CXXFLAGS) $(PIE_FLAGS)
bench_bench_pocketcoin_LDADD = \
  $(LIBPOCKETCOIN_SERVER) \
  $(LIBPOCKETCOIN_WALLET) \
  $(LIBPOCKETCOIN_COMMON) \
  $(LIBUNIVALUE) \
  $(LIBPOCKETCOIN_UTIL) \
  $(LIBPOCKETCOIN_CLI) \
  $(LIBPOCKETCOIN_CONSENSUS) \
  $(LIBPOCKETCOIN_CRYPTO) \
<<<<<<< HEAD
  $(LIBTEST_UTIL) \
=======
>>>>>>> 02696dc9
  $(LIBLEVELDB) \
  $(LIBLEVELDB_SSE42) \
  $(LIBMEMENV) \
  $(BOOST_LIBS) \
  $(LIBSECP256K1) \
  $(LIBUNIVALUE) \
  $(EVENT_PTHREADS_LIBS) \
  $(EVENT_LIBS) \
  $(LIBSQLITE3)


# TODO (losty-fur): this is needed because websocket is included in "validation.h" even it is not used here.
#                   Fix this in validation.h (probably move openssl headers to pImpl or smth) and remove ssl libs from here
bench_bench_pocketcoin_LDADD += $(SSL_LIBS) $(CRYPTO_LIBS)

if ENABLE_ZMQ
bench_bench_pocketcoin_LDADD += $(LIBPOCKETCOIN_ZMQ) $(ZMQ_LIBS)
endif

if ENABLE_WALLET
  bench_bench_pocketcoin_SOURCES += bench/coin_selection.cpp
  bench_bench_pocketcoin_SOURCES += bench/wallet_balance.cpp
endif

bench_bench_pocketcoin_LDADD += $(BOOST_LIBS) $(BDB_LIBS) $(EVENT_PTHREADS_LIBS) $(EVENT_LIBS) $(MINIUPNPC_LIBS) $(SQLITE_LIBS)
bench_bench_pocketcoin_LDFLAGS = $(RELDFLAGS) $(AM_LDFLAGS) $(LIBTOOL_APP_LDFLAGS) $(PTHREAD_FLAGS)

CLEAN_POCKETCOIN_BENCH = bench/*.gcda bench/*.gcno $(GENERATED_BENCH_FILES)

CLEANFILES += $(CLEAN_POCKETCOIN_BENCH)

bench/data.cpp: bench/data/block413567.raw.h

pocketcoin_bench: $(BENCH_BINARY)

bench: $(BENCH_BINARY) FORCE
	$(BENCH_BINARY)

pocketcoin_bench_clean : FORCE
	rm -f $(CLEAN_POCKETCOIN_BENCH) $(bench_bench_pocketcoin_OBJECTS) $(BENCH_BINARY)

%.raw.h: %.raw
	@$(MKDIR_P) $(@D)
	@{ \
	 echo "static unsigned const char $(*F)_raw[] = {" && \
	 $(HEXDUMP) -v -e '8/1 "0x%02x, "' -e '"\n"' $< | $(SED) -e 's/0x  ,//g' && \
	 echo "};"; \
	} > "$@.new" && mv -f "$@.new" "$@"
	@echo "Generated $@"<|MERGE_RESOLUTION|>--- conflicted
+++ resolved
@@ -58,10 +58,7 @@
   $(LIBPOCKETCOIN_CLI) \
   $(LIBPOCKETCOIN_CONSENSUS) \
   $(LIBPOCKETCOIN_CRYPTO) \
-<<<<<<< HEAD
   $(LIBTEST_UTIL) \
-=======
->>>>>>> 02696dc9
   $(LIBLEVELDB) \
   $(LIBLEVELDB_SSE42) \
   $(LIBMEMENV) \
