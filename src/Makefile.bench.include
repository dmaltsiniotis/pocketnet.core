# Copyright (c) 2015-2016 The Bitcoin Core developers
# Distributed under the MIT software license, see the accompanying
# file COPYING or http://www.opensource.org/licenses/mit-license.php.

bin_PROGRAMS += bench/bench_pocketcoin
BENCH_SRCDIR = bench
BENCH_BINARY = bench/bench_pocketcoin$(EXEEXT)

RAW_BENCH_FILES = \
  bench/data/block413567.raw
GENERATED_BENCH_FILES = $(RAW_BENCH_FILES:.raw=.raw.h)

# disabled bench tests:
#   bench/prevector.cpp

bench_bench_pocketcoin_SOURCES = \
  $(RAW_BENCH_FILES) \
<<<<<<< HEAD
  bench/addrman.cpp \
=======
  bench/base58.cpp \
  bench/bech32.cpp \
>>>>>>> a447394a
  bench/bench_pocketcoin.cpp \
  bench/bench.cpp \
  bench/bench.h \
  bench/block_assemble.cpp \
  bench/ccoins_caching.cpp \
  bench/checkblock.cpp \
  bench/checkqueue.cpp \
<<<<<<< HEAD
  bench/data.h \
  bench/data.cpp \
  bench/duplicate_inputs.cpp \
  bench/examples.cpp \
  bench/rollingbloom.cpp \
  bench/chacha20.cpp \
  bench/chacha_poly_aead.cpp \
=======
>>>>>>> a447394a
  bench/crypto_hash.cpp \
  bench/gcs_filter.cpp \
<<<<<<< HEAD
  bench/hashpadding.cpp \
  bench/merkle_root.cpp \
  bench/mempool_eviction.cpp \
  bench/mempool_stress.cpp \
  bench/nanobench.h \
  bench/nanobench.cpp \
  bench/rpc_blockchain.cpp \
  bench/rpc_mempool.cpp \
  bench/util_time.cpp \
  bench/verify_script.cpp \
  bench/base58.cpp \
  bench/bech32.cpp \
  bench/lockedpool.cpp \
  bench/poly1305.cpp \
  bench/prevector.cpp
=======
  bench/lockedpool.cpp \
  bench/mempool_eviction.cpp \
  bench/merkle_root.cpp  \
  bench/rollingbloom.cpp \
  bench/verify_script.cpp \
  bench/nanobench.h \
  bench/nanobench.cpp


>>>>>>> a447394a

nodist_bench_bench_pocketcoin_SOURCES = $(GENERATED_BENCH_FILES)

bench_bench_pocketcoin_CPPFLAGS = $(AM_CPPFLAGS) $(POCKETCOIN_INCLUDES) $(EVENT_CFLAGS) $(EVENT_PTHREADS_CFLAGS) -I$(builddir)/bench/
bench_bench_pocketcoin_CXXFLAGS = $(AM_CXXFLAGS) $(PIE_FLAGS)
bench_bench_pocketcoin_LDADD = \
  $(LIBPOCKETCOIN_SERVER) \
<<<<<<< HEAD
  $(LIBPOCKETCOIN_WALLET) \
=======
  $(LIBPOCKETCOIN_CLI) \
>>>>>>> a447394a
  $(LIBPOCKETCOIN_COMMON) \
  $(LIBPOCKETCOIN_UTIL) \
  $(LIBPOCKETCOIN_CONSENSUS) \
  $(LIBPOCKETCOIN_CRYPTO) \
<<<<<<< HEAD
  $(LIBTEST_UTIL) \
=======
  $(LIBUNIVALUE) \
>>>>>>> a447394a
  $(LIBLEVELDB) \
  $(LIBLEVELDB_SSE42) \
  $(LIBMEMENV) \
  $(BOOST_LIBS) \
  $(LIBSECP256K1) \
<<<<<<< HEAD
  $(LIBUNIVALUE) \
  $(EVENT_PTHREADS_LIBS) \
  $(EVENT_LIBS)
=======
  $(EVENT_LIBS) \
  $(EVENT_PTHREADS_LIBS) \
  $(LIBSQLITE3)
>>>>>>> a447394a

if ENABLE_ZMQ
bench_bench_pocketcoin_LDADD += $(LIBPOCKETCOIN_ZMQ) $(ZMQ_LIBS)
endif

<<<<<<< HEAD
if ENABLE_WALLET
bench_bench_pocketcoin_SOURCES += bench/coin_selection.cpp
bench_bench_pocketcoin_SOURCES += bench/wallet_balance.cpp
endif
=======
# if ENABLE_WALLET
# bench_bench_pocketcoin_SOURCES += bench/coin_selection.cpp
# endif
>>>>>>> a447394a

bench_bench_pocketcoin_LDADD += $(BOOST_LIBS) $(BDB_LIBS) $(EVENT_PTHREADS_LIBS) $(EVENT_LIBS) $(MINIUPNPC_LIBS) $(SQLITE_LIBS)
bench_bench_pocketcoin_LDFLAGS = $(RELDFLAGS) $(AM_LDFLAGS) $(LIBTOOL_APP_LDFLAGS) $(PTHREAD_FLAGS)

CLEAN_POCKETCOIN_BENCH = bench/*.gcda bench/*.gcno $(GENERATED_BENCH_FILES)

CLEANFILES += $(CLEAN_POCKETCOIN_BENCH)

bench/data.cpp: bench/data/block413567.raw.h

pocketcoin_bench: $(BENCH_BINARY)

bench: $(BENCH_BINARY) FORCE
	$(BENCH_BINARY)

pocketcoin_bench_clean : FORCE
	rm -f $(CLEAN_POCKETCOIN_BENCH) $(bench_bench_pocketcoin_OBJECTS) $(BENCH_BINARY)

%.raw.h: %.raw
	@$(MKDIR_P) $(@D)
	@{ \
	 echo "static unsigned const char $(*F)_raw[] = {" && \
	 $(HEXDUMP) -v -e '8/1 "0x%02x, "' -e '"\n"' $< | $(SED) -e 's/0x  ,//g' && \
	 echo "};"; \
	} > "$@.new" && mv -f "$@.new" "$@"
	@echo "Generated $@"<|MERGE_RESOLUTION|>--- conflicted
+++ resolved
@@ -15,12 +15,7 @@
 
 bench_bench_pocketcoin_SOURCES = \
   $(RAW_BENCH_FILES) \
-<<<<<<< HEAD
   bench/addrman.cpp \
-=======
-  bench/base58.cpp \
-  bench/bech32.cpp \
->>>>>>> a447394a
   bench/bench_pocketcoin.cpp \
   bench/bench.cpp \
   bench/bench.h \
@@ -28,19 +23,13 @@
   bench/ccoins_caching.cpp \
   bench/checkblock.cpp \
   bench/checkqueue.cpp \
-<<<<<<< HEAD
   bench/data.h \
   bench/data.cpp \
   bench/duplicate_inputs.cpp \
-  bench/examples.cpp \
-  bench/rollingbloom.cpp \
   bench/chacha20.cpp \
   bench/chacha_poly_aead.cpp \
-=======
->>>>>>> a447394a
   bench/crypto_hash.cpp \
   bench/gcs_filter.cpp \
-<<<<<<< HEAD
   bench/hashpadding.cpp \
   bench/merkle_root.cpp \
   bench/mempool_eviction.cpp \
@@ -54,19 +43,7 @@
   bench/base58.cpp \
   bench/bech32.cpp \
   bench/lockedpool.cpp \
-  bench/poly1305.cpp \
-  bench/prevector.cpp
-=======
-  bench/lockedpool.cpp \
-  bench/mempool_eviction.cpp \
-  bench/merkle_root.cpp  \
-  bench/rollingbloom.cpp \
-  bench/verify_script.cpp \
-  bench/nanobench.h \
-  bench/nanobench.cpp
-
-
->>>>>>> a447394a
+  bench/poly1305.cpp
 
 nodist_bench_bench_pocketcoin_SOURCES = $(GENERATED_BENCH_FILES)
 
@@ -74,49 +51,36 @@
 bench_bench_pocketcoin_CXXFLAGS = $(AM_CXXFLAGS) $(PIE_FLAGS)
 bench_bench_pocketcoin_LDADD = \
   $(LIBPOCKETCOIN_SERVER) \
-<<<<<<< HEAD
+  $(LIBPOCKETCOIN_CLI) \
   $(LIBPOCKETCOIN_WALLET) \
-=======
-  $(LIBPOCKETCOIN_CLI) \
->>>>>>> a447394a
   $(LIBPOCKETCOIN_COMMON) \
   $(LIBPOCKETCOIN_UTIL) \
   $(LIBPOCKETCOIN_CONSENSUS) \
   $(LIBPOCKETCOIN_CRYPTO) \
-<<<<<<< HEAD
   $(LIBTEST_UTIL) \
-=======
-  $(LIBUNIVALUE) \
->>>>>>> a447394a
   $(LIBLEVELDB) \
   $(LIBLEVELDB_SSE42) \
   $(LIBMEMENV) \
   $(BOOST_LIBS) \
   $(LIBSECP256K1) \
-<<<<<<< HEAD
   $(LIBUNIVALUE) \
   $(EVENT_PTHREADS_LIBS) \
-  $(EVENT_LIBS)
-=======
   $(EVENT_LIBS) \
-  $(EVENT_PTHREADS_LIBS) \
   $(LIBSQLITE3)
->>>>>>> a447394a
+
+
+# TODO (losty-fur): this is needed because websocket is included in "validation.h" even it is not used here.
+#                   Fix this in validation.h (probably move openssl headers to pImpl or smth) and remove ssl libs from here
+bench_bench_pocketcoin_LDADD += $(SSL_LIBS) $(CRYPTO_LIBS)
 
 if ENABLE_ZMQ
 bench_bench_pocketcoin_LDADD += $(LIBPOCKETCOIN_ZMQ) $(ZMQ_LIBS)
 endif
 
-<<<<<<< HEAD
-if ENABLE_WALLET
-bench_bench_pocketcoin_SOURCES += bench/coin_selection.cpp
-bench_bench_pocketcoin_SOURCES += bench/wallet_balance.cpp
-endif
-=======
 # if ENABLE_WALLET
 # bench_bench_pocketcoin_SOURCES += bench/coin_selection.cpp
+# bench_bench_pocketcoin_SOURCES += bench/wallet_balance.cpp
 # endif
->>>>>>> a447394a
 
 bench_bench_pocketcoin_LDADD += $(BOOST_LIBS) $(BDB_LIBS) $(EVENT_PTHREADS_LIBS) $(EVENT_LIBS) $(MINIUPNPC_LIBS) $(SQLITE_LIBS)
 bench_bench_pocketcoin_LDFLAGS = $(RELDFLAGS) $(AM_LDFLAGS) $(LIBTOOL_APP_LDFLAGS) $(PTHREAD_FLAGS)
