// Copyright (c) 2009-2010 Satoshi Nakamoto
<<<<<<< HEAD
// Copyright (c) 2009-2020 The Pocketcoin Core developers
=======
// Copyright (c) 2009-2022 The Bitcoin Core developers
>>>>>>> 5c77ebee
// Distributed under the MIT software license, see the accompanying
// file COPYING or http://www.opensource.org/licenses/mit-license.php.

#ifndef POCKETCOIN_SCRIPT_STANDARD_H
#define POCKETCOIN_SCRIPT_STANDARD_H

#include <script/interpreter.h>
#include <uint256.h>

#include <boost/variant.hpp>

#include <string>


static const bool DEFAULT_ACCEPT_DATACARRIER = true;

class CKeyID;
class CScript;
struct ScriptHash;

template<typename HashType>
class BaseHash
{
protected:
    HashType m_hash;

public:
    BaseHash() : m_hash() {}
    BaseHash(const HashType& in) : m_hash(in) {}

    unsigned char* begin()
    {
        return m_hash.begin();
    }

    const unsigned char* begin() const
    {
        return m_hash.begin();
    }

    unsigned char* end()
    {
        return m_hash.end();
    }

    const unsigned char* end() const
    {
        return m_hash.end();
    }

    operator std::vector<unsigned char>() const
    {
        return std::vector<unsigned char>{m_hash.begin(), m_hash.end()};
    }

    std::string ToString() const
    {
        return m_hash.ToString();
    }

    bool operator==(const BaseHash<HashType>& other) const noexcept
    {
        return m_hash == other.m_hash;
    }

    bool operator!=(const BaseHash<HashType>& other) const noexcept
    {
        return !(m_hash == other.m_hash);
    }

    bool operator<(const BaseHash<HashType>& other) const noexcept
    {
        return m_hash < other.m_hash;
    }

    size_t size() const
    {
        return m_hash.size();
    }

    unsigned char* data() { return m_hash.data(); }
    const unsigned char* data() const { return m_hash.data(); }
};

/** A reference to a CScript: the Hash160 of its serialization (see script.h) */
class CScriptID : public BaseHash<uint160>
{
public:
    CScriptID() : BaseHash() {}
    explicit CScriptID(const CScript& in);
    explicit CScriptID(const uint160& in) : BaseHash(in) {}
    explicit CScriptID(const ScriptHash& in);
};

/**
 * Default setting for nMaxDatacarrierBytes. 80 bytes of data, +1 for OP_RETURN,
 * +2 for the pushdata opcodes.
 */
static const unsigned int MAX_OP_RETURN_RELAY = 83;

/**
 * A data carrying output is an unspendable output containing data. The script
 * type is designated as TxoutType::NULL_DATA.
 */
extern bool fAcceptDatacarrier;

/** Maximum size of TxoutType::NULL_DATA scripts that this node considers standard. */
extern unsigned nMaxDatacarrierBytes;

/**
 * Mandatory script verification flags that all new blocks must comply with for
 * them to be valid. (but old blocks may not comply with) Currently just P2SH,
 * but in the future other flags may be added.
 *
 * Failing one of these tests may trigger a DoS ban - see CheckInputScripts() for
 * details.
 */
static const unsigned int MANDATORY_SCRIPT_VERIFY_FLAGS = SCRIPT_VERIFY_P2SH;

enum class TxoutType {
    NONSTANDARD,
    // 'standard' transaction types:
    PUBKEY,
    PUBKEYHASH,
    SCRIPTHASH,
    MULTISIG,
    NULL_DATA, //!< unspendable OP_RETURN script that carries data
    WITNESS_V0_SCRIPTHASH,
    WITNESS_V0_KEYHASH,
    WITNESS_V1_TAPROOT,
    WITNESS_UNKNOWN, //!< Only for Witness versions not already defined above
};

class CNoDestination {
public:
    friend bool operator==(const CNoDestination &a, const CNoDestination &b) { return true; }
    friend bool operator<(const CNoDestination &a, const CNoDestination &b) { return true; }
};

struct PKHash : public BaseHash<uint160>
{
    PKHash() : BaseHash() {}
    explicit PKHash(const uint160& hash) : BaseHash(hash) {}
    explicit PKHash(const CPubKey& pubkey);
    explicit PKHash(const CKeyID& pubkey_id);
};
CKeyID ToKeyID(const PKHash& key_hash);

struct WitnessV0KeyHash;
struct ScriptHash : public BaseHash<uint160>
{
    ScriptHash() : BaseHash() {}
    // These don't do what you'd expect.
    // Use ScriptHash(GetScriptForDestination(...)) instead.
    explicit ScriptHash(const WitnessV0KeyHash& hash) = delete;
    explicit ScriptHash(const PKHash& hash) = delete;

    explicit ScriptHash(const uint160& hash) : BaseHash(hash) {}
    explicit ScriptHash(const CScript& script);
    explicit ScriptHash(const CScriptID& script);
};

struct WitnessV0ScriptHash : public BaseHash<uint256>
{
    WitnessV0ScriptHash() : BaseHash() {}
    explicit WitnessV0ScriptHash(const uint256& hash) : BaseHash(hash) {}
    explicit WitnessV0ScriptHash(const CScript& script);
};

struct WitnessV0KeyHash : public BaseHash<uint160>
{
    WitnessV0KeyHash() : BaseHash() {}
    explicit WitnessV0KeyHash(const uint160& hash) : BaseHash(hash) {}
    explicit WitnessV0KeyHash(const CPubKey& pubkey);
    explicit WitnessV0KeyHash(const PKHash& pubkey_hash);
};
CKeyID ToKeyID(const WitnessV0KeyHash& key_hash);

//! CTxDestination subtype to encode any future Witness version
struct WitnessUnknown
{
    unsigned int version;
    unsigned int length;
    unsigned char program[40];

    friend bool operator==(const WitnessUnknown& w1, const WitnessUnknown& w2) {
        if (w1.version != w2.version) return false;
        if (w1.length != w2.length) return false;
        return std::equal(w1.program, w1.program + w1.length, w2.program);
    }

    friend bool operator<(const WitnessUnknown& w1, const WitnessUnknown& w2) {
        if (w1.version < w2.version) return true;
        if (w1.version > w2.version) return false;
        if (w1.length < w2.length) return true;
        if (w1.length > w2.length) return false;
        return std::lexicographical_compare(w1.program, w1.program + w1.length, w2.program, w2.program + w2.length);
    }
};

/**
 * A txout script template with a specific destination. It is either:
 *  * CNoDestination: no destination set
 *  * PKHash: TxoutType::PUBKEYHASH destination (P2PKH)
 *  * ScriptHash: TxoutType::SCRIPTHASH destination (P2SH)
 *  * WitnessV0ScriptHash: TxoutType::WITNESS_V0_SCRIPTHASH destination (P2WSH)
 *  * WitnessV0KeyHash: TxoutType::WITNESS_V0_KEYHASH destination (P2WPKH)
 *  * WitnessUnknown: TxoutType::WITNESS_UNKNOWN/WITNESS_V1_TAPROOT destination (P2W???)
 *    (taproot outputs do not require their own type as long as no wallet support exists)
 *  A CTxDestination is the internal data type encoded in a pocketcoin address
 */
typedef boost::variant<CNoDestination, PKHash, ScriptHash, WitnessV0ScriptHash, WitnessV0KeyHash, WitnessUnknown> CTxDestination;

/** Check whether a CTxDestination is a CNoDestination. */
bool IsValidDestination(const CTxDestination& dest);

/** Get the name of a TxoutType as a string */
std::string GetTxnOutputType(TxoutType t);

/**
 * Parse a scriptPubKey and identify script type for standard scripts. If
 * successful, returns script type and parsed pubkeys or hashes, depending on
 * the type. For example, for a P2SH script, vSolutionsRet will contain the
 * script hash, for P2PKH it will contain the key hash, etc.
 *
 * @param[in]   scriptPubKey   Script to parse
 * @param[out]  vSolutionsRet  Vector of parsed pubkeys and hashes
 * @return                     The script type. TxoutType::NONSTANDARD represents a failed solve.
 */
TxoutType Solver(const CScript& scriptPubKey, std::vector<std::vector<unsigned char>>& vSolutionsRet);

/**
 * Parse a standard scriptPubKey for the destination address. Assigns result to
 * the addressRet parameter and returns true if successful. For multisig
 * scripts, instead use ExtractDestinations. Currently only works for P2PK,
 * P2PKH, P2SH, P2WPKH, and P2WSH scripts.
 */
bool ExtractDestination(const CScript& scriptPubKey, CTxDestination& addressRet);

/**
 * Parse a standard scriptPubKey with one or more destination addresses. For
 * multisig scripts, this populates the addressRet vector with the pubkey IDs
 * and nRequiredRet with the n required to spend. For other destinations,
 * addressRet is populated with a single value and nRequiredRet is set to 1.
 * Returns true if successful.
 *
 * Note: this function confuses destinations (a subset of CScripts that are
 * encodable as an address) with key identifiers (of keys involved in a
 * CScript), and its use should be phased out.
 */
bool ExtractDestinations(const CScript& scriptPubKey, TxoutType& typeRet, std::vector<CTxDestination>& addressRet, int& nRequiredRet);

/**
 * Generate a Pocketcoin scriptPubKey for the given CTxDestination. Returns a P2PKH
 * script for a CKeyID destination, a P2SH script for a CScriptID, and an empty
 * script for CNoDestination.
 */
CScript GetScriptForDestination(const CTxDestination& dest);

/** Generate a P2PK script for the given pubkey. */
CScript GetScriptForRawPubKey(const CPubKey& pubkey);

/** Generate a multisig script. */
CScript GetScriptForMultisig(int nRequired, const std::vector<CPubKey>& keys);

#endif // POCKETCOIN_SCRIPT_STANDARD_H<|MERGE_RESOLUTION|>--- conflicted
+++ resolved
@@ -1,9 +1,5 @@
 // Copyright (c) 2009-2010 Satoshi Nakamoto
-<<<<<<< HEAD
-// Copyright (c) 2009-2020 The Pocketcoin Core developers
-=======
 // Copyright (c) 2009-2022 The Bitcoin Core developers
->>>>>>> 5c77ebee
 // Distributed under the MIT software license, see the accompanying
 // file COPYING or http://www.opensource.org/licenses/mit-license.php.
 
