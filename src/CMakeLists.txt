include(CheckFunctionExists)
include(CheckCXXSourceCompiles)
include(CheckSymbolExists)
include(CheckCXXCompilerFlag)
include(CheckCXXSourceRuns)

set(CMAKE_CXX_STANDARD 17)

### Options

option(DISABLE_GUI "Disable building qt gui (Default is OFF)" OFF)

option(DISABLE_ZMQ "Disable ZMQ notifications (default is OFF)" OFF)

option(WITH_SYSTEM_UNIVALUE "Build with system UniValue (default is OFF)" OFF)

option(ENABLE_ASM "Enable assembly routines (default is ON)" ON)

set(BDB_ROOT CACHE STRING "Path to BerkleyDB 4.8")

option(DISABLE_WALLET "Disable wallet (enabled by default)")

set(WITH_MINIUPNPC CACHE STRING "enable UPNP (default is yes if libminiupnpc is found)" "auto")

option(ENABLE_UPNP_DEFAULT "If UPNP is enabled, turn it on at startup (default is no)")

option(DISABLE_TESTS "Do not compile tests (default is to compile)" OFF)
if (NOT DISABLE_TESTS)
    set(USE_TESTS ON)
endif ()

option(DISABLE_GUI_TESTS "Do not compile GUI tests (default is to compile if GUI and tests enabled)" ${USE_TESTS})

option(WITH_RAPIDCHECK "Enable RapidCheck property based tests (default is yes if librapidcheck is found)" "auto")

option(DISABLE_BENCH "do not compile benchmarks (default is to compile)" OFF)
if (NOT DISABLE_BENCH)
    set(USE_BENCH ON)
endif ()

option(ENABLE_EXTENDED_FUNCTIONAL_TESTS "enable expensive functional tests when using lcov (default OFF)" OFF)

option(WITH_QRENCODE "enable QR code support (default is yes if qt is enabled and libqrencode is found)" "auto")

option(DISABLE_HARDENING "do not attempt to harden the resulting executables (default is to harden when possible)" "auto")

option(ENABLE_REDUCE_EXPORTS "attempt to reduce exported symbols in the resulting executables (default is OFF)" OFF)

option(DISABLE_CCACHE "do not use ccache for building (default is to use if found)" "auto")

option(ENABLE_LCOV "enable lcov testing branch coverage (default is OFF)" OFF)

option(ENABLE_GLIBC_BACK_COMPAT "enable backwards compatibility with glibc" OFF)

option(WITH_INCOMPATIBLE_BDB "Allow using a bdb version greater than 4.8" OFF)

option(DISABLE_MAN "do not install man pages (default is to install)" OFF)
if (NOT DISABLE_MAM)
    #    TODO it doesn't go anywhere
    set(ENABLE_MAN ON)
endif ()

option(WITH_UTILS "build pocketcoin-cli pocketcoin-tx (default=ON)" ON)
option(WITH_DAEMON "build pocketcoind daemon (default=ON)" ON)
option(MSVC_FORCE_STATIC "Build with MTd runtime linking. Use this if you want to statically link internal libraries. Ignored for non-MSVC build (default=ON)" ON)

if(MSVC AND MSVC_FORCE_STATIC)
    set(Protobuf_USE_STATIC_LIBS ON)
    set(Boost_USE_STATIC_LIBS ON)
    set(Boost_USE_STATIC_RUNTIME ON)
    set(Boost_USE_DEBUG_RUNTIME ON)
    set(CMAKE_MSVC_RUNTIME_LIBRARY "MultiThreaded$<$<CONFIG:Debug>:Debug>")
endif()

# BerkeleyDB
if (NOT DISABLE_WALLET)
    set(BerkeleyDB_FIND_REQUIRED ON)
    include(cmake/FindBerkeleyDB.cmake)
    set(BDB_INTERESTED_VERSION "${BerkeleyDB_VERSION_MAJOR}.${BerkeleyDB_VERSION_MINOR}")
    if (BDB_INTERESTED_VERSION VERSION_EQUAL "4.8")
        set(BDB_FOUND ON)
    elseif (BDB_INTERESTED_VERSION VERSION_GREATER "4.8")
        if (WITH_INCOMPATIBLE_BDB)
            set(BDB_FOUND ON)
            message(WARNING "Found Berkeley DB other than 4.8; wallets opened by this build will not be portable!")
        else ()
            message(FATAL_ERROR "Found Berkeley DB other than 4.8, required for portable wallets (-DWITH_INCOMPATIBLE_BDB to ignore or -DDISABLE_WALLET to disable wallet functionality)")
        endif ()
    else ()
        message(FATAL_ERROR "BDB 4.8+ required for wallet functionality (-DDISABLE_WALLET to disable wallet functionality)")
    endif ()
endif ()

if (ENABLE_ASM)
    add_compile_definitions(USE_ASM=1)
endif ()

# Hack to use default cmake's fpic settings if not specified
if (DEFINED WITH_PIC)
    if (WITH_PIC)
        set(CMAKE_POSITION_INDEPENDENT_CODE ON)
    else ()
        set(CMAKE_POSITION_INDEPENDENT_CODE OFF)
    endif ()
endif ()

include_directories(${CMAKE_CURRENT_SOURCE_DIR})

# Check endian headers
include(CmakeCheckEndian.cmake)

# LevelDB
# TODO only if EMBEDDED_LVLDB defined
add_subdirectory(leveldb/)


# secp256k1

# Enabling options for sepc
set(ENABLE_MODULE_RECOVERY ON CACHE BOOL "" FORCE)
# Force fpic to ON for sepc (as it has done in autotools)
set(WITH_PIC_BACKUP ${WITH_PIC})
set(WITH_PIC ON CACHE BOOL "Enable fPIC" FORCE)
add_subdirectory(secp256k1/)
# Return original fpic
set(WITH_PIC ${WITH_PIC_BACKUP} CACHE BOOL "Enable fPIC" FORCE)

# Finding boost
# TODO minimal boost version is increased to 1.66 because websockets (websocket/ws.h) are using lambdas as WriteHandler. This functional was implemented in 1.66.
find_package(Boost 1.66 REQUIRED COMPONENTS system thread chrono filesystem date_time)
######## Boost sleep functions validation
set(CHECK_BOOST_SLEEP "#include <boost/thread/thread.hpp>
                        #include <boost/version.hpp>
                        int main(){
                        #if BOOST_VERSION >= 105000 && (!defined(BOOST_HAS_NANOSLEEP) || BOOST_VERSION >= 105200)
                        boost::this_thread::sleep_for(boost::chrono::milliseconds(0));
                        #else
                                choke me
                        #endif

                        return 0;}")

set(CMAKE_REQUIRED_LIBRARIES_BACKUP ${CMAKE_REQUIRED_LIBRARIES})
set(CMAKE_REQUIRED_FLAGS_BACKUP ${CMAKE_REQUIRED_FLAGS})
set(CMAKE_REQUIRED_LIBRARIES Boost::thread Boost::system Boost::chrono Boost::date_time)
check_cxx_source_compiles("${CHECK_BOOST_SLEEP}" HAVE_WORKING_BOOST_SLEEP_FOR )
if(HAVE_WORKING_BOOST_SLEEP_FOR)
    add_compile_definitions(HAVE_WORKING_BOOST_SLEEP_FOR=1)
else ()
    set(CHECK_BOOST_SLEEP "  #include <boost/version.hpp>
        #include <boost/thread.hpp>
        #include <boost/date_time/posix_time/posix_time_types.hpp>
        int main(){
        #if BOOST_VERSION <= 105600
        boost::this_thread::sleep(boost::posix_time::milliseconds(0));
        #else
        choke me
        #endif
        }")
    check_cxx_source_compiles("${CHECK_BOOST_SLEEP}" HAVE_WORKING_BOOST_SLEEP)
    if (HAVE_WORKING_BOOST_SLEEP)
        add_compile_definitions(HAVE_WORKING_BOOST_SLEEP=1)
    else ()
        message(FATAL_ERROR "No working boost sleep implementation found.")
    endif ()
endif ()

# Common checks
set(CMAKE_REQUIRED_FLAGS -msse4.1)
check_cxx_source_runs( "#include <stdint.h>
                            #include <immintrin.h>
                            int main() {
                                __m128i l = _mm_set1_epi32(0);
                                return _mm_extract_epi32(l, 3);
                            }" ENABLE_SSE41)

set(CMAKE_REQUIRED_FLAGS -mavx -mavx2)
check_cxx_source_runs( "#include <stdint.h>
                            #include <immintrin.h>
                            int main() {
                                __m256i l = _mm256_set1_epi32(0);
                                return _mm256_extract_epi32(l, 7);
                            }" ENABLE_AVX2)

set(CMAKE_REQUIRED_FLAGS -msse4 -msha)
check_cxx_source_runs( "#include <stdint.h>
                            #include <immintrin.h>
                            int main() {
                                __m128i i = _mm_set1_epi32(0);
                                __m128i j = _mm_set1_epi32(1);
                                __m128i k = _mm_set1_epi32(2);
                                return _mm_extract_epi32(_mm_sha256rnds2_epu32(i, i, k), 0);
                            }" ENABLE_SHANI)


if (ENABLE_GLIBC_BACK_COMPAT)
    find_library(REQUIRED rt)
    set(CMAKE_REQUIRED_LIBRARIES rt)
    check_function_exists(clock_gettime CLOCK_GETTIME_EXISTS)
    if (NOT CLOCK_GETTIME_EXISTS)
        message(FATAL_ERROR "librt missing")
    endif ()
    check_cxx_source_compiles("#ifdef _FORTIFY_SOURCE
                                    #undef _FORTIFY_SOURCE
                                #endif
                                #define _FORTIFY_SOURCE 2
                                #include <sys/select.h>
                                extern \"C\" long unsigned int __fdelt_warn(long unsigned int);
                                int main() {return 0;}
                                " FDELT_TYPE)
    if (FDELT_TYPE)
        add_compile_definitions(FDELT_TYPE="long unsigned int")
    else ()
        add_compile_definitions(FDELT_TYPE="long int")
    endif ()
endif ()

check_cxx_source_compiles(" #include <malloc.h>
                            int main(){
                                int f = malloc_info(0, NULL);
                            }" HAVE_MALLOC_INFO)
if (HAVE_MALLOC_INFO)
    add_compile_definitions(HAVE_MALLOC_INFO=1)
endif ()

check_cxx_source_compiles(" #include <malloc.h>
                            int main(){
                                mallopt(M_ARENA_MAX, 1);
                            }" HAVE_MALLOPT_ARENA_MAX)
if (HAVE_MALLOPT_ARENA_MAX)
    add_compile_definitions(HAVE_MALLOPT_ARENA_MAX=1)
endif ()

check_cxx_source_compiles(" int foo_def( void ) __attribute__((visibility(\"default\")));
                            int main(){}" HAVE_VISIBILITY_ATTRIBUTE)
if (HAVE_VISIBILITY_ATTRIBUTE)
    add_compile_definitions(HAVE_VISIBILITY_ATTRIBUTE=1)
elseif (ENABLE_REDUCE_EXPORTS)
    message(FATAL_ERROR "Cannot find a working visibility attribute. Use -DENABLE_REDUCE_EXPORTS=OFF.")
endif ()

check_cxx_source_compiles(" #include <thread>
                            static thread_local int foo = 0;
                            static void run_thread() { foo++;}
                            int main(){
                                for(int i = 0; i < 10; i++) { std::thread(run_thread).detach();}
                                return foo;
                            }" HAVE_THREAD_LOCAL)
if (HAVE_THREAD_LOCAL)
    add_compile_definitions(HAVE_THREAD_LOCAL=1)
endif ()

check_cxx_source_compiles(" #include <sys/syscall.h>
                            #include <linux/random.h>
                            int main(){
                                syscall(SYS_getrandom, nullptr, 32, 0);
                            }" HAVE_SYS_GETRANDOM)
if (HAVE_SYS_GETRANDOM)
    add_compile_definitions(HAVE_SYS_GETRANDOM=1)
endif ()

check_cxx_source_compiles(" #include <unistd.h>
                            int main(){
                                getentropy(nullptr, 32);
                            }" HAVE_GETENTROPY)
if (HAVE_GETENTROPY)
    add_compile_definitions(HAVE_GETENTROPY=1)
endif ()

check_cxx_source_compiles(" #include <unistd.h>
                            #include <sys/random.h
                            int main(){
                                getentropy(nullptr, 32) ;
                            }" HAVE_GETENTROPY_RAND)
if (HAVE_GETENTROPY_RAND)
    add_compile_definitions(HAVE_GETENTROPY_RAND=1)
endif ()

check_cxx_source_compiles(" #include <stdint.h>
                            #include <type_traits>
                            int main(){
                                static_assert(std::is_same<int8_t, char>::value, \"\");
                            }" CHAR_EQUALS_INT8)
if (CHAR_EQUALS_INT8)
    add_compile_definitions(CHAR_EQUALS_INT8=1)
endif ()

if (ENABLE_REDUCE_EXPORTS)
    #    TODO It doesn't go anywhere
    check_cxx_compiler_flag(-fvisibility=hidden VISIBILITY_HIDDEN)
    if (NOT VISIBILITY_HIDDEN)
        message(FATAL_ERROR "Cannot set default symbol visibility. Use -DENABLE_REDUCE_EXPORTS=OFF")
    endif ()
endif ()

list(APPEND CMAKE_MODULE_PATH "${CMAKE_CURRENT_LIST_DIR}/cmake")

set(CMAKE_REQUIRED_LIBRARIES ${CMAKE_REQUIRED_LIBRARIES_BACKUP})
set(CMAKE_REQUIRED_FLAGS ${CMAKE_REQUIRED_FLAGS_BACKUP})

# Looking for required system libraries
find_package(Event 2.0 REQUIRED)

add_subdirectory(sqlite/)

find_package(OpenSSL REQUIRED)

# Some configuration
check_function_exists(strnlen HAVE_DECL_STRNLEN)
if (HAVE_DECL_STRNLEN)
    add_compile_definitions(HAVE_DECL_STRNLEN=1)
else (HAVE_DECL_STRNLEN)
    add_compile_definitions(HAVE_DECL_STRNLEN=0)
endif (HAVE_DECL_STRNLEN)


# Univalue library
if (WITH_SYSTEM_UNIVALUE)
    # TODO write find_package script
    find_library(UNIVALUE univalue)
    if (NOT UNIVALUE)
        message(FATAL_ERROR "System univalue requested but not found")
    endif ()
else ()
    add_subdirectory(univalue/)
endif ()


# Common library
set(POCKETCOIN_COMMON pocketcoin_common)
add_library(${POCKETCOIN_COMMON}
        cuckoocache.h
        indirectmap.h
        limitedmap.h
        memusage.h
        version.h
        reverse_iterator.h
        reverselock.h
        streams.h
        undo.h
        span.h
        prevector.h
        compat.h
        compat/byteswap.h
        compat/endian.h
        compat/sanity.h
        compat/glibc_sanity.cpp
        compat/glibcxx_sanity.cpp
        compat/strnlen.cpp
        amount.h
        tinyformat.h
        )


# Pocket DB functional library.
# It is divided to pocketdb-server part and this functional part
set(POCKETDB pocketdb)
add_library(${POCKETDB}
        pocketdb/migrations/base.h
        pocketdb/migrations/main.h
        pocketdb/migrations/web.h
        pocketdb/models/base/PocketTypes.h
        pocketdb/models/base/Base.h
        pocketdb/models/base/Payload.h
        pocketdb/models/base/Transaction.h
        pocketdb/models/base/TransactionOutput.h
        pocketdb/models/base/Rating.h
        pocketdb/models/base/ReturnDtoModels.h
        pocketdb/models/dto/Default.h
        pocketdb/models/dto/Coinbase.h
        pocketdb/models/dto/Coinstake.h
        pocketdb/models/dto/Post.h
        pocketdb/models/dto/User.h
        pocketdb/models/dto/ScoreContent.h
        pocketdb/models/dto/ScoreComment.h
        pocketdb/models/dto/Blocking.h
        pocketdb/models/dto/BlockingCancel.h
        pocketdb/models/dto/CommentEdit.h
        pocketdb/models/dto/CommentDelete.h
        pocketdb/models/dto/Subscribe.h
        pocketdb/models/dto/SubscribePrivate.h
        pocketdb/models/dto/SubscribeCancel.h
        pocketdb/models/dto/Complain.h
        pocketdb/models/dto/Video.h
        pocketdb/models/dto/AccountSetting.h
        pocketdb/models/dto/ContentDelete.h
        pocketdb/models/dto/BoostContent.h
        pocketdb/migrations/main.cpp
        pocketdb/migrations/web.cpp
        pocketdb/models/base/Base.cpp
        pocketdb/models/base/Payload.cpp
        pocketdb/models/base/Transaction.cpp
        pocketdb/models/base/TransactionOutput.cpp
        pocketdb/models/base/Rating.cpp
        pocketdb/models/dto/Default.cpp
        pocketdb/models/dto/Coinbase.cpp
        pocketdb/models/dto/Coinstake.cpp
        pocketdb/models/dto/Content.h
        pocketdb/models/dto/Content.cpp
        pocketdb/models/dto/Post.cpp
        pocketdb/models/dto/Video.cpp
        pocketdb/models/dto/Article.h
        pocketdb/models/dto/Article.cpp
        pocketdb/models/dto/User.cpp
        pocketdb/models/dto/ScoreContent.cpp
        pocketdb/models/dto/ScoreComment.cpp
        pocketdb/models/dto/Blocking.cpp
        pocketdb/models/dto/BlockingCancel.cpp
        pocketdb/models/dto/Comment.h
        pocketdb/models/dto/Comment.cpp
        pocketdb/models/dto/CommentEdit.cpp
        pocketdb/models/dto/CommentDelete.cpp
        pocketdb/models/dto/Subscribe.cpp
        pocketdb/models/dto/SubscribePrivate.cpp
        pocketdb/models/dto/SubscribeCancel.cpp
        pocketdb/models/dto/Complain.cpp
        pocketdb/models/dto/AccountSetting.cpp
        pocketdb/models/dto/ContentDelete.cpp
<<<<<<< HEAD
        pocketdb/models/web/WebTag.h
        pocketdb/models/web/WebContent.h
=======
        pocketdb/models/dto/BoostContent.cpp
        pocketdb/models/web/Tag.h
        pocketdb/models/web/Content.h
>>>>>>> 04ba9375
        pocketdb/models/web/SearchRequest.h
        )
target_link_libraries(${POCKETDB} PRIVATE ${POCKETCOIN_COMMON} ${POCKETCOIN_UTIL} ${POCKETCOIN_CRYPTO} univalue leveldb)


# Pocketcoin support library
set(POCKETCOIN_SUPPORT pocketcoin_support)
add_library(${POCKETCOIN_SUPPORT}
        support/cleanse.h
        support/cleanse.cpp
        support/events.h
        support/lockedpool.h
        support/lockedpool.cpp
        support/allocators/secure.h
        support/allocators/zeroafterfree.h
        )


# Pocketcoin util library
set(POCKETCOIN_UTIL pocketcoin_util)
add_library(${POCKETCOIN_UTIL}
                clientversion.h
                clientversion.cpp
                fs.h
                fs.cpp
                logging.h
                logging.cpp
                sync.h
                sync.cpp
                threadsafety.h
                threadinterrupt.h
                threadinterrupt.cpp
                utilmemory.h
                utilmoneystr.h
                utilmoneystr.cpp
                utiltime.h
                utiltime.cpp
                utils/html.h
                utils/html.cpp
                random.h
                random.cpp
                timedata.h
                timedata.cpp
                netaddress.h
                netaddress.cpp
                ui_interface.h
                ui_interface.cpp
                util.h
                util.cpp
                chainparamsbase.h
                chainparamsbase.cpp
                chainparamsseeds.h
                warnings.h
                warnings.cpp
            )
target_link_libraries(${POCKETCOIN_UTIL} PRIVATE ${POCKETCOIN_SUPPORT} ${POCKETCOIN_COMMON} ${POCKETCOIN_CRYPTO} OpenSSL::Crypto ${CRYPT32} Boost::thread Boost::chrono Boost::date_time Event::event)
target_link_libraries(${POCKETCOIN_UTIL} PUBLIC Boost::filesystem)
if(WIN32)
    target_link_libraries(${POCKETCOIN_UTIL} PRIVATE ws2_32 crypt32 wsock32)
    add_compile_definitions(NOMINMAX)
endif ()
if (ENABLE_GLIBC_BACK_COMPAT)
    target_sources(${POCKETCOIN_UTIL} PRIVATE compat/glibc_compat.cpp)
endif ()
target_include_directories(${POCKETCOIN_UTIL} PUBLIC ${Boost_INCLUDE_DIRS})

######## Crypto
set(POCKETCOIN_CRYPTO pocketcoin_crypto)
add_library(${POCKETCOIN_CRYPTO}
        crypto/sha256_sse4.cpp
        crypto/sha256.cpp
        crypto/chacha20.cpp
        crypto/aes.h
        crypto/hmac_sha256.cpp
        crypto/sha512.h
        crypto/hmac_sha512.cpp
        crypto/ripemd160.cpp
        crypto/sha1.h
        crypto/ripemd160.h
        crypto/hmac_sha512.h
        crypto/chacha20.h
        crypto/sha512.cpp
        crypto/sha1.cpp
        crypto/common.h
        crypto/hmac_sha256.h
        crypto/sha256.h
        crypto/aes.cpp
        uint256.h
        uint256.cpp
        hash.h
        hash.cpp
        base58.h
        base58.cpp
        bech32.h
        bech32.cpp
        serialize.h
        arith_uint256.cpp
        arith_uint256.h
        utilstrencodings.h
        utilstrencodings.cpp
        )
target_link_libraries(${POCKETCOIN_CRYPTO} PRIVATE ${POCKETCOIN_COMMON} ${POCKETCOIN_SUPPORT} secp256k1)
if (ENABLE_SSE41)
    target_sources(${POCKETCOIN_CRYPTO} PRIVATE crypto/sha256_sse41.cpp)
    if (MSVC)
        #        TODO it seems like windows fails with everything exept sse2 that is enabled by default
        #        Futhermore there are cmake scripts to find sse4.1 or avx support where they are always hardcoded as false for Windows
        #        https://github.com/magic-sph/magic/blob/master/cmake/FindSSE.cmake
        #        target_compile_options(${POCKETCOIN_CRYPTO} PRIVATE /arch:SSE4.1)
    else ()
        target_compile_definitions(${POCKETCOIN_CRYPTO} PRIVATE ENABLE_SSE41)
        target_compile_options(${POCKETCOIN_CRYPTO} PRIVATE -msse4.1)
    endif ()
endif ()
if (ENABLE_AVX2)
    target_sources(${POCKETCOIN_CRYPTO} PRIVATE crypto/sha256_avx2.cpp)
    if (MSVC)
        #        target_compile_options(${POCKETCOIN_CRYPTO} PRIVATE /arch:AVX /arch:AVX2)
    else ()
        target_compile_definitions(${POCKETCOIN_CRYPTO} PRIVATE ENABLE_AVX2)
        target_compile_options(${POCKETCOIN_CRYPTO} PRIVATE -mavx -mavx2)
    endif ()
endif ()
if (ENABLE_SHANI)
    target_sources(${POCKETCOIN_CRYPTO} PRIVATE crypto/sha256_shani.cpp)
    if (MSVC)
        #        target_compile_options(${POCKETCOIN_CRYPTO} PRIVATE /arch:SSE4 /arch:SHA)
    else ()
        target_compile_definitions(${POCKETCOIN_CRYPTO} PRIVATE ENABLE_SHANI)
        target_compile_options(${POCKETCOIN_CRYPTO} PRIVATE -msse4 -msha)
    endif ()
endif ()


# System
set(POCKETCOIN_SYSTEM pocketcoin_system)
add_library(${POCKETCOIN_SYSTEM} scheduler.cpp
        scheduler.h
        shutdown.h
        shutdown.cpp
        )
target_link_libraries(${POCKETCOIN_SYSTEM} PRIVATE ${POCKETCOIN_UTIL} ${POCKETCOIN_CRYPTO})

# Consensus
# TODO probably completely move this to server
set(POCKETCOIN_CONSENSUS pocketcoin_consensus)
add_library(${POCKETCOIN_CONSENSUS}
        protocol.h
        protocol.cpp
        pubkey.h
        pubkey.cpp
        key.h
        key.cpp
        )
target_link_libraries(${POCKETCOIN_CONSENSUS} PRIVATE ${POCKETCOIN_UTIL} ${POCKETCOIN_COMMON} ${POCKETCOIN_CRYPTO} ${POCKETDB} univalue secp256k1)
# TODO hadrdcoded because we are always building consensus
add_compile_definitions(HAVE_CONSENSUS_LIB=1)


# Common rpc that used by server and cli
set(POCKETCOIN_COMMON_RPC pocketcoin_common_rpc)
add_library(${POCKETCOIN_COMMON_RPC}
        rpc/protocol.h
        rpc/protocol.cpp)
target_link_libraries(${POCKETCOIN_COMMON_RPC} PRIVATE ${POCKETCOIN_CRYPTO} ${POCKETCOIN_UTIL})


########### Server
set(POCKETCOIN_SERVER pocketcoin_server)
add_library(${POCKETCOIN_SERVER}
        interfaces/node.h
        interfaces/node.cpp
        chainparams.h
        chainparams.cpp
        consensus/tx_verify.h
        consensus/tx_verify.cpp
        consensus/merkle.h
        consensus/merkle.cpp
        chain.h
        chain.cpp
        consensus/consensus.h
        consensus/params.h
        consensus/validation.h
        core_io.h
        core_read.cpp
        core_write.cpp
        coins.h
        coins.cpp
        rest.cpp
        core_memusage.h
        index/base.h
        index/base.cpp
        index/txindex.h
        index/txindex.cpp
        checkpoints.h
        checkpoints.cpp
        checkqueue.h
        blockencodings.h
        blockencodings.cpp
        blockfilter.h
        blockfilter.cpp
        httprpc.h
        httprpc.cpp
        httpserver.h
        httpserver.cpp
        init.h
        init.cpp
        interfaces/handler.h
        interfaces/handler.cpp
        dbwrapper.h
        dbwrapper.cpp
        ldb/ldb.h
        ldb/ldb.cpp
        merkleblock.h
        merkleblock.cpp
        miner.h
        miner.cpp
        noui.h
        noui.cpp
        outputtype.h
        outputtype.cpp
        pos.h
        pos.cpp
        pow.h
        pow.cpp
        statistic.hpp
        txdb.h
        txdb.cpp
        versionbits.h
        versionbits.cpp
        keystore.h
        keystore.cpp
        compressor.h
        compressor.cpp
        key_io.h
        key_io.cpp
        websocket/ws.h
        websocket/ws.cpp
        validation.h
        validation.cpp
        validationinterface.h
        validationinterface.cpp
        policy/feerate.h
        policy/feerate.cpp
        policy/fees.h
        policy/fees.cpp
        policy/policy.h
        policy/policy.cpp
        policy/rbf.h
        policy/rbf.cpp
        script/descriptor.h
        script/descriptor.cpp
        script/ismine.h
        script/ismine.cpp
        script/sigcache.h
        script/sigcache.cpp
        script/sign.h
        script/sign.cpp
        script/standard.h
        script/standard.cpp
        script/interpreter.h
        script/interpreter.cpp
        script/pocketcoinconsensus.cpp
        script/pocketcoinconsensus.h
        script/script_error.cpp
        script/script_error.h
        script/script.cpp
        script/script.h
        txmempool.h
        txmempool.cpp
        net.h
        net.cpp
        primitives/block.h
        primitives/block.cpp
        primitives/transaction.h
        primitives/transaction.cpp
        netbase.h
        netbase.cpp
        net_processing.h
        net_processing.cpp
        netmessagemaker.h
        addrdb.h
        addrdb.cpp
        addrman.h
        addrman.cpp
        torcontrol.h
        torcontrol.cpp
        bloom.h
        bloom.cpp
        rpc/blockchain.h
        rpc/blockchain.cpp
        rpc/mining.h
        rpc/mining.cpp
        rpc/misc.cpp
        rpc/net.cpp
        rpc/rawtransaction.h
        rpc/rawtransaction.cpp
        rpc/register.h
        rpc/server.cpp
        rpc/server.h
        rpc/util.cpp
        rpc/util.h
        walletinitinterface.h
        pocketdb/helpers/PocketnetHelper.h
        pocketdb/helpers/TransactionHelper.h
        pocketdb/helpers/TransactionHelper.cpp
        pocketdb/SQLiteDatabase.h
        pocketdb/SQLiteConnection.h
        pocketdb/SQLiteDatabase.cpp
        pocketdb/SQLiteConnection.cpp
        pocketdb/web/PocketContentRpc.cpp
        pocketdb/web/PocketCommentsRpc.cpp
        pocketdb/web/PocketSystemRpc.cpp
        pocketdb/web/PocketScoresRpc.cpp
        pocketdb/web/PocketAccountRpc.cpp
        pocketdb/web/PocketFrontend.cpp
        pocketdb/web/PocketExplorerRpc.cpp
        pocketdb/web/PocketTransactionRpc.cpp
        pocketdb/web/PocketContentRpc.h
        pocketdb/web/PocketCommentsRpc.h
        pocketdb/web/PocketSystemRpc.h
        pocketdb/web/PocketScoresRpc.h
        pocketdb/web/PocketAccountRpc.h
        pocketdb/web/PocketFrontend.h
        pocketdb/web/PocketExplorerRpc.h
        pocketdb/web/PocketTransactionRpc.h
        pocketdb/web/WebSocketRpc.h
        pocketdb/web/WebSocketRpc.cpp
        pocketdb/web/SearchRpc.h
        pocketdb/web/SearchRpc.cpp
        pocketdb/web/PocketRpc.h
        pocketdb/web/PocketRpc.cpp
        pocketdb/web/PocketTagsRpc.h
        pocketdb/web/PocketTagsRpc.cpp
        pocketdb/web/WebRpcUtils.h
        pocketdb/web/WebRpcUtils.cpp
        pocketdb/pocketnet.h
        pocketdb/pocketnet.cpp
        pocketdb/services/WsNotifier.cpp
        pocketdb/services/WsNotifier.h
        pocketdb/services/Serializer.cpp
        pocketdb/services/ChainPostProcessing.cpp
        pocketdb/services/WebPostProcessing.cpp
        pocketdb/services/Accessor.cpp
        pocketdb/services/Serializer.h
        pocketdb/services/ChainPostProcessing.h
        pocketdb/services/WebPostProcessing.h
        pocketdb/services/Accessor.h
        pocketdb/repositories/BaseRepository.h
        pocketdb/repositories/TransactionRepository.h
        pocketdb/repositories/TransactionRepository.cpp
        pocketdb/repositories/RatingsRepository.h
        pocketdb/repositories/RatingsRepository.cpp
        pocketdb/repositories/ChainRepository.h
        pocketdb/repositories/ChainRepository.cpp
        pocketdb/repositories/ConsensusRepository.h
        pocketdb/repositories/ConsensusRepository.cpp
        pocketdb/repositories/CheckpointRepository.h
        pocketdb/repositories/CheckpointRepository.cpp
        pocketdb/repositories/web/NotifierRepository.h
        pocketdb/repositories/web/NotifierRepository.cpp
        pocketdb/repositories/web/WebRepository.h
        pocketdb/repositories/web/WebRpcRepository.h
        pocketdb/repositories/web/WebRepository.cpp
        pocketdb/repositories/web/WebRpcRepository.cpp
        pocketdb/repositories/web/ExplorerRepository.h
        pocketdb/repositories/web/ExplorerRepository.cpp
        pocketdb/repositories/web/SearchRepository.h
        pocketdb/repositories/web/SearchRepository.cpp
        pocketdb/consensus/Base.h
        pocketdb/consensus/Helper.h
        pocketdb/consensus/Social.h
        pocketdb/consensus/Lottery.h
        pocketdb/consensus/Reputation.h
        pocketdb/consensus/social/Blocking.hpp
        pocketdb/consensus/social/BlockingCancel.hpp
        pocketdb/consensus/social/Comment.hpp
        pocketdb/consensus/social/CommentEdit.hpp
        pocketdb/consensus/social/CommentDelete.hpp
        pocketdb/consensus/social/Complain.hpp
        pocketdb/consensus/social/Post.hpp
        pocketdb/consensus/social/Video.hpp
        pocketdb/consensus/social/ScoreComment.hpp
        pocketdb/consensus/social/ScoreContent.hpp
        pocketdb/consensus/social/Subscribe.hpp
        pocketdb/consensus/social/SubscribeCancel.hpp
        pocketdb/consensus/social/SubscribePrivate.hpp
        pocketdb/consensus/social/User.hpp
        pocketdb/consensus/social/AccountSetting.hpp
        pocketdb/consensus/social/ContentDelete.hpp
        pocketdb/consensus/social/BoostContent.hpp
        pocketdb/consensus/Helper.cpp
        pocketdb/consensus/Base.cpp
        pocketdb/consensus/Lottery.cpp
        pocketdb/consensus/Reputation.cpp
        )
target_link_libraries(${POCKETCOIN_SERVER} PRIVATE ${POCKETCOIN_COMMON_RPC} ${POCKETCOIN_UTIL} ${POCKETCOIN_COMMON} ${POCKETCOIN_SYSTEM} ${POCKETCOIN_CONSENSUS} ${POCKETCOIN_CRYPTO} Event::event leveldb OpenSSL::Crypto ${CRYPT32} Boost::boost Boost::date_time)
target_include_directories(${POCKETCOIN_SERVER} PRIVATE ${SQlite3_INCLUDE_DIR} ${OPENSSL_INCLUDE_DIR} ${Event_INCLUDE_DIRS})
target_link_libraries(${POCKETCOIN_SERVER} PUBLIC sqlite3 univalue)
target_include_directories(${POCKETCOIN_SERVER} PUBLIC ${SQlite3_INCLUDE_DIR})

if (NOT DISABLE_WALLET)
    target_sources(${POCKETCOIN_SERVER} PRIVATE
            wallet/coincontrol.h
            wallet/coincontrol.cpp
            wallet/crypter.h
            wallet/crypter.cpp
            wallet/db.h
            wallet/db.cpp
            wallet/feebumper.h
            wallet/feebumper.cpp
            wallet/fees.h
            wallet/fees.cpp
            wallet/init.cpp
            wallet/rpcdump.cpp
            wallet/rpcwallet.h
            wallet/rpcwallet.cpp
            wallet/wallet.h
            wallet/wallet.cpp
            wallet/walletdb.h
            wallet/walletdb.cpp
            wallet/walletutil.h
            wallet/walletutil.cpp
            wallet/coinselection.h
            wallet/coinselection.cpp
            interfaces/wallet.h
            interfaces/wallet.cpp
            staker.h
            staker.cpp
            )
    target_link_libraries(${POCKETCOIN_SERVER} PRIVATE Oracle::BerkeleyDB)
    add_compile_definitions(ENABLE_WALLET=1)
else ()
    target_sources(${POCKETCOIN_SERVER} PRIVATE dummywallet.cpp)
endif ()

# TODO USE_UPNP

# ZMQ
if (NOT DISABLE_ZMQ)
    find_package(ZMQ)
    if (ZMQ_FOUND)
        if (MSVC AND MSVC_FORCE_STATIC)
            target_compile_definitions(${POCKETCOIN_SERVER} PRIVATE ZMQ_STATIC)
        endif ()
        add_compile_definitions(ENABLE_ZMQ)
        set(POCKETCOIN_ZMQ_SOURCES
                zmq/zmqabstractnotifier.h
                zmq/zmqabstractnotifier.cpp
                zmq/zmqnotificationinterface.h
                zmq/zmqnotificationinterface.cpp
                zmq/zmqpublishnotifier.h
                zmq/zmqconfig.h
                zmq/zmqpublishnotifier.cpp
                zmq/zmqrpc.h
                zmq/zmqrpc.cpp
                )
        target_sources(${POCKETCOIN_SERVER} PRIVATE ${POCKETCOIN_ZMQ_SOURCES})
        target_link_libraries(${POCKETCOIN_SERVER} PRIVATE ZMQ::zmq)
        target_include_directories(${POCKETCOIN_SERVER} PRIVATE ${Zmq_INCLUDE_DIRS})
    else ()
        message(WARNING "ZMQ not found, disabling")
    endif ()
endif ()

set(POCKETCOIND pocketcoind)
add_executable(${POCKETCOIND} pocketcoind.cpp)
target_link_libraries(${POCKETCOIND} PRIVATE ${POCKETCOIN_SERVER} ${POCKETCOIN_COMMON_RPC} ${POCKETDB} ${POCKETCOIN_UTIL} ${POCKETCOIN_CONSENSUS} ${POCKETCOIN_SYSTEM} OpenSSL::Crypto ${CRYPT32} Event::event sqlite3 univalue secp256k1 memenv)
target_include_directories(${POCKETCOIND} PRIVATE ${OPENSSL_INCLUDE_DIR} ${Event_INCLUDE_DIRS} ${SQlite3_INCLUDE_DIR})

add_library(libpocketcoin_cli rpc/client.h rpc/client.cpp)
target_link_libraries(libpocketcoin_cli PRIVATE univalue ${POCKETCOIN_UTIL} ${POCKETCOIN_COMMON_RPC})
set(POCKETCOIN_CLI pocketcoin_cli)
add_executable(${POCKETCOIN_CLI} pocketcoin-cli.cpp )
target_link_libraries(${POCKETCOIN_CLI} PRIVATE ${POCKETCOIN_UTIL} ${POCKETCOIN_COMMON_RPC} univalue Event::event libpocketcoin_cli)
target_include_directories(${POCKETCOIN_CLI} PRIVATE ${Event_INCLUDE_DIRS})

set(POCKETCOIN_TX pocketcoin_tx)
add_executable(${POCKETCOIN_TX} pocketcoin-tx.cpp)
target_link_libraries(${POCKETCOIN_TX} PRIVATE ${POCKETCOIN_SERVER} ${POCKETCOIN_UTIL} ${POCKETDB} ${POCKETCOIN_CRYPTO} ${POCKETCOIN_CONSENSUS} univalue sqlite3)
target_include_directories(${POCKETCOIN_TX} PRIVATE ${SQlite3_INCLUDE_DIR})

if(NOT DISABLE_GUI)
    add_subdirectory(qt/)
endif()<|MERGE_RESOLUTION|>--- conflicted
+++ resolved
@@ -416,14 +416,9 @@
         pocketdb/models/dto/Complain.cpp
         pocketdb/models/dto/AccountSetting.cpp
         pocketdb/models/dto/ContentDelete.cpp
-<<<<<<< HEAD
         pocketdb/models/web/WebTag.h
         pocketdb/models/web/WebContent.h
-=======
         pocketdb/models/dto/BoostContent.cpp
-        pocketdb/models/web/Tag.h
-        pocketdb/models/web/Content.h
->>>>>>> 04ba9375
         pocketdb/models/web/SearchRequest.h
         )
 target_link_libraries(${POCKETDB} PRIVATE ${POCKETCOIN_COMMON} ${POCKETCOIN_UTIL} ${POCKETCOIN_CRYPTO} univalue leveldb)
