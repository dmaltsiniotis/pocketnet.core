include(CheckFunctionExists)
include(CheckCXXSourceCompiles)
include(CheckSymbolExists)
include(CheckCXXCompilerFlag)
include(CheckCXXSourceRuns)

set(CMAKE_CXX_STANDARD 17)

### Options

option(DISABLE_GUI "Disable building qt gui (Default is OFF)" OFF)

option(DISABLE_ZMQ "Disable ZMQ notifications (default is OFF)" OFF)

option(WITH_SYSTEM_UNIVALUE "Build with system UniValue (default is OFF)" OFF)

option(ENABLE_ASM "Enable assembly routines (default is ON)" ON)

set(BDB_ROOT CACHE STRING "Path to BerkleyDB 4.8")

option(DISABLE_WALLET "Disable wallet (enabled by default)")

set(WITH_MINIUPNPC CACHE STRING "enable UPNP (default is yes if libminiupnpc is found)" "auto")

option(ENABLE_UPNP_DEFAULT "If UPNP is enabled, turn it on at startup (default is no)")

option(DISABLE_TESTS "Do not compile tests (default is to compile)" OFF)
if (NOT DISABLE_TESTS)
    set(USE_TESTS ON)
endif ()

option(DISABLE_GUI_TESTS "Do not compile GUI tests (default is to compile if GUI and tests enabled)" ${USE_TESTS})

option(WITH_RAPIDCHECK "Enable RapidCheck property based tests (default is yes if librapidcheck is found)" "auto")

option(DISABLE_BENCH "do not compile benchmarks (default is to compile)" OFF)
if (NOT DISABLE_BENCH)
    set(USE_BENCH ON)
endif ()

option(ENABLE_EXTENDED_FUNCTIONAL_TESTS "enable expensive functional tests when using lcov (default OFF)" OFF)

option(WITH_QRENCODE "enable QR code support (default is yes if qt is enabled and libqrencode is found)" "auto")

option(DISABLE_HARDENING "do not attempt to harden the resulting executables (default is to harden when possible)" "auto")

option(ENABLE_REDUCE_EXPORTS "attempt to reduce exported symbols in the resulting executables (default is OFF)" OFF)

option(DISABLE_CCACHE "do not use ccache for building (default is to use if found)" "auto")

option(ENABLE_LCOV "enable lcov testing branch coverage (default is OFF)" OFF)

option(ENABLE_GLIBC_BACK_COMPAT "enable backwards compatibility with glibc" OFF)

option(WITH_INCOMPATIBLE_BDB "Allow using a bdb version greater than 4.8" OFF)

option(DISABLE_MAN "do not install man pages (default is to install)" OFF)
if (NOT DISABLE_MAM)
    #    TODO it doesn't go anywhere
    set(ENABLE_MAN ON)
endif ()

option(WITH_UTILS "build pocketcoin-cli pocketcoin-tx (default=ON)" ON)
option(WITH_DAEMON "build pocketcoind daemon (default=ON)" ON)
option(MSVC_FORCE_STATIC "Build with MTd runtime linking. Use this if you want to statically link internal libraries. Ignored for non-MSVC build (default=ON)" ON)

if(MSVC AND MSVC_FORCE_STATIC)
    set(Protobuf_USE_STATIC_LIBS ON)
    set(Boost_USE_STATIC_LIBS ON)
    set(Boost_USE_STATIC_RUNTIME ON)
    set(Boost_USE_DEBUG_RUNTIME ON)
    set(CMAKE_MSVC_RUNTIME_LIBRARY "MultiThreaded$<$<CONFIG:Debug>:Debug>")
endif()

# BerkeleyDB
if (NOT DISABLE_WALLET)
    set(BerkeleyDB_FIND_REQUIRED ON)
    include(cmake/FindBerkeleyDB.cmake)
    set(BDB_INTERESTED_VERSION "${BerkeleyDB_VERSION_MAJOR}.${BerkeleyDB_VERSION_MINOR}")
    if (BDB_INTERESTED_VERSION VERSION_EQUAL "4.8")
        set(BDB_FOUND ON)
    elseif (BDB_INTERESTED_VERSION VERSION_GREATER "4.8")
        if (WITH_INCOMPATIBLE_BDB)
            set(BDB_FOUND ON)
            message(WARNING "Found Berkeley DB other than 4.8; wallets opened by this build will not be portable!")
        else ()
            message(FATAL_ERROR "Found Berkeley DB other than 4.8, required for portable wallets (-DWITH_INCOMPATIBLE_BDB to ignore or -DDISABLE_WALLET to disable wallet functionality)")
        endif ()
    else ()
        message(FATAL_ERROR "BDB 4.8+ required for wallet functionality (-DDISABLE_WALLET to disable wallet functionality)")
    endif ()
endif ()

if (ENABLE_ASM)
    add_compile_definitions(USE_ASM=1)
endif ()

# Hack to use default cmake's fpic settings if not specified
if (DEFINED WITH_PIC)
    if (WITH_PIC)
        set(CMAKE_POSITION_INDEPENDENT_CODE ON)
    else ()
        set(CMAKE_POSITION_INDEPENDENT_CODE OFF)
    endif ()
endif ()

include_directories(${CMAKE_CURRENT_SOURCE_DIR})

# Check endian headers
include(CmakeCheckEndian.cmake)

# LevelDB
# TODO only if EMBEDDED_LVLDB defined
add_subdirectory(leveldb/)


# secp256k1

# Enabling options for sepc
set(ENABLE_MODULE_RECOVERY ON CACHE BOOL "" FORCE)
# Force fpic to ON for sepc (as it has done in autotools)
set(WITH_PIC_BACKUP ${WITH_PIC})
set(WITH_PIC ON CACHE BOOL "Enable fPIC" FORCE)
add_subdirectory(secp256k1/)
# Return original fpic
set(WITH_PIC ${WITH_PIC_BACKUP} CACHE BOOL "Enable fPIC" FORCE)

# Finding boost
# TODO minimal boost version is increased to 1.66 because websockets (websocket/ws.h) are using lambdas as WriteHandler. This functional was implemented in 1.66.
find_package(Boost 1.66 REQUIRED COMPONENTS system thread chrono filesystem date_time)
######## Boost sleep functions validation
set(CHECK_BOOST_SLEEP "#include <boost/thread/thread.hpp>
                        #include <boost/version.hpp>
                        int main(){
                        #if BOOST_VERSION >= 105000 && (!defined(BOOST_HAS_NANOSLEEP) || BOOST_VERSION >= 105200)
                        boost::this_thread::sleep_for(boost::chrono::milliseconds(0));
                        #else
                                choke me
                        #endif

                        return 0;}")

set(CMAKE_REQUIRED_LIBRARIES_BACKUP ${CMAKE_REQUIRED_LIBRARIES})
set(CMAKE_REQUIRED_FLAGS_BACKUP ${CMAKE_REQUIRED_FLAGS})
set(CMAKE_REQUIRED_LIBRARIES Boost::thread Boost::system Boost::chrono Boost::date_time)
check_cxx_source_compiles("${CHECK_BOOST_SLEEP}" HAVE_WORKING_BOOST_SLEEP_FOR )
if(HAVE_WORKING_BOOST_SLEEP_FOR)
    add_compile_definitions(HAVE_WORKING_BOOST_SLEEP_FOR=1)
else ()
    set(CHECK_BOOST_SLEEP "  #include <boost/version.hpp>
        #include <boost/thread.hpp>
        #include <boost/date_time/posix_time/posix_time_types.hpp>
        int main(){
        #if BOOST_VERSION <= 105600
        boost::this_thread::sleep(boost::posix_time::milliseconds(0));
        #else
        choke me
        #endif
        }")
    check_cxx_source_compiles("${CHECK_BOOST_SLEEP}" HAVE_WORKING_BOOST_SLEEP)
    if (HAVE_WORKING_BOOST_SLEEP)
        add_compile_definitions(HAVE_WORKING_BOOST_SLEEP=1)
    else ()
        message(FATAL_ERROR "No working boost sleep implementation found.")
    endif ()
endif ()

# Common checks
set(CMAKE_REQUIRED_FLAGS -msse4.1)
check_cxx_source_runs( "#include <stdint.h>
                            #include <immintrin.h>
                            int main() {
                                __m128i l = _mm_set1_epi32(0);
                                return _mm_extract_epi32(l, 3);
                            }" ENABLE_SSE41)

set(CMAKE_REQUIRED_FLAGS -mavx -mavx2)
check_cxx_source_runs( "#include <stdint.h>
                            #include <immintrin.h>
                            int main() {
                                __m256i l = _mm256_set1_epi32(0);
                                return _mm256_extract_epi32(l, 7);
                            }" ENABLE_AVX2)

set(CMAKE_REQUIRED_FLAGS -msse4 -msha)
check_cxx_source_runs( "#include <stdint.h>
                            #include <immintrin.h>
                            int main() {
                                __m128i i = _mm_set1_epi32(0);
                                __m128i j = _mm_set1_epi32(1);
                                __m128i k = _mm_set1_epi32(2);
                                return _mm_extract_epi32(_mm_sha256rnds2_epu32(i, i, k), 0);
                            }" ENABLE_SHANI)


if (ENABLE_GLIBC_BACK_COMPAT)
    find_library(REQUIRED rt)
    set(CMAKE_REQUIRED_LIBRARIES rt)
    check_function_exists(clock_gettime CLOCK_GETTIME_EXISTS)
    if (NOT CLOCK_GETTIME_EXISTS)
        message(FATAL_ERROR "librt missing")
    endif ()
    check_cxx_source_compiles("#ifdef _FORTIFY_SOURCE
                                    #undef _FORTIFY_SOURCE
                                #endif
                                #define _FORTIFY_SOURCE 2
                                #include <sys/select.h>
                                extern \"C\" long unsigned int __fdelt_warn(long unsigned int);
                                int main() {return 0;}
                                " FDELT_TYPE)
    if (FDELT_TYPE)
        add_compile_definitions(FDELT_TYPE="long unsigned int")
    else ()
        add_compile_definitions(FDELT_TYPE="long int")
    endif ()
endif ()

check_cxx_source_compiles(" #include <malloc.h>
                            int main(){
                                int f = malloc_info(0, NULL);
                            }" HAVE_MALLOC_INFO)
if (HAVE_MALLOC_INFO)
    add_compile_definitions(HAVE_MALLOC_INFO=1)
endif ()

check_cxx_source_compiles(" #include <malloc.h>
                            int main(){
                                mallopt(M_ARENA_MAX, 1);
                            }" HAVE_MALLOPT_ARENA_MAX)
if (HAVE_MALLOPT_ARENA_MAX)
    add_compile_definitions(HAVE_MALLOPT_ARENA_MAX=1)
endif ()

check_cxx_source_compiles(" int foo_def( void ) __attribute__((visibility(\"default\")));
                            int main(){}" HAVE_VISIBILITY_ATTRIBUTE)
if (HAVE_VISIBILITY_ATTRIBUTE)
    add_compile_definitions(HAVE_VISIBILITY_ATTRIBUTE=1)
elseif (ENABLE_REDUCE_EXPORTS)
    message(FATAL_ERROR "Cannot find a working visibility attribute. Use -DENABLE_REDUCE_EXPORTS=OFF.")
endif ()

check_cxx_source_compiles(" #include <thread>
                            static thread_local int foo = 0;
                            static void run_thread() { foo++;}
                            int main(){
                                for(int i = 0; i < 10; i++) { std::thread(run_thread).detach();}
                                return foo;
                            }" HAVE_THREAD_LOCAL)
if (HAVE_THREAD_LOCAL)
    add_compile_definitions(HAVE_THREAD_LOCAL=1)
endif ()

check_cxx_source_compiles(" #include <sys/syscall.h>
                            #include <linux/random.h>
                            int main(){
                                syscall(SYS_getrandom, nullptr, 32, 0);
                            }" HAVE_SYS_GETRANDOM)
if (HAVE_SYS_GETRANDOM)
    add_compile_definitions(HAVE_SYS_GETRANDOM=1)
endif ()

check_cxx_source_compiles(" #include <unistd.h>
                            int main(){
                                getentropy(nullptr, 32);
                            }" HAVE_GETENTROPY)
if (HAVE_GETENTROPY)
    add_compile_definitions(HAVE_GETENTROPY=1)
endif ()

check_cxx_source_compiles(" #include <unistd.h>
                            #include <sys/random.h
                            int main(){
                                getentropy(nullptr, 32) ;
                            }" HAVE_GETENTROPY_RAND)
if (HAVE_GETENTROPY_RAND)
    add_compile_definitions(HAVE_GETENTROPY_RAND=1)
endif ()

check_cxx_source_compiles(" #include <stdint.h>
                            #include <type_traits>
                            int main(){
                                static_assert(std::is_same<int8_t, char>::value, \"\");
                            }" CHAR_EQUALS_INT8)
if (CHAR_EQUALS_INT8)
    add_compile_definitions(CHAR_EQUALS_INT8=1)
endif ()

if (ENABLE_REDUCE_EXPORTS)
    #    TODO It doesn't go anywhere
    check_cxx_compiler_flag(-fvisibility=hidden VISIBILITY_HIDDEN)
    if (NOT VISIBILITY_HIDDEN)
        message(FATAL_ERROR "Cannot set default symbol visibility. Use -DENABLE_REDUCE_EXPORTS=OFF")
    endif ()
endif ()

list(APPEND CMAKE_MODULE_PATH "${CMAKE_CURRENT_LIST_DIR}/cmake")

set(CMAKE_REQUIRED_LIBRARIES ${CMAKE_REQUIRED_LIBRARIES_BACKUP})
set(CMAKE_REQUIRED_FLAGS ${CMAKE_REQUIRED_FLAGS_BACKUP})

# Looking for required system libraries
find_package(Event 2.0 REQUIRED)

find_package(SQlite REQUIRED)

find_package(OpenSSL REQUIRED)

# Some configuration
check_function_exists(strnlen HAVE_DECL_STRNLEN)
if (HAVE_DECL_STRNLEN)
    add_compile_definitions(HAVE_DECL_STRNLEN=1)
else (HAVE_DECL_STRNLEN)
    add_compile_definitions(HAVE_DECL_STRNLEN=0)
endif (HAVE_DECL_STRNLEN)


# Univalue library
if (WITH_SYSTEM_UNIVALUE)
    # TODO write find_package script
    find_library(UNIVALUE univalue)
    if (NOT UNIVALUE)
        message(FATAL_ERROR "System univalue requested but not found")
    endif ()
else ()
    add_subdirectory(univalue/)
endif ()


# Common library
set(POCKETCOIN_COMMON pocketcoin_common)
add_library(${POCKETCOIN_COMMON}
        cuckoocache.h
        indirectmap.h
        limitedmap.h
        memusage.h
        version.h
        reverse_iterator.h
        reverselock.h
        streams.h
        undo.h
        span.h
        prevector.h
        compat.h
        compat/byteswap.h
        compat/endian.h
        compat/sanity.h
        compat/glibc_sanity.cpp
        compat/glibcxx_sanity.cpp
        compat/strnlen.cpp
        amount.h
        tinyformat.h
        )


# Pocket DB functional library.
# It is divided to pocketdb-server part and this functional part
set(POCKETDB pocketdb)
add_library(${POCKETDB}
        pocketdb/migrations/main.h
        pocketdb/models/base/PocketTypes.h
        pocketdb/models/base/Base.h
        pocketdb/models/base/Payload.h
        pocketdb/models/base/Transaction.h
        pocketdb/models/base/TransactionOutput.h
        pocketdb/models/base/Rating.h
        pocketdb/models/base/ReturnDtoModels.h
        pocketdb/models/dto/Default.h
        pocketdb/models/dto/Coinbase.h
        pocketdb/models/dto/Coinstake.h
        pocketdb/models/dto/Post.h
        pocketdb/models/dto/User.h
        pocketdb/models/dto/ScoreContent.h
        pocketdb/models/dto/ScoreComment.h
        pocketdb/models/dto/Blocking.h
        pocketdb/models/dto/BlockingCancel.h
        pocketdb/models/dto/Comment.h
        pocketdb/models/dto/CommentEdit.h
        pocketdb/models/dto/CommentDelete.h
        pocketdb/models/dto/Subscribe.h
        pocketdb/models/dto/SubscribePrivate.h
        pocketdb/models/dto/SubscribeCancel.h
        pocketdb/models/dto/Complain.h
        pocketdb/models/dto/Video.h
        pocketdb/models/dto/AccountSetting.h
        pocketdb/models/dto/ContentDelete.h
        pocketdb/migrations/main.cpp
        pocketdb/models/base/Base.cpp
        pocketdb/models/base/Payload.cpp
        pocketdb/models/base/Transaction.cpp
        pocketdb/models/base/TransactionOutput.cpp
        pocketdb/models/base/Rating.cpp
        pocketdb/models/dto/Default.cpp
        pocketdb/models/dto/Coinbase.cpp
        pocketdb/models/dto/Coinstake.cpp
        pocketdb/models/dto/Post.cpp
        pocketdb/models/dto/User.cpp
        pocketdb/models/dto/ScoreContent.cpp
        pocketdb/models/dto/ScoreComment.cpp
        pocketdb/models/dto/Blocking.cpp
        pocketdb/models/dto/BlockingCancel.cpp
        pocketdb/models/dto/Comment.cpp
        pocketdb/models/dto/CommentEdit.cpp
        pocketdb/models/dto/CommentDelete.cpp
        pocketdb/models/dto/Subscribe.cpp
        pocketdb/models/dto/SubscribePrivate.cpp
        pocketdb/models/dto/SubscribeCancel.cpp
        pocketdb/models/dto/Complain.cpp
        pocketdb/models/dto/Video.cpp
        pocketdb/models/dto/AccountSetting.cpp
        pocketdb/models/dto/ContentDelete.cpp
        )
target_link_libraries(${POCKETDB} PRIVATE ${POCKETCOIN_COMMON} ${POCKETCOIN_UTIL} ${POCKETCOIN_CRYPTO} univalue leveldb)


# Pocketcoin support library
set(POCKETCOIN_SUPPORT pocketcoin_support)
add_library(${POCKETCOIN_SUPPORT}
        support/cleanse.h
        support/cleanse.cpp
        support/events.h
        support/lockedpool.h
        support/lockedpool.cpp
        support/allocators/secure.h
        support/allocators/zeroafterfree.h
        )


# Pocketcoin util library
set(POCKETCOIN_UTIL pocketcoin_util)
add_library(${POCKETCOIN_UTIL}
                clientversion.h
                clientversion.cpp
                fs.h
                fs.cpp
                logging.h
                logging.cpp
                sync.h
                sync.cpp
                threadsafety.h
                threadinterrupt.h
                threadinterrupt.cpp
                utilmemory.h
                utilmoneystr.h
                utilmoneystr.cpp
                utiltime.h
                utiltime.cpp
                utils/html.h
                utils/html.cpp
                random.h
                random.cpp
                timedata.h
                timedata.cpp
                netaddress.h
                netaddress.cpp
                ui_interface.h
                ui_interface.cpp
                util.h
                util.cpp
                chainparamsbase.h
                chainparamsbase.cpp
                chainparamsseeds.h
                warnings.h
                warnings.cpp
            )
target_link_libraries(${POCKETCOIN_UTIL} PRIVATE ${POCKETCOIN_SUPPORT} ${POCKETCOIN_COMMON} ${POCKETCOIN_CRYPTO} OpenSSL::Crypto ${CRYPT32} Boost::thread Boost::chrono Boost::date_time Event::event)
target_link_libraries(${POCKETCOIN_UTIL} PUBLIC Boost::filesystem)
if(WIN32)
    target_link_libraries(${POCKETCOIN_UTIL} PRIVATE ws2_32 crypt32 wsock32)
    add_compile_definitions(NOMINMAX)
endif ()
if (ENABLE_GLIBC_BACK_COMPAT)
    target_sources(${POCKETCOIN_UTIL} PRIVATE compat/glibc_compat.cpp)
endif ()
target_include_directories(${POCKETCOIN_UTIL} PUBLIC ${Boost_INCLUDE_DIRS})

######## Crypto
set(POCKETCOIN_CRYPTO pocketcoin_crypto)
add_library(${POCKETCOIN_CRYPTO}
        crypto/sha256_sse4.cpp
        crypto/sha256.cpp
        crypto/chacha20.cpp
        crypto/aes.h
        crypto/hmac_sha256.cpp
        crypto/sha512.h
        crypto/hmac_sha512.cpp
        crypto/ripemd160.cpp
        crypto/sha1.h
        crypto/ripemd160.h
        crypto/hmac_sha512.h
        crypto/chacha20.h
        crypto/sha512.cpp
        crypto/sha1.cpp
        crypto/common.h
        crypto/hmac_sha256.h
        crypto/sha256.h
        crypto/aes.cpp
        uint256.h
        uint256.cpp
        hash.h
        hash.cpp
        base58.h
        base58.cpp
        bech32.h
        bech32.cpp
        serialize.h
        arith_uint256.cpp
        arith_uint256.h
        utilstrencodings.h
        utilstrencodings.cpp
        )
target_link_libraries(${POCKETCOIN_CRYPTO} PRIVATE ${POCKETCOIN_COMMON} ${POCKETCOIN_SUPPORT} secp256k1)
if (ENABLE_SSE41)
    target_sources(${POCKETCOIN_CRYPTO} PRIVATE crypto/sha256_sse41.cpp)
    if (MSVC)
        #        TODO it seems like windows fails with everything exept sse2 that is enabled by default
        #        Futhermore there are cmake scripts to find sse4.1 or avx support where they are always hardcoded as false for Windows
        #        https://github.com/magic-sph/magic/blob/master/cmake/FindSSE.cmake
        #        target_compile_options(${POCKETCOIN_CRYPTO} PRIVATE /arch:SSE4.1)
    else ()
        target_compile_definitions(${POCKETCOIN_CRYPTO} PRIVATE ENABLE_SSE41)
        target_compile_options(${POCKETCOIN_CRYPTO} PRIVATE -msse4.1)
    endif ()
endif ()
if (ENABLE_AVX2)
    target_sources(${POCKETCOIN_CRYPTO} PRIVATE crypto/sha256_avx2.cpp)
    if (MSVC)
        #        target_compile_options(${POCKETCOIN_CRYPTO} PRIVATE /arch:AVX /arch:AVX2)
    else ()
        target_compile_definitions(${POCKETCOIN_CRYPTO} PRIVATE ENABLE_AVX2)
        target_compile_options(${POCKETCOIN_CRYPTO} PRIVATE -mavx -mavx2)
    endif ()
endif ()
if (ENABLE_SHANI)
    target_sources(${POCKETCOIN_CRYPTO} PRIVATE crypto/sha256_shani.cpp)
    if (MSVC)
        #        target_compile_options(${POCKETCOIN_CRYPTO} PRIVATE /arch:SSE4 /arch:SHA)
    else ()
        target_compile_definitions(${POCKETCOIN_CRYPTO} PRIVATE ENABLE_SHANI)
        target_compile_options(${POCKETCOIN_CRYPTO} PRIVATE -msse4 -msha)
    endif ()
endif ()


# System
set(POCKETCOIN_SYSTEM pocketcoin_system)
add_library(${POCKETCOIN_SYSTEM} scheduler.cpp
        scheduler.h
        shutdown.h
        shutdown.cpp
        )
target_link_libraries(${POCKETCOIN_SYSTEM} PRIVATE ${POCKETCOIN_UTIL} ${POCKETCOIN_CRYPTO})

# Consensus
# TODO probably completely move this to server
set(POCKETCOIN_CONSENSUS pocketcoin_consensus)
add_library(${POCKETCOIN_CONSENSUS}
        protocol.h
        protocol.cpp
        pubkey.h
        pubkey.cpp
        key.h
        key.cpp
        )
target_link_libraries(${POCKETCOIN_CONSENSUS} PRIVATE ${POCKETCOIN_UTIL} ${POCKETCOIN_COMMON} ${POCKETCOIN_CRYPTO} ${POCKETDB} univalue secp256k1)
# TODO hadrdcoded because we are always building consensus
add_compile_definitions(HAVE_CONSENSUS_LIB=1)


# Common rpc that used by server and cli
set(POCKETCOIN_COMMON_RPC pocketcoin_common_rpc)
add_library(${POCKETCOIN_COMMON_RPC}
        rpc/protocol.h
        rpc/protocol.cpp)
target_link_libraries(${POCKETCOIN_COMMON_RPC} PRIVATE ${POCKETCOIN_CRYPTO} ${POCKETCOIN_UTIL})


########### Server
set(POCKETCOIN_SERVER pocketcoin_server)
add_library(${POCKETCOIN_SERVER}
        interfaces/node.h
        interfaces/node.cpp
        chainparams.h
        chainparams.cpp
        consensus/tx_verify.h
        consensus/tx_verify.cpp
        consensus/merkle.h
        consensus/merkle.cpp
        chain.h
        chain.cpp
        consensus/consensus.h
        consensus/params.h
        consensus/validation.h
        core_io.h
        core_read.cpp
        core_write.cpp
        coins.h
        coins.cpp
        rest.cpp
        core_memusage.h
        index/base.h
        index/base.cpp
        index/txindex.h
        index/txindex.cpp
        checkpoints.h
        checkpoints.cpp
        checkqueue.h
        blockencodings.h
        blockencodings.cpp
        blockfilter.h
        blockfilter.cpp
        httprpc.h
        httprpc.cpp
        httpserver.h
        httpserver.cpp
        init.h
        init.cpp
        interfaces/handler.h
        interfaces/handler.cpp
        dbwrapper.h
        dbwrapper.cpp
        ldb/ldb.h
        ldb/ldb.cpp
        merkleblock.h
        merkleblock.cpp
        miner.h
        miner.cpp
        noui.h
        noui.cpp
        outputtype.h
        outputtype.cpp
        pos.h
        pos.cpp
        pow.h
        pow.cpp
        statistic.hpp
        txdb.h
        txdb.cpp
        versionbits.h
        versionbits.cpp
        keystore.h
        keystore.cpp
        compressor.h
        compressor.cpp
        key_io.h
        key_io.cpp
        websocket/ws.h
        websocket/ws.cpp
        validation.h
        validation.cpp
        validationinterface.h
        validationinterface.cpp
        policy/feerate.h
        policy/feerate.cpp
        policy/fees.h
        policy/fees.cpp
        policy/policy.h
        policy/policy.cpp
        policy/rbf.h
        policy/rbf.cpp
        script/descriptor.h
        script/descriptor.cpp
        script/ismine.h
        script/ismine.cpp
        script/sigcache.h
        script/sigcache.cpp
        script/sign.h
        script/sign.cpp
        script/standard.h
        script/standard.cpp
        script/interpreter.h
        script/interpreter.cpp
        script/pocketcoinconsensus.cpp
        script/pocketcoinconsensus.h
        script/script_error.cpp
        script/script_error.h
        script/script.cpp
        script/script.h
        txmempool.h
        txmempool.cpp
        net.h
        net.cpp
        primitives/block.h
        primitives/block.cpp
        primitives/transaction.h
        primitives/transaction.cpp
        netbase.h
        netbase.cpp
        net_processing.h
        net_processing.cpp
        netmessagemaker.h
        addrdb.h
        addrdb.cpp
        addrman.h
        addrman.cpp
        torcontrol.h
        torcontrol.cpp
        bloom.h
        bloom.cpp
        rpc/blockchain.h
        rpc/blockchain.cpp
        rpc/mining.h
        rpc/mining.cpp
        rpc/misc.cpp
        rpc/net.cpp
        rpc/rawtransaction.h
        rpc/rawtransaction.cpp
        rpc/register.h
        rpc/server.cpp
        rpc/server.h
        rpc/util.cpp
        rpc/util.h
        walletinitinterface.h
        pocketdb/helpers/TransactionHelper.h
        pocketdb/helpers/CheckpointHelper.h
        pocketdb/helpers/TransactionHelper.cpp
        pocketdb/helpers/LotteryCheckpointHelper.cpp
        pocketdb/helpers/SocialCheckpointHelper.cpp
        pocketdb/helpers/OpReturnCheckpointHelper.cpp
        pocketdb/SQLiteDatabase.h
        pocketdb/SQLiteConnection.h
        pocketdb/SQLiteDatabase.cpp
        pocketdb/SQLiteConnection.cpp
        pocketdb/web/PocketContentRpc.cpp
        pocketdb/web/PocketCommentsRpc.cpp
        pocketdb/web/PocketSystemRpc.cpp
        pocketdb/web/PocketScoresRpc.cpp
        pocketdb/web/PocketAccountRpc.cpp
        pocketdb/web/PocketFrontend.cpp
        pocketdb/web/PocketExplorerRpc.cpp
        pocketdb/web/PocketTransactionRpc.cpp
        pocketdb/web/PocketContentRpc.h
        pocketdb/web/PocketCommentsRpc.h
        pocketdb/web/PocketSystemRpc.h
        pocketdb/web/PocketScoresRpc.h
        pocketdb/web/PocketAccountRpc.h
        pocketdb/web/PocketFrontend.h
        pocketdb/web/PocketExplorerRpc.h
        pocketdb/web/PocketTransactionRpc.h
        pocketdb/web/WebSocketRpc.h
        pocketdb/web/WebSocketRpc.cpp
        pocketdb/web/PocketRpc.h
        pocketdb/web/PocketRpc.cpp
        pocketdb/pocketnet.h
        pocketdb/pocketnet.cpp
<<<<<<< HEAD
        pocketdb/services/TransactionSerializer.cpp
        pocketdb/services/WsNotifier.cpp
        pocketdb/services/WsNotifier.h
        pocketdb/services/TransactionPostProcessing.cpp
=======
        pocketdb/services/Serializer.cpp
        pocketdb/services/PostProcessing.cpp
>>>>>>> d684c9be
        pocketdb/services/Accessor.cpp
        pocketdb/services/Serializer.h
        pocketdb/services/PostProcessing.h
        pocketdb/services/Accessor.h
        pocketdb/repositories/BaseRepository.h
        pocketdb/repositories/TransactionRepository.h
        pocketdb/repositories/TransactionRepository.cpp
        pocketdb/repositories/RatingsRepository.h
        pocketdb/repositories/RatingsRepository.cpp
        pocketdb/repositories/ChainRepository.h
        pocketdb/repositories/ChainRepository.cpp
        pocketdb/repositories/ConsensusRepository.h
        pocketdb/repositories/ConsensusRepository.cpp
        pocketdb/repositories/web/NotifierRepository.h
        pocketdb/repositories/web/NotifierRepository.cpp
        pocketdb/repositories/web/WebRepository.h
        pocketdb/repositories/web/ExplorerRepository.h
        pocketdb/repositories/web/WebRepository.cpp
        pocketdb/repositories/web/ExplorerRepository.cpp
        pocketdb/consensus/Base.h
        pocketdb/consensus/Helper.h
        pocketdb/consensus/Social.h
        pocketdb/consensus/Lottery.h
        pocketdb/consensus/Reputation.h
        pocketdb/consensus/social/Blocking.hpp
        pocketdb/consensus/social/BlockingCancel.hpp
        pocketdb/consensus/social/Comment.hpp
        pocketdb/consensus/social/CommentEdit.hpp
        pocketdb/consensus/social/CommentDelete.hpp
        pocketdb/consensus/social/Complain.hpp
        pocketdb/consensus/social/Post.hpp
        pocketdb/consensus/social/Video.hpp
        pocketdb/consensus/social/ScoreComment.hpp
        pocketdb/consensus/social/ScoreContent.hpp
        pocketdb/consensus/social/Subscribe.hpp
        pocketdb/consensus/social/SubscribeCancel.hpp
        pocketdb/consensus/social/SubscribePrivate.hpp
        pocketdb/consensus/social/User.hpp
        pocketdb/consensus/social/AccountSetting.hpp
        pocketdb/consensus/social/ContentDelete.hpp
        pocketdb/consensus/Helper.cpp
        pocketdb/consensus/Base.cpp
        pocketdb/consensus/Lottery.cpp
        pocketdb/consensus/Reputation.cpp
        )
target_link_libraries(${POCKETCOIN_SERVER} PRIVATE ${POCKETCOIN_COMMON_RPC} ${POCKETCOIN_UTIL} ${POCKETCOIN_COMMON} ${POCKETCOIN_SYSTEM} ${POCKETCOIN_CONSENSUS} ${POCKETCOIN_CRYPTO} Event::event leveldb OpenSSL::Crypto ${CRYPT32} Boost::boost Boost::date_time)
target_include_directories(${POCKETCOIN_SERVER} PRIVATE ${SQlite3_INCLUDE_DIR} ${OPENSSL_INCLUDE_DIR} ${Event_INCLUDE_DIRS})
target_link_libraries(${POCKETCOIN_SERVER} PUBLIC SQlite::sqlite univalue)
target_include_directories(${POCKETCOIN_SERVER} PUBLIC ${SQlite3_INCLUDE_DIR})

if (NOT DISABLE_WALLET)
    target_sources(${POCKETCOIN_SERVER} PRIVATE
            wallet/coincontrol.h
            wallet/coincontrol.cpp
            wallet/crypter.h
            wallet/crypter.cpp
            wallet/db.h
            wallet/db.cpp
            wallet/feebumper.h
            wallet/feebumper.cpp
            wallet/fees.h
            wallet/fees.cpp
            wallet/init.cpp
            wallet/rpcdump.cpp
            wallet/rpcwallet.h
            wallet/rpcwallet.cpp
            wallet/wallet.h
            wallet/wallet.cpp
            wallet/walletdb.h
            wallet/walletdb.cpp
            wallet/walletutil.h
            wallet/walletutil.cpp
            wallet/coinselection.h
            wallet/coinselection.cpp
            interfaces/wallet.h
            interfaces/wallet.cpp
            staker.h
            staker.cpp
            )
    target_link_libraries(${POCKETCOIN_SERVER} PRIVATE Oracle::BerkeleyDB)
    add_compile_definitions(ENABLE_WALLET=1)
else ()
    target_sources(${POCKETCOIN_SERVER} PRIVATE dummywallet.cpp)
endif ()

# TODO USE_UPNP

# ZMQ
if (NOT DISABLE_ZMQ)
    find_package(ZMQ)
    if (ZMQ_FOUND)
        if (MSVC AND MSVC_FORCE_STATIC)
            target_compile_definitions(${POCKETCOIN_SERVER} PRIVATE ZMQ_STATIC)
        endif ()
        add_compile_definitions(ENABLE_ZMQ)
        set(POCKETCOIN_ZMQ_SOURCES
                zmq/zmqabstractnotifier.h
                zmq/zmqabstractnotifier.cpp
                zmq/zmqnotificationinterface.h
                zmq/zmqnotificationinterface.cpp
                zmq/zmqpublishnotifier.h
                zmq/zmqconfig.h
                zmq/zmqpublishnotifier.cpp
                zmq/zmqrpc.h
                zmq/zmqrpc.cpp
                )
        target_sources(${POCKETCOIN_SERVER} PRIVATE ${POCKETCOIN_ZMQ_SOURCES})
        target_link_libraries(${POCKETCOIN_SERVER} PRIVATE ZMQ::zmq)
        target_include_directories(${POCKETCOIN_SERVER} PRIVATE ${Zmq_INCLUDE_DIRS})
    else ()
        message(WARNING "ZMQ not found, disabling")
    endif ()
endif ()

set(POCKETCOIND pocketcoind)
add_executable(${POCKETCOIND} pocketcoind.cpp)
target_link_libraries(${POCKETCOIND} PRIVATE ${POCKETCOIN_SERVER} ${POCKETCOIN_COMMON_RPC} ${POCKETDB} ${POCKETCOIN_UTIL} ${POCKETCOIN_CONSENSUS} ${POCKETCOIN_SYSTEM} OpenSSL::Crypto ${CRYPT32} Event::event SQlite::sqlite univalue secp256k1 memenv)
target_include_directories(${POCKETCOIND} PRIVATE ${OPENSSL_INCLUDE_DIR} ${Event_INCLUDE_DIRS} ${SQlite3_INCLUDE_DIR})

add_library(libpocketcoin_cli rpc/client.cpp)
target_link_libraries(libpocketcoin_cli PRIVATE univalue)
set(POCKETCOIN_CLI pocketcoin_cli)
add_executable(${POCKETCOIN_CLI} pocketcoin-cli.cpp )
target_link_libraries(${POCKETCOIN_CLI} PRIVATE ${POCKETCOIN_UTIL} ${POCKETCOIN_COMMON_RPC} univalue Event::event libpocketcoin_cli)
target_include_directories(${POCKETCOIN_CLI} PRIVATE ${Event_INCLUDE_DIRS})

set(POCKETCOIN_TX pocketcoin_tx)
add_executable(${POCKETCOIN_TX} pocketcoin-tx.cpp)
target_link_libraries(${POCKETCOIN_TX} PRIVATE ${POCKETCOIN_SERVER} ${POCKETCOIN_UTIL} ${POCKETDB} ${POCKETCOIN_CRYPTO} ${POCKETCOIN_CONSENSUS} univalue SQlite::sqlite)
target_include_directories(${POCKETCOIN_TX} PRIVATE ${SQlite3_INCLUDE_DIR})

if(NOT DISABLE_GUI)
    add_subdirectory(qt/)
endif()<|MERGE_RESOLUTION|>--- conflicted
+++ resolved
@@ -742,15 +742,10 @@
         pocketdb/web/PocketRpc.cpp
         pocketdb/pocketnet.h
         pocketdb/pocketnet.cpp
-<<<<<<< HEAD
-        pocketdb/services/TransactionSerializer.cpp
         pocketdb/services/WsNotifier.cpp
         pocketdb/services/WsNotifier.h
-        pocketdb/services/TransactionPostProcessing.cpp
-=======
         pocketdb/services/Serializer.cpp
         pocketdb/services/PostProcessing.cpp
->>>>>>> d684c9be
         pocketdb/services/Accessor.cpp
         pocketdb/services/Serializer.h
         pocketdb/services/PostProcessing.h
