// Copyright (c) 2020 The Bitcoin Core developers
// Distributed under the MIT software license, see the accompanying
// file COPYING or http://www.opensource.org/licenses/mit-license.php.

#ifndef BITCOIN_RPC_MINING_H
#define BITCOIN_RPC_MINING_H

/** Default max iterations to try in RPC generatetodescriptor, generatetoaddress, and generateblock. */
static const uint64_t DEFAULT_MAX_TRIES{1000000};

<<<<<<< HEAD
#endif // BITCOIN_RPC_MINING_H
=======
#include <univalue.h>
#include <rpc/server.h>

/** Generate blocks (mine) */
UniValue generateBlocks(std::shared_ptr<CReserveScript> coinbaseScript, int nGenerate, uint64_t nMaxTries, bool keepScript);

/** Check bounds on a command line confirm target */
unsigned int ParseConfirmTarget(const UniValue& value);

UniValue estimatesmartfee(const JSONRPCRequest& request);

#endif
>>>>>>> 8d446c9b
<|MERGE_RESOLUTION|>--- conflicted
+++ resolved
@@ -1,26 +1,18 @@
-// Copyright (c) 2020 The Bitcoin Core developers
+// Copyright (c) 2017 The Pocketcoin Core developers
 // Distributed under the MIT software license, see the accompanying
 // file COPYING or http://www.opensource.org/licenses/mit-license.php.
 
-#ifndef BITCOIN_RPC_MINING_H
-#define BITCOIN_RPC_MINING_H
+#ifndef POCKETCOIN_RPC_MINING_H
+#define POCKETCOIN_RPC_MINING_H
+
+#include <script/script.h>
+
+#include <univalue.h>
+#include <rpc/server.h>
 
 /** Default max iterations to try in RPC generatetodescriptor, generatetoaddress, and generateblock. */
 static const uint64_t DEFAULT_MAX_TRIES{1000000};
 
-<<<<<<< HEAD
-#endif // BITCOIN_RPC_MINING_H
-=======
-#include <univalue.h>
-#include <rpc/server.h>
-
-/** Generate blocks (mine) */
-UniValue generateBlocks(std::shared_ptr<CReserveScript> coinbaseScript, int nGenerate, uint64_t nMaxTries, bool keepScript);
-
-/** Check bounds on a command line confirm target */
-unsigned int ParseConfirmTarget(const UniValue& value);
-
 UniValue estimatesmartfee(const JSONRPCRequest& request);
 
-#endif
->>>>>>> 8d446c9b
+#endif