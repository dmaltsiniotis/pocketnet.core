// Copyright (c) 2009-2018 The Pocketcoin Core developers
// Distributed under the MIT software license, see the accompanying
// file COPYING or http://www.opensource.org/licenses/mit-license.php.

#include <rpc/server.h>

#include <chainparams.h>
#include <clientversion.h>
#include <core_io.h>
#include <validation.h>
#include <net.h>
#include <net_processing.h>
#include <netbase.h>
#include <policy/policy.h>
#include <pos.h>
#include <pow.h>
#include <rpc/protocol.h>
#include <sync.h>
#include <timedata.h>
#include <ui_interface.h>
#include <util.h>
#include <utilstrencodings.h>
#include <version.h>
#include <warnings.h>
#ifdef ENABLE_WALLET
#include <staker.h>
#include <wallet/wallet.h>
#endif

#include <univalue.h>

static UniValue getconnectioncount(const JSONRPCRequest& request)
{
    if (request.fHelp || request.params.size() != 0)
        throw std::runtime_error(
            "getconnectioncount\n"
            "\nReturns the number of connections to other nodes.\n"
            "\nResult:\n"
            "n          (numeric) The connection count\n"
            "\nExamples:\n"
            + HelpExampleCli("getconnectioncount", "")
            + HelpExampleRpc("getconnectioncount", "")
        );

    if(!g_connman)
        throw JSONRPCError(RPC_CLIENT_P2P_DISABLED, "Error: Peer-to-peer functionality missing or disabled");

    return (int)g_connman->GetNodeCount(CConnman::CONNECTIONS_ALL);
}

static UniValue ping(const JSONRPCRequest& request)
{
    if (request.fHelp || request.params.size() != 0)
        throw std::runtime_error(
            "ping\n"
            "\nRequests that a ping be sent to all other nodes, to measure ping time.\n"
            "Results provided in getpeerinfo, pingtime and pingwait fields are decimal seconds.\n"
            "Ping command is handled in queue with all other commands, so it measures processing backlog, not just network ping.\n"
            "\nExamples:\n"
            + HelpExampleCli("ping", "")
            + HelpExampleRpc("ping", "")
        );

    if(!g_connman)
        throw JSONRPCError(RPC_CLIENT_P2P_DISABLED, "Error: Peer-to-peer functionality missing or disabled");

    // Request that each node send a ping during next message processing pass
    g_connman->ForEachNode([](CNode* pnode) {
        pnode->fPingQueued = true;
    });
    return NullUniValue;
}

static UniValue getpeerinfo(const JSONRPCRequest& request)
{
    if (request.fHelp || request.params.size() != 0)
        throw std::runtime_error(
            "getpeerinfo\n"
            "\nReturns data about each connected network node as a json array of objects.\n"
            "\nResult:\n"
            "[\n"
            "  {\n"
            "    \"id\": n,                   (numeric) Peer index\n"
            "    \"addr\":\"host:port\",      (string) The IP address and port of the peer\n"
            "    \"addrbind\":\"ip:port\",    (string) Bind address of the connection to the peer\n"
            "    \"addrlocal\":\"ip:port\",   (string) Local address as reported by the peer\n"
            "    \"services\":\"xxxxxxxxxxxxxxxx\",   (string) The services offered\n"
            "    \"relaytxes\":true|false,    (boolean) Whether peer has asked us to relay transactions to it\n"
            "    \"lastsend\": ttt,           (numeric) The time in seconds since epoch (Jan 1 1970 GMT) of the last send\n"
            "    \"lastrecv\": ttt,           (numeric) The time in seconds since epoch (Jan 1 1970 GMT) of the last receive\n"
            "    \"bytessent\": n,            (numeric) The total bytes sent\n"
            "    \"bytesrecv\": n,            (numeric) The total bytes received\n"
            "    \"conntime\": ttt,           (numeric) The connection time in seconds since epoch (Jan 1 1970 GMT)\n"
            "    \"timeoffset\": ttt,         (numeric) The time offset in seconds\n"
            "    \"pingtime\": n,             (numeric) ping time (if available)\n"
            "    \"minping\": n,              (numeric) minimum observed ping time (if any at all)\n"
            "    \"pingwait\": n,             (numeric) ping wait (if non-zero)\n"
            "    \"version\": v,              (numeric) The peer version, such as 70001\n"
            "    \"subver\": \"/Satoshi:0.8.5/\",  (string) The string version\n"
            "    \"inbound\": true|false,     (boolean) Inbound (true) or Outbound (false)\n"
            "    \"addnode\": true|false,     (boolean) Whether connection was due to addnode/-connect or if it was an automatic/inbound connection\n"
            "    \"startingheight\": n,       (numeric) The starting height (block) of the peer\n"
            "    \"banscore\": n,             (numeric) The ban score\n"
            "    \"synced_headers\": n,       (numeric) The last header we have in common with this peer\n"
            "    \"synced_blocks\": n,        (numeric) The last block we have in common with this peer\n"
            "    \"inflight\": [\n"
            "       n,                        (numeric) The heights of blocks we're currently asking from this peer\n"
            "       ...\n"
            "    ],\n"
            "    \"whitelisted\": true|false, (boolean) Whether the peer is whitelisted\n"
            "    \"minfeefilter\": n,         (numeric) The minimum fee rate for transactions this peer accepts\n"
            "    \"bytessent_per_msg\": {\n"
            "       \"addr\": n,              (numeric) The total bytes sent aggregated by message type\n"
            "       ...\n"
            "    },\n"
            "    \"bytesrecv_per_msg\": {\n"
            "       \"addr\": n,              (numeric) The total bytes received aggregated by message type\n"
            "       ...\n"
            "    }\n"
            "  }\n"
            "  ,...\n"
            "]\n"
            "\nExamples:\n"
            + HelpExampleCli("getpeerinfo", "")
            + HelpExampleRpc("getpeerinfo", "")
        );

    if(!g_connman)
        throw JSONRPCError(RPC_CLIENT_P2P_DISABLED, "Error: Peer-to-peer functionality missing or disabled");

    std::vector<CNodeStats> vstats;
    g_connman->GetNodeStats(vstats);

    UniValue ret(UniValue::VARR);

    for (const CNodeStats& stats : vstats) {
        UniValue obj(UniValue::VOBJ);
        CNodeStateStats statestats;
        bool fStateStats = GetNodeStateStats(stats.nodeid, statestats);
        obj.pushKV("id", stats.nodeid);
        obj.pushKV("addr", stats.addrName);
        if (!(stats.addrLocal.empty()))
            obj.pushKV("addrlocal", stats.addrLocal);
        if (stats.addrBind.IsValid())
            obj.pushKV("addrbind", stats.addrBind.ToString());
        obj.pushKV("services", strprintf("%016x", stats.nServices));
        obj.pushKV("relaytxes", stats.fRelayTxes);
        obj.pushKV("lastsend", stats.nLastSend);
        obj.pushKV("lastrecv", stats.nLastRecv);
        obj.pushKV("bytessent", stats.nSendBytes);
        obj.pushKV("bytesrecv", stats.nRecvBytes);
        obj.pushKV("conntime", stats.nTimeConnected);
        obj.pushKV("timeoffset", stats.nTimeOffset);
        if (stats.dPingTime > 0.0)
            obj.pushKV("pingtime", stats.dPingTime);
        if (stats.dMinPing < static_cast<double>(std::numeric_limits<int64_t>::max())/1e6)
            obj.pushKV("minping", stats.dMinPing);
        if (stats.dPingWait > 0.0)
            obj.pushKV("pingwait", stats.dPingWait);
        obj.pushKV("version", stats.nVersion);
        // Use the sanitized form of subver here, to avoid tricksy remote peers from
        // corrupting or modifying the JSON output by putting special characters in
        // their ver message.
        obj.pushKV("subver", stats.cleanSubVer);
        obj.pushKV("inbound", stats.fInbound);
        obj.pushKV("addnode", stats.m_manual_connection);
        obj.pushKV("startingheight", stats.nStartingHeight);
        if (fStateStats) {
            obj.pushKV("banscore", statestats.nMisbehavior);
            obj.pushKV("synced_headers", statestats.nSyncHeight);
            obj.pushKV("synced_blocks", statestats.nCommonHeight);
            UniValue heights(UniValue::VARR);
            for (const int height : statestats.vHeightInFlight) {
                heights.push_back(height);
            }
            obj.pushKV("inflight", heights);
        }
        obj.pushKV("whitelisted", stats.fWhitelisted);
        obj.pushKV("minfeefilter", ValueFromAmount(stats.minFeeFilter));

        UniValue sendPerMsgCmd(UniValue::VOBJ);
        for (const mapMsgCmdSize::value_type &i : stats.mapSendBytesPerMsgCmd) {
            if (i.second > 0)
                sendPerMsgCmd.pushKV(i.first, i.second);
        }
        obj.pushKV("bytessent_per_msg", sendPerMsgCmd);

        UniValue recvPerMsgCmd(UniValue::VOBJ);
        for (const mapMsgCmdSize::value_type &i : stats.mapRecvBytesPerMsgCmd) {
            if (i.second > 0)
                recvPerMsgCmd.pushKV(i.first, i.second);
        }
        obj.pushKV("bytesrecv_per_msg", recvPerMsgCmd);

        ret.push_back(obj);
    }

    return ret;
}

static UniValue addnode(const JSONRPCRequest& request)
{
    std::string strCommand;
    if (!request.params[1].isNull())
        strCommand = request.params[1].get_str();
    if (request.fHelp || request.params.size() != 2 ||
        (strCommand != "onetry" && strCommand != "add" && strCommand != "remove"))
        throw std::runtime_error(
            "addnode \"node\" \"add|remove|onetry\"\n"
            "\nAttempts to add or remove a node from the addnode list.\n"
            "Or try a connection to a node once.\n"
            "Nodes added using addnode (or -connect) are protected from DoS disconnection and are not required to be\n"
            "full nodes/support SegWit as other outbound peers are (though such peers will not be synced from).\n"
            "\nArguments:\n"
            "1. \"node\"     (string, required) The node (see getpeerinfo for nodes)\n"
            "2. \"command\"  (string, required) 'add' to add a node to the list, 'remove' to remove a node from the list, 'onetry' to try a connection to the node once\n"
            "\nExamples:\n"
            + HelpExampleCli("addnode", "\"192.168.0.6:37070\" \"onetry\"")
            + HelpExampleRpc("addnode", "\"192.168.0.6:37070\", \"onetry\"")
        );

    if(!g_connman)
        throw JSONRPCError(RPC_CLIENT_P2P_DISABLED, "Error: Peer-to-peer functionality missing or disabled");

    std::string strNode = request.params[0].get_str();

    if (strCommand == "onetry")
    {
        CAddress addr;
        g_connman->OpenNetworkConnection(addr, false, nullptr, strNode.c_str(), false, false, true);
        return NullUniValue;
    }

    if (strCommand == "add")
    {
        if(!g_connman->AddNode(strNode))
            throw JSONRPCError(RPC_CLIENT_NODE_ALREADY_ADDED, "Error: Node already added");
    }
    else if(strCommand == "remove")
    {
        if(!g_connman->RemoveAddedNode(strNode))
            throw JSONRPCError(RPC_CLIENT_NODE_NOT_ADDED, "Error: Node has not been added.");
    }

    return NullUniValue;
}

static UniValue disconnectnode(const JSONRPCRequest& request)
{
    if (request.fHelp || request.params.size() == 0 || request.params.size() >= 3)
        throw std::runtime_error(
            "disconnectnode \"[address]\" [nodeid]\n"
            "\nImmediately disconnects from the specified peer node.\n"
            "\nStrictly one out of 'address' and 'nodeid' can be provided to identify the node.\n"
            "\nTo disconnect by nodeid, either set 'address' to the empty string, or call using the named 'nodeid' argument only.\n"
            "\nArguments:\n"
            "1. \"address\"     (string, optional) The IP address/port of the node\n"
            "2. \"nodeid\"      (number, optional) The node ID (see getpeerinfo for node IDs)\n"
            "\nExamples:\n"
            + HelpExampleCli("disconnectnode", "\"192.168.0.6:37070\"")
            + HelpExampleCli("disconnectnode", "\"\" 1")
            + HelpExampleRpc("disconnectnode", "\"192.168.0.6:37070\"")
            + HelpExampleRpc("disconnectnode", "\"\", 1")
        );

    if(!g_connman)
        throw JSONRPCError(RPC_CLIENT_P2P_DISABLED, "Error: Peer-to-peer functionality missing or disabled");

    bool success;
    const UniValue &address_arg = request.params[0];
    const UniValue &id_arg = request.params[1];

    if (!address_arg.isNull() && id_arg.isNull()) {
        /* handle disconnect-by-address */
        success = g_connman->DisconnectNode(address_arg.get_str());
    } else if (!id_arg.isNull() && (address_arg.isNull() || (address_arg.isStr() && address_arg.get_str().empty()))) {
        /* handle disconnect-by-id */
        NodeId nodeid = (NodeId) id_arg.get_int64();
        success = g_connman->DisconnectNode(nodeid);
    } else {
        throw JSONRPCError(RPC_INVALID_PARAMS, "Only one of address and nodeid should be provided.");
    }

    if (!success) {
        throw JSONRPCError(RPC_CLIENT_NODE_NOT_CONNECTED, "Node not found in connected nodes");
    }

    return NullUniValue;
}

static UniValue getaddednodeinfo(const JSONRPCRequest& request)
{
    if (request.fHelp || request.params.size() > 1)
        throw std::runtime_error(
            "getaddednodeinfo ( \"node\" )\n"
            "\nReturns information about the given added node, or all added nodes\n"
            "(note that onetry addnodes are not listed here)\n"
            "\nArguments:\n"
            "1. \"node\"   (string, optional) If provided, return information about this specific node, otherwise all nodes are returned.\n"
            "\nResult:\n"
            "[\n"
            "  {\n"
            "    \"addednode\" : \"192.168.0.201\",   (string) The node IP address or name (as provided to addnode)\n"
            "    \"connected\" : true|false,          (boolean) If connected\n"
            "    \"addresses\" : [                    (list of objects) Only when connected = true\n"
            "       {\n"
            "         \"address\" : \"192.168.0.201:37070\",  (string) The pocketcoin server IP and port we're connected to\n"
            "         \"connected\" : \"outbound\"           (string) connection, inbound or outbound\n"
            "       }\n"
            "     ]\n"
            "  }\n"
            "  ,...\n"
            "]\n"
            "\nExamples:\n"
            + HelpExampleCli("getaddednodeinfo", "\"192.168.0.201\"")
            + HelpExampleRpc("getaddednodeinfo", "\"192.168.0.201\"")
        );

    if(!g_connman)
        throw JSONRPCError(RPC_CLIENT_P2P_DISABLED, "Error: Peer-to-peer functionality missing or disabled");

    std::vector<AddedNodeInfo> vInfo = g_connman->GetAddedNodeInfo();

    if (!request.params[0].isNull()) {
        bool found = false;
        for (const AddedNodeInfo& info : vInfo) {
            if (info.strAddedNode == request.params[0].get_str()) {
                vInfo.assign(1, info);
                found = true;
                break;
            }
        }
        if (!found) {
            throw JSONRPCError(RPC_CLIENT_NODE_NOT_ADDED, "Error: Node has not been added.");
        }
    }

    UniValue ret(UniValue::VARR);

    for (const AddedNodeInfo& info : vInfo) {
        UniValue obj(UniValue::VOBJ);
        obj.pushKV("addednode", info.strAddedNode);
        obj.pushKV("connected", info.fConnected);
        UniValue addresses(UniValue::VARR);
        if (info.fConnected) {
            UniValue address(UniValue::VOBJ);
            address.pushKV("address", info.resolvedAddress.ToString());
            address.pushKV("connected", info.fInbound ? "inbound" : "outbound");
            addresses.push_back(address);
        }
        obj.pushKV("addresses", addresses);
        ret.push_back(obj);
    }

    return ret;
}

static UniValue getnettotals(const JSONRPCRequest& request)
{
    if (request.fHelp || request.params.size() > 0)
        throw std::runtime_error(
            "getnettotals\n"
            "\nReturns information about network traffic, including bytes in, bytes out,\n"
            "and current time.\n"
            "\nResult:\n"
            "{\n"
            "  \"totalbytesrecv\": n,   (numeric) Total bytes received\n"
            "  \"totalbytessent\": n,   (numeric) Total bytes sent\n"
            "  \"timemillis\": t,       (numeric) Current UNIX time in milliseconds\n"
            "  \"uploadtarget\":\n"
            "  {\n"
            "    \"timeframe\": n,                         (numeric) Length of the measuring timeframe in seconds\n"
            "    \"target\": n,                            (numeric) Target in bytes\n"
            "    \"target_reached\": true|false,           (boolean) True if target is reached\n"
            "    \"serve_historical_blocks\": true|false,  (boolean) True if serving historical blocks\n"
            "    \"bytes_left_in_cycle\": t,               (numeric) Bytes left in current time cycle\n"
            "    \"time_left_in_cycle\": t                 (numeric) Seconds left in current time cycle\n"
            "  }\n"
            "}\n"
            "\nExamples:\n"
            + HelpExampleCli("getnettotals", "")
            + HelpExampleRpc("getnettotals", "")
       );
    if(!g_connman)
        throw JSONRPCError(RPC_CLIENT_P2P_DISABLED, "Error: Peer-to-peer functionality missing or disabled");

    UniValue obj(UniValue::VOBJ);
    obj.pushKV("totalbytesrecv", g_connman->GetTotalBytesRecv());
    obj.pushKV("totalbytessent", g_connman->GetTotalBytesSent());
    obj.pushKV("timemillis", GetTimeMillis());

    UniValue outboundLimit(UniValue::VOBJ);
    outboundLimit.pushKV("timeframe", g_connman->GetMaxOutboundTimeframe());
    outboundLimit.pushKV("target", g_connman->GetMaxOutboundTarget());
    outboundLimit.pushKV("target_reached", g_connman->OutboundTargetReached(false));
    outboundLimit.pushKV("serve_historical_blocks", !g_connman->OutboundTargetReached(true));
    outboundLimit.pushKV("bytes_left_in_cycle", g_connman->GetOutboundTargetBytesLeft());
    outboundLimit.pushKV("time_left_in_cycle", g_connman->GetMaxOutboundTimeLeftInCycle());
    obj.pushKV("uploadtarget", outboundLimit);
    return obj;
}

static UniValue GetNetworksInfo()
{
    UniValue networks(UniValue::VARR);
    for(int n=0; n<NET_MAX; ++n)
    {
        enum Network network = static_cast<enum Network>(n);
        if(network == NET_UNROUTABLE || network == NET_INTERNAL)
            continue;
        proxyType proxy;
        UniValue obj(UniValue::VOBJ);
        GetProxy(network, proxy);
        obj.pushKV("name", GetNetworkName(network));
        obj.pushKV("limited", IsLimited(network));
        obj.pushKV("reachable", IsReachable(network));
        obj.pushKV("proxy", proxy.IsValid() ? proxy.proxy.ToStringIPPort() : std::string());
        obj.pushKV("proxy_randomize_credentials", proxy.randomize_credentials);
        networks.push_back(obj);
    }
    return networks;
}

static UniValue getnetworkinfo(const JSONRPCRequest& request)
{
    if (request.fHelp || request.params.size() != 0)
        throw std::runtime_error(
            "getnetworkinfo\n"
            "Returns an object containing various state info regarding P2P networking.\n"
            "\nResult:\n"
            "{\n"
            "  \"version\": xxxxx,                      (numeric) the server version\n"
            "  \"subversion\": \"/Satoshi:x.x.x/\",     (string) the server subversion string\n"
            "  \"protocolversion\": xxxxx,              (numeric) the protocol version\n"
            "  \"localservices\": \"xxxxxxxxxxxxxxxx\", (string) the services we offer to the network\n"
            "  \"localrelay\": true|false,              (bool) true if transaction relay is requested from peers\n"
            "  \"timeoffset\": xxxxx,                   (numeric) the time offset\n"
            "  \"connections\": xxxxx,                  (numeric) the number of connections\n"
            "  \"networkactive\": true|false,           (bool) whether p2p networking is enabled\n"
            "  \"networks\": [                          (array) information per network\n"
            "  {\n"
            "    \"name\": \"xxx\",                     (string) network (ipv4, ipv6 or onion)\n"
            "    \"limited\": true|false,               (boolean) is the network limited using -onlynet?\n"
            "    \"reachable\": true|false,             (boolean) is the network reachable?\n"
            "    \"proxy\": \"host:port\"               (string) the proxy that is used for this network, or empty if none\n"
            "    \"proxy_randomize_credentials\": true|false,  (string) Whether randomized credentials are used\n"
            "  }\n"
            "  ,...\n"
            "  ],\n"
            "  \"relayfee\": x.xxxxxxxx,                (numeric) minimum relay fee for transactions in " + CURRENCY_UNIT + "/kB\n"
            "  \"incrementalfee\": x.xxxxxxxx,          (numeric) minimum fee increment for mempool limiting or BIP 125 replacement in " + CURRENCY_UNIT + "/kB\n"
            "  \"localaddresses\": [                    (array) list of local addresses\n"
            "  {\n"
            "    \"address\": \"xxxx\",                 (string) network address\n"
            "    \"port\": xxx,                         (numeric) network port\n"
            "    \"score\": xxx                         (numeric) relative score\n"
            "  }\n"
            "  ,...\n"
            "  ]\n"
            "  \"warnings\": \"...\"                    (string) any network and blockchain warnings\n"
            "}\n"
            "\nExamples:\n"
            + HelpExampleCli("getnetworkinfo", "")
            + HelpExampleRpc("getnetworkinfo", "")
        );

    LOCK(cs_main);
    UniValue obj(UniValue::VOBJ);
    obj.pushKV("version",       CLIENT_VERSION);
    obj.pushKV("subversion",    strSubVersion);
    obj.pushKV("protocolversion",PROTOCOL_VERSION);
    if(g_connman)
        obj.pushKV("localservices", strprintf("%016x", g_connman->GetLocalServices()));
    obj.pushKV("localrelay",     fRelayTxes);
    obj.pushKV("timeoffset",    GetTimeOffset());
    if (g_connman) {
        obj.pushKV("networkactive", g_connman->GetNetworkActive());
        obj.pushKV("connections",   (int)g_connman->GetNodeCount(CConnman::CONNECTIONS_ALL));
    }
    obj.pushKV("networks",      GetNetworksInfo());
    obj.pushKV("relayfee",      ValueFromAmount(::minRelayTxFee.GetFeePerK()));
    obj.pushKV("incrementalfee", ValueFromAmount(::incrementalRelayFee.GetFeePerK()));
    UniValue localAddresses(UniValue::VARR);
    {
        LOCK(cs_mapLocalHost);
        for (const std::pair<const CNetAddr, LocalServiceInfo> &item : mapLocalHost)
        {
            UniValue rec(UniValue::VOBJ);
            rec.pushKV("address", item.first.ToString());
            rec.pushKV("port", item.second.nPort);
            rec.pushKV("score", item.second.nScore);
            localAddresses.push_back(rec);
        }
    }
    obj.pushKV("localaddresses", localAddresses);
    obj.pushKV("warnings",       GetWarnings("statusbar"));
    return obj;
}

static UniValue setban(const JSONRPCRequest& request)
{
    std::string strCommand;
    if (!request.params[1].isNull())
        strCommand = request.params[1].get_str();
    if (request.fHelp || request.params.size() < 2 ||
        (strCommand != "add" && strCommand != "remove"))
        throw std::runtime_error(
                            "setban \"subnet\" \"add|remove\" (bantime) (absolute)\n"
                            "\nAttempts to add or remove an IP/Subnet from the banned list.\n"
                            "\nArguments:\n"
                            "1. \"subnet\"       (string, required) The IP/Subnet (see getpeerinfo for nodes IP) with an optional netmask (default is /32 = single IP)\n"
                            "2. \"command\"      (string, required) 'add' to add an IP/Subnet to the list, 'remove' to remove an IP/Subnet from the list\n"
                            "3. \"bantime\"      (numeric, optional) time in seconds how long (or until when if [absolute] is set) the IP is banned (0 or empty means using the default time of 24h which can also be overwritten by the -bantime startup argument)\n"
                            "4. \"absolute\"     (boolean, optional) If set, the bantime must be an absolute timestamp in seconds since epoch (Jan 1 1970 GMT)\n"
                            "\nExamples:\n"
                            + HelpExampleCli("setban", "\"192.168.0.6\" \"add\" 86400")
                            + HelpExampleCli("setban", "\"192.168.0.0/24\" \"add\"")
                            + HelpExampleRpc("setban", "\"192.168.0.6\", \"add\", 86400")
                            );
    if(!g_connman)
        throw JSONRPCError(RPC_CLIENT_P2P_DISABLED, "Error: Peer-to-peer functionality missing or disabled");

    CSubNet subNet;
    CNetAddr netAddr;
    bool isSubnet = false;

    if (request.params[0].get_str().find('/') != std::string::npos)
        isSubnet = true;

    if (!isSubnet) {
        CNetAddr resolved;
        LookupHost(request.params[0].get_str().c_str(), resolved, false);
        netAddr = resolved;
    }
    else
        LookupSubNet(request.params[0].get_str().c_str(), subNet);

    if (! (isSubnet ? subNet.IsValid() : netAddr.IsValid()) )
        throw JSONRPCError(RPC_CLIENT_INVALID_IP_OR_SUBNET, "Error: Invalid IP/Subnet");

    if (strCommand == "add")
    {
        if (isSubnet ? g_connman->IsBanned(subNet) : g_connman->IsBanned(netAddr))
            throw JSONRPCError(RPC_CLIENT_NODE_ALREADY_ADDED, "Error: IP/Subnet already banned");

        int64_t banTime = 0; //use standard bantime if not specified
        if (!request.params[2].isNull())
            banTime = request.params[2].get_int64();

        bool absolute = false;
        if (request.params[3].isTrue())
            absolute = true;

        isSubnet ? g_connman->Ban(subNet, BanReasonManuallyAdded, banTime, absolute) : g_connman->Ban(netAddr, BanReasonManuallyAdded, banTime, absolute);
    }
    else if(strCommand == "remove")
    {
        if (!( isSubnet ? g_connman->Unban(subNet) : g_connman->Unban(netAddr) ))
            throw JSONRPCError(RPC_CLIENT_INVALID_IP_OR_SUBNET, "Error: Unban failed. Requested address/subnet was not previously banned.");
    }
    return NullUniValue;
}

static UniValue listbanned(const JSONRPCRequest& request)
{
    if (request.fHelp || request.params.size() != 0)
        throw std::runtime_error(
                            "listbanned\n"
                            "\nList all banned IPs/Subnets.\n"
                            "\nExamples:\n"
                            + HelpExampleCli("listbanned", "")
                            + HelpExampleRpc("listbanned", "")
                            );

    if(!g_connman)
        throw JSONRPCError(RPC_CLIENT_P2P_DISABLED, "Error: Peer-to-peer functionality missing or disabled");

    banmap_t banMap;
    g_connman->GetBanned(banMap);

    UniValue bannedAddresses(UniValue::VARR);
    for (const auto& entry : banMap)
    {
        const CBanEntry& banEntry = entry.second;
        UniValue rec(UniValue::VOBJ);
        rec.pushKV("address", entry.first.ToString());
        rec.pushKV("banned_until", banEntry.nBanUntil);
        rec.pushKV("ban_created", banEntry.nCreateTime);
        rec.pushKV("ban_reason", banEntry.banReasonToString());

        bannedAddresses.push_back(rec);
    }

    return bannedAddresses;
}

static UniValue clearbanned(const JSONRPCRequest& request)
{
    if (request.fHelp || request.params.size() != 0)
        throw std::runtime_error(
                            "clearbanned\n"
                            "\nClear all banned IPs.\n"
                            "\nExamples:\n"
                            + HelpExampleCli("clearbanned", "")
                            + HelpExampleRpc("clearbanned", "")
                            );
    if(!g_connman)
        throw JSONRPCError(RPC_CLIENT_P2P_DISABLED, "Error: Peer-to-peer functionality missing or disabled");

    g_connman->ClearBanned();

    return NullUniValue;
}

UniValue getstakinginfo(const JSONRPCRequest &request)
{
    if (request.fHelp || request.params.size() != 0)
        throw std::runtime_error(
            "getstakinginfo\n"
            "Returns an object containing staking-related information.");

#ifdef ENABLE_WALLET
    uint64_t nBalance = 0;
    uint64_t nWeight = 0;

    auto wallets = GetWallets();

    for (auto & wallet : wallets) {
<<<<<<< HEAD
        auto[nBalance, nWeight] = wallet->GetStakeWeight();
        nBalance += nBalance;
        nWeight += nWeight;
=======
        auto[balance, weight] = wallet->GetStakeWeight();
        nBalance += balance;
        nWeight += weight;
>>>>>>> 5b4b6cd7
    }

    uint64_t nNetworkWeight = GetPoSKernelPS();
    bool staking = Staker::getInstance()->getLastCoinStakeSearchInterval() && nWeight;
    uint64_t nExpectedTime = staking ? (GetTargetSpacing(chainActive.Height()) * nNetworkWeight / nWeight) : 0;

    UniValue obj(UniValue::VOBJ);

    obj.pushKV("enabled", Staker::getInstance()->getIsStaking());
    obj.pushKV("staking", staking);
    obj.pushKV("errors", GetWarnings("statusbar"));

    obj.pushKV("currentblockweight", (uint64_t)nLastBlockWeight);
    obj.pushKV("currentblocktx", (uint64_t)nLastBlockTx);

    obj.pushKV("difficulty", GetPosDifficulty(GetLastBlockIndex(chainActive.Tip(), true)));
    obj.pushKV("search-interval", Staker::getInstance()->getLastCoinStakeSearchInterval());

    obj.pushKV("weight", (uint64_t)nWeight);
    obj.pushKV("balance", (uint64_t)nBalance);
    obj.pushKV("netstakeweight", (uint64_t)nNetworkWeight);

    obj.pushKV("expectedtime", nExpectedTime);

    return obj;
#else
    throw std::runtime_error(
            "getstakinginfo\n"
            "Wallets are disabled!");
#endif

}

static UniValue setnetworkactive(const JSONRPCRequest& request)
{
    if (request.fHelp || request.params.size() != 1) {
        throw std::runtime_error(
            "setnetworkactive true|false\n"
            "\nDisable/enable all p2p network activity.\n"
            "\nArguments:\n"
            "1. \"state\"        (boolean, required) true to enable networking, false to disable\n"
        );
    }

    if (!g_connman) {
        throw JSONRPCError(RPC_CLIENT_P2P_DISABLED, "Error: Peer-to-peer functionality missing or disabled");
    }

    g_connman->SetNetworkActive(request.params[0].get_bool());

    return g_connman->GetNetworkActive();
}

static UniValue getnodeaddresses(const JSONRPCRequest& request)
{
    if (request.fHelp || request.params.size() > 1) {
        throw std::runtime_error(
            "getnodeaddresses ( count )\n"
            "\nReturn known addresses which can potentially be used to find new nodes in the network\n"
            "\nArguments:\n"
            "1. \"count\"    (numeric, optional) How many addresses to return. Limited to the smaller of " + std::to_string(ADDRMAN_GETADDR_MAX) +
                " or " + std::to_string(ADDRMAN_GETADDR_MAX_PCT) + "% of all known addresses. (default = 1)\n"
            "\nResult:\n"
            "[\n"
            "  {\n"
            "    \"time\": ttt,                (numeric) Timestamp in seconds since epoch (Jan 1 1970 GMT) keeping track of when the node was last seen\n"
            "    \"services\": n,              (numeric) The services offered\n"
            "    \"address\": \"host\",          (string) The address of the node\n"
            "    \"port\": n                   (numeric) The port of the node\n"
            "  }\n"
            "  ,....\n"
            "]\n"
            "\nExamples:\n"
            + HelpExampleCli("getnodeaddresses", "8")
            + HelpExampleRpc("getnodeaddresses", "8")
        );
    }
    if (!g_connman) {
        throw JSONRPCError(RPC_CLIENT_P2P_DISABLED, "Error: Peer-to-peer functionality missing or disabled");
    }

    int count = 1;
    if (!request.params[0].isNull()) {
        count = request.params[0].get_int();
        if (count <= 0) {
            throw JSONRPCError(RPC_INVALID_PARAMETER, "Address count out of range");
        }
    }
    // returns a shuffled list of CAddress
    std::vector<CAddress> vAddr = g_connman->GetAddresses();
    UniValue ret(UniValue::VARR);

    int address_return_count = std::min<int>(count, vAddr.size());
    for (int i = 0; i < address_return_count; ++i) {
        UniValue obj(UniValue::VOBJ);
        const CAddress& addr = vAddr[i];
        obj.pushKV("time", (int)addr.nTime);
        obj.pushKV("services", (uint64_t)addr.nServices);
        obj.pushKV("address", addr.ToStringIP());
        obj.pushKV("port", addr.GetPort());
        ret.push_back(obj);
    }
    return ret;
}

// clang-format off
static const CRPCCommand commands[] =
{ //  category              name                      actor (function)         argNames
  //  --------------------- ------------------------  -----------------------  ----------
    { "network",            "getconnectioncount",     &getconnectioncount,     {} },
    { "network",            "ping",                   &ping,                   {} },
    { "network",            "getpeerinfo",            &getpeerinfo,            {}},
    { "network",            "addnode",                &addnode,                {"node","command"} },
    { "network",            "disconnectnode",         &disconnectnode,         {"address", "nodeid"} },
    { "network",            "getaddednodeinfo",       &getaddednodeinfo,       {"node"} },
    { "network",            "getnettotals",           &getnettotals,           {} },
    { "network",            "getnetworkinfo",         &getnetworkinfo,         {} },
    { "network",            "setban",                 &setban,                 {"subnet", "command", "bantime", "absolute"} },
    { "network",            "listbanned",             &listbanned,             {} },
    { "network",            "clearbanned",            &clearbanned,            {} },
    { "network",            "getstakinginfo",         &getstakinginfo,         {} },
    { "network",            "setnetworkactive",       &setnetworkactive,       {"state"} },
    { "network",            "getnodeaddresses",       &getnodeaddresses,       {"count"} },
};
// clang-format on

void RegisterNetRPCCommands(CRPCTable &t)
{
    for (unsigned int vcidx = 0; vcidx < ARRAYLEN(commands); vcidx++)
        t.appendCommand(commands[vcidx].name, &commands[vcidx]);
}<|MERGE_RESOLUTION|>--- conflicted
+++ resolved
@@ -626,15 +626,9 @@
     auto wallets = GetWallets();
 
     for (auto & wallet : wallets) {
-<<<<<<< HEAD
-        auto[nBalance, nWeight] = wallet->GetStakeWeight();
-        nBalance += nBalance;
-        nWeight += nWeight;
-=======
         auto[balance, weight] = wallet->GetStakeWeight();
         nBalance += balance;
         nWeight += weight;
->>>>>>> 5b4b6cd7
     }
 
     uint64_t nNetworkWeight = GetPoSKernelPS();
