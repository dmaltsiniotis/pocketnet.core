// Copyright (c) 2019-2021 The Pocketcoin Core developers

#ifndef POCKETCOIN_RPC_POCKETNET_H
#define POCKETCOIN_RPC_POCKETNET_H

#include <txmempool.h>
#include "index/addrindex.h"
#include "antibot/antibot.h"
#include "rpc/server.h"
#include "rpc/rawtransaction.h"
#include "pocketdb/pocketnet.h"
<<<<<<< HEAD

enum Ranks {LAST5, LAST5R, BOOST, UREP, UREPR, DREP, PREP, PREPR, DPOST, POSTRF};
=======
>>>>>>> 30edc77d

#endif // POCKETCOIN_RPC_POCKETNET_H<|MERGE_RESOLUTION|>--- conflicted
+++ resolved
@@ -9,10 +9,5 @@
 #include "rpc/server.h"
 #include "rpc/rawtransaction.h"
 #include "pocketdb/pocketnet.h"
-<<<<<<< HEAD
-
-enum Ranks {LAST5, LAST5R, BOOST, UREP, UREPR, DREP, PREP, PREPR, DPOST, POSTRF};
-=======
->>>>>>> 30edc77d
 
 #endif // POCKETCOIN_RPC_POCKETNET_H