// Copyright (c) 2010 Satoshi Nakamoto
// Copyright (c) 2009-2020 The Bitcoin Core developers
// Distributed under the MIT software license, see the accompanying
// file COPYING or http://www.opensource.org/licenses/mit-license.php.

#include <rpc/server.h>

#include <rpc/util.h>
#include <shutdown.h>
#include <sync.h>
#include <util/strencodings.h>
#include <util/system.h>

#include <boost/algorithm/string/classification.hpp>
#include <boost/algorithm/string/split.hpp>
#include <boost/signals2/signal.hpp>

#include <cassert>
#include <memory> // for unique_ptr
#include <mutex>
#include <unordered_map>

static Mutex g_rpc_warmup_mutex;
static std::atomic<bool> g_rpc_running{false};
static bool fRPCInWarmup GUARDED_BY(g_rpc_warmup_mutex) = true;
static std::string rpcWarmupStatus GUARDED_BY(g_rpc_warmup_mutex) = "RPC server started";
/* Timer-creating functions */
static RPCTimerInterface* timerInterface = nullptr;
/* Map of name to timer. */
static Mutex g_deadline_timers_mutex;
static std::map<std::string, std::unique_ptr<RPCTimerBase> > deadlineTimers GUARDED_BY(g_deadline_timers_mutex);
static bool ExecuteCommand(const CRPCCommand& command, const JSONRPCRequest& request, UniValue& result, bool last_handler);

struct RPCCommandExecutionInfo
{
    std::string method;
    int64_t start;
};

struct RPCServerInfo
{
    Mutex mutex;
    std::list<RPCCommandExecutionInfo> active_commands GUARDED_BY(mutex);
};

static RPCServerInfo g_rpc_server_info;

struct RPCCommandExecution
{
    std::list<RPCCommandExecutionInfo>::iterator it;
    explicit RPCCommandExecution(const std::string& method)
    {
        LOCK(g_rpc_server_info.mutex);
        it = g_rpc_server_info.active_commands.insert(g_rpc_server_info.active_commands.end(), {method, GetTimeMicros()});
    }
    ~RPCCommandExecution()
    {
        LOCK(g_rpc_server_info.mutex);
        g_rpc_server_info.active_commands.erase(it);
    }
};

static struct CRPCSignals
{
    boost::signals2::signal<void ()> Started;
    boost::signals2::signal<void ()> Stopped;
} g_rpcSignals;

void RPCServer::OnStarted(std::function<void ()> slot)
{
    g_rpcSignals.Started.connect(slot);
}

void RPCServer::OnStopped(std::function<void ()> slot)
{
    g_rpcSignals.Stopped.connect(slot);
}

std::string CRPCTable::help(const std::string& strCommand, const JSONRPCRequest& helpreq) const
{
    std::string strRet;
    std::string category;
    std::set<intptr_t> setDone;
    std::vector<std::pair<std::string, const CRPCCommand*> > vCommands;

    for (const auto& entry : mapCommands)
        vCommands.emplace_back(entry.second.front()->category + entry.first, entry.second.front());
    sort(vCommands.begin(), vCommands.end());

    JSONRPCRequest jreq(helpreq);
    jreq.fHelp = true;
    jreq.params = UniValue();

    for (const std::pair<std::string, const CRPCCommand*>& command : vCommands)
    {
        const CRPCCommand *pcmd = command.second;
        std::string strMethod = pcmd->name;
        if ((!strCommand.empty() || pcmd->category == "hidden") && strMethod != strCommand)
            continue;

        jreq.strMethod = strMethod;

        try
        {
            UniValue unused_result;
            if (setDone.insert(pcmd->unique_id).second)
                pcmd->actor(jreq, unused_result, true /* last_handler */);
        }
        catch (const std::exception& e)
        {
            // Help text is returned in an exception
            std::string strHelp = std::string(e.what());
            if (strCommand.empty())
            {
                if (strHelp.find('\n') != std::string::npos)
                    strHelp = strHelp.substr(0, strHelp.find('\n'));

                if (category != pcmd->category)
                {
                    if (!category.empty())
                        strRet += "\n";
                    category = pcmd->category;
                    strRet += "== " + Capitalize(category) + " ==\n";
                }
            }
            strRet += strHelp + "\n";
        }
    }
    if (strRet.empty())
        strRet = strprintf("help: unknown command: %s\n", strCommand);

    strRet = strRet.substr(0,strRet.size()-1);
    return strRet;
}


// TODO (brangr): implement help 3
// static RPCHelpMan help()
// {
//     return RPCHelpMan{"help",
//                 "\nList all commands, or get help for a specified command.\n",
//                 {
//                     {"command", RPCArg::Type::STR, /* default */ "all commands", "The command to get help on"},
//                 },
//                 RPCResult{
//                     RPCResult::Type::STR, "", "The help text"
//                 },
//                 RPCExamples{""},
//         [&](const RPCHelpMan& self, const JSONRPCRequest& jsonRequest) -> UniValue
// {
//     std::string strCommand;
//     if (jsonRequest.params.size() > 0)
//         strCommand = jsonRequest.params[0].get_str();
// 
//     return tableRPC.help(strCommand, jsonRequest);
// },
//     };
// }
// 
// static RPCHelpMan getrpcinfo()
// {
//     return RPCHelpMan{"getrpcinfo",
//                 "\nReturns details of the RPC server.\n",
//                 {},
//                 RPCResult{
//                     RPCResult::Type::OBJ, "", "",
//                     {
//                         {RPCResult::Type::ARR, "active_commands", "All active commands",
//                         {
//                             {RPCResult::Type::OBJ, "", "Information about an active command",
//                             {
//                                  {RPCResult::Type::STR, "method", "The name of the RPC command"},
//                                  {RPCResult::Type::NUM, "duration", "The running time in microseconds"},
//                             }},
//                         }},
//                         {RPCResult::Type::STR, "logpath", "The complete file path to the debug log"},
//                     }
//                 },
//                 RPCExamples{
//                     HelpExampleCli("getrpcinfo", "")
//                 + HelpExampleRpc("getrpcinfo", "")},
//         [&](const RPCHelpMan& self, const JSONRPCRequest& request) -> UniValue
// {
//     LOCK(g_rpc_server_info.mutex);
//     UniValue active_commands(UniValue::VARR);
//     for (const RPCCommandExecutionInfo& info : g_rpc_server_info.active_commands) {
//         UniValue entry(UniValue::VOBJ);
//         entry.pushKV("method", info.method);
//         entry.pushKV("duration", GetTimeMicros() - info.start);
//         active_commands.push_back(entry);
//     }
// 
//     UniValue result(UniValue::VOBJ);
//     result.pushKV("active_commands", active_commands);
// 
//     const std::string path = LogInstance().m_file_path.string();
//     UniValue log_path(UniValue::VSTR, path);
//     result.pushKV("logpath", log_path);
// 
//     return result;
// }
//     };
// }
// 
// clang-format off
// static const CRPCCommand vRPCCommands[] =
// { //  category              name                      actor (function)         argNames
//   //  --------------------- ------------------------  -----------------------  ----------
//     /* Overall control/query calls */
//     { "control",            "getrpcinfo",             &getrpcinfo,             {}  },
//     { "control",            "help",                   &help,                   {"command"}  },
//     { "control",            "stop",                   &stop,                   {"wait"}  },
//     { "control",            "uptime",                 &uptime,                 {}  },
// };
// clang-format on

CRPCTable::CRPCTable()
{
    // TODO (brangr): implement help 2
    // for (const auto& c : vRPCCommands) {
    //     appendCommand(c.name, &c);
    // }
}

void CRPCTable::appendCommand(const std::string& name, const CRPCCommand* pcmd)
{
    CHECK_NONFATAL(!IsRPCRunning()); // Only add commands before rpc is running

    mapCommands[name].push_back(pcmd);
}

bool CRPCTable::removeCommand(const std::string& name, const CRPCCommand* pcmd)
{
    auto it = mapCommands.find(name);
    if (it != mapCommands.end()) {
        auto new_end = std::remove(it->second.begin(), it->second.end(), pcmd);
        if (it->second.end() != new_end) {
            it->second.erase(new_end, it->second.end());
            return true;
        }
    }
    return false;
}

void StartRPC()
{
    LogPrint(BCLog::RPC, "Starting RPC\n");
    g_rpc_running = true;
    g_rpcSignals.Started();
}

void InterruptRPC()
{
    static std::once_flag g_rpc_interrupt_flag;
    // This function could be called twice if the GUI has been started with -server=1.
    std::call_once(g_rpc_interrupt_flag, []() {
        LogPrint(BCLog::RPC, "Interrupting RPC\n");
        // Interrupt e.g. running longpolls
        g_rpc_running = false;
    });
}

void StopRPC()
{
    static std::once_flag g_rpc_stop_flag;
    // This function could be called twice if the GUI has been started with -server=1.
    assert(!g_rpc_running);
    std::call_once(g_rpc_stop_flag, []() {
        LogPrint(BCLog::RPC, "Stopping RPC\n");
        WITH_LOCK(g_deadline_timers_mutex, deadlineTimers.clear());
        DeleteAuthCookie();
        g_rpcSignals.Stopped();
    });
}

bool IsRPCRunning()
{
    return g_rpc_running;
}

void RpcInterruptionPoint()
{
    if (!IsRPCRunning()) throw JSONRPCError(RPC_CLIENT_NOT_CONNECTED, "Shutting down");
}

void SetRPCWarmupStatus(const std::string& newStatus)
{
    LOCK(g_rpc_warmup_mutex);
    rpcWarmupStatus = newStatus;
}

void SetRPCWarmupFinished()
{
    LOCK(g_rpc_warmup_mutex);
    assert(fRPCInWarmup);
    fRPCInWarmup = false;
}

bool RPCIsInWarmup(std::string *outStatus)
{
    LOCK(g_rpc_warmup_mutex);
    if (outStatus)
        *outStatus = rpcWarmupStatus;
    return fRPCInWarmup;
}

<<<<<<< HEAD
=======
void JSONRPCRequest::parse(const UniValue& valRequest)
{
    // Parse request
    if (!valRequest.isObject())
        throw JSONRPCError(RPC_INVALID_REQUEST, "Invalid Request object");
    const UniValue& request = valRequest.get_obj();

    // Parse id now so errors from here on will have the id
    id = find_value(request, "id");

    // Parse method
    UniValue valMethod = find_value(request, "method");
    if (valMethod.isNull())
        throw JSONRPCError(RPC_INVALID_REQUEST, "Missing method");
    if (!valMethod.isStr())
        throw JSONRPCError(RPC_INVALID_REQUEST, "Method must be a string");
    strMethod = valMethod.get_str();
    
    // Parse params
    UniValue valParams = find_value(request, "params");
    if (valParams.isArray() || valParams.isObject())
        params = valParams;
    else if (valParams.isNull())
        params = UniValue(UniValue::VARR);
    else
        throw JSONRPCError(RPC_INVALID_REQUEST, "Params must be an array or object");
}

void JSONRPCRequest::SetDbConnection(const DbConnectionRef& _dbConnection)
{
    dbConnection = _dbConnection;
}

const DbConnectionRef& JSONRPCRequest::DbConnection() const
{
    return dbConnection;
}

>>>>>>> 8d446c9b
bool IsDeprecatedRPCEnabled(const std::string& method)
{
    const std::vector<std::string> enabled_methods = gArgs.GetArgs("-deprecatedrpc");

    return find(enabled_methods.begin(), enabled_methods.end(), method) != enabled_methods.end();
}

static UniValue JSONRPCExecOne(JSONRPCRequest jreq, const UniValue& req, const CRPCTable& tableRPC)
{
    UniValue rpc_result(UniValue::VOBJ);

    try {
        jreq.parse(req);

        UniValue result = tableRPC.execute(jreq);
        rpc_result = JSONRPCReplyObj(result, NullUniValue, jreq.id);
    }
    catch (const UniValue& objError)
    {
        rpc_result = JSONRPCReplyObj(NullUniValue, objError, jreq.id);
    }
    catch (const std::exception& e)
    {
        rpc_result = JSONRPCReplyObj(NullUniValue,
                                     JSONRPCError(RPC_PARSE_ERROR, e.what()), jreq.id);
    }

    return rpc_result;
}

std::string JSONRPCExecBatch(const JSONRPCRequest& jreq, const UniValue& vReq, const CRPCTable& tableRPC)
{
    UniValue ret(UniValue::VARR);
    for (unsigned int reqIdx = 0; reqIdx < vReq.size(); reqIdx++)
        ret.push_back(JSONRPCExecOne(jreq, vReq[reqIdx], tableRPC));

    return ret.write() + "\n";
}

/**
 * Process named arguments into a vector of positional arguments, based on the
 * passed-in specification for the RPC call's arguments.
 */
static inline JSONRPCRequest transformNamedArguments(const JSONRPCRequest& in, const std::vector<std::string>& argNames)
{
    JSONRPCRequest out = in;
    out.params = UniValue(UniValue::VARR);
    // Build a map of parameters, and remove ones that have been processed, so that we can throw a focused error if
    // there is an unknown one.
    const std::vector<std::string>& keys = in.params.getKeys();
    const std::vector<UniValue>& values = in.params.getValues();
    std::unordered_map<std::string, const UniValue*> argsIn;
    for (size_t i=0; i<keys.size(); ++i) {
        argsIn[keys[i]] = &values[i];
    }
    // Process expected parameters.
    int hole = 0;
    for (const std::string &argNamePattern: argNames) {
        std::vector<std::string> vargNames;
        boost::algorithm::split(vargNames, argNamePattern, boost::algorithm::is_any_of("|"));
        auto fr = argsIn.end();
        for (const std::string & argName : vargNames) {
            fr = argsIn.find(argName);
            if (fr != argsIn.end()) {
                break;
            }
        }
        if (fr != argsIn.end()) {
            for (int i = 0; i < hole; ++i) {
                // Fill hole between specified parameters with JSON nulls,
                // but not at the end (for backwards compatibility with calls
                // that act based on number of specified parameters).
                out.params.push_back(UniValue());
            }
            hole = 0;
            out.params.push_back(*fr->second);
            argsIn.erase(fr);
        } else {
            hole += 1;
        }
    }
    // If there are still arguments in the argsIn map, this is an error.
    if (!argsIn.empty()) {
        throw JSONRPCError(RPC_INVALID_PARAMETER, "Unknown named parameter " + argsIn.begin()->first);
    }
    // Return request with named arguments transformed to positional arguments
    return out;
}

UniValue CRPCTable::execute(const JSONRPCRequest &request) const
{
    // Return immediately if in warmup
    {
        LOCK(g_rpc_warmup_mutex);
        if (fRPCInWarmup)
            throw JSONRPCError(RPC_IN_WARMUP, rpcWarmupStatus);
    }

    // Find method
    auto it = mapCommands.find(request.strMethod);
    if (it != mapCommands.end()) {
        UniValue result;
        for (const auto& command : it->second) {
            if (ExecuteCommand(*command, request, result, &command == &it->second.back())) {
                return result;
            }
        }
    }
    throw JSONRPCError(RPC_METHOD_NOT_FOUND, "Method not found");
}

static bool ExecuteCommand(const CRPCCommand& command, const JSONRPCRequest& request, UniValue& result, bool last_handler)
{
    try
    {
        RPCCommandExecution execution(request.strMethod);
        // Execute, convert arguments to array if necessary
        if (request.params.isObject()) {
            return command.actor(transformNamedArguments(request, command.argNames), result, last_handler);
        } else {
            return command.actor(request, result, last_handler);
        }
    }
    catch (const std::exception& e)
    {
        throw JSONRPCError(RPC_MISC_ERROR, e.what());
    }
}

std::vector<std::string> CRPCTable::listCommands() const
{
    std::vector<std::string> commandList;
    for (const auto& i : mapCommands) commandList.emplace_back(i.first);
    return commandList;
}

void RPCSetTimerInterfaceIfUnset(RPCTimerInterface *iface)
{
    if (!timerInterface)
        timerInterface = iface;
}

void RPCSetTimerInterface(RPCTimerInterface *iface)
{
    timerInterface = iface;
}

void RPCUnsetTimerInterface(RPCTimerInterface *iface)
{
    if (timerInterface == iface)
        timerInterface = nullptr;
}

void RPCRunLater(const std::string& name, std::function<void()> func, int64_t nSeconds)
{
    if (!timerInterface)
        throw JSONRPCError(RPC_INTERNAL_ERROR, "No timer handler registered for RPC");
    LOCK(g_deadline_timers_mutex);
    deadlineTimers.erase(name);
    LogPrint(BCLog::RPC, "queue run of timer %s in %i seconds (using %s)\n", name, nSeconds, timerInterface->Name());
    deadlineTimers.emplace(name, std::unique_ptr<RPCTimerBase>(timerInterface->NewTimer(func, nSeconds*1000)));
}

int RPCSerializationFlags()
{
    int flag = 0;
    if (gArgs.GetArg("-rpcserialversion", DEFAULT_RPC_SERIALIZE_VERSION) == 0)
        flag |= SERIALIZE_TRANSACTION_NO_WITNESS;
    return flag;
}<|MERGE_RESOLUTION|>--- conflicted
+++ resolved
@@ -1,5 +1,5 @@
 // Copyright (c) 2010 Satoshi Nakamoto
-// Copyright (c) 2009-2020 The Bitcoin Core developers
+// Copyright (c) 2009-2018 The Pocketcoin Core developers
 // Distributed under the MIT software license, see the accompanying
 // file COPYING or http://www.opensource.org/licenses/mit-license.php.
 
@@ -126,6 +126,7 @@
             strRet += strHelp + "\n";
         }
     }
+
     if (strRet.empty())
         strRet = strprintf("help: unknown command: %s\n", strCommand);
 
@@ -151,12 +152,12 @@
 //     std::string strCommand;
 //     if (jsonRequest.params.size() > 0)
 //         strCommand = jsonRequest.params[0].get_str();
-// 
+//
 //     return tableRPC.help(strCommand, jsonRequest);
 // },
 //     };
 // }
-// 
+//
 // static RPCHelpMan getrpcinfo()
 // {
 //     return RPCHelpMan{"getrpcinfo",
@@ -189,19 +190,19 @@
 //         entry.pushKV("duration", GetTimeMicros() - info.start);
 //         active_commands.push_back(entry);
 //     }
-// 
+//
 //     UniValue result(UniValue::VOBJ);
 //     result.pushKV("active_commands", active_commands);
-// 
+//
 //     const std::string path = LogInstance().m_file_path.string();
 //     UniValue log_path(UniValue::VSTR, path);
 //     result.pushKV("logpath", log_path);
-// 
+//
 //     return result;
 // }
 //     };
 // }
-// 
+//
 // clang-format off
 // static const CRPCCommand vRPCCommands[] =
 // { //  category              name                      actor (function)         argNames
@@ -304,47 +305,6 @@
     return fRPCInWarmup;
 }
 
-<<<<<<< HEAD
-=======
-void JSONRPCRequest::parse(const UniValue& valRequest)
-{
-    // Parse request
-    if (!valRequest.isObject())
-        throw JSONRPCError(RPC_INVALID_REQUEST, "Invalid Request object");
-    const UniValue& request = valRequest.get_obj();
-
-    // Parse id now so errors from here on will have the id
-    id = find_value(request, "id");
-
-    // Parse method
-    UniValue valMethod = find_value(request, "method");
-    if (valMethod.isNull())
-        throw JSONRPCError(RPC_INVALID_REQUEST, "Missing method");
-    if (!valMethod.isStr())
-        throw JSONRPCError(RPC_INVALID_REQUEST, "Method must be a string");
-    strMethod = valMethod.get_str();
-    
-    // Parse params
-    UniValue valParams = find_value(request, "params");
-    if (valParams.isArray() || valParams.isObject())
-        params = valParams;
-    else if (valParams.isNull())
-        params = UniValue(UniValue::VARR);
-    else
-        throw JSONRPCError(RPC_INVALID_REQUEST, "Params must be an array or object");
-}
-
-void JSONRPCRequest::SetDbConnection(const DbConnectionRef& _dbConnection)
-{
-    dbConnection = _dbConnection;
-}
-
-const DbConnectionRef& JSONRPCRequest::DbConnection() const
-{
-    return dbConnection;
-}
-
->>>>>>> 8d446c9b
 bool IsDeprecatedRPCEnabled(const std::string& method)
 {
     const std::vector<std::string> enabled_methods = gArgs.GetArgs("-deprecatedrpc");
@@ -430,6 +390,7 @@
     if (!argsIn.empty()) {
         throw JSONRPCError(RPC_INVALID_PARAMETER, "Unknown named parameter " + argsIn.begin()->first);
     }
+    
     // Return request with named arguments transformed to positional arguments
     return out;
 }
