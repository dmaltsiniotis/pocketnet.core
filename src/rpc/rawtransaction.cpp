// Copyright (c) 2010 Satoshi Nakamoto
// Copyright (c) 2009-2020 The Bitcoin Core developers
// Distributed under the MIT software license, see the accompanying
// file COPYING or http://www.opensource.org/licenses/mit-license.php.

#include <chain.h>
#include <coins.h>
#include <consensus/validation.h>
#include <core_io.h>
#include <index/txindex.h>
#include <key_io.h>
#include <merkleblock.h>
#include <node/coin.h>
#include <node/context.h>
#include <node/psbt.h>
#include <node/transaction.h>
#include <policy/policy.h>
#include <policy/rbf.h>
#include <primitives/transaction.h>
#include <psbt.h>
#include <random.h>
#include <rpc/blockchain.h>
#include <rpc/rawtransaction_util.h>
#include <rpc/server.h>
#include <rpc/util.h>
#include <script/script.h>
#include <script/sign.h>
#include <script/signingprovider.h>
#include <script/standard.h>
#include <uint256.h>
#include <util/bip32.h>
#include <util/moneystr.h>
#include <util/strencodings.h>
#include <util/string.h>
#include <validation.h>
#include <validationinterface.h>


#include <numeric>
#include <stdint.h>

#include <univalue.h>

static void TxToJSON(const CTransaction& tx, const uint256 hashBlock, UniValue& entry)
{
    // Call into TxToUniv() in pocketcoin-common to decode the transaction hex.
    //
    // Blockchain contextual information (confirmations and blocktime) is not
    // available to code in pocketcoin-common, so we query them here and push the
    // data into the returned UniValue.
    TxToUniv(tx, uint256(), entry, true, RPCSerializationFlags());

    if (!hashBlock.IsNull()) {
        LOCK(cs_main);

        entry.pushKV("blockhash", hashBlock.GetHex());
        CBlockIndex* pindex = LookupBlockIndex(hashBlock);
        if (pindex) {
            if (::ChainActive().Contains(pindex)) {
                entry.pushKV("confirmations", 1 + ::ChainActive().Height() - pindex->nHeight);
                entry.pushKV("time", pindex->GetBlockTime());
                entry.pushKV("blocktime", pindex->GetBlockTime());
            }
            else
                entry.pushKV("confirmations", 0);
        }
    }
}

static RPCHelpMan getrawtransaction()
{
    return RPCHelpMan{
                "getrawtransaction",
                "\nReturn the raw transaction data.\n"

                "\nBy default this function only works for mempool transactions. When called with a blockhash\n"
                "argument, getrawtransaction will return the transaction if the specified block is available and\n"
                "the transaction is found in that block. When called without a blockhash argument, getrawtransaction\n"
                "will return the transaction if it is in the mempool, or if -txindex is enabled and the transaction\n"
                "is in a block in the blockchain.\n"

                "\nHint: Use gettransaction for wallet transactions.\n"

                "\nIf verbose is 'true', returns an Object with information about 'txid'.\n"
                "If verbose is 'false' or omitted, returns a string that is serialized, hex-encoded data for 'txid'.\n",
                {
                    {"txid", RPCArg::Type::STR_HEX, RPCArg::Optional::NO, "The transaction id"},
                    {"verbose", RPCArg::Type::BOOL, /* default */ "false", "If false, return a string, otherwise return a json object"},
                    {"blockhash", RPCArg::Type::STR_HEX, RPCArg::Optional::OMITTED_NAMED_ARG, "The block in which to look for the transaction"},
                },
                {
                    RPCResult{"if verbose is not set or set to false",
                         RPCResult::Type::STR, "data", "The serialized, hex-encoded data for 'txid'"
                     },
                     RPCResult{"if verbose is set to true",
                         RPCResult::Type::OBJ, "", "",
                         {
                             {RPCResult::Type::BOOL, "in_active_chain", "Whether specified block is in the active chain or not (only present with explicit \"blockhash\" argument)"},
                             {RPCResult::Type::STR_HEX, "hex", "The serialized, hex-encoded data for 'txid'"},
                             {RPCResult::Type::STR_HEX, "txid", "The transaction id (same as provided)"},
                             {RPCResult::Type::STR_HEX, "hash", "The transaction hash (differs from txid for witness transactions)"},
                             {RPCResult::Type::NUM, "size", "The serialized transaction size"},
                             {RPCResult::Type::NUM, "vsize", "The virtual transaction size (differs from size for witness transactions)"},
                             {RPCResult::Type::NUM, "weight", "The transaction's weight (between vsize*4-3 and vsize*4)"},
                             {RPCResult::Type::NUM, "version", "The version"},
                             {RPCResult::Type::NUM_TIME, "locktime", "The lock time"},
                             {RPCResult::Type::ARR, "vin", "",
                             {
                                 {RPCResult::Type::OBJ, "", "",
                                 {
                                     {RPCResult::Type::STR_HEX, "txid", "The transaction id"},
                                     {RPCResult::Type::NUM, "vout", "The output number"},
                                     {RPCResult::Type::OBJ, "scriptSig", "The script",
                                     {
                                         {RPCResult::Type::STR, "asm", "asm"},
                                         {RPCResult::Type::STR_HEX, "hex", "hex"},
                                     }},
                                     {RPCResult::Type::NUM, "sequence", "The script sequence number"},
                                     {RPCResult::Type::ARR, "txinwitness", "",
                                     {
                                         {RPCResult::Type::STR_HEX, "hex", "hex-encoded witness data (if any)"},
                                     }},
                                 }},
                             }},
                             {RPCResult::Type::ARR, "vout", "",
                             {
                                 {RPCResult::Type::OBJ, "", "",
                                 {
                                     {RPCResult::Type::NUM, "value", "The value in " + CURRENCY_UNIT},
                                     {RPCResult::Type::NUM, "n", "index"},
                                     {RPCResult::Type::OBJ, "scriptPubKey", "",
                                     {
                                         {RPCResult::Type::STR, "asm", "the asm"},
                                         {RPCResult::Type::STR, "hex", "the hex"},
                                         {RPCResult::Type::NUM, "reqSigs", "The required sigs"},
                                         {RPCResult::Type::STR, "type", "The type, eg 'pubkeyhash'"},
                                         {RPCResult::Type::ARR, "addresses", "",
                                         {
                                             {RPCResult::Type::STR, "address", "pocketcoin address"},
                                         }},
                                     }},
                                 }},
                             }},
                             {RPCResult::Type::STR_HEX, "blockhash", "the block hash"},
                             {RPCResult::Type::NUM, "confirmations", "The confirmations"},
                             {RPCResult::Type::NUM_TIME, "blocktime", "The block time expressed in " + UNIX_EPOCH_TIME},
                             {RPCResult::Type::NUM, "time", "Same as \"blocktime\""},
                        }
                    },
                },
                RPCExamples{
                    HelpExampleCli("getrawtransaction", "\"mytxid\"")
            + HelpExampleCli("getrawtransaction", "\"mytxid\" true")
            + HelpExampleRpc("getrawtransaction", "\"mytxid\", true")
            + HelpExampleCli("getrawtransaction", "\"mytxid\" false \"myblockhash\"")
            + HelpExampleCli("getrawtransaction", "\"mytxid\" true \"myblockhash\"")
                },
        [&](const RPCHelpMan& self, const JSONRPCRequest& request) -> UniValue
{
    const NodeContext& node = EnsureNodeContext(request.context);

    bool in_active_chain = true;
    uint256 hash = ParseHashV(request.params[0], "parameter 1");
    CBlockIndex *blockindex = nullptr;

    if (hash == Params().GenesisBlock().hashMerkleRoot)
    {
        // Special exception for the genesis block coinbase transaction
        throw JSONRPCError(RPC_INVALID_ADDRESS_OR_KEY,
            "The genesis block coinbase is not considered an ordinary transaction and cannot be retrieved");
    }

    // Accept either a bool (true) or a num (>=1) to indicate verbose output.
    bool fVerbose = false;
    if (!request.params[1].isNull())
    {
        fVerbose = request.params[1].isNum() ? (request.params[1].get_int() != 0) : request.params[1].get_bool();
    }

    if (!request.params[2].isNull())
    {
        LOCK(cs_main);
        uint256 blockhash = ParseHashV(request.params[2], "parameter 3");
        blockindex = LookupBlockIndex(blockhash);
        if (!blockindex)
        {
            throw JSONRPCError(RPC_INVALID_ADDRESS_OR_KEY, "Block hash not found");
        }
        in_active_chain = ::ChainActive().Contains(blockindex);
    }

    bool f_txindex_ready = false;
    if (g_txindex && !blockindex) {
        f_txindex_ready = g_txindex->BlockUntilSyncedToCurrentChain();
    }

    uint256 hash_block;
    const CTransactionRef tx = GetTransaction(blockindex, node.mempool.get(), hash, Params().GetConsensus(), hash_block);
    if (!tx)
    {
        std::string errmsg;
        if (blockindex)
        {
            if (!(blockindex->nStatus & BLOCK_HAVE_DATA))
            {
                throw JSONRPCError(RPC_MISC_ERROR, "Block not available");
            }
            errmsg = "No such transaction found in the provided block";
        }
        else if (!g_txindex)
        {
            errmsg = "No such mempool transaction. Use -txindex or provide a block hash to enable blockchain transaction queries";
        }
        else if (!f_txindex_ready)
        {
            errmsg = "No such mempool transaction. Blockchain transactions are still in the process of being indexed";
        }
        else
        {
            errmsg = "No such mempool or blockchain transaction";
        }
        throw JSONRPCError(RPC_INVALID_ADDRESS_OR_KEY, errmsg + ". Use gettransaction for wallet transactions.");
    }

    if (!fVerbose)
    {
        return EncodeHexTx(*tx, RPCSerializationFlags());
    }

    UniValue result(UniValue::VOBJ);
    if (blockindex) result.pushKV("in_active_chain", in_active_chain);
    TxToJSON(*tx, hash_block, result);
    return result;
},
    };
}

static RPCHelpMan gettxoutproof()
{
    return RPCHelpMan{"gettxoutproof",
                "\nReturns a hex-encoded proof that \"txid\" was included in a block.\n"
                "\nNOTE: By default this function only works sometimes. This is when there is an\n"
                "unspent output in the utxo for this transaction. To make it always work,\n"
                "you need to maintain a transaction index, using the -txindex command line option or\n"
                "specify the block in which the transaction is included manually (by blockhash).\n",
                {
                    {"txids", RPCArg::Type::ARR, RPCArg::Optional::NO, "The txids to filter",
                        {
                            {"txid", RPCArg::Type::STR_HEX, RPCArg::Optional::OMITTED, "A transaction hash"},
                        },
                        },
                    {"blockhash", RPCArg::Type::STR_HEX, RPCArg::Optional::OMITTED_NAMED_ARG, "If specified, looks for txid in the block with this hash"},
                },
                RPCResult{
                    RPCResult::Type::STR, "data", "A string that is a serialized, hex-encoded data for the proof."
                },
                RPCExamples{""},
        [&](const RPCHelpMan& self, const JSONRPCRequest& request) -> UniValue
{
    std::set<uint256> setTxids;
    uint256 oneTxid;
    UniValue txids = request.params[0].get_array();
    for (unsigned int idx = 0; idx < txids.size(); idx++)
    {
        const UniValue& txid = txids[idx];
        uint256 hash(ParseHashV(txid, "txid"));
        if (setTxids.count(hash))
            throw JSONRPCError(RPC_INVALID_PARAMETER,
                std::string("Invalid parameter, duplicated txid: ") + txid.get_str());
        setTxids.insert(hash);
        oneTxid = hash;
    }

    CBlockIndex *pblockindex = nullptr;
    uint256 hashBlock;
    if (!request.params[1].isNull())
    {
        LOCK(cs_main);
        hashBlock = ParseHashV(request.params[1], "blockhash");
        pblockindex = LookupBlockIndex(hashBlock);
        if (!pblockindex)
        {
            throw JSONRPCError(RPC_INVALID_ADDRESS_OR_KEY, "Block not found");
        }
    }
    else
    {
        LOCK(cs_main);

        // Loop through txids and try to find which block they're in. Exit loop once a block is found.
        for (const auto& tx : setTxids)
        {
            const Coin& coin = AccessByTxid(::ChainstateActive().CoinsTip(), tx);
            if (!coin.IsSpent())
            {
                pblockindex = ::ChainActive()[coin.nHeight];
                break;
            }
        }
    }


    // Allow txindex to catch up if we need to query it and before we acquire cs_main.
    if (g_txindex && !pblockindex)
    {
        g_txindex->BlockUntilSyncedToCurrentChain();
    }

    LOCK(cs_main);

    if (pblockindex == nullptr)
    {
        const CTransactionRef tx = GetTransaction(/* block_index */ nullptr, /* mempool */ nullptr, oneTxid, Params().GetConsensus(), hashBlock);
        if (!tx || hashBlock.IsNull())
            throw JSONRPCError(RPC_INVALID_ADDRESS_OR_KEY, "Transaction not yet in block");
        pblockindex = LookupBlockIndex(hashBlock);
        if (!pblockindex)
        {
            throw JSONRPCError(RPC_INTERNAL_ERROR, "Transaction index corrupt");
        }
    }

    CBlock block;
    if (!ReadBlockFromDisk(block, pblockindex, Params().GetConsensus()))
        throw JSONRPCError(RPC_INTERNAL_ERROR, "Can't read block from disk");

    unsigned int ntxFound = 0;
    for (const auto& tx : block.vtx)
        if (setTxids.count(tx->GetHash()))
            ntxFound++;
    if (ntxFound != setTxids.size())
        throw JSONRPCError(RPC_INVALID_ADDRESS_OR_KEY, "Not all transactions found in specified or retrieved block");

    CDataStream ssMB(SER_NETWORK, PROTOCOL_VERSION | SERIALIZE_TRANSACTION_NO_WITNESS);
    CMerkleBlock mb(block, setTxids);
    ssMB << mb;
    std::string strHex = HexStr(ssMB);
    return strHex;
},
    };
}

static RPCHelpMan verifytxoutproof()
{
    return RPCHelpMan{"verifytxoutproof",
                "\nVerifies that a proof points to a transaction in a block, returning the transaction it commits to\n"
                "and throwing an RPC error if the block is not in our best chain\n",
                {
                    {"proof", RPCArg::Type::STR_HEX, RPCArg::Optional::NO, "The hex-encoded proof generated by gettxoutproof"},
                },
                RPCResult{
                    RPCResult::Type::ARR, "", "",
                    {
                        {RPCResult::Type::STR_HEX, "txid", "The txid(s) which the proof commits to, or empty array if the proof can not be validated."},
                    }
                },
                RPCExamples{""},
        [&](const RPCHelpMan& self, const JSONRPCRequest& request) -> UniValue
{
    CDataStream ssMB(ParseHexV(request.params[0], "proof"), SER_NETWORK, PROTOCOL_VERSION | SERIALIZE_TRANSACTION_NO_WITNESS);
    CMerkleBlock merkleBlock;
    ssMB >> merkleBlock;

    UniValue res(UniValue::VARR);

    std::vector<uint256> vMatch;
    std::vector<unsigned int> vIndex;
    if (merkleBlock.txn.ExtractMatches(vMatch, vIndex) != merkleBlock.header.hashMerkleRoot)
        return res;

    LOCK(cs_main);

    const CBlockIndex *pindex = LookupBlockIndex(merkleBlock.header.GetHash());
    if (!pindex || !::ChainActive().Contains(pindex) || pindex->nTx == 0)
    {
        throw JSONRPCError(RPC_INVALID_ADDRESS_OR_KEY, "Block not found in chain");
    }

    // Check if proof is valid, only add results if so
    if (pindex->nTx == merkleBlock.txn.GetNumTransactions()) {
        for (const uint256& hash : vMatch) {
            res.push_back(hash.GetHex());
        }
    }

    return res;
},
    };
}

<<<<<<< HEAD
static RPCHelpMan createrawtransaction()
=======
CMutableTransaction ConstructTransaction(const UniValue& inputs_in, const UniValue& outputs_in, const UniValue& locktime, const UniValue& rbf)
>>>>>>> 8d446c9b
{
    return RPCHelpMan{"createrawtransaction",
                "\nCreate a transaction spending the given inputs and creating new outputs.\n"
                "Outputs can be addresses or data.\n"
                "Returns hex-encoded raw transaction.\n"
                "Note that the transaction's inputs are not signed, and\n"
                "it is not stored in the wallet or transmitted to the network.\n",
                {
                    {"inputs", RPCArg::Type::ARR, RPCArg::Optional::NO, "The inputs",
                        {
                            {"", RPCArg::Type::OBJ, RPCArg::Optional::OMITTED, "",
                                {
                                    {"txid", RPCArg::Type::STR_HEX, RPCArg::Optional::NO, "The transaction id"},
                                    {"vout", RPCArg::Type::NUM, RPCArg::Optional::NO, "The output number"},
                                    {"sequence", RPCArg::Type::NUM, /* default */ "depends on the value of the 'replaceable' and 'locktime' arguments", "The sequence number"},
                                },
                                },
                        },
                        },
                    {"outputs", RPCArg::Type::ARR, RPCArg::Optional::NO, "The outputs (key-value pairs), where none of the keys are duplicated.\n"
                            "That is, each address can only appear once and there can only be one 'data' object.\n"
                            "For compatibility reasons, a dictionary, which holds the key-value pairs directly, is also\n"
                            "                             accepted as second parameter.",
                        {
                            {"", RPCArg::Type::OBJ, RPCArg::Optional::OMITTED, "",
                                {
                                    {"address", RPCArg::Type::AMOUNT, RPCArg::Optional::NO, "A key-value pair. The key (string) is the pocketcoin address, the value (float or string) is the amount in " + CURRENCY_UNIT},
                                },
                                },
                            {"", RPCArg::Type::OBJ, RPCArg::Optional::OMITTED, "",
                                {
                                    {"data", RPCArg::Type::STR_HEX, RPCArg::Optional::NO, "A key-value pair. The key must be \"data\", the value is hex-encoded data"},
                                },
                                },
                        },
                        },
                    {"locktime", RPCArg::Type::NUM, /* default */ "0", "Raw locktime. Non-0 value also locktime-activates inputs"},
                    {"replaceable", RPCArg::Type::BOOL, /* default */ "false", "Marks this transaction as BIP125-replaceable.\n"
            "                             Allows this transaction to be replaced by a transaction with higher fees. If provided, it is an error if explicit sequence numbers are incompatible."},
                },
                RPCResult{
                    RPCResult::Type::STR_HEX, "transaction", "hex string of the transaction"
                },
                RPCExamples{
                    HelpExampleCli("createrawtransaction", "\"[{\\\"txid\\\":\\\"myid\\\",\\\"vout\\\":0}]\" \"[{\\\"address\\\":0.01}]\"")
            + HelpExampleCli("createrawtransaction", "\"[{\\\"txid\\\":\\\"myid\\\",\\\"vout\\\":0}]\" \"[{\\\"data\\\":\\\"00010203\\\"}]\"")
            + HelpExampleRpc("createrawtransaction", "\"[{\\\"txid\\\":\\\"myid\\\",\\\"vout\\\":0}]\", \"[{\\\"address\\\":0.01}]\"")
            + HelpExampleRpc("createrawtransaction", "\"[{\\\"txid\\\":\\\"myid\\\",\\\"vout\\\":0}]\", \"[{\\\"data\\\":\\\"00010203\\\"}]\"")
                },
        [&](const RPCHelpMan& self, const JSONRPCRequest& request) -> UniValue
{
    RPCTypeCheck(request.params, {
        UniValue::VARR,
        UniValueType(), // ARR or OBJ, checked later
        UniValue::VNUM,
        UniValue::VBOOL
        }, true
    );

    bool rbf = false;
    if (!request.params[3].isNull()) {
        rbf = request.params[3].isTrue();
    }
    CMutableTransaction rawTx = ConstructTransaction(request.params[0], request.params[1], request.params[2], rbf);

    return EncodeHexTx(CTransaction(rawTx));
},
    };
}

static RPCHelpMan decoderawtransaction()
{
    return RPCHelpMan{"decoderawtransaction",
                "\nReturn a JSON object representing the serialized, hex-encoded transaction.\n",
                {
                    {"hexstring", RPCArg::Type::STR_HEX, RPCArg::Optional::NO, "The transaction hex string"},
                    {"iswitness", RPCArg::Type::BOOL, /* default */ "depends on heuristic tests", "Whether the transaction hex is a serialized witness transaction.\n"
                        "If iswitness is not present, heuristic tests will be used in decoding.\n"
                        "If true, only witness deserialization will be tried.\n"
                        "If false, only non-witness deserialization will be tried.\n"
                        "This boolean should reflect whether the transaction has inputs\n"
                        "(e.g. fully valid, or on-chain transactions), if known by the caller."
                    },
                },
                RPCResult{
                    RPCResult::Type::OBJ, "", "",
                    {
                        {RPCResult::Type::STR_HEX, "txid", "The transaction id"},
                        {RPCResult::Type::STR_HEX, "hash", "The transaction hash (differs from txid for witness transactions)"},
                        {RPCResult::Type::NUM, "size", "The transaction size"},
                        {RPCResult::Type::NUM, "vsize", "The virtual transaction size (differs from size for witness transactions)"},
                        {RPCResult::Type::NUM, "weight", "The transaction's weight (between vsize*4 - 3 and vsize*4)"},
                        {RPCResult::Type::NUM, "version", "The version"},
                        {RPCResult::Type::NUM_TIME, "locktime", "The lock time"},
                        {RPCResult::Type::ARR, "vin", "",
                        {
                            {RPCResult::Type::OBJ, "", "",
                            {
                                {RPCResult::Type::STR_HEX, "txid", "The transaction id"},
                                {RPCResult::Type::NUM, "vout", "The output number"},
                                {RPCResult::Type::OBJ, "scriptSig", "The script",
                                {
                                    {RPCResult::Type::STR, "asm", "asm"},
                                    {RPCResult::Type::STR_HEX, "hex", "hex"},
                                }},
                                {RPCResult::Type::ARR, "txinwitness", "",
                                {
                                    {RPCResult::Type::STR_HEX, "hex", "hex-encoded witness data (if any)"},
                                }},
                                {RPCResult::Type::NUM, "sequence", "The script sequence number"},
                            }},
                        }},
                        {RPCResult::Type::ARR, "vout", "",
                        {
                            {RPCResult::Type::OBJ, "", "",
                            {
                                {RPCResult::Type::NUM, "value", "The value in " + CURRENCY_UNIT},
                                {RPCResult::Type::NUM, "n", "index"},
                                {RPCResult::Type::OBJ, "scriptPubKey", "",
                                {
                                    {RPCResult::Type::STR, "asm", "the asm"},
                                    {RPCResult::Type::STR_HEX, "hex", "the hex"},
                                    {RPCResult::Type::NUM, "reqSigs", "The required sigs"},
                                    {RPCResult::Type::STR, "type", "The type, eg 'pubkeyhash'"},
                                    {RPCResult::Type::ARR, "addresses", "",
                                    {
                                        {RPCResult::Type::STR, "address", "pocketcoin address"},
                                    }},
                                }},
                            }},
                        }},
                    }
                },
                RPCExamples{
                    HelpExampleCli("decoderawtransaction", "\"hexstring\"")
            + HelpExampleRpc("decoderawtransaction", "\"hexstring\"")
                },
        [&](const RPCHelpMan& self, const JSONRPCRequest& request) -> UniValue
{
    RPCTypeCheck(request.params, {UniValue::VSTR, UniValue::VBOOL});

    CMutableTransaction mtx;

    bool try_witness = request.params[1].isNull() ? true : request.params[1].get_bool();
    bool try_no_witness = request.params[1].isNull() ? true : !request.params[1].get_bool();

    if (!DecodeHexTx(mtx, request.params[0].get_str(), try_no_witness, try_witness))
    {
        throw JSONRPCError(RPC_DESERIALIZATION_ERROR, "TX decode failed");
    }

    UniValue result(UniValue::VOBJ);
    TxToUniv(CTransaction(std::move(mtx)), uint256(), result, false);

    return result;
},
    };
}

static std::string GetAllOutputTypes()
{
    std::vector<std::string> ret;
    using U = std::underlying_type<TxoutType>::type;
    for (U i = (U)TxoutType::NONSTANDARD; i <= (U)TxoutType::WITNESS_UNKNOWN; ++i) {
        ret.emplace_back(GetTxnOutputType(static_cast<TxoutType>(i)));
    }
    return Join(ret, ", ");
}

static RPCHelpMan decodescript()
{
    return RPCHelpMan{"decodescript",
                "\nDecode a hex-encoded script.\n",
                {
                    {"hexstring", RPCArg::Type::STR_HEX, RPCArg::Optional::NO, "the hex-encoded script"},
                },
                RPCResult{
                    RPCResult::Type::OBJ, "", "",
                    {
                        {RPCResult::Type::STR, "asm", "Script public key"},
                        {RPCResult::Type::STR, "type", "The output type (e.g. "+GetAllOutputTypes()+")"},
                        {RPCResult::Type::NUM, "reqSigs", "The required signatures"},
                        {RPCResult::Type::ARR, "addresses", "",
                        {
                            {RPCResult::Type::STR, "address", "pocketcoin address"},
                        }},
                        {RPCResult::Type::STR, "p2sh", "address of P2SH script wrapping this redeem script (not returned if the script is already a P2SH)"},
                        {RPCResult::Type::OBJ, "segwit", "Result of a witness script public key wrapping this redeem script (not returned if the script is a P2SH or witness)",
                        {
                            {RPCResult::Type::STR, "asm", "String representation of the script public key"},
                            {RPCResult::Type::STR_HEX, "hex", "Hex string of the script public key"},
                            {RPCResult::Type::STR, "type", "The type of the script public key (e.g. witness_v0_keyhash or witness_v0_scripthash)"},
                            {RPCResult::Type::NUM, "reqSigs", "The required signatures (always 1)"},
                            {RPCResult::Type::ARR, "addresses", "(always length 1)",
                            {
                                {RPCResult::Type::STR, "address", "segwit address"},
                            }},
                            {RPCResult::Type::STR, "p2sh-segwit", "address of the P2SH script wrapping this witness redeem script"},
                        }},
                    }
                },
                RPCExamples{
                    HelpExampleCli("decodescript", "\"hexstring\"")
            + HelpExampleRpc("decodescript", "\"hexstring\"")
                },
        [&](const RPCHelpMan& self, const JSONRPCRequest& request) -> UniValue
{
    RPCTypeCheck(request.params, {UniValue::VSTR});

    UniValue r(UniValue::VOBJ);
    CScript script;
    if (request.params[0].get_str().size() > 0)
    {
        std::vector<unsigned char> scriptData(ParseHexV(request.params[0], "argument"));
        script = CScript(scriptData.begin(), scriptData.end());
    }
    else
    {
        // Empty scripts are valid
    }
    ScriptPubKeyToUniv(script, r, /* fIncludeHex */ false);

    UniValue type;
    type = find_value(r, "type");

    if (type.isStr() && type.get_str() != "scripthash")
    {
        // P2SH cannot be wrapped in a P2SH. If this script is already a P2SH,
        // don't return the address for a P2SH of the P2SH.
        r.pushKV("p2sh", EncodeDestination(ScriptHash(script)));
        // P2SH and witness programs cannot be wrapped in P2WSH, if this script
        // is a witness program, don't return addresses for a segwit programs.
        if (type.get_str() == "pubkey" || type.get_str() == "pubkeyhash" || type.get_str() == "multisig" ||
            type.get_str() == "nonstandard")
        {
            std::vector<std::vector<unsigned char>> solutions_data;
            TxoutType which_type = Solver(script, solutions_data);
            // Uncompressed pubkeys cannot be used with segwit checksigs.
            // If the script contains an uncompressed pubkey, skip encoding of a segwit program.
            if ((which_type == TxoutType::PUBKEY) || (which_type == TxoutType::MULTISIG))
            {
                for (const auto& solution : solutions_data) 
                {
                    if ((solution.size() != 1) && !CPubKey(solution).IsCompressed())
                    {
                        return r;
                    }
                }
            }
            UniValue sr(UniValue::VOBJ);
            CScript segwitScr;
            if (which_type == TxoutType::PUBKEY)
            {
                segwitScr = GetScriptForDestination(
                    WitnessV0KeyHash(Hash160(solutions_data[0])));
            }
            else if (which_type == TxoutType::PUBKEYHASH)
            {
                segwitScr = GetScriptForDestination(WitnessV0KeyHash(uint160{solutions_data[0]}));
            }
            else
            {
                // Scripts that are not fit for P2WPKH are encoded as P2WSH.
                // Newer segwit program versions should be considered when then become available.
                segwitScr = GetScriptForDestination(WitnessV0ScriptHash(script));
            }
            ScriptPubKeyToUniv(segwitScr, sr, /* fIncludeHex */ true);
            sr.pushKV("p2sh-segwit", EncodeDestination(ScriptHash(segwitScr)));
            r.pushKV("segwit", sr);
        }
    }

    return r;
},
    };
}

static RPCHelpMan combinerawtransaction()
{
    return RPCHelpMan{"combinerawtransaction",
                "\nCombine multiple partially signed transactions into one transaction.\n"
                "The combined transaction may be another partially signed transaction or a \n"
                "fully signed transaction.",
                {
                    {"txs", RPCArg::Type::ARR, RPCArg::Optional::NO, "The hex strings of partially signed transactions",
                        {
                            {"hexstring", RPCArg::Type::STR_HEX, RPCArg::Optional::OMITTED, "A hex-encoded raw transaction"},
                        },
                        },
                },
                RPCResult{
                    RPCResult::Type::STR, "", "The hex-encoded raw transaction with signature(s)"
                },
                RPCExamples{
                    HelpExampleCli("combinerawtransaction", R"('["myhex1", "myhex2", "myhex3"]')")
                },
        [&](const RPCHelpMan& self, const JSONRPCRequest& request) -> UniValue
{

    UniValue txs = request.params[0].get_array();
    std::vector<CMutableTransaction> txVariants(txs.size());

    for (unsigned int idx = 0; idx < txs.size(); idx++)
    {
        if (!DecodeHexTx(txVariants[idx], txs[idx].get_str()))
        {
            throw JSONRPCError(RPC_DESERIALIZATION_ERROR, strprintf("TX decode failed for tx %d. Make sure the tx has at least one input.", idx));
        }
    }

    if (txVariants.empty())
    {
        throw JSONRPCError(RPC_DESERIALIZATION_ERROR, "Missing transactions");
    }

    // mergedTx will end up with all the signatures; it
    // starts as a clone of the rawtx:
    CMutableTransaction mergedTx(txVariants[0]);

    // Fetch previous transactions (inputs):
    CCoinsView viewDummy;
    CCoinsViewCache view(&viewDummy);
    {
        const CTxMemPool& mempool = EnsureMemPool(request.context);
        LOCK(cs_main);
        LOCK(mempool.cs);
        CCoinsViewCache& viewChain = ::ChainstateActive().CoinsTip();
        CCoinsViewMemPool viewMempool(&viewChain, mempool);
        view.SetBackend(viewMempool); // temporarily switch cache backend to db+mempool view

        for (const CTxIn& txin : mergedTx.vin)
        {
            view.AccessCoin(txin.prevout); // Load entries from viewChain into view; can fail.
        }

        view.SetBackend(viewDummy); // switch back to avoid locking mempool for too long
    }

    // Use CTransaction for the constant parts of the
    // transaction to avoid rehashing.
    const CTransaction txConst(mergedTx);
    // Sign what we can:
    for (unsigned int i = 0; i < mergedTx.vin.size(); i++)
    {
        CTxIn& txin = mergedTx.vin[i];
        const Coin& coin = view.AccessCoin(txin.prevout);
        if (coin.IsSpent())
        {
            throw JSONRPCError(RPC_VERIFY_ERROR, "Input not found or already spent");
        }
        SignatureData sigdata;

        // ... and merge in other signatures:
        for (const CMutableTransaction& txv : txVariants)
        {
            if (txv.vin.size() > i)
            {
                sigdata.MergeSignatureData(DataFromTransaction(txv, i, coin.out));
            }
        }
        ProduceSignature(DUMMY_SIGNING_PROVIDER, MutableTransactionSignatureCreator(&mergedTx, i, coin.out.nValue, 1),
            coin.out.scriptPubKey, sigdata);

        UpdateInput(txin, sigdata);
    }

    return EncodeHexTx(CTransaction(mergedTx));
},
    };
}

static RPCHelpMan signrawtransactionwithkey()
{
    return RPCHelpMan{"signrawtransactionwithkey",
                "\nSign inputs for raw transaction (serialized, hex-encoded).\n"
                "The second argument is an array of base58-encoded private\n"
                "keys that will be the only keys used to sign the transaction.\n"
                "The third optional argument (may be null) is an array of previous transaction outputs that\n"
                "this transaction depends on but may not yet be in the block chain.\n",
                {
                    {"hexstring", RPCArg::Type::STR, RPCArg::Optional::NO, "The transaction hex string"},
                    {"privkeys", RPCArg::Type::ARR, RPCArg::Optional::NO, "The base58-encoded private keys for signing",
                        {
                            {"privatekey", RPCArg::Type::STR_HEX, RPCArg::Optional::OMITTED, "private key in base58-encoding"},
                        },
                        },
                    {"prevtxs", RPCArg::Type::ARR, RPCArg::Optional::OMITTED_NAMED_ARG, "The previous dependent transaction outputs",
                        {
                            {"", RPCArg::Type::OBJ, RPCArg::Optional::OMITTED, "",
                                {
                                    {"txid", RPCArg::Type::STR_HEX, RPCArg::Optional::NO, "The transaction id"},
                                    {"vout", RPCArg::Type::NUM, RPCArg::Optional::NO, "The output number"},
                                    {"scriptPubKey", RPCArg::Type::STR_HEX, RPCArg::Optional::NO, "script key"},
                                    {"redeemScript", RPCArg::Type::STR_HEX, RPCArg::Optional::OMITTED, "(required for P2SH) redeem script"},
                                    {"witnessScript", RPCArg::Type::STR_HEX, RPCArg::Optional::OMITTED, "(required for P2WSH or P2SH-P2WSH) witness script"},
                                    {"amount", RPCArg::Type::AMOUNT, RPCArg::Optional::OMITTED, "(required for Segwit inputs) the amount spent"},
                                },
                                },
                        },
                        },
                    {"sighashtype", RPCArg::Type::STR, /* default */ "ALL", "The signature hash type. Must be one of:\n"
            "       \"ALL\"\n"
            "       \"NONE\"\n"
            "       \"SINGLE\"\n"
            "       \"ALL|ANYONECANPAY\"\n"
            "       \"NONE|ANYONECANPAY\"\n"
            "       \"SINGLE|ANYONECANPAY\"\n"
<<<<<<< HEAD
                    },
                },
                RPCResult{
                    RPCResult::Type::OBJ, "", "",
                    {
                        {RPCResult::Type::STR_HEX, "hex", "The hex-encoded raw transaction with signature(s)"},
                        {RPCResult::Type::BOOL, "complete", "If the transaction has a complete set of signatures"},
                        {RPCResult::Type::ARR, "errors", /* optional */ true, "Script verification errors (if there are any)",
                        {
                            {RPCResult::Type::OBJ, "", "",
                            {
                                {RPCResult::Type::STR_HEX, "txid", "The hash of the referenced, previous transaction"},
                                {RPCResult::Type::NUM, "vout", "The index of the output to spent and used as input"},
                                {RPCResult::Type::STR_HEX, "scriptSig", "The hex-encoded signature script"},
                                {RPCResult::Type::NUM, "sequence", "Script sequence number"},
                                {RPCResult::Type::STR, "error", "Verification or signing error related to the input"},
                            }},
                        }},
                    }
                },
                RPCExamples{
                    HelpExampleCli("signrawtransactionwithkey", "\"myhex\" \"[\\\"key1\\\",\\\"key2\\\"]\"")
            + HelpExampleRpc("signrawtransactionwithkey", "\"myhex\", \"[\\\"key1\\\",\\\"key2\\\"]\"")
                },
        [&](const RPCHelpMan& self, const JSONRPCRequest& request) -> UniValue
{
    RPCTypeCheck(request.params, {UniValue::VSTR, UniValue::VARR, UniValue::VARR, UniValue::VSTR}, true);

    CMutableTransaction mtx;
    if (!DecodeHexTx(mtx, request.params[0].get_str()))
    {
        throw JSONRPCError(RPC_DESERIALIZATION_ERROR, "TX decode failed. Make sure the tx has at least one input.");
    }

    FillableSigningProvider keystore;
=======

            "\nResult:\n"
            "{\n"
            "  \"hex\" : \"value\",                  (string) The hex-encoded raw transaction with signature(s)\n"
            "  \"complete\" : true|false,          (boolean) If the transaction has a complete set of signatures\n"
            "  \"errors\" : [                      (json array of objects) Script verification errors (if there are any)\n"
            "    {\n"
            "      \"txid\" : \"hash\",              (string) The hash of the referenced, previous transaction\n"
            "      \"vout\" : n,                   (numeric) The index of the output to spent and used as input\n"
            "      \"scriptSig\" : \"hex\",          (string) The hex-encoded signature script\n"
            "      \"sequence\" : n,               (numeric) Script sequence number\n"
            "      \"error\" : \"text\"              (string) Verification or signing error related to the input\n"
            "    }\n"
            "    ,...\n"
            "  ]\n"
            "}\n"

            "\nExamples:\n" +
            HelpExampleCli("signrawtransactionwithkey", "\"myhex\"") +
            HelpExampleRpc("signrawtransactionwithkey", "\"myhex\""));

    RPCTypeCheck(request.params, {UniValue::VSTR, UniValue::VARR, UniValue::VARR, UniValue::VSTR}, true);

    CMutableTransaction mtx;
    if (!DecodeHexTx(mtx, request.params[0].get_str(), true))
    {
        throw JSONRPCError(RPC_DESERIALIZATION_ERROR, "TX decode failed");
    }

    CBasicKeyStore keystore;
>>>>>>> 8d446c9b
    const UniValue& keys = request.params[1].get_array();
    for (unsigned int idx = 0; idx < keys.size(); ++idx)
    {
        UniValue k = keys[idx];
        CKey key = DecodeSecret(k.get_str());
        if (!key.IsValid())
        {
            throw JSONRPCError(RPC_INVALID_ADDRESS_OR_KEY, "Invalid private key");
        }
        keystore.AddKey(key);
    }

<<<<<<< HEAD
    // Fetch previous transactions (inputs):
    std::map<COutPoint, Coin> coins;
    for (const CTxIn& txin : mtx.vin) {
        coins[txin.prevout]; // Create empty map entry keyed by prevout.
    }
    NodeContext& node = EnsureNodeContext(request.context);
    FindCoins(node, coins);

    // Parse the prevtxs array
    ParsePrevouts(request.params[2], &keystore, coins);

    UniValue result(UniValue::VOBJ);
    SignTransaction(mtx, &keystore, coins, request.params[3], result);
    return result;
},
    };
}

static RPCHelpMan sendrawtransaction()
{
    return RPCHelpMan{"sendrawtransaction",
                "\nSubmit a raw transaction (serialized, hex-encoded) to local node and network.\n"
                "\nNote that the transaction will be sent unconditionally to all peers, so using this\n"
                "for manual rebroadcast may degrade privacy by leaking the transaction's origin, as\n"
                "nodes will normally not rebroadcast non-wallet transactions already in their mempool.\n"
                "\nAlso see createrawtransaction and signrawtransactionwithkey calls.\n",
                {
                    {"hexstring", RPCArg::Type::STR_HEX, RPCArg::Optional::NO, "The hex string of the raw transaction"},
                    {"maxfeerate", RPCArg::Type::AMOUNT, /* default */ FormatMoney(DEFAULT_MAX_RAW_TX_FEE_RATE.GetFeePerK()),
                        "Reject transactions whose fee rate is higher than the specified value, expressed in " + CURRENCY_UNIT +
                            "/kB.\nSet to 0 to accept any fee rate.\n"},
                },
                RPCResult{
                    RPCResult::Type::STR_HEX, "", "The transaction hash in hex"
                },
                RPCExamples{
            "\nCreate a transaction\n"
            + HelpExampleCli("createrawtransaction", "\"[{\\\"txid\\\" : \\\"mytxid\\\",\\\"vout\\\":0}]\" \"{\\\"myaddress\\\":0.01}\"") +
            "Sign the transaction, and get back the hex\n"
            + HelpExampleCli("signrawtransactionwithwallet", "\"myhex\"") +
            "\nSend the transaction (signed hex)\n"
            + HelpExampleCli("sendrawtransaction", "\"signedhex\"") +
            "\nAs a JSON-RPC call\n"
            + HelpExampleRpc("sendrawtransaction", "\"signedhex\"")
                },
        [&](const RPCHelpMan& self, const JSONRPCRequest& request) -> UniValue
{
    RPCTypeCheck(request.params, {
        UniValue::VSTR,
        UniValueType(), // VNUM or VSTR, checked inside AmountFromValue()
    });

    CMutableTransaction mtx;
    if (!DecodeHexTx(mtx, request.params[0].get_str()))
        throw JSONRPCError(RPC_DESERIALIZATION_ERROR, "TX decode failed. Make sure the tx has at least one input.");
    CTransactionRef tx(MakeTransactionRef(std::move(mtx)));

    const CFeeRate max_raw_tx_fee_rate = request.params[1].isNull() ?
                                             DEFAULT_MAX_RAW_TX_FEE_RATE :
                                             CFeeRate(AmountFromValue(request.params[1]));

    int64_t virtual_size = GetVirtualTransactionSize(*tx);
    CAmount max_raw_tx_fee = max_raw_tx_fee_rate.GetFee(virtual_size);

    std::string err_string;
    AssertLockNotHeld(cs_main);
    NodeContext& node = EnsureNodeContext(request.context);
    const TransactionError err = BroadcastTransaction(node, tx, err_string, max_raw_tx_fee, /*relay*/ true, /*wait_callback*/ true);
    if (TransactionError::OK != err) {
        throw JSONRPCTransactionError(err, err_string);
    }

    return tx->GetHash().GetHex();
},
    };
}

static RPCHelpMan testmempoolaccept()
=======
    return SignTransaction(mtx, request.params[2], &keystore, true, request.params[3]);
}

UniValue signrawtransaction(const JSONRPCRequest& request)
{
    // This method should be removed entirely in V0.19, along with the entries in the
    // CRPCCommand table and rpc/client.cpp.
    throw JSONRPCError(RPC_METHOD_DEPRECATED, "signrawtransaction was removed in v0.18.\n"
                                              "Clients should transition to using signrawtransactionwithkey and signrawtransactionwithwallet");
}

static UniValue testmempoolaccept(const JSONRPCRequest& request)
>>>>>>> 8d446c9b
{
    return RPCHelpMan{"testmempoolaccept",
                "\nReturns result of mempool acceptance tests indicating if raw transaction (serialized, hex-encoded) would be accepted by mempool.\n"
                "\nThis checks if the transaction violates the consensus or policy rules.\n"
                "\nSee sendrawtransaction call.\n",
                {
                    {"rawtxs", RPCArg::Type::ARR, RPCArg::Optional::NO, "An array of hex strings of raw transactions.\n"
            "                                        Length must be one for now.",
                        {
                            {"rawtx", RPCArg::Type::STR_HEX, RPCArg::Optional::OMITTED, ""},
                        },
                        },
                    {"maxfeerate", RPCArg::Type::AMOUNT, /* default */ FormatMoney(DEFAULT_MAX_RAW_TX_FEE_RATE.GetFeePerK()), "Reject transactions whose fee rate is higher than the specified value, expressed in " + CURRENCY_UNIT + "/kB\n"},
                },
                RPCResult{
                    RPCResult::Type::ARR, "", "The result of the mempool acceptance test for each raw transaction in the input array.\n"
                        "Length is exactly one for now.",
                    {
                        {RPCResult::Type::OBJ, "", "",
                        {
                            {RPCResult::Type::STR_HEX, "txid", "The transaction hash in hex"},
                            {RPCResult::Type::BOOL, "allowed", "If the mempool allows this tx to be inserted"},
                            {RPCResult::Type::NUM, "vsize", "Virtual transaction size as defined in BIP 141. This is different from actual serialized size for witness transactions as witness data is discounted (only present when 'allowed' is true)"},
                            {RPCResult::Type::OBJ, "fees", "Transaction fees (only present if 'allowed' is true)",
                            {
                                {RPCResult::Type::STR_AMOUNT, "base", "transaction fee in " + CURRENCY_UNIT},
                            }},
                            {RPCResult::Type::STR, "reject-reason", "Rejection string (only present when 'allowed' is false)"},
                        }},
                    }
                },
                RPCExamples{
            "\nCreate a transaction\n"
            + HelpExampleCli("createrawtransaction", "\"[{\\\"txid\\\" : \\\"mytxid\\\",\\\"vout\\\":0}]\" \"{\\\"myaddress\\\":0.01}\"") +
            "Sign the transaction, and get back the hex\n"
            + HelpExampleCli("signrawtransactionwithwallet", "\"myhex\"") +
            "\nTest acceptance of the transaction (signed hex)\n"
            + HelpExampleCli("testmempoolaccept", R"('["signedhex"]')") +
            "\nAs a JSON-RPC call\n"
            + HelpExampleRpc("testmempoolaccept", "[\"signedhex\"]")
                },
        [&](const RPCHelpMan& self, const JSONRPCRequest& request) -> UniValue
{
    RPCTypeCheck(request.params, {
        UniValue::VARR,
        UniValueType(), // VNUM or VSTR, checked inside AmountFromValue()
    });

    if (request.params[0].get_array().size() != 1) {
        throw JSONRPCError(RPC_INVALID_PARAMETER, "Array must contain exactly one raw transaction for now");
    }

    CMutableTransaction mtx;
    if (!DecodeHexTx(mtx, request.params[0].get_array()[0].get_str()))
    {
        throw JSONRPCError(RPC_DESERIALIZATION_ERROR, "TX decode failed. Make sure the tx has at least one input.");
    }
    CTransactionRef tx(MakeTransactionRef(std::move(mtx)));
    const uint256& tx_hash = tx->GetHash();

    const CFeeRate max_raw_tx_fee_rate = request.params[1].isNull() ?
                                             DEFAULT_MAX_RAW_TX_FEE_RATE :
                                             CFeeRate(AmountFromValue(request.params[1]));

    CTxMemPool& mempool = EnsureMemPool(request.context);
    int64_t virtual_size = GetVirtualTransactionSize(*tx);
    CAmount max_raw_tx_fee = max_raw_tx_fee_rate.GetFee(virtual_size);

    UniValue result(UniValue::VARR);
    UniValue result_0(UniValue::VOBJ);
    result_0.pushKV("txid", tx_hash.GetHex());

    TxValidationState state;
    bool test_accept_res;
    CAmount fee{0};
    {
        LOCK(cs_main);
        test_accept_res = AcceptToMemoryPool(mempool, state, std::move(tx),
            nullptr /* plTxnReplaced */, false /* bypass_limits */, /* test_accept */ true, &fee);
    }

    // Check that fee does not exceed maximum fee
    if (test_accept_res && max_raw_tx_fee && fee > max_raw_tx_fee) {
        result_0.pushKV("allowed", false);
        result_0.pushKV("reject-reason", "max-fee-exceeded");
        result.push_back(std::move(result_0));
        return result;
    }
    result_0.pushKV("allowed", test_accept_res);

    // Only return the fee and vsize if the transaction would pass ATMP.
    // These can be used to calculate the feerate.
    if (test_accept_res)
    {
        result_0.pushKV("vsize", virtual_size);
        UniValue fees(UniValue::VOBJ);
        fees.pushKV("base", ValueFromAmount(fee));
        result_0.pushKV("fees", fees);
    }
    else
    {
        if (state.IsInvalid())
        {
            if (state.GetResult() == TxValidationResult::TX_MISSING_INPUTS)
            {
                result_0.pushKV("reject-reason", "missing-inputs");
            }
            else
            {
                result_0.pushKV("reject-reason", strprintf("%s", state.GetRejectReason()));
            }
        }
        else
        {
            result_0.pushKV("reject-reason", state.GetRejectReason());
        }
    }

    result.push_back(std::move(result_0));
    return result;
},
    };
}

static RPCHelpMan decodepsbt()
{
    return RPCHelpMan{"decodepsbt",
                "\nReturn a JSON object representing the serialized, base64-encoded partially signed Pocketcoin transaction.\n",
                {
                    {"psbt", RPCArg::Type::STR, RPCArg::Optional::NO, "The PSBT base64 string"},
                },
                RPCResult{
                    RPCResult::Type::OBJ, "", "",
                    {
                        {RPCResult::Type::OBJ, "tx", "The decoded network-serialized unsigned transaction.",
                        {
                            {RPCResult::Type::ELISION, "", "The layout is the same as the output of decoderawtransaction."},
                        }},
                        {RPCResult::Type::OBJ_DYN, "unknown", "The unknown global fields",
                        {
                             {RPCResult::Type::STR_HEX, "key", "(key-value pair) An unknown key-value pair"},
                        }},
                        {RPCResult::Type::ARR, "inputs", "",
                        {
                            {RPCResult::Type::OBJ, "", "",
                            {
                                {RPCResult::Type::OBJ, "non_witness_utxo", /* optional */ true, "Decoded network transaction for non-witness UTXOs",
                                {
                                    {RPCResult::Type::ELISION, "",""},
                                }},
                                {RPCResult::Type::OBJ, "witness_utxo", /* optional */ true, "Transaction output for witness UTXOs",
                                {
                                    {RPCResult::Type::NUM, "amount", "The value in " + CURRENCY_UNIT},
                                    {RPCResult::Type::OBJ, "scriptPubKey", "",
                                    {
                                        {RPCResult::Type::STR, "asm", "The asm"},
                                        {RPCResult::Type::STR_HEX, "hex", "The hex"},
                                        {RPCResult::Type::STR, "type", "The type, eg 'pubkeyhash'"},
                                        {RPCResult::Type::STR, "address"," Pocketcoin address if there is one"},
                                    }},
                                }},
                                {RPCResult::Type::OBJ_DYN, "partial_signatures", /* optional */ true, "",
                                {
                                    {RPCResult::Type::STR, "pubkey", "The public key and signature that corresponds to it."},
                                }},
                                {RPCResult::Type::STR, "sighash", /* optional */ true, "The sighash type to be used"},
                                {RPCResult::Type::OBJ, "redeem_script", /* optional */ true, "",
                                {
                                    {RPCResult::Type::STR, "asm", "The asm"},
                                    {RPCResult::Type::STR_HEX, "hex", "The hex"},
                                    {RPCResult::Type::STR, "type", "The type, eg 'pubkeyhash'"},
                                }},
                                {RPCResult::Type::OBJ, "witness_script", /* optional */ true, "",
                                {
                                    {RPCResult::Type::STR, "asm", "The asm"},
                                    {RPCResult::Type::STR_HEX, "hex", "The hex"},
                                    {RPCResult::Type::STR, "type", "The type, eg 'pubkeyhash'"},
                                }},
                                {RPCResult::Type::ARR, "bip32_derivs", /* optional */ true, "",
                                {
                                    {RPCResult::Type::OBJ, "pubkey", /* optional */ true, "The public key with the derivation path as the value.",
                                    {
                                        {RPCResult::Type::STR, "master_fingerprint", "The fingerprint of the master key"},
                                        {RPCResult::Type::STR, "path", "The path"},
                                    }},
                                }},
                                {RPCResult::Type::OBJ, "final_scriptsig", /* optional */ true, "",
                                {
                                    {RPCResult::Type::STR, "asm", "The asm"},
                                    {RPCResult::Type::STR, "hex", "The hex"},
                                }},
                                {RPCResult::Type::ARR, "final_scriptwitness", "",
                                {
                                    {RPCResult::Type::STR_HEX, "", "hex-encoded witness data (if any)"},
                                }},
                                {RPCResult::Type::OBJ_DYN, "unknown", "The unknown global fields",
                                {
                                    {RPCResult::Type::STR_HEX, "key", "(key-value pair) An unknown key-value pair"},
                                }},
                            }},
                        }},
                        {RPCResult::Type::ARR, "outputs", "",
                        {
                            {RPCResult::Type::OBJ, "", "",
                            {
                                {RPCResult::Type::OBJ, "redeem_script", /* optional */ true, "",
                                {
                                    {RPCResult::Type::STR, "asm", "The asm"},
                                    {RPCResult::Type::STR_HEX, "hex", "The hex"},
                                    {RPCResult::Type::STR, "type", "The type, eg 'pubkeyhash'"},
                                }},
                                {RPCResult::Type::OBJ, "witness_script", /* optional */ true, "",
                                {
                                    {RPCResult::Type::STR, "asm", "The asm"},
                                    {RPCResult::Type::STR_HEX, "hex", "The hex"},
                                    {RPCResult::Type::STR, "type", "The type, eg 'pubkeyhash'"},
                                }},
                                {RPCResult::Type::ARR, "bip32_derivs", /* optional */ true, "",
                                {
                                    {RPCResult::Type::OBJ, "", "",
                                    {
                                        {RPCResult::Type::STR, "pubkey", "The public key this path corresponds to"},
                                        {RPCResult::Type::STR, "master_fingerprint", "The fingerprint of the master key"},
                                        {RPCResult::Type::STR, "path", "The path"},
                                    }},
                                }},
                                {RPCResult::Type::OBJ_DYN, "unknown", "The unknown global fields",
                                {
                                    {RPCResult::Type::STR_HEX, "key", "(key-value pair) An unknown key-value pair"},
                                }},
                            }},
                        }},
                        {RPCResult::Type::STR_AMOUNT, "fee", /* optional */ true, "The transaction fee paid if all UTXOs slots in the PSBT have been filled."},
                    }
                },
                RPCExamples{
                    HelpExampleCli("decodepsbt", "\"psbt\"")
                },
        [&](const RPCHelpMan& self, const JSONRPCRequest& request) -> UniValue
{
    RPCTypeCheck(request.params, {UniValue::VSTR});

    // Unserialize the transactions
    PartiallySignedTransaction psbtx;
    std::string error;
    if (!DecodeBase64PSBT(psbtx, request.params[0].get_str(), error))
    {
        throw JSONRPCError(RPC_DESERIALIZATION_ERROR, strprintf("TX decode failed %s", error));
    }

    UniValue result(UniValue::VOBJ);

    // Add the decoded tx
    UniValue tx_univ(UniValue::VOBJ);
    TxToUniv(CTransaction(*psbtx.tx), uint256(), tx_univ, false);
    result.pushKV("tx", tx_univ);

    // Unknown data
    UniValue unknowns(UniValue::VOBJ);
    for (auto entry : psbtx.unknown)
    {
        unknowns.pushKV(HexStr(entry.first), HexStr(entry.second));
    }
    result.pushKV("unknown", unknowns);

    // inputs
    CAmount total_in = 0;
    bool have_all_utxos = true;
    UniValue inputs(UniValue::VARR);
    for (unsigned int i = 0; i < psbtx.inputs.size(); ++i)
    {
        const PSBTInput& input = psbtx.inputs[i];
        UniValue in(UniValue::VOBJ);
        // UTXOs
        bool have_a_utxo = false;
        CTxOut txout;
        if (!input.witness_utxo.IsNull())
        {
            txout = input.witness_utxo;

            UniValue o(UniValue::VOBJ);
            ScriptToUniv(txout.scriptPubKey, o, true);

            UniValue out(UniValue::VOBJ);

            out.pushKV("amount", ValueFromAmount(txout.nValue));
            out.pushKV("scriptPubKey", o);

            in.pushKV("witness_utxo", out);

            have_a_utxo = true;
        }
        if (input.non_witness_utxo)
        {
            txout = input.non_witness_utxo->vout[psbtx.tx->vin[i].prevout.n];

            UniValue non_wit(UniValue::VOBJ);
            TxToUniv(*input.non_witness_utxo, uint256(), non_wit, false);
            in.pushKV("non_witness_utxo", non_wit);

            have_a_utxo = true;
        }
        if (have_a_utxo)
        {
            if (MoneyRange(txout.nValue) && MoneyRange(total_in + txout.nValue)) {
                total_in += txout.nValue;
            }
            else
            {
                // Hack to just not show fee later
                have_all_utxos = false;
            }
        }
        else
        {
            have_all_utxos = false;
        }

        // Partial sigs
        if (!input.partial_sigs.empty())
        {
            UniValue partial_sigs(UniValue::VOBJ);
            for (const auto& sig : input.partial_sigs)
            {
                partial_sigs.pushKV(HexStr(sig.second.first), HexStr(sig.second.second));
            }
            in.pushKV("partial_signatures", partial_sigs);
        }

        // Sighash
        if (input.sighash_type > 0)
        {
            in.pushKV("sighash", SighashToStr((unsigned char) input.sighash_type));
        }

        // Redeem script and witness script
        if (!input.redeem_script.empty())
        {
            UniValue r(UniValue::VOBJ);
            ScriptToUniv(input.redeem_script, r, false);
            in.pushKV("redeem_script", r);
        }
        if (!input.witness_script.empty())
        {
            UniValue r(UniValue::VOBJ);
            ScriptToUniv(input.witness_script, r, false);
            in.pushKV("witness_script", r);
        }

        // keypaths
        if (!input.hd_keypaths.empty())
        {
            UniValue keypaths(UniValue::VARR);
            for (auto entry : input.hd_keypaths)
            {
                UniValue keypath(UniValue::VOBJ);
                keypath.pushKV("pubkey", HexStr(entry.first));

                keypath.pushKV("master_fingerprint", strprintf("%08x", ReadBE32(entry.second.fingerprint)));
                keypath.pushKV("path", WriteHDKeypath(entry.second.path));
                keypaths.push_back(keypath);
            }
            in.pushKV("bip32_derivs", keypaths);
        }

        // Final scriptSig and scriptwitness
        if (!input.final_script_sig.empty())
        {
            UniValue scriptsig(UniValue::VOBJ);
            scriptsig.pushKV("asm", ScriptToAsmStr(input.final_script_sig, true));
            scriptsig.pushKV("hex", HexStr(input.final_script_sig));
            in.pushKV("final_scriptSig", scriptsig);
        }
        if (!input.final_script_witness.IsNull())
        {
            UniValue txinwitness(UniValue::VARR);
            for (const auto& item : input.final_script_witness.stack)
            {
                txinwitness.push_back(HexStr(item));
            }
            in.pushKV("final_scriptwitness", txinwitness);
        }

        // Unknown data
        if (input.unknown.size() > 0)
        {
            UniValue unknowns1(UniValue::VOBJ);
            for (auto entry : input.unknown)
            {
                unknowns1.pushKV(HexStr(entry.first), HexStr(entry.second));
            }
            in.pushKV("unknown", unknowns1);
        }

        inputs.push_back(in);
    }
    result.pushKV("inputs", inputs);

    // outputs
    CAmount output_value = 0;
    UniValue outputs(UniValue::VARR);
    for (unsigned int i = 0; i < psbtx.outputs.size(); ++i)
    {
        const PSBTOutput& output = psbtx.outputs[i];
        UniValue out(UniValue::VOBJ);
        // Redeem script and witness script
        if (!output.redeem_script.empty())
        {
            UniValue r(UniValue::VOBJ);
            ScriptToUniv(output.redeem_script, r, false);
            out.pushKV("redeem_script", r);
        }
        if (!output.witness_script.empty())
        {
            UniValue r(UniValue::VOBJ);
            ScriptToUniv(output.witness_script, r, false);
            out.pushKV("witness_script", r);
        }

        // keypaths
        if (!output.hd_keypaths.empty())
        {
            UniValue keypaths(UniValue::VARR);
            for (auto entry : output.hd_keypaths)
            {
                UniValue keypath(UniValue::VOBJ);
                keypath.pushKV("pubkey", HexStr(entry.first));
                keypath.pushKV("master_fingerprint", strprintf("%08x", ReadBE32(entry.second.fingerprint)));
                keypath.pushKV("path", WriteHDKeypath(entry.second.path));
                keypaths.push_back(keypath);
            }
            out.pushKV("bip32_derivs", keypaths);
        }

        // Unknown data
        if (output.unknown.size() > 0)
        {
            UniValue unknowns1(UniValue::VOBJ);
            for (auto entry : output.unknown)
            {
                unknowns1.pushKV(HexStr(entry.first), HexStr(entry.second));
            }
            out.pushKV("unknown", unknowns1);
        }

        outputs.push_back(out);

        // Fee calculation
        if (MoneyRange(psbtx.tx->vout[i].nValue) && MoneyRange(output_value + psbtx.tx->vout[i].nValue))
        {
            output_value += psbtx.tx->vout[i].nValue;
        }
        else
        {
            // Hack to just not show fee later
            have_all_utxos = false;
        }
    }
    result.pushKV("outputs", outputs);
    if (have_all_utxos)
    {
        result.pushKV("fee", ValueFromAmount(total_in - output_value));
    }

    return result;
},
    };
}

static RPCHelpMan combinepsbt()
{
    return RPCHelpMan{"combinepsbt",
                "\nCombine multiple partially signed Pocketcoin transactions into one transaction.\n"
                "Implements the Combiner role.\n",
                {
                    {"txs", RPCArg::Type::ARR, RPCArg::Optional::NO, "The base64 strings of partially signed transactions",
                        {
                            {"psbt", RPCArg::Type::STR, RPCArg::Optional::OMITTED, "A base64 string of a PSBT"},
                        },
                        },
                },
                RPCResult{
                    RPCResult::Type::STR, "", "The base64-encoded partially signed transaction"
                },
                RPCExamples{
                    HelpExampleCli("combinepsbt", R"('["mybase64_1", "mybase64_2", "mybase64_3"]')")
                },
        [&](const RPCHelpMan& self, const JSONRPCRequest& request) -> UniValue
{
    RPCTypeCheck(request.params, {UniValue::VARR}, true);

    // Unserialize the transactions
    std::vector<PartiallySignedTransaction> psbtxs;
    UniValue txs = request.params[0].get_array();
    if (txs.empty())
    {
        throw JSONRPCError(RPC_INVALID_PARAMETER, "Parameter 'txs' cannot be empty");
    }
    for (unsigned int i = 0; i < txs.size(); ++i)
    {
        PartiallySignedTransaction psbtx;
        std::string error;
        if (!DecodeBase64PSBT(psbtx, txs[i].get_str(), error))
        {
            throw JSONRPCError(RPC_DESERIALIZATION_ERROR, strprintf("TX decode failed %s", error));
        }
        psbtxs.push_back(psbtx);
    }

    PartiallySignedTransaction merged_psbt;

    const TransactionError error = CombinePSBTs(merged_psbt, psbtxs);
    if (error != TransactionError::OK)
    {
        throw JSONRPCTransactionError(error);
    }

    CDataStream ssTx(SER_NETWORK, PROTOCOL_VERSION);
    ssTx << merged_psbt;
    return EncodeBase64(MakeUCharSpan(ssTx));
},
    };
}

static RPCHelpMan finalizepsbt()
{
    return RPCHelpMan{"finalizepsbt",
                "Finalize the inputs of a PSBT. If the transaction is fully signed, it will produce a\n"
                "network serialized transaction which can be broadcast with sendrawtransaction. Otherwise a PSBT will be\n"
                "created which has the final_scriptSig and final_scriptWitness fields filled for inputs that are complete.\n"
                "Implements the Finalizer and Extractor roles.\n",
                {
                    {"psbt", RPCArg::Type::STR, RPCArg::Optional::NO, "A base64 string of a PSBT"},
                    {"extract", RPCArg::Type::BOOL, /* default */ "true", "If true and the transaction is complete,\n"
            "                             extract and return the complete transaction in normal network serialization instead of the PSBT."},
                },
                RPCResult{
                    RPCResult::Type::OBJ, "", "",
                    {
                        {RPCResult::Type::STR, "psbt", "The base64-encoded partially signed transaction if not extracted"},
                        {RPCResult::Type::STR_HEX, "hex", "The hex-encoded network transaction if extracted"},
                        {RPCResult::Type::BOOL, "complete", "If the transaction has a complete set of signatures"},
                    }
                },
                RPCExamples{
                    HelpExampleCli("finalizepsbt", "\"psbt\"")
                },
        [&](const RPCHelpMan& self, const JSONRPCRequest& request) -> UniValue
{
    RPCTypeCheck(request.params, {UniValue::VSTR, UniValue::VBOOL}, true);

    // Unserialize the transactions
    PartiallySignedTransaction psbtx;
    std::string error;
    if (!DecodeBase64PSBT(psbtx, request.params[0].get_str(), error))
    {
        throw JSONRPCError(RPC_DESERIALIZATION_ERROR, strprintf("TX decode failed %s", error));
    }

    bool extract = request.params[1].isNull() || (!request.params[1].isNull() && request.params[1].get_bool());

    CMutableTransaction mtx;
    bool complete = FinalizeAndExtractPSBT(psbtx, mtx);

    UniValue result(UniValue::VOBJ);
    CDataStream ssTx(SER_NETWORK, PROTOCOL_VERSION);
    std::string result_str;

    if (complete && extract)
    {
        ssTx << mtx;
        result_str = HexStr(ssTx);
        result.pushKV("hex", result_str);
    }
    else
    {
        ssTx << psbtx;
        result_str = EncodeBase64(ssTx.str());
        result.pushKV("psbt", result_str);
    }
    result.pushKV("complete", complete);

    return result;
},
    };
}

static RPCHelpMan createpsbt()
{
    return RPCHelpMan{"createpsbt",
                "\nCreates a transaction in the Partially Signed Transaction format.\n"
                "Implements the Creator role.\n",
                {
                    {"inputs", RPCArg::Type::ARR, RPCArg::Optional::NO, "The json objects",
                        {
                            {"", RPCArg::Type::OBJ, RPCArg::Optional::OMITTED, "",
                                {
                                    {"txid", RPCArg::Type::STR_HEX, RPCArg::Optional::NO, "The transaction id"},
                                    {"vout", RPCArg::Type::NUM, RPCArg::Optional::NO, "The output number"},
                                    {"sequence", RPCArg::Type::NUM, /* default */ "depends on the value of the 'replaceable' and 'locktime' arguments", "The sequence number"},
                                },
                                },
                        },
                        },
                    {"outputs", RPCArg::Type::ARR, RPCArg::Optional::NO, "The outputs (key-value pairs), where none of the keys are duplicated.\n"
                            "That is, each address can only appear once and there can only be one 'data' object.\n"
                            "For compatibility reasons, a dictionary, which holds the key-value pairs directly, is also\n"
                            "                             accepted as second parameter.",
                        {
                            {"", RPCArg::Type::OBJ, RPCArg::Optional::OMITTED, "",
                                {
                                    {"address", RPCArg::Type::AMOUNT, RPCArg::Optional::NO, "A key-value pair. The key (string) is the pocketcoin address, the value (float or string) is the amount in " + CURRENCY_UNIT},
                                },
                                },
                            {"", RPCArg::Type::OBJ, RPCArg::Optional::OMITTED, "",
                                {
                                    {"data", RPCArg::Type::STR_HEX, RPCArg::Optional::NO, "A key-value pair. The key must be \"data\", the value is hex-encoded data"},
                                },
                                },
                        },
                        },
                    {"locktime", RPCArg::Type::NUM, /* default */ "0", "Raw locktime. Non-0 value also locktime-activates inputs"},
                    {"replaceable", RPCArg::Type::BOOL, /* default */ "false", "Marks this transaction as BIP125 replaceable.\n"
                            "                             Allows this transaction to be replaced by a transaction with higher fees. If provided, it is an error if explicit sequence numbers are incompatible."},
                },
                RPCResult{
                    RPCResult::Type::STR, "", "The resulting raw transaction (base64-encoded string)"
                },
                RPCExamples{
                    HelpExampleCli("createpsbt", "\"[{\\\"txid\\\":\\\"myid\\\",\\\"vout\\\":0}]\" \"[{\\\"data\\\":\\\"00010203\\\"}]\"")
                },
        [&](const RPCHelpMan& self, const JSONRPCRequest& request) -> UniValue
{

    RPCTypeCheck(request.params, {
            UniValue::VARR,
            UniValueType(), // ARR or OBJ, checked later
            UniValue::VNUM,
            UniValue::VBOOL,
        },
        true);

    bool rbf = false;
    if (!request.params[3].isNull())
    {
        rbf = request.params[3].isTrue();
    }
    CMutableTransaction rawTx = ConstructTransaction(request.params[0], request.params[1], request.params[2],
        rbf);

    // Make a blank psbt
    PartiallySignedTransaction psbtx;
    psbtx.tx = rawTx;
    for (unsigned int i = 0; i < rawTx.vin.size(); ++i)
    {
        psbtx.inputs.push_back(PSBTInput());
    }
    for (unsigned int i = 0; i < rawTx.vout.size(); ++i)
    {
        psbtx.outputs.push_back(PSBTOutput());
    }

    // Serialize the PSBT
    CDataStream ssTx(SER_NETWORK, PROTOCOL_VERSION);
    ssTx << psbtx;

    return EncodeBase64(MakeUCharSpan(ssTx));
},
    };
}

static RPCHelpMan converttopsbt()
{
    return RPCHelpMan{"converttopsbt",
                "\nConverts a network serialized transaction to a PSBT. This should be used only with createrawtransaction and fundrawtransaction\n"
                "createpsbt and walletcreatefundedpsbt should be used for new applications.\n",
                {
                    {"hexstring", RPCArg::Type::STR_HEX, RPCArg::Optional::NO, "The hex string of a raw transaction"},
                    {"permitsigdata", RPCArg::Type::BOOL, /* default */ "false", "If true, any signatures in the input will be discarded and conversion\n"
                            "                              will continue. If false, RPC will fail if any signatures are present."},
                    {"iswitness", RPCArg::Type::BOOL, /* default */ "depends on heuristic tests", "Whether the transaction hex is a serialized witness transaction.\n"
                        "If iswitness is not present, heuristic tests will be used in decoding.\n"
                        "If true, only witness deserialization will be tried.\n"
                        "If false, only non-witness deserialization will be tried.\n"
                        "This boolean should reflect whether the transaction has inputs\n"
                        "(e.g. fully valid, or on-chain transactions), if known by the caller."
                    },
                },
                RPCResult{
                    RPCResult::Type::STR, "", "The resulting raw transaction (base64-encoded string)"
                },
                RPCExamples{
                            "\nCreate a transaction\n"
                            + HelpExampleCli("createrawtransaction", "\"[{\\\"txid\\\":\\\"myid\\\",\\\"vout\\\":0}]\" \"[{\\\"data\\\":\\\"00010203\\\"}]\"") +
                            "\nConvert the transaction to a PSBT\n"
                            + HelpExampleCli("converttopsbt", "\"rawtransaction\"")
                },
        [&](const RPCHelpMan& self, const JSONRPCRequest& request) -> UniValue
{
    RPCTypeCheck(request.params, {UniValue::VSTR, UniValue::VBOOL, UniValue::VBOOL}, true);

    // parse hex string from parameter
    CMutableTransaction tx;
    bool permitsigdata = request.params[1].isNull() ? false : request.params[1].get_bool();
    bool witness_specified = !request.params[2].isNull();
    bool iswitness = witness_specified ? request.params[2].get_bool() : false;
    const bool try_witness = witness_specified ? iswitness : true;
    const bool try_no_witness = witness_specified ? !iswitness : true;
    if (!DecodeHexTx(tx, request.params[0].get_str(), try_no_witness, try_witness))
    {
        throw JSONRPCError(RPC_DESERIALIZATION_ERROR, "TX decode failed");
    }

    // Remove all scriptSigs and scriptWitnesses from inputs
    for (CTxIn& input : tx.vin)
    {
        if ((!input.scriptSig.empty() || !input.scriptWitness.IsNull()) && !permitsigdata)
        {
            throw JSONRPCError(RPC_DESERIALIZATION_ERROR, "Inputs must not have scriptSigs and scriptWitnesses");
        }
        input.scriptSig.clear();
        input.scriptWitness.SetNull();
    }

    // Make a blank psbt
    PartiallySignedTransaction psbtx;
    psbtx.tx = tx;
    for (unsigned int i = 0; i < tx.vin.size(); ++i)
    {
        psbtx.inputs.push_back(PSBTInput());
    }
    for (unsigned int i = 0; i < tx.vout.size(); ++i)
    {
        psbtx.outputs.push_back(PSBTOutput());
    }

    // Serialize the PSBT
    CDataStream ssTx(SER_NETWORK, PROTOCOL_VERSION);
    ssTx << psbtx;

    return EncodeBase64(MakeUCharSpan(ssTx));
},
    };
}

static RPCHelpMan utxoupdatepsbt()
{
    return RPCHelpMan{"utxoupdatepsbt",
            "\nUpdates all segwit inputs and outputs in a PSBT with data from output descriptors, the UTXO set or the mempool.\n",
            {
                {"psbt", RPCArg::Type::STR, RPCArg::Optional::NO, "A base64 string of a PSBT"},
                {"descriptors", RPCArg::Type::ARR, RPCArg::Optional::OMITTED_NAMED_ARG, "An array of either strings or objects", {
                    {"", RPCArg::Type::STR, RPCArg::Optional::OMITTED, "An output descriptor"},
                    {"", RPCArg::Type::OBJ, RPCArg::Optional::OMITTED, "An object with an output descriptor and extra information", {
                         {"desc", RPCArg::Type::STR, RPCArg::Optional::NO, "An output descriptor"},
                         {"range", RPCArg::Type::RANGE, "1000", "Up to what index HD chains should be explored (either end or [begin,end])"},
                    }},
                }},
            },
            RPCResult {
                    RPCResult::Type::STR, "", "The base64-encoded partially signed transaction with inputs updated"
            },
            RPCExamples {
                HelpExampleCli("utxoupdatepsbt", "\"psbt\"")
            },
        [&](const RPCHelpMan& self, const JSONRPCRequest& request) -> UniValue
{
    RPCTypeCheck(request.params, {UniValue::VSTR, UniValue::VARR}, true);

    // Unserialize the transactions
    PartiallySignedTransaction psbtx;
    std::string error;
    if (!DecodeBase64PSBT(psbtx, request.params[0].get_str(), error)) {
        throw JSONRPCError(RPC_DESERIALIZATION_ERROR, strprintf("TX decode failed %s", error));
    }

    // Parse descriptors, if any.
    FlatSigningProvider provider;
    if (!request.params[1].isNull()) {
        auto descs = request.params[1].get_array();
        for (size_t i = 0; i < descs.size(); ++i) {
            EvalDescriptorStringOrObject(descs[i], provider);
        }
    }
    // We don't actually need private keys further on; hide them as a precaution.
    HidingSigningProvider public_provider(&provider, /* nosign */ true, /* nobip32derivs */ false);

    // Fetch previous transactions (inputs):
    CCoinsView viewDummy;
    CCoinsViewCache view(&viewDummy);
    {
        const CTxMemPool& mempool = EnsureMemPool(request.context);
        LOCK2(cs_main, mempool.cs);
        CCoinsViewCache &viewChain = ::ChainstateActive().CoinsTip();
        CCoinsViewMemPool viewMempool(&viewChain, mempool);
        view.SetBackend(viewMempool); // temporarily switch cache backend to db+mempool view

        for (const CTxIn& txin : psbtx.tx->vin) {
            view.AccessCoin(txin.prevout); // Load entries from viewChain into view; can fail.
        }

        view.SetBackend(viewDummy); // switch back to avoid locking mempool for too long
    }

    // Fill the inputs
    for (unsigned int i = 0; i < psbtx.tx->vin.size(); ++i) {
        PSBTInput& input = psbtx.inputs.at(i);

        if (input.non_witness_utxo || !input.witness_utxo.IsNull()) {
            continue;
        }

        const Coin& coin = view.AccessCoin(psbtx.tx->vin[i].prevout);

        if (IsSegWitOutput(provider, coin.out.scriptPubKey)) {
            input.witness_utxo = coin.out;
        }

        // Update script/keypath information using descriptor data.
        // Note that SignPSBTInput does a lot more than just constructing ECDSA signatures
        // we don't actually care about those here, in fact.
        SignPSBTInput(public_provider, psbtx, i, /* sighash_type */ 1);
    }

    // Update script/keypath information using descriptor data.
    for (unsigned int i = 0; i < psbtx.tx->vout.size(); ++i) {
        UpdatePSBTOutput(public_provider, psbtx, i);
    }

    CDataStream ssTx(SER_NETWORK, PROTOCOL_VERSION);
    ssTx << psbtx;
    return EncodeBase64(MakeUCharSpan(ssTx));
},
    };
}

static RPCHelpMan joinpsbts()
{
    return RPCHelpMan{"joinpsbts",
            "\nJoins multiple distinct PSBTs with different inputs and outputs into one PSBT with inputs and outputs from all of the PSBTs\n"
            "No input in any of the PSBTs can be in more than one of the PSBTs.\n",
            {
                {"txs", RPCArg::Type::ARR, RPCArg::Optional::NO, "The base64 strings of partially signed transactions",
                    {
                        {"psbt", RPCArg::Type::STR, RPCArg::Optional::NO, "A base64 string of a PSBT"}
                    }}
            },
            RPCResult {
                    RPCResult::Type::STR, "", "The base64-encoded partially signed transaction"
            },
            RPCExamples {
                HelpExampleCli("joinpsbts", "\"psbt\"")
            },
        [&](const RPCHelpMan& self, const JSONRPCRequest& request) -> UniValue
{
    RPCTypeCheck(request.params, {UniValue::VARR}, true);

    // Unserialize the transactions
    std::vector<PartiallySignedTransaction> psbtxs;
    UniValue txs = request.params[0].get_array();

    if (txs.size() <= 1) {
        throw JSONRPCError(RPC_INVALID_PARAMETER, "At least two PSBTs are required to join PSBTs.");
    }

    uint32_t best_version = 1;
    uint32_t best_locktime = 0xffffffff;
    for (unsigned int i = 0; i < txs.size(); ++i) {
        PartiallySignedTransaction psbtx;
        std::string error;
        if (!DecodeBase64PSBT(psbtx, txs[i].get_str(), error)) {
            throw JSONRPCError(RPC_DESERIALIZATION_ERROR, strprintf("TX decode failed %s", error));
        }
        psbtxs.push_back(psbtx);
        // Choose the highest version number
        if (static_cast<uint32_t>(psbtx.tx->nVersion) > best_version) {
            best_version = static_cast<uint32_t>(psbtx.tx->nVersion);
        }
        // Choose the lowest lock time
        if (psbtx.tx->nLockTime < best_locktime) {
            best_locktime = psbtx.tx->nLockTime;
        }
    }

    // Create a blank psbt where everything will be added
    PartiallySignedTransaction merged_psbt;
    merged_psbt.tx = CMutableTransaction();
    merged_psbt.tx->nVersion = static_cast<int32_t>(best_version);
    merged_psbt.tx->nLockTime = best_locktime;

    // Merge
    for (auto& psbt : psbtxs) {
        for (unsigned int i = 0; i < psbt.tx->vin.size(); ++i) {
            if (!merged_psbt.AddInput(psbt.tx->vin[i], psbt.inputs[i])) {
                throw JSONRPCError(RPC_INVALID_PARAMETER, strprintf("Input %s:%d exists in multiple PSBTs", psbt.tx->vin[i].prevout.hash.ToString(), psbt.tx->vin[i].prevout.n));
            }
        }
        for (unsigned int i = 0; i < psbt.tx->vout.size(); ++i) {
            merged_psbt.AddOutput(psbt.tx->vout[i], psbt.outputs[i]);
        }
        merged_psbt.unknown.insert(psbt.unknown.begin(), psbt.unknown.end());
    }

    // Generate list of shuffled indices for shuffling inputs and outputs of the merged PSBT
    std::vector<int> input_indices(merged_psbt.inputs.size());
    std::iota(input_indices.begin(), input_indices.end(), 0);
    std::vector<int> output_indices(merged_psbt.outputs.size());
    std::iota(output_indices.begin(), output_indices.end(), 0);

    // Shuffle input and output indices lists
    Shuffle(input_indices.begin(), input_indices.end(), FastRandomContext());
    Shuffle(output_indices.begin(), output_indices.end(), FastRandomContext());

    PartiallySignedTransaction shuffled_psbt;
    shuffled_psbt.tx = CMutableTransaction();
    shuffled_psbt.tx->nVersion = merged_psbt.tx->nVersion;
    shuffled_psbt.tx->nLockTime = merged_psbt.tx->nLockTime;
    for (int i : input_indices) {
        shuffled_psbt.AddInput(merged_psbt.tx->vin[i], merged_psbt.inputs[i]);
    }
    for (int i : output_indices) {
        shuffled_psbt.AddOutput(merged_psbt.tx->vout[i], merged_psbt.outputs[i]);
    }
    shuffled_psbt.unknown.insert(merged_psbt.unknown.begin(), merged_psbt.unknown.end());

    CDataStream ssTx(SER_NETWORK, PROTOCOL_VERSION);
    ssTx << shuffled_psbt;
    return EncodeBase64(MakeUCharSpan(ssTx));
},
    };
}

static RPCHelpMan analyzepsbt()
{
    return RPCHelpMan{"analyzepsbt",
            "\nAnalyzes and provides information about the current status of a PSBT and its inputs\n",
            {
                {"psbt", RPCArg::Type::STR, RPCArg::Optional::NO, "A base64 string of a PSBT"}
            },
            RPCResult {
                RPCResult::Type::OBJ, "", "",
                {
                    {RPCResult::Type::ARR, "inputs", "",
                    {
                        {RPCResult::Type::OBJ, "", "",
                        {
                            {RPCResult::Type::BOOL, "has_utxo", "Whether a UTXO is provided"},
                            {RPCResult::Type::BOOL, "is_final", "Whether the input is finalized"},
                            {RPCResult::Type::OBJ, "missing", /* optional */ true, "Things that are missing that are required to complete this input",
                            {
                                {RPCResult::Type::ARR, "pubkeys", /* optional */ true, "",
                                {
                                    {RPCResult::Type::STR_HEX, "keyid", "Public key ID, hash160 of the public key, of a public key whose BIP 32 derivation path is missing"},
                                }},
                                {RPCResult::Type::ARR, "signatures", /* optional */ true, "",
                                {
                                    {RPCResult::Type::STR_HEX, "keyid", "Public key ID, hash160 of the public key, of a public key whose signature is missing"},
                                }},
                                {RPCResult::Type::STR_HEX, "redeemscript", /* optional */ true, "Hash160 of the redeemScript that is missing"},
                                {RPCResult::Type::STR_HEX, "witnessscript", /* optional */ true, "SHA256 of the witnessScript that is missing"},
                            }},
                            {RPCResult::Type::STR, "next", /* optional */ true, "Role of the next person that this input needs to go to"},
                        }},
                    }},
                    {RPCResult::Type::NUM, "estimated_vsize", /* optional */ true, "Estimated vsize of the final signed transaction"},
                    {RPCResult::Type::STR_AMOUNT, "estimated_feerate", /* optional */ true, "Estimated feerate of the final signed transaction in " + CURRENCY_UNIT + "/kB. Shown only if all UTXO slots in the PSBT have been filled"},
                    {RPCResult::Type::STR_AMOUNT, "fee", /* optional */ true, "The transaction fee paid. Shown only if all UTXO slots in the PSBT have been filled"},
                    {RPCResult::Type::STR, "next", "Role of the next person that this psbt needs to go to"},
                    {RPCResult::Type::STR, "error", /* optional */ true, "Error message (if there is one)"},
                }
            },
            RPCExamples {
                HelpExampleCli("analyzepsbt", "\"psbt\"")
            },
        [&](const RPCHelpMan& self, const JSONRPCRequest& request) -> UniValue
{
    RPCTypeCheck(request.params, {UniValue::VSTR});

    // Unserialize the transaction
    PartiallySignedTransaction psbtx;
    std::string error;
    if (!DecodeBase64PSBT(psbtx, request.params[0].get_str(), error)) {
        throw JSONRPCError(RPC_DESERIALIZATION_ERROR, strprintf("TX decode failed %s", error));
    }

    PSBTAnalysis psbta = AnalyzePSBT(psbtx);

    UniValue result(UniValue::VOBJ);
    UniValue inputs_result(UniValue::VARR);
    for (const auto& input : psbta.inputs) {
        UniValue input_univ(UniValue::VOBJ);
        UniValue missing(UniValue::VOBJ);

        input_univ.pushKV("has_utxo", input.has_utxo);
        input_univ.pushKV("is_final", input.is_final);
        input_univ.pushKV("next", PSBTRoleName(input.next));

        if (!input.missing_pubkeys.empty()) {
            UniValue missing_pubkeys_univ(UniValue::VARR);
            for (const CKeyID& pubkey : input.missing_pubkeys) {
                missing_pubkeys_univ.push_back(HexStr(pubkey));
            }
            missing.pushKV("pubkeys", missing_pubkeys_univ);
        }
        if (!input.missing_redeem_script.IsNull()) {
            missing.pushKV("redeemscript", HexStr(input.missing_redeem_script));
        }
        if (!input.missing_witness_script.IsNull()) {
            missing.pushKV("witnessscript", HexStr(input.missing_witness_script));
        }
        if (!input.missing_sigs.empty()) {
            UniValue missing_sigs_univ(UniValue::VARR);
            for (const CKeyID& pubkey : input.missing_sigs) {
                missing_sigs_univ.push_back(HexStr(pubkey));
            }
            missing.pushKV("signatures", missing_sigs_univ);
        }
        if (!missing.getKeys().empty()) {
            input_univ.pushKV("missing", missing);
        }
        inputs_result.push_back(input_univ);
    }
    if (!inputs_result.empty()) result.pushKV("inputs", inputs_result);

    if (psbta.estimated_vsize != nullopt) {
        result.pushKV("estimated_vsize", (int)*psbta.estimated_vsize);
    }
    if (psbta.estimated_feerate != nullopt) {
        result.pushKV("estimated_feerate", ValueFromAmount(psbta.estimated_feerate->GetFeePerK()));
    }
    if (psbta.fee != nullopt) {
        result.pushKV("fee", ValueFromAmount(*psbta.fee));
    }
    result.pushKV("next", PSBTRoleName(psbta.next));
    if (!psbta.error.empty()) {
        result.pushKV("error", psbta.error);
    }

    return result;
},
    };
}

void RegisterRawTransactionRPCCommands(CRPCTable &t)
{
// clang-format off
static const CRPCCommand commands[] =
{
    //  category              name                                    actor (function)                    argNames
    //  --------------------- ------------------------                -----------------------             ---------------------------------------------------
    {   "rawtransactions",    "getrawtransaction",                    &getrawtransaction,                 {"txid", "verbose", "blockhash"}},
    {   "rawtransactions",    "createrawtransaction",                 &createrawtransaction,              {"inputs", "outputs", "locktime", "replaceable"}},
    {   "rawtransactions",    "decoderawtransaction",                 &decoderawtransaction,              {"hexstring", "iswitness"}},
    {   "rawtransactions",    "decodescript",                         &decodescript,                      {"hexstring"}},
<<<<<<< HEAD
    {   "rawtransactions",    "sendrawtransaction",                   &sendrawtransaction,                {"hexstring", "maxfeerate"}},
=======
>>>>>>> 8d446c9b
    {   "rawtransactions",    "combinerawtransaction",                &combinerawtransaction,             {"txs"}},
    {   "rawtransactions",    "signrawtransactionwithkey",            &signrawtransactionwithkey,         {"hexstring", "privkeys", "prevtxs",  "sighashtype"}},
    {   "rawtransactions",    "testmempoolaccept",                    &testmempoolaccept,                 {"rawtxs", "maxfeerate"}},
    {   "rawtransactions",    "decodepsbt",                           &decodepsbt,                        {"psbt"}},
    {   "rawtransactions",    "combinepsbt",                          &combinepsbt,                       {"txs"}},
    {   "rawtransactions",    "finalizepsbt",                         &finalizepsbt,                      {"psbt", "extract"}},
    {   "rawtransactions",    "createpsbt",                           &createpsbt,                        {"inputs", "outputs", "locktime", "replaceable"}},
    {   "rawtransactions",    "converttopsbt",                        &converttopsbt,                     {"hexstring", "permitsigdata", "iswitness"}},
    {   "rawtransactions",    "utxoupdatepsbt",                       &utxoupdatepsbt,                    {"psbt", "descriptors"}},
    {   "rawtransactions",    "joinpsbts",                            &joinpsbts,                         {"txs"}},
    {   "rawtransactions",    "analyzepsbt",                          &analyzepsbt,                       {"psbt"}},

    {   "blockchain",         "gettxoutproof",                        &gettxoutproof,                     {"txids", "blockhash"}},
    {   "blockchain",         "verifytxoutproof",                     &verifytxoutproof,                  {"proof"}},
};
// clang-format on
    for (const auto& c : commands) {
        t.appendCommand(c.name, &c);
    }
}<|MERGE_RESOLUTION|>--- conflicted
+++ resolved
@@ -1,5 +1,5 @@
 // Copyright (c) 2010 Satoshi Nakamoto
-// Copyright (c) 2009-2020 The Bitcoin Core developers
+// Copyright (c) 2009-2018 The Pocketcoin Core developers
 // Distributed under the MIT software license, see the accompanying
 // file COPYING or http://www.opensource.org/licenses/mit-license.php.
 
@@ -190,7 +190,8 @@
     }
 
     bool f_txindex_ready = false;
-    if (g_txindex && !blockindex) {
+    if (g_txindex && !blockindex)
+    {
         f_txindex_ready = g_txindex->BlockUntilSyncedToCurrentChain();
     }
 
@@ -377,8 +378,10 @@
     }
 
     // Check if proof is valid, only add results if so
-    if (pindex->nTx == merkleBlock.txn.GetNumTransactions()) {
-        for (const uint256& hash : vMatch) {
+    if (pindex->nTx == merkleBlock.txn.GetNumTransactions())
+    {
+        for (const uint256& hash : vMatch)
+        {
             res.push_back(hash.GetHex());
         }
     }
@@ -388,11 +391,7 @@
     };
 }
 
-<<<<<<< HEAD
 static RPCHelpMan createrawtransaction()
-=======
-CMutableTransaction ConstructTransaction(const UniValue& inputs_in, const UniValue& outputs_in, const UniValue& locktime, const UniValue& rbf)
->>>>>>> 8d446c9b
 {
     return RPCHelpMan{"createrawtransaction",
                 "\nCreate a transaction spending the given inputs and creating new outputs.\n"
@@ -634,7 +633,7 @@
             // If the script contains an uncompressed pubkey, skip encoding of a segwit program.
             if ((which_type == TxoutType::PUBKEY) || (which_type == TxoutType::MULTISIG))
             {
-                for (const auto& solution : solutions_data) 
+                for (const auto& solution : solutions_data)
                 {
                     if ((solution.size() != 1) && !CPubKey(solution).IsCompressed())
                     {
@@ -800,7 +799,6 @@
             "       \"ALL|ANYONECANPAY\"\n"
             "       \"NONE|ANYONECANPAY\"\n"
             "       \"SINGLE|ANYONECANPAY\"\n"
-<<<<<<< HEAD
                     },
                 },
                 RPCResult{
@@ -836,38 +834,6 @@
     }
 
     FillableSigningProvider keystore;
-=======
-
-            "\nResult:\n"
-            "{\n"
-            "  \"hex\" : \"value\",                  (string) The hex-encoded raw transaction with signature(s)\n"
-            "  \"complete\" : true|false,          (boolean) If the transaction has a complete set of signatures\n"
-            "  \"errors\" : [                      (json array of objects) Script verification errors (if there are any)\n"
-            "    {\n"
-            "      \"txid\" : \"hash\",              (string) The hash of the referenced, previous transaction\n"
-            "      \"vout\" : n,                   (numeric) The index of the output to spent and used as input\n"
-            "      \"scriptSig\" : \"hex\",          (string) The hex-encoded signature script\n"
-            "      \"sequence\" : n,               (numeric) Script sequence number\n"
-            "      \"error\" : \"text\"              (string) Verification or signing error related to the input\n"
-            "    }\n"
-            "    ,...\n"
-            "  ]\n"
-            "}\n"
-
-            "\nExamples:\n" +
-            HelpExampleCli("signrawtransactionwithkey", "\"myhex\"") +
-            HelpExampleRpc("signrawtransactionwithkey", "\"myhex\""));
-
-    RPCTypeCheck(request.params, {UniValue::VSTR, UniValue::VARR, UniValue::VARR, UniValue::VSTR}, true);
-
-    CMutableTransaction mtx;
-    if (!DecodeHexTx(mtx, request.params[0].get_str(), true))
-    {
-        throw JSONRPCError(RPC_DESERIALIZATION_ERROR, "TX decode failed");
-    }
-
-    CBasicKeyStore keystore;
->>>>>>> 8d446c9b
     const UniValue& keys = request.params[1].get_array();
     for (unsigned int idx = 0; idx < keys.size(); ++idx)
     {
@@ -880,7 +846,6 @@
         keystore.AddKey(key);
     }
 
-<<<<<<< HEAD
     // Fetch previous transactions (inputs):
     std::map<COutPoint, Coin> coins;
     for (const CTxIn& txin : mtx.vin) {
@@ -899,80 +864,7 @@
     };
 }
 
-static RPCHelpMan sendrawtransaction()
-{
-    return RPCHelpMan{"sendrawtransaction",
-                "\nSubmit a raw transaction (serialized, hex-encoded) to local node and network.\n"
-                "\nNote that the transaction will be sent unconditionally to all peers, so using this\n"
-                "for manual rebroadcast may degrade privacy by leaking the transaction's origin, as\n"
-                "nodes will normally not rebroadcast non-wallet transactions already in their mempool.\n"
-                "\nAlso see createrawtransaction and signrawtransactionwithkey calls.\n",
-                {
-                    {"hexstring", RPCArg::Type::STR_HEX, RPCArg::Optional::NO, "The hex string of the raw transaction"},
-                    {"maxfeerate", RPCArg::Type::AMOUNT, /* default */ FormatMoney(DEFAULT_MAX_RAW_TX_FEE_RATE.GetFeePerK()),
-                        "Reject transactions whose fee rate is higher than the specified value, expressed in " + CURRENCY_UNIT +
-                            "/kB.\nSet to 0 to accept any fee rate.\n"},
-                },
-                RPCResult{
-                    RPCResult::Type::STR_HEX, "", "The transaction hash in hex"
-                },
-                RPCExamples{
-            "\nCreate a transaction\n"
-            + HelpExampleCli("createrawtransaction", "\"[{\\\"txid\\\" : \\\"mytxid\\\",\\\"vout\\\":0}]\" \"{\\\"myaddress\\\":0.01}\"") +
-            "Sign the transaction, and get back the hex\n"
-            + HelpExampleCli("signrawtransactionwithwallet", "\"myhex\"") +
-            "\nSend the transaction (signed hex)\n"
-            + HelpExampleCli("sendrawtransaction", "\"signedhex\"") +
-            "\nAs a JSON-RPC call\n"
-            + HelpExampleRpc("sendrawtransaction", "\"signedhex\"")
-                },
-        [&](const RPCHelpMan& self, const JSONRPCRequest& request) -> UniValue
-{
-    RPCTypeCheck(request.params, {
-        UniValue::VSTR,
-        UniValueType(), // VNUM or VSTR, checked inside AmountFromValue()
-    });
-
-    CMutableTransaction mtx;
-    if (!DecodeHexTx(mtx, request.params[0].get_str()))
-        throw JSONRPCError(RPC_DESERIALIZATION_ERROR, "TX decode failed. Make sure the tx has at least one input.");
-    CTransactionRef tx(MakeTransactionRef(std::move(mtx)));
-
-    const CFeeRate max_raw_tx_fee_rate = request.params[1].isNull() ?
-                                             DEFAULT_MAX_RAW_TX_FEE_RATE :
-                                             CFeeRate(AmountFromValue(request.params[1]));
-
-    int64_t virtual_size = GetVirtualTransactionSize(*tx);
-    CAmount max_raw_tx_fee = max_raw_tx_fee_rate.GetFee(virtual_size);
-
-    std::string err_string;
-    AssertLockNotHeld(cs_main);
-    NodeContext& node = EnsureNodeContext(request.context);
-    const TransactionError err = BroadcastTransaction(node, tx, err_string, max_raw_tx_fee, /*relay*/ true, /*wait_callback*/ true);
-    if (TransactionError::OK != err) {
-        throw JSONRPCTransactionError(err, err_string);
-    }
-
-    return tx->GetHash().GetHex();
-},
-    };
-}
-
-static RPCHelpMan testmempoolaccept()
-=======
-    return SignTransaction(mtx, request.params[2], &keystore, true, request.params[3]);
-}
-
-UniValue signrawtransaction(const JSONRPCRequest& request)
-{
-    // This method should be removed entirely in V0.19, along with the entries in the
-    // CRPCCommand table and rpc/client.cpp.
-    throw JSONRPCError(RPC_METHOD_DEPRECATED, "signrawtransaction was removed in v0.18.\n"
-                                              "Clients should transition to using signrawtransactionwithkey and signrawtransactionwithwallet");
-}
-
 static UniValue testmempoolaccept(const JSONRPCRequest& request)
->>>>>>> 8d446c9b
 {
     return RPCHelpMan{"testmempoolaccept",
                 "\nReturns result of mempool acceptance tests indicating if raw transaction (serialized, hex-encoded) would be accepted by mempool.\n"
@@ -1006,7 +898,8 @@
                 },
                 RPCExamples{
             "\nCreate a transaction\n"
-            + HelpExampleCli("createrawtransaction", "\"[{\\\"txid\\\" : \\\"mytxid\\\",\\\"vout\\\":0}]\" \"{\\\"myaddress\\\":0.01}\"") +
+            + HelpExampleCli("createrawtransaction",
+                "\"[{\\\"txid\\\" : \\\"mytxid\\\",\\\"vout\\\":0}]\" \"{\\\"myaddress\\\":0.01}\"") +
             "Sign the transaction, and get back the hex\n"
             + HelpExampleCli("signrawtransactionwithwallet", "\"myhex\"") +
             "\nTest acceptance of the transaction (signed hex)\n"
@@ -2027,10 +1920,6 @@
     {   "rawtransactions",    "createrawtransaction",                 &createrawtransaction,              {"inputs", "outputs", "locktime", "replaceable"}},
     {   "rawtransactions",    "decoderawtransaction",                 &decoderawtransaction,              {"hexstring", "iswitness"}},
     {   "rawtransactions",    "decodescript",                         &decodescript,                      {"hexstring"}},
-<<<<<<< HEAD
-    {   "rawtransactions",    "sendrawtransaction",                   &sendrawtransaction,                {"hexstring", "maxfeerate"}},
-=======
->>>>>>> 8d446c9b
     {   "rawtransactions",    "combinerawtransaction",                &combinerawtransaction,             {"txs"}},
     {   "rawtransactions",    "signrawtransactionwithkey",            &signrawtransactionwithkey,         {"hexstring", "privkeys", "prevtxs",  "sighashtype"}},
     {   "rawtransactions",    "testmempoolaccept",                    &testmempoolaccept,                 {"rawtxs", "maxfeerate"}},
