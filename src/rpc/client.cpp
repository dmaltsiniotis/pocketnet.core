--- conflicted
+++ resolved
@@ -179,21 +179,19 @@
 	{ "getlastblocks", 1, "last_height" },
 	{ "getlastblocks", 2, "verbose" },
 
-    { "getstatistic", 0, "end_time" },
-    { "getstatistic", 1, "start_time" },
-    { "getstatistic", 2, "round" },
-
-    { "getrawtransactionwithmessage", 3, "count" },
-<<<<<<< HEAD
-    { "getrawtransactionwithmessage", 5, "tags" },
-    { "getrawtransactionwithmessage", 6, "contenttypes" },
-    { "gethotposts", 4, "count" },
-    { "gethotposts", 5, "contenttypes" },
-    { "getcoininfo", 0, "height" },
-=======
-    { "getrawtransactionwithmessage", 5, "tags" },//
-    { "gethotposts", 4, "count" },
->>>>>>> 30edc77d
+  { "getstatistic", 0, "end_time" },
+  { "getstatistic", 1, "start_time" },
+  { "getstatistic", 2, "round" },
+
+  { "getrawtransactionwithmessage", 3, "count" },
+  { "getrawtransactionwithmessage", 5, "tags" },
+  // TODO (brangr): contentTypes
+  //{ "getrawtransactionwithmessage", 6, "contenttypes" },
+  
+  { "gethotposts", 4, "count" },
+  //{ "gethotposts", 5, "contenttypes" },
+  
+  { "getcoininfo", 0, "height" },
 };
 // clang-format on
 
