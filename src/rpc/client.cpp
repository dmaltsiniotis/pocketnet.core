--- conflicted
+++ resolved
@@ -159,12 +159,7 @@
         {"getmempoolancestors",           1, "verbose"},
         {"getmempooldescendants",         1, "verbose"},
         {"bumpfee",                       1, "options"},
-<<<<<<< HEAD
         {"psbtbumpfee",                   1, "options"},
-        {"logging",                       0, "include"},
-        {"logging",                       1, "exclude"},
-=======
->>>>>>> 22240c64
         {"disconnectnode",                1, "nodeid"},
         {"upgradewallet",                 0, "version"},
         // Echo with conversion (For testing only)
