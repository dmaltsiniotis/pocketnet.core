--- conflicted
+++ resolved
@@ -1,5 +1,5 @@
 // Copyright (c) 2010 Satoshi Nakamoto
-// Copyright (c) 2009-2020 The Bitcoin Core developers
+// Copyright (c) 2009-2018 The Pocketcoin Core developers
 // Distributed under the MIT software license, see the accompanying
 // file COPYING or http://www.opensource.org/licenses/mit-license.php.
 
@@ -91,13 +91,11 @@
     double dDiff =
         (double)0x0000ffff / (double)(blockindex->nBits & 0x00ffffff);
 
-    while (nShift < 29)
-    {
+    while (nShift < 29) {
         dDiff *= 256.0;
         nShift++;
     }
-    while (nShift > 29)
-    {
+    while (nShift > 29) {
         dDiff /= 256.0;
         nShift--;
     }
@@ -162,15 +160,12 @@
     result.pushKV("versionHex", strprintf("%08x", block.nVersion));
     result.pushKV("merkleroot", block.hashMerkleRoot.GetHex());
     UniValue txs(UniValue::VARR);
-    for(const auto& tx : block.vtx)
-    {
-        if(txDetails)
-        {
+    for (const auto& tx : block.vtx) {
+        if (txDetails) {
             UniValue objTx(UniValue::VOBJ);
             TxToUniv(*tx, uint256(), objTx, true, RPCSerializationFlags());
             txs.push_back(objTx);
-        }
-        else
+        } else
             txs.push_back(tx->GetHash().GetHex());
     }
     result.pushKV("tx", txs);
@@ -942,7 +937,7 @@
 
     int verbosity = 1;
     if (!request.params[1].isNull()) {
-        if(request.params[1].isNum())
+        if (request.params[1].isNum())
             verbosity = request.params[1].get_int();
         else
             verbosity = request.params[1].get_bool() ? 1 : 0;
@@ -971,44 +966,9 @@
         return strHex;
     }
 
-<<<<<<< HEAD
     return blockToJSON(block, tip, pblockindex, verbosity >= 2);
 },
     };
-=======
-    return blockToJSON(block, pblockindex, verbosity >= 2);
-}
-
-struct CCoinsStats {
-    int nHeight;
-    uint256 hashBlock;
-    uint64_t nTransactions;
-    uint64_t nTransactionOutputs;
-    uint64_t nBogoSize;
-    uint256 hashSerialized;
-    uint64_t nDiskSize;
-    CAmount nTotalAmount;
-
-    CCoinsStats() : nHeight(0), nTransactions(0), nTransactionOutputs(0), nBogoSize(0), nDiskSize(0), nTotalAmount(0) {}
-};
-
-static void ApplyStats(CCoinsStats& stats, CHashWriter& ss, const uint256& hash, const std::map<uint32_t, Coin>& outputs)
-{
-    assert(!outputs.empty());
-    ss << hash;
-    ss << VARINT(outputs.begin()->second.nHeight * 2 + outputs.begin()->second.fCoinBase ? 1u : 0u);
-    stats.nTransactions++;
-    for (const auto& output : outputs) {
-        ss << VARINT(output.first + 1);
-        ss << output.second.out.scriptPubKey;
-        ss << VARINT_MODE(output.second.out.nValue, VarIntMode::NONNEGATIVE_SIGNED);
-        stats.nTransactionOutputs++;
-        stats.nTotalAmount += output.second.out.nValue;
-        stats.nBogoSize += 32 /* txid */ + 4 /* vout index */ + 4 /* height + coinbase */ + 8 /* amount */ +
-                           2 /* scriptPubKey len */ + output.second.out.scriptPubKey.size() /* scriptPubKey */;
-    }
-    ss << VARINT(0u);
->>>>>>> 8d446c9b
 }
 
 static RPCHelpMan pruneblockchain()
@@ -1046,8 +1006,8 @@
         heightParam = pindex->nHeight;
     }
 
-    unsigned int height = (unsigned int) heightParam;
-    unsigned int chainHeight = (unsigned int) ::ChainActive().Height();
+    unsigned int height = (unsigned int)heightParam;
+    unsigned int chainHeight = (unsigned int)::ChainActive().Height();
     if (chainHeight < Params().PruneAfterHeight())
         throw JSONRPCError(RPC_MISC_ERROR, "Blockchain is too short for pruning.");
     else if (height > chainHeight)
@@ -2153,7 +2113,8 @@
         return true;
     }
 
-    ~CoinsViewScanReserver() {
+    ~CoinsViewScanReserver()
+    {
         if (m_could_reserve) {
             g_scan_in_progress = false;
             g_scan_progress = 0;
