--- conflicted
+++ resolved
@@ -2471,36 +2471,49 @@
     };
 }
 
-<<<<<<< HEAD
-void RegisterBlockchainRPCCommands(CRPCTable &t)
-{
-=======
-UniValue blocksonly(const JSONRPCRequest& request)
-{
-    if (request.fHelp)
-        throw std::runtime_error(
-            "blocksonly\n"
-            "Enable/Disable only blocks mode"
-        );
-
+RPCHelpMan blocksonly()
+{
+    return RPCHelpMan{
+        "blocksonly",
+        "\nEnable/Disable only blocks mode\n",
+        {
+            {"On/Off", RPCArg::Type::BOOL, RPCArg::Optional::NO, ""},
+        },
+        RPCResult{
+            RPCResult::Type::OBJ, "", "",
+                {
+                    {RPCResult::Type::NUM, "coins_written", "the number of coins written in the snapshot"},
+                    {RPCResult::Type::STR_HEX, "base_hash", "the hash of the base of the snapshot"},
+                    {RPCResult::Type::NUM, "base_height", "the height of the base of the snapshot"},
+                    {RPCResult::Type::STR, "path", "the absolute path that the snapshot was written to"},
+                }
+        },
+        RPCExamples{
+            HelpExampleCli("dumptxoutset", "utxo.dat")
+        },
+        [&](const RPCHelpMan& self, const JSONRPCRequest& request) -> UniValue
+{
     if (request.params[0].isBool())
     {
         bool enable = request.params[0].get_bool();
 
-        fRelayTxes = !enable;
+        g_relay_txes = !enable;
         gArgs.SoftSetBoolArg("-whitelistrelay", !enable);
         gArgs.SoftSetBoolArg("-walletbroadcast", !enable);
     }
 
     UniValue result(UniValue::VOBJ);
-    result.pushKV("fRelayTxes", fRelayTxes);
+    result.pushKV("fRelayTxes", g_relay_txes);
     result.pushKV("whitelistrelay", gArgs.GetBoolArg("-whitelistrelay", DEFAULT_WHITELISTRELAY));
     result.pushKV("walletbroadcast", gArgs.GetBoolArg("-walletbroadcast", DEFAULT_WALLETBROADCAST));
 
     return result;
-}
-
->>>>>>> 5b4b6cd7
+},
+    };
+}
+
+void RegisterBlockchainRPCCommands(CRPCTable &t)
+{
 // clang-format off
 static const CRPCCommand commands[] =
 { //  category              name                      actor (function)         argNames
@@ -2536,11 +2549,8 @@
     { "hidden",             "waitforblock",           &waitforblock,           {"blockhash","timeout"} },
     { "hidden",             "waitforblockheight",     &waitforblockheight,     {"height","timeout"} },
     { "hidden",             "syncwithvalidationinterfacequeue", &syncwithvalidationinterfacequeue, {} },
-<<<<<<< HEAD
     { "hidden",             "dumptxoutset",           &dumptxoutset,           {"path"} },
-=======
     { "hidden",             "blocksonly",             &blocksonly,             {"on/off"} },
->>>>>>> 5b4b6cd7
 };
 // clang-format on
     for (const auto& c : commands) {
