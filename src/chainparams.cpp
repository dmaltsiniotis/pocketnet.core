// Copyright (c) 2010 Satoshi Nakamoto
// Copyright (c) 2009-2022 The Bitcoin Core developers
// Distributed under the MIT software license, see the accompanying
// file COPYING or http://www.opensource.org/licenses/mit-license.php.

#include <chainparams.h>

#include <chainparamsseeds.h>
#include <consensus/merkle.h>
#include <hash.h> // for signet block challenge hash
#include <tinyformat.h>
#include <util/system.h>
#include <util/strencodings.h>
#include <versionbitsinfo.h>

#include <assert.h>

#include <boost/algorithm/string/classification.hpp>
#include <boost/algorithm/string/split.hpp>

static CBlock CreateGenesisBlock(const char* pszTimestamp, const CScript& genesisOutputScript, uint32_t nTime, uint32_t nNonce, uint32_t nBits, int32_t nVersion, const CAmount& genesisReward)
{
    CMutableTransaction txNew;
    txNew.nVersion = 1;
    txNew.vin.resize(1);
    txNew.vout.resize(1);
    txNew.vin[0].scriptSig = CScript() << 486604799 << CScriptNum(4) << std::vector<unsigned char>((const unsigned char*)pszTimestamp, (const unsigned char*)pszTimestamp + strlen(pszTimestamp));
    txNew.vout[0].nValue = genesisReward;
    txNew.vout[0].scriptPubKey = genesisOutputScript;

    CBlock genesis;
    genesis.nTime = nTime;
    genesis.nBits = nBits;
    genesis.nNonce = nNonce;
    genesis.nVersion = nVersion;
    genesis.vtx.push_back(MakeTransactionRef(std::move(txNew)));
    genesis.hashPrevBlock.SetNull();
    genesis.hashMerkleRoot = BlockMerkleRoot(genesis);
    return genesis;
}

/**
 * Build the genesis block. Note that the output of its generation
 * transaction cannot be spent since it did not originally exist in the
 * database.
 *
 * CBlock(hash=000000000019d6, ver=1, hashPrevBlock=00000000000000, hashMerkleRoot=4a5e1e, nTime=1231006505, nBits=1d00ffff, nNonce=2083236893, vtx=1)
 *   CTransaction(hash=4a5e1e, ver=1, vin.size=1, vout.size=1, nLockTime=0)
 *     CTxIn(COutPoint(000000, -1), coinbase 04ffff001d0104455468652054696d65732030332f4a616e2f32303039204368616e63656c6c6f72206f6e206272696e6b206f66207365636f6e64206261696c6f757420666f722062616e6b73)
 *     CTxOut(nValue=50.00000000, scriptPubKey=0x5F1DF16B2B704C8A578D0B)
 *   vMerkleTree: 4a5e1e
 */
static CBlock CreateGenesisBlock(uint32_t nTime, uint32_t nNonce, uint32_t nBits, int32_t nVersion, const CAmount& genesisReward)
{
    const char* pszTimestamp = "ScienceDaily 1/21/2019 On Facebook and Twitter your privacy is at risk";
    const CScript genesisOutputScript = CScript() << ParseHex("04678afdb0fe5548271967f1a67130b7105cd6a828e03909a67962e0ea1f61deb649f6bc3f4cef38c4f35504e51ec112de5c384df7ba0b8d578a4c702b6bf11d5f") << OP_CHECKSIG;
    return CreateGenesisBlock(pszTimestamp, genesisOutputScript, nTime, nNonce, nBits, nVersion, genesisReward);
}

/**
 * Main network
 */
class CMainParams : public CChainParams
{
public:
    CMainParams()
    {
        strNetworkID = CBaseChainParams::MAIN;
        networkId = NetworkMain;
        consensus.signet_blocks = false; // TODO (losty): may be change??
        consensus.signet_challenge.clear();
        consensus.nSubsidyHalvingInterval = 2100000;
        consensus.BIP16Exception = uint256();
        consensus.BIP34Height = 1;
        consensus.BIP34Hash = uint256S("00000b6321951f2ed170bbc9b7a360995176f2df418b0e275149bfce2fde3d6c");
        consensus.BIP65Height = 0; // 000000000000000004c2b624ed5d7756c508d90fd0da2c7c679febfa6c4735f0
        consensus.BIP66Height = 0; // 00000000000000000379eaa19dce8c9b722d46ae6a57c2f1a988119488b50931
        consensus.CSVHeight = 1; // 000000000000000004a1b34462cb8aeebd5799177f7a29cf28f2d1961716b5b5 // TODO (brangr): these values are changed from time to height, need to investigate them from very beginning. See other "TODO (losty): " in this file for same.
        consensus.SegwitHeight = 1; // 0000000000000000001c8018d9cb3b742ef25114f27563e3fc4a1902167f9893 // TODO (losty): may be change??
        consensus.MinBIP9WarningHeight = 1; // segwit activation height + miner confirmation window // TODO (losty): may be change??
        consensus.powLimit = ArithToUint256(~arith_uint256(0) >> 16);
        printf("%s\n", consensus.powLimit.ToString().c_str());
        consensus.nPowTargetTimespan = 3.5 * 24 * 60 * 60;
        consensus.nPowTargetSpacing = 1 * 60;
        consensus.fPowAllowMinDifficultyBlocks = false;
        consensus.fPowNoRetargeting = false;
        consensus.nRuleChangeActivationThreshold = 95;
        consensus.nMinerConfirmationWindow = 100;
        consensus.nPosFirstBlock = 1020;
        consensus.fPosRequiresPeers = false;
        consensus.nStakeMinAge = 60 * 60;
        consensus.nPosTargetSpacing = consensus.nPowTargetSpacing;
        consensus.nPosTargetTimespan = 7500;

        consensus.nStakeCombineThreshold = 5 * COIN;
        consensus.nStakeSplitThreshold = 10 * COIN;

        consensus.nStakeMinimumThreshold = 0 * COIN;
        consensus.nStakeMaximumThreshold = 10000 * COIN;
        consensus.nDailyBlockCount = (24 * 60 * 60) / consensus.nPosTargetSpacing;
        consensus.nModifierInterval = 10 * 60; // time to elapse before new modifier is computed

        consensus.vDeployments[Consensus::DEPLOYMENT_TESTDUMMY].bit = 28;
        consensus.vDeployments[Consensus::DEPLOYMENT_TESTDUMMY].nStartTime = Consensus::BIP9Deployment::NEVER_ACTIVE; // TODO (losty): probably return 1199145601???
        consensus.vDeployments[Consensus::DEPLOYMENT_TESTDUMMY].nTimeout = Consensus::BIP9Deployment::NO_TIMEOUT; // TODO (losty): probably return 1230767999???
        consensus.vDeployments[Consensus::DEPLOYMENT_TESTDUMMY].min_activation_height = 0; // No activation delay

        // TODO (losty+): below replacing DEPLOYMENT_CSV and DEPLOYMENT_SEGWIT. Do we need to return them or change something here?
        // Нужно будет созвониться обсудить эти моменты
        // Deployment of Taproot (BIPs 340-342)
        consensus.vDeployments[Consensus::DEPLOYMENT_TAPROOT].bit = 2;
        consensus.vDeployments[Consensus::DEPLOYMENT_TAPROOT].nStartTime = 1619222400; // April 24th, 2021
        consensus.vDeployments[Consensus::DEPLOYMENT_TAPROOT].nTimeout = 1628640000; // August 11th, 2021
        consensus.vDeployments[Consensus::DEPLOYMENT_TAPROOT].min_activation_height = 709632; // Approximately November 12th, 2021

        consensus.nHeight_version_1_0_0_pre = 100000;
        consensus.sVersion_1_0_0_pre_checkpoint = "128abcf7e0371db3ad595702b456a701539ba5977459fac0cd720dc7b84f09a8";
        consensus.nHeight_version_1_0_0 = 108300;

        // The best chain should have at least this much work.
        consensus.nMinimumChainWork = uint256S("0x00000000000000000000000000000000000000000000002e9b7b6eb4a23574f0"); // 1479717

        // By default assume that the signatures in ancestors of this block are valid.
        consensus.defaultAssumeValid = uint256S("0x61276732ac5226282d46937b3a4609ed06e98f6621a68941c649ac507dd143bc"); // 1479717

        /**
         * The message start string is designed to be unlikely to occur in normal data.
         * The characters are rarely used upper ASCII, not valid as UTF-8, and produce
         * a large 32-bit integer with any alignment.
         */
        pchMessageStart[0] = 0xb9;
        pchMessageStart[1] = 0xe2;
        pchMessageStart[2] = 0xd7;
        pchMessageStart[3] = 0xaf;

        nDefaultPort = 37070;
        nPruneAfterHeight = 100000;
        m_assumed_blockchain_size = 50; // TODO (losty+): пока хватает 50 - будем увеличивать по мере роста
        m_assumed_chain_state_size = 0; // TODO (losty+): мы не используем пока prune

        genesis = CreateGenesisBlock(1548092268, 234579, 0x1e0fffff, 1, 50 * COIN);
        consensus.hashGenesisBlock = genesis.GetHash();
        // TODO (losty): assertion fails here
        // assert(consensus.hashGenesisBlock == uint256S("0x00000fd0f6633d395541056e8adc32961e15f8133674b2e3937c4d210ced6f3f"));
        // assert(genesis.hashMerkleRoot == uint256S("0xaced9fcaba8f66be3d4d51a95cb048dda6611b8f2d2bf4541d9e2e16c07ee1c9"));

        // Note that of those which support the service bits prefix, most only support a subset of
        // possible options.
        // This is fine at runtime as we'll fall back to using them as an addrfetch if they don't support the
        // service bits we want, but we should get them updated to support all service bits wanted by any
        // release ASAP to avoid it where possible.

        base58Prefixes[PUBKEY_ADDRESS] = std::vector<unsigned char>(1, 55);
        base58Prefixes[SCRIPT_ADDRESS] = std::vector<unsigned char>(1, 80);
        base58Prefixes[SECRET_KEY] = std::vector<unsigned char>(1, 33);
        base58Prefixes[EXT_PUBLIC_KEY] = {0x1e, 0x88, 0xB2, 0x1E};
        base58Prefixes[EXT_SECRET_KEY] = {0x1e, 0x88, 0xAD, 0xE4};

        bech32_hrp = "bc";

        vFixedSeeds = std::vector<SeedSpec6>(pnSeed6_main, pnSeed6_main + ARRAYLEN(pnSeed6_main));

        fDefaultConsistencyChecks = false;
        fRequireStandard = true;
        m_is_test_chain = false;
        m_is_mockable_chain = false;

        checkpointData = {
            {}};

        chainTxData = ChainTxData{
            // Data from rpc: getchaintxstats 4096 afb95bb18c88b1306208771a4d6dde19aa5d426f679d06ceb776b3603df67952
            /* nTime    */ 1617188640,
            /* nTxCount */ 69367,
            /* dTxRate  */ 0.2777524184765199};
    }
};

/**
 * Testnet (v3)
 */
class CTestNetParams : public CChainParams
{
public:
    CTestNetParams()
    {
        strNetworkID = CBaseChainParams::TESTNET;
        networkId = NetworkTest;
        consensus.signet_blocks = false; // TODO (losty): may be change??
        consensus.signet_challenge.clear(); // TODO (losty): may be change??
        consensus.nSubsidyHalvingInterval = 2100000;
        consensus.BIP16Exception = uint256(); // uint256S("0x00000000000002dc756eebf4f49723ed8d30cc28a5f108eb94b1ba88ac4f9c22");

        consensus.BIP34Height = 1;
        consensus.BIP34Hash = uint256S("00000b6321951f2ed170bbc9b7a360995176f2df418b0e275149bfce2fde3d6c");

        consensus.BIP65Height = 0; // 000000000000000004c2b624ed5d7756c508d90fd0da2c7c679febfa6c4735f0
        consensus.BIP66Height = 0; // 00000000000000000379eaa19dce8c9b722d46ae6a57c2f1a988119488b50931
        consensus.CSVHeight = 1; // 00000000025e930139bac5c6c31a403776da130831ab85be56578f3fa75369bb //TODO (losty): may be change???
        consensus.SegwitHeight = 1; // 00000000002b980fcd729daaa248fd9316a5200e9b367f4ff2c42453e84201ca //TODO (losty): may be change???
        consensus.MinBIP9WarningHeight = 1; // segwit activation height + miner confirmation window //TODO (losty): may be change???
        consensus.powLimit = ArithToUint256(~arith_uint256(0) >> 16);
        consensus.nPowTargetTimespan = 3.5 * 24 * 60 * 60;
        consensus.nPowTargetSpacing = 1 * 30;
        consensus.fPowAllowMinDifficultyBlocks = false;
        consensus.fPowNoRetargeting = false;
        consensus.nRuleChangeActivationThreshold = 95; // 75% for testchains
        consensus.nMinerConfirmationWindow = 100; // nPowTargetTimespan / nPowTargetSpacing

        consensus.nPosFirstBlock = 1020;
        consensus.fPosRequiresPeers = false;
        consensus.nStakeMinAge = 30 * 60;
        consensus.nPosTargetSpacing = consensus.nPowTargetSpacing;
        consensus.nPosTargetTimespan = 7500;

        consensus.nStakeCombineThreshold = 5 * COIN;
        consensus.nStakeSplitThreshold = 10 * COIN;

        consensus.nStakeMinimumThreshold = 0 * COIN;
        consensus.nStakeMaximumThreshold = 10000 * COIN;
        consensus.nDailyBlockCount = (24 * 60 * 60) / consensus.nPosTargetSpacing;
        consensus.nModifierInterval = 10 * 60; // time to elapse before new modifier is computed

        consensus.vDeployments[Consensus::DEPLOYMENT_TESTDUMMY].bit = 28;
        consensus.vDeployments[Consensus::DEPLOYMENT_TESTDUMMY].nStartTime = Consensus::BIP9Deployment::NEVER_ACTIVE; // TODO (losty): may be change back to 1199145601
        consensus.vDeployments[Consensus::DEPLOYMENT_TESTDUMMY].nTimeout = Consensus::BIP9Deployment::NO_TIMEOUT; // TODO (losty): may be change back to 1230767999
        consensus.vDeployments[Consensus::DEPLOYMENT_TESTDUMMY].min_activation_height = 0; // No activation delay // TODO (losty): may be change???

        // TODO (losty): below is replacing DEPLOTMENT_CSV and DEPLOYMENT_SEGWIT
        // Deployment of Taproot (BIPs 340-342)
        consensus.vDeployments[Consensus::DEPLOYMENT_TAPROOT].bit = 2;
        consensus.vDeployments[Consensus::DEPLOYMENT_TAPROOT].nStartTime = 1619222400; // April 24th, 2021
        consensus.vDeployments[Consensus::DEPLOYMENT_TAPROOT].nTimeout = 1628640000; // August 11th, 2021
        consensus.vDeployments[Consensus::DEPLOYMENT_TAPROOT].min_activation_height = 0; // No activation delay

        consensus.nHeight_version_1_0_0_pre = 0;
        consensus.sVersion_1_0_0_pre_checkpoint = "00000fd0f6633d395541056e8adc32961e15f8133674b2e3937c4d210ced6f3f";
        consensus.nHeight_version_1_0_0 = 0;

        // The best chain should have at least this much work.
        consensus.nMinimumChainWork = uint256S("0x0000000000000000000000000000000000000000000000000000000000100001"); // 0

        // By default assume that the signatures in ancestors of this block are valid.
        consensus.defaultAssumeValid = uint256S("0x00000fd0f6633d395541056e8adc32961e15f8133674b2e3937c4d210ced6f3f"); // 0

        /**
         * The message start string is designed to be unlikely to occur in normal data.
         * The characters are rarely used upper ASCII, not valid as UTF-8, and produce
         * a large 32-bit integer with any alignment.
         */
        pchMessageStart[0] = 0xb9;
        pchMessageStart[1] = 0xe2;
        pchMessageStart[2] = 0xd7;
        pchMessageStart[3] = 0xaf;

        nDefaultPort = 36060;
        nPruneAfterHeight = 100000;
        m_assumed_blockchain_size = 10;
        m_assumed_chain_state_size = 0;

        genesis = CreateGenesisBlock(1548092268, 234579, 0x1e0fffff, 1, 50 * COIN);
        consensus.hashGenesisBlock = genesis.GetHash();
        // TODO (losty): assertion fails here
        // assert(consensus.hashGenesisBlock == uint256S("0x00000fd0f6633d395541056e8adc32961e15f8133674b2e3937c4d210ced6f3f"));
        // assert(genesis.hashMerkleRoot == uint256S("0xaced9fcaba8f66be3d4d51a95cb048dda6611b8f2d2bf4541d9e2e16c07ee1c9"));

        base58Prefixes[PUBKEY_ADDRESS] = std::vector<unsigned char>(1, 65); //T
        base58Prefixes[SCRIPT_ADDRESS] = std::vector<unsigned char>(1, 78); //Y
        base58Prefixes[SECRET_KEY] = std::vector<unsigned char>(1, 30);
        base58Prefixes[EXT_PUBLIC_KEY] = {0x1e, 0x88, 0xB2, 0x1E};
        base58Prefixes[EXT_SECRET_KEY] = {0x1e, 0x88, 0xAD, 0xE4};

        bech32_hrp = "bc";

        vFixedSeeds = std::vector<SeedSpec6>(pnSeed6_test, pnSeed6_test + ARRAYLEN(pnSeed6_test));

        fDefaultConsistencyChecks = false;
        fRequireStandard = true;
        m_is_test_chain = true; // TODO (losty+): may be change??? - brangr: почему бы и нет)
        m_is_mockable_chain = false; // TODO (losty+): may be change??? - brangr: еще бы понять что это

        checkpointData = {
            {}};

        chainTxData = ChainTxData{
            // Data from rpc: getchaintxstats 4096 0000000000000000002e63058c023a9a1de233554f28c7b21380b6c9003f36a8
            /* nTime    */ 1532884444,
            /* nTxCount */ 331282217,
            /* dTxRate  */ 2.4};
    }
};

/**
 * Signet
 */
//  TODO (losty): need advice what to use here
class SigNetParams : public CChainParams {
public:
    explicit SigNetParams(const ArgsManager& args) {
        std::vector<uint8_t> bin;
        vSeeds.clear();

        if (!args.IsArgSet("-signetchallenge")) {
            bin = ParseHex("512103ad5e0edad18cb1f0fc0d28a3d4f1f3e445640337489abb10404f2d1e086be430210359ef5021964fe22d6f8e05b2463c9540ce96883fe3b278760f048f5189f2e6c452ae");
            vSeeds.emplace_back("178.128.221.177");
            vSeeds.emplace_back("2a01:7c8:d005:390::5");
            vSeeds.emplace_back("v7ajjeirttkbnt32wpy3c6w3emwnfr3fkla7hpxcfokr3ysd3kqtzmqd.onion:38333");

            consensus.nMinimumChainWork = uint256S("0x00000000000000000000000000000000000000000000000000000019fd16269a");
            consensus.defaultAssumeValid = uint256S("0x0000002a1de0f46379358c1fd09906f7ac59adf3712323ed90eb59e4c183c020"); // 9434
            m_assumed_blockchain_size = 1;
            m_assumed_chain_state_size = 0;
            chainTxData = ChainTxData{
                // Data from RPC: getchaintxstats 4096 0000002a1de0f46379358c1fd09906f7ac59adf3712323ed90eb59e4c183c020
                /* nTime    */ 1603986000,
                /* nTxCount */ 9582,
                /* dTxRate  */ 0.00159272030651341,
            };
        } else {
            const auto signet_challenge = args.GetArgs("-signetchallenge");
            if (signet_challenge.size() != 1) {
                throw std::runtime_error(strprintf("%s: -signetchallenge cannot be multiple values.", __func__));
            }
            bin = ParseHex(signet_challenge[0]);

            consensus.nMinimumChainWork = uint256{};
            consensus.defaultAssumeValid = uint256{};
            m_assumed_blockchain_size = 0;
            m_assumed_chain_state_size = 0;
            chainTxData = ChainTxData{
                0,
                0,
                0,
            };
            LogPrintf("Signet with challenge %s\n", signet_challenge[0]);
        }

        if (args.IsArgSet("-signetseednode")) {
            vSeeds = args.GetArgs("-signetseednode");
        }

        strNetworkID = CBaseChainParams::SIGNET;
        consensus.signet_blocks = true;
        consensus.signet_challenge.assign(bin.begin(), bin.end());
        consensus.nSubsidyHalvingInterval = 210000;
        consensus.BIP16Exception = uint256{};
        consensus.BIP34Height = 1;
        consensus.BIP34Hash = uint256{};
        consensus.BIP65Height = 1;
        consensus.BIP66Height = 1;
        consensus.CSVHeight = 1;
        consensus.SegwitHeight = 1;
        consensus.nPowTargetTimespan = 14 * 24 * 60 * 60; // two weeks
        consensus.nPowTargetSpacing = 10 * 60;
        consensus.fPowAllowMinDifficultyBlocks = false;
        consensus.fPowNoRetargeting = false;
        consensus.nRuleChangeActivationThreshold = 1815; // 90% of 2016
        consensus.nMinerConfirmationWindow = 2016; // nPowTargetTimespan / nPowTargetSpacing
        consensus.MinBIP9WarningHeight = 0;
        consensus.powLimit = uint256S("00000377ae000000000000000000000000000000000000000000000000000000");
        consensus.vDeployments[Consensus::DEPLOYMENT_TESTDUMMY].bit = 28;
        consensus.vDeployments[Consensus::DEPLOYMENT_TESTDUMMY].nStartTime = Consensus::BIP9Deployment::NEVER_ACTIVE;
        consensus.vDeployments[Consensus::DEPLOYMENT_TESTDUMMY].nTimeout = Consensus::BIP9Deployment::NO_TIMEOUT;
        consensus.vDeployments[Consensus::DEPLOYMENT_TESTDUMMY].min_activation_height = 0; // No activation delay

        // Activation of Taproot (BIPs 340-342)
        consensus.vDeployments[Consensus::DEPLOYMENT_TAPROOT].bit = 2;
        consensus.vDeployments[Consensus::DEPLOYMENT_TAPROOT].nStartTime = Consensus::BIP9Deployment::ALWAYS_ACTIVE;
        consensus.vDeployments[Consensus::DEPLOYMENT_TAPROOT].nTimeout = Consensus::BIP9Deployment::NO_TIMEOUT;
        consensus.vDeployments[Consensus::DEPLOYMENT_TAPROOT].min_activation_height = 0; // No activation delay

        // message start is defined as the first 4 bytes of the sha256d of the block script
        CHashWriter h(SER_DISK, 0);
        h << consensus.signet_challenge;
        uint256 hash = h.GetHash();
        memcpy(pchMessageStart, hash.begin(), 4);

        nDefaultPort = 38333;
        nPruneAfterHeight = 1000;

        genesis = CreateGenesisBlock(1598918400, 52613770, 0x1e0377ae, 1, 50 * COIN);
        consensus.hashGenesisBlock = genesis.GetHash();
        // TODO (losty): assertion fails here
        // assert(consensus.hashGenesisBlock == uint256S("0x00000008819873e925422c1ff0f99f7cc9bbb232af63a077a480a3633bee1ef6"));
        // assert(genesis.hashMerkleRoot == uint256S("0x4a5e1e4baab89f3a32518a88c31bc87f618f76673e2cc77ab2127b7afdeda33b"));

        vFixedSeeds.clear();

        base58Prefixes[PUBKEY_ADDRESS] = std::vector<unsigned char>(1,111);
        base58Prefixes[SCRIPT_ADDRESS] = std::vector<unsigned char>(1,196);
        base58Prefixes[SECRET_KEY] =     std::vector<unsigned char>(1,239);
        base58Prefixes[EXT_PUBLIC_KEY] = {0x04, 0x35, 0x87, 0xCF};
        base58Prefixes[EXT_SECRET_KEY] = {0x04, 0x35, 0x83, 0x94};

        bech32_hrp = "tb";

        fDefaultConsistencyChecks = false;
        fRequireStandard = true;
        m_is_test_chain = true;
        m_is_mockable_chain = false;
    }
};

/**
 * Regression test
 */
class CRegTestParams : public CChainParams
{
public:
    explicit CRegTestParams(const ArgsManager& args)
    {
        strNetworkID =  CBaseChainParams::REGTEST;
        networkId = NetworkRegTest;
        consensus.signet_blocks = false; // TODO (losty): may be change?
        consensus.signet_challenge.clear(); // TODO (losty): may be change?
        consensus.nSubsidyHalvingInterval = 150;
        consensus.BIP16Exception = uint256();
        consensus.BIP34Height = 100000000; // BIP34 has not activated on regtest (far in the future so block v1 are not rejected in tests)
        consensus.BIP34Hash = uint256();
        consensus.BIP65Height = 1351; // BIP65 activated on regtest (Used in functional tests)
        consensus.BIP66Height = 1251; // BIP66 activated on regtest (Used in functional tests)
        consensus.CSVHeight = 432; // CSV activated on regtest (Used in rpc activation tests)
        consensus.SegwitHeight = 0; // SEGWIT is always activated on regtest unless overridden
        consensus.MinBIP9WarningHeight = 0;
        consensus.powLimit = uint256S("7fffffffffffffffffffffffffffffffffffffffffffffffffffffffffffffff");
        consensus.nPowTargetTimespan = 3.5 * 24 * 60 * 60; // two weeks
        consensus.nPowTargetSpacing = 1 * 30;
        consensus.fPowAllowMinDifficultyBlocks = true;
        consensus.fPowNoRetargeting = true;
        consensus.nRuleChangeActivationThreshold = 108; // 75% for testchains
<<<<<<< HEAD
        consensus.nMinerConfirmationWindow = 144; // Faster than normal for regtest (144 instead of 2016)

        consensus.vDeployments[Consensus::DEPLOYMENT_TESTDUMMY].bit = 28;
        consensus.vDeployments[Consensus::DEPLOYMENT_TESTDUMMY].nStartTime = 0;
        consensus.vDeployments[Consensus::DEPLOYMENT_TESTDUMMY].nTimeout = Consensus::BIP9Deployment::NO_TIMEOUT;
        consensus.vDeployments[Consensus::DEPLOYMENT_TESTDUMMY].min_activation_height = 0; // No activation delay
=======
        consensus.nMinerConfirmationWindow = 100;
        consensus.nPosFirstBlock = 200;
        consensus.vDeployments[Consensus::DEPLOYMENT_TESTDUMMY].bit = 28;
        consensus.vDeployments[Consensus::DEPLOYMENT_TESTDUMMY].nStartTime = 0;
        consensus.vDeployments[Consensus::DEPLOYMENT_TESTDUMMY].nTimeout = Consensus::BIP9Deployment::NO_TIMEOUT;
        consensus.vDeployments[Consensus::DEPLOYMENT_CSV].bit = 0;
        consensus.vDeployments[Consensus::DEPLOYMENT_CSV].nStartTime = 0;
        consensus.vDeployments[Consensus::DEPLOYMENT_CSV].nTimeout = Consensus::BIP9Deployment::NO_TIMEOUT;
        consensus.vDeployments[Consensus::DEPLOYMENT_SEGWIT].bit = 1;
        consensus.vDeployments[Consensus::DEPLOYMENT_SEGWIT].nStartTime = Consensus::BIP9Deployment::ALWAYS_ACTIVE;
        consensus.vDeployments[Consensus::DEPLOYMENT_SEGWIT].nTimeout = Consensus::BIP9Deployment::NO_TIMEOUT;
        consensus.nModifierInterval = 10 * 60; // time to elapse before new modifier is computed
>>>>>>> a447394a

        consensus.vDeployments[Consensus::DEPLOYMENT_TAPROOT].bit = 2;
        consensus.vDeployments[Consensus::DEPLOYMENT_TAPROOT].nStartTime = Consensus::BIP9Deployment::ALWAYS_ACTIVE;
        consensus.vDeployments[Consensus::DEPLOYMENT_TAPROOT].nTimeout = Consensus::BIP9Deployment::NO_TIMEOUT;
        consensus.vDeployments[Consensus::DEPLOYMENT_TAPROOT].min_activation_height = 0; // No activation delay

        consensus.nMinimumChainWork = uint256{};
        consensus.defaultAssumeValid = uint256{};

        pchMessageStart[0] = 0xfa;
        pchMessageStart[1] = 0xbf;
        pchMessageStart[2] = 0xb5;
        pchMessageStart[3] = 0xda;
        nDefaultPort = 36060;
        nPruneAfterHeight = 1000;
        m_assumed_blockchain_size = 0;
        m_assumed_chain_state_size = 0;

        UpdateActivationParametersFromArgs(args);

        genesis = CreateGenesisBlock(1548092268, 11314, 0x207FFFFF, 1, 50 * COIN);
        consensus.hashGenesisBlock = genesis.GetHash();
<<<<<<< HEAD
        // TODO (losty): assertion fails here
        // assert(consensus.hashGenesisBlock == uint256S("0x0000cdd933b357fb4b50d90fd920d7be04c6eebe787668290c8487e00ac70883"));
        // assert(genesis.hashMerkleRoot == uint256S("0xaced9fcaba8f66be3d4d51a95cb048dda6611b8f2d2bf4541d9e2e16c07ee1c9"));
=======
        assert(consensus.hashGenesisBlock == uint256S("0x32ec6aac201dd2125b6af44eaf904d6aa31664e74c8585a63e66572e09a5dcb3"));
        assert(genesis.hashMerkleRoot == uint256S("0xaced9fcaba8f66be3d4d51a95cb048dda6611b8f2d2bf4541d9e2e16c07ee1c9"));
>>>>>>> a447394a

        vFixedSeeds.clear(); //!< Regtest mode doesn't have any fixed seeds.
        vSeeds.clear();      //!< Regtest mode doesn't have any DNS seeds.

        fDefaultConsistencyChecks = true;
        fRequireStandard = true;
        m_is_test_chain = true;
        m_is_mockable_chain = true;

        checkpointData = {
            {
                {0, uint256S("0f9188f13cb7b2c71f2a335e3a4fc328bf5beb436012afca590b1a11466e2206")},
            }};

        chainTxData = ChainTxData{
            0,
            0,
            0};

        base58Prefixes[PUBKEY_ADDRESS] = std::vector<unsigned char>(1, 111);
        base58Prefixes[SCRIPT_ADDRESS] = std::vector<unsigned char>(1, 196);
        base58Prefixes[SECRET_KEY] = std::vector<unsigned char>(1, 239);
        base58Prefixes[EXT_PUBLIC_KEY] = {0x04, 0x35, 0x87, 0xCF};
        base58Prefixes[EXT_SECRET_KEY] = {0x04, 0x35, 0x83, 0x94};

        bech32_hrp = "bcrt";
    }

    /**
     * Allows modifying the Version Bits regtest parameters.
     */
    void UpdateVersionBitsParameters(Consensus::DeploymentPos d, int64_t nStartTime, int64_t nTimeout, int min_activation_height)
    {
        consensus.vDeployments[d].nStartTime = nStartTime;
        consensus.vDeployments[d].nTimeout = nTimeout;
        consensus.vDeployments[d].min_activation_height = min_activation_height;
    }
    void UpdateActivationParametersFromArgs(const ArgsManager& args);
};

void CRegTestParams::UpdateActivationParametersFromArgs(const ArgsManager& args)
{
    if (args.IsArgSet("-segwitheight")) {
        int64_t height = args.GetArg("-segwitheight", consensus.SegwitHeight);
        if (height < -1 || height >= std::numeric_limits<int>::max()) {
            throw std::runtime_error(strprintf("Activation height %ld for segwit is out of valid range. Use -1 to disable segwit.", height));
        } else if (height == -1) {
            LogPrintf("Segwit disabled for testing\n");
            height = std::numeric_limits<int>::max();
        }
        consensus.SegwitHeight = static_cast<int>(height);
    }

    if (!args.IsArgSet("-vbparams")) return;

    for (const std::string& strDeployment : args.GetArgs("-vbparams")) {
        std::vector<std::string> vDeploymentParams;
        boost::split(vDeploymentParams, strDeployment, boost::is_any_of(":"));
        if (vDeploymentParams.size() < 3 || 4 < vDeploymentParams.size()) {
            throw std::runtime_error("Version bits parameters malformed, expecting deployment:start:end[:min_activation_height]");
        }
        int64_t nStartTime, nTimeout;
        int min_activation_height = 0;
        if (!ParseInt64(vDeploymentParams[1], &nStartTime)) {
            throw std::runtime_error(strprintf("Invalid nStartTime (%s)", vDeploymentParams[1]));
        }
        if (!ParseInt64(vDeploymentParams[2], &nTimeout)) {
            throw std::runtime_error(strprintf("Invalid nTimeout (%s)", vDeploymentParams[2]));
        }
        if (vDeploymentParams.size() >= 4 && !ParseInt32(vDeploymentParams[3], &min_activation_height)) {
            throw std::runtime_error(strprintf("Invalid min_activation_height (%s)", vDeploymentParams[3]));
        }
        bool found = false;
        for (int j=0; j < (int)Consensus::MAX_VERSION_BITS_DEPLOYMENTS; ++j) {
            if (vDeploymentParams[0] == VersionBitsDeploymentInfo[j].name) {
                UpdateVersionBitsParameters(Consensus::DeploymentPos(j), nStartTime, nTimeout, min_activation_height);
                found = true;
                LogPrintf("Setting version bits activation parameters for %s to start=%ld, timeout=%ld, min_activation_height=%d\n", vDeploymentParams[0], nStartTime, nTimeout, min_activation_height);
                break;
            }
        }
        if (!found) {
            throw std::runtime_error(strprintf("Invalid deployment (%s)", vDeploymentParams[0]));
        }
    }
}

static std::unique_ptr<const CChainParams> globalChainParams;

const CChainParams& Params()
{
    assert(globalChainParams);
    return *globalChainParams;
}

std::unique_ptr<const CChainParams> CreateChainParams(const ArgsManager& args, const std::string& chain)
{
    if (chain == CBaseChainParams::MAIN)
        return std::unique_ptr<CChainParams>(new CMainParams());
    else if (chain == CBaseChainParams::TESTNET)
        return std::unique_ptr<CChainParams>(new CTestNetParams());
    else if (chain == CBaseChainParams::SIGNET)
        return std::unique_ptr<CChainParams>(new SigNetParams(args));
    else if (chain == CBaseChainParams::REGTEST)
        return std::unique_ptr<CChainParams>(new CRegTestParams(args));
    throw std::runtime_error(strprintf("%s: Unknown chain %s.", __func__, chain));
}

void SelectParams(const std::string& network)
{
    SelectBaseParams(network);
    globalChainParams = CreateChainParams(gArgs, network);
}<|MERGE_RESOLUTION|>--- conflicted
+++ resolved
@@ -428,27 +428,13 @@
         consensus.fPowAllowMinDifficultyBlocks = true;
         consensus.fPowNoRetargeting = true;
         consensus.nRuleChangeActivationThreshold = 108; // 75% for testchains
-<<<<<<< HEAD
-        consensus.nMinerConfirmationWindow = 144; // Faster than normal for regtest (144 instead of 2016)
+        consensus.nMinerConfirmationWindow = 100;
+        consensus.nPosFirstBlock = 200;
 
         consensus.vDeployments[Consensus::DEPLOYMENT_TESTDUMMY].bit = 28;
         consensus.vDeployments[Consensus::DEPLOYMENT_TESTDUMMY].nStartTime = 0;
         consensus.vDeployments[Consensus::DEPLOYMENT_TESTDUMMY].nTimeout = Consensus::BIP9Deployment::NO_TIMEOUT;
         consensus.vDeployments[Consensus::DEPLOYMENT_TESTDUMMY].min_activation_height = 0; // No activation delay
-=======
-        consensus.nMinerConfirmationWindow = 100;
-        consensus.nPosFirstBlock = 200;
-        consensus.vDeployments[Consensus::DEPLOYMENT_TESTDUMMY].bit = 28;
-        consensus.vDeployments[Consensus::DEPLOYMENT_TESTDUMMY].nStartTime = 0;
-        consensus.vDeployments[Consensus::DEPLOYMENT_TESTDUMMY].nTimeout = Consensus::BIP9Deployment::NO_TIMEOUT;
-        consensus.vDeployments[Consensus::DEPLOYMENT_CSV].bit = 0;
-        consensus.vDeployments[Consensus::DEPLOYMENT_CSV].nStartTime = 0;
-        consensus.vDeployments[Consensus::DEPLOYMENT_CSV].nTimeout = Consensus::BIP9Deployment::NO_TIMEOUT;
-        consensus.vDeployments[Consensus::DEPLOYMENT_SEGWIT].bit = 1;
-        consensus.vDeployments[Consensus::DEPLOYMENT_SEGWIT].nStartTime = Consensus::BIP9Deployment::ALWAYS_ACTIVE;
-        consensus.vDeployments[Consensus::DEPLOYMENT_SEGWIT].nTimeout = Consensus::BIP9Deployment::NO_TIMEOUT;
-        consensus.nModifierInterval = 10 * 60; // time to elapse before new modifier is computed
->>>>>>> a447394a
 
         consensus.vDeployments[Consensus::DEPLOYMENT_TAPROOT].bit = 2;
         consensus.vDeployments[Consensus::DEPLOYMENT_TAPROOT].nStartTime = Consensus::BIP9Deployment::ALWAYS_ACTIVE;
@@ -471,14 +457,8 @@
 
         genesis = CreateGenesisBlock(1548092268, 11314, 0x207FFFFF, 1, 50 * COIN);
         consensus.hashGenesisBlock = genesis.GetHash();
-<<<<<<< HEAD
-        // TODO (losty): assertion fails here
-        // assert(consensus.hashGenesisBlock == uint256S("0x0000cdd933b357fb4b50d90fd920d7be04c6eebe787668290c8487e00ac70883"));
-        // assert(genesis.hashMerkleRoot == uint256S("0xaced9fcaba8f66be3d4d51a95cb048dda6611b8f2d2bf4541d9e2e16c07ee1c9"));
-=======
         assert(consensus.hashGenesisBlock == uint256S("0x32ec6aac201dd2125b6af44eaf904d6aa31664e74c8585a63e66572e09a5dcb3"));
         assert(genesis.hashMerkleRoot == uint256S("0xaced9fcaba8f66be3d4d51a95cb048dda6611b8f2d2bf4541d9e2e16c07ee1c9"));
->>>>>>> a447394a
 
         vFixedSeeds.clear(); //!< Regtest mode doesn't have any fixed seeds.
         vSeeds.clear();      //!< Regtest mode doesn't have any DNS seeds.
