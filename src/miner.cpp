--- conflicted
+++ resolved
@@ -255,11 +255,7 @@
     }
 
     // Validate consensus
-<<<<<<< HEAD
-    if (auto[ok, result] = PocketConsensus::SocialConsensusHelper::Validate(tx, ptx, pblocktemplate->pocketBlock, ChainActive().Height() + 1); !ok)
-=======
-    if (auto[ok, result] = PocketConsensus::SocialConsensusHelper::Validate(tx, ptx, pblockTemplate, chainActive.Height() + 1); !ok)
->>>>>>> 5b4b6cd7
+    if (auto[ok, result] = PocketConsensus::SocialConsensusHelper::Validate(tx, ptx, pblockTemplate, ChainActive().Height() + 1); !ok)
     {
         LogPrint(BCLog::CONSENSUS, "Warning: build block skip transaction %s with validate result %d\n",
             tx->GetHash().GetHex(), (int) result);
