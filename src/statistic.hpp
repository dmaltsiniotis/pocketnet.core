--- conflicted
+++ resolved
@@ -252,11 +252,6 @@
             sqlStats.pushKV("PageCacheSizeMax", (int64_t) highWater64);
             sqlite3 *db = PocketDb::SQLiteDbInst.m_db;
 
-<<<<<<< HEAD
-        UniValue CompileStatsAsJson(const util::Ref& context)
-        {
-            return CompileStatsAsJsonSince(RequestTime::min(), context);
-=======
             int current = 0, highWater = 0; 
             sqlite3_db_status(db, SQLITE_DBSTATUS_CACHE_USED, &current, &highWater, false);
             sqlStats.pushKV("CacheUsed", current);
@@ -276,7 +271,6 @@
             result.pushKV("SQL", sqlStats);
 
             return result;
->>>>>>> 10ad344c
         }
 
         // Just a helper to prevent copypasta
@@ -308,13 +302,8 @@
                 LogPrint(BCLog::STATDETAIL, msg.c_str(), statLoggerSleep / 1000,
                     CompileStatsAsJsonSince(chunkSize, context).write(1));
 
-<<<<<<< HEAD
-                RemoveSamplesBefore(chunkSize);
+                RemoveSamplesBefore(chunkSize * 2);
                 UninterruptibleSleep(std::chrono::milliseconds{statLoggerSleep});
-=======
-                RemoveSamplesBefore(chunkSize * 2);
-                MilliSleep(statLoggerSleep);
->>>>>>> 10ad344c
             }
         }
 
