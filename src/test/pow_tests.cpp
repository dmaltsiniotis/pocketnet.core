--- conflicted
+++ resolved
@@ -1,10 +1,5 @@
-<<<<<<< HEAD
-// Copyright (c) 2015-2019 The Pocketcoin Core developers
-// Distributed under the MIT software license, see the accompanying
-=======
 // Copyright (c) 2015-2022 The Bitcoin Core developers
 // Distributed under the MIT/X11 software license, see the accompanying
->>>>>>> 5c77ebee
 // file COPYING or http://www.opensource.org/licenses/mit-license.php.
 
 #include <chain.h>
