<<<<<<< HEAD
// Copyright (c) 2012-2020 The Pocketcoin Core developers
=======
// Copyright (c) 2012-2022 The Bitcoin Core developers
>>>>>>> 5c77ebee
// Distributed under the MIT software license, see the accompanying
// file COPYING or http://www.opensource.org/licenses/mit-license.php.

#include <merkleblock.h>
#include <test/util/setup_common.h>
#include <uint256.h>

#include <boost/test/unit_test.hpp>


BOOST_FIXTURE_TEST_SUITE(merkleblock_tests, BasicTestingSetup)

/**
 * Create a CMerkleBlock using a list of txids which will be found in the
 * given block.
 */
BOOST_AUTO_TEST_CASE(merkleblock_construct_from_txids_found)
{
    CBlock block = getBlock13b8a();

    std::set<uint256> txids;

    // Last txn in block.
    uint256 txhash1 = uint256S("0x74d681e0e03bafa802c8aa084379aa98d9fcd632ddc2ed9782b586ec87451f20");

    // Second txn in block.
    uint256 txhash2 = uint256S("0xf9fc751cb7dc372406a9f8d738d5e6f8f63bab71986a39cf36ee70ee17036d07");

    txids.insert(txhash1);
    txids.insert(txhash2);

    CMerkleBlock merkleBlock(block, txids);

    BOOST_CHECK_EQUAL(merkleBlock.header.GetHash().GetHex(), block.GetHash().GetHex());

    // vMatchedTxn is only used when bloom filter is specified.
    BOOST_CHECK_EQUAL(merkleBlock.vMatchedTxn.size(), 0U);

    std::vector<uint256> vMatched;
    std::vector<unsigned int> vIndex;

    BOOST_CHECK_EQUAL(merkleBlock.txn.ExtractMatches(vMatched, vIndex).GetHex(), block.hashMerkleRoot.GetHex());
    BOOST_CHECK_EQUAL(vMatched.size(), 2U);

    // Ordered by occurrence in depth-first tree traversal.
    BOOST_CHECK_EQUAL(vMatched[0].ToString(), txhash2.ToString());
    BOOST_CHECK_EQUAL(vIndex[0], 1U);

    BOOST_CHECK_EQUAL(vMatched[1].ToString(), txhash1.ToString());
    BOOST_CHECK_EQUAL(vIndex[1], 8U);
}


/**
 * Create a CMerkleBlock using a list of txids which will not be found in the
 * given block.
 */
BOOST_AUTO_TEST_CASE(merkleblock_construct_from_txids_not_found)
{
    CBlock block = getBlock13b8a();

    std::set<uint256> txids2;
    txids2.insert(uint256S("0xc0ffee00003bafa802c8aa084379aa98d9fcd632ddc2ed9782b586ec87451f20"));
    CMerkleBlock merkleBlock(block, txids2);

    BOOST_CHECK_EQUAL(merkleBlock.header.GetHash().GetHex(), block.GetHash().GetHex());
    BOOST_CHECK_EQUAL(merkleBlock.vMatchedTxn.size(), 0U);

    std::vector<uint256> vMatched;
    std::vector<unsigned int> vIndex;

    BOOST_CHECK_EQUAL(merkleBlock.txn.ExtractMatches(vMatched, vIndex).GetHex(), block.hashMerkleRoot.GetHex());
    BOOST_CHECK_EQUAL(vMatched.size(), 0U);
    BOOST_CHECK_EQUAL(vIndex.size(), 0U);
}

BOOST_AUTO_TEST_SUITE_END()<|MERGE_RESOLUTION|>--- conflicted
+++ resolved
@@ -1,8 +1,4 @@
-<<<<<<< HEAD
-// Copyright (c) 2012-2020 The Pocketcoin Core developers
-=======
 // Copyright (c) 2012-2022 The Bitcoin Core developers
->>>>>>> 5c77ebee
 // Distributed under the MIT software license, see the accompanying
 // file COPYING or http://www.opensource.org/licenses/mit-license.php.
 
