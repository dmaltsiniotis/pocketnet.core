// Copyright (c) 2009-2010 Satoshi Nakamoto
// Copyright (c) 2009-2019 The Bitcoin Core developers
// Distributed under the MIT software license, see the accompanying
// file COPYING or http://www.opensource.org/licenses/mit-license.php.

#include <chain.h>
#include <chainparams.h>
#include <core_io.h>
#include <httpserver.h>
#include <index/txindex.h>
#include <node/context.h>
#include <primitives/block.h>
#include <primitives/transaction.h>
#include <rpc/blockchain.h>
#include <rpc/protocol.h>
#include <rpc/server.h>
#include <streams.h>
#include <sync.h>
#include <txmempool.h>
#include <util/check.h>
#include <util/ref.h>
#include <util/strencodings.h>
#include <validation.h>
#include <version.h>
#include <pos.h>

#include <boost/algorithm/string.hpp>
#include <univalue.h>

#include "pocketdb/services/ChainPostProcessing.h"
#include "pocketdb/consensus/Helper.h"
#include "pocketdb/services/Accessor.h"
#include "pocketdb/web/PocketFrontend.h"

static const size_t MAX_GETUTXOS_OUTPOINTS = 15; //allow a max of 15 outpoints to be queried at once

enum class RetFormat
{
    UNDEF,
    BINARY,
    HEX,
    JSON,
};

static const struct
{
    RetFormat rf;
    const char* name;
}rf_names[] = {
    {RetFormat::UNDEF,  ""},
    {RetFormat::BINARY, "bin"},
    {RetFormat::HEX,    "hex"},
    {RetFormat::JSON,   "json"},
};

struct CCoin {
    uint32_t nHeight;
    CTxOut out;

    CCoin() : nHeight(0) {}
    explicit CCoin(Coin&& in) : nHeight(in.nHeight), out(std::move(in.out)) {}

    SERIALIZE_METHODS(CCoin, obj)
    {
        uint32_t nTxVerDummy = 0;
        READWRITE(nTxVerDummy, obj.nHeight, obj.out);
    }
};

static bool RESTERR(HTTPRequest* req, enum HTTPStatusCode status, std::string message)
{
    req->WriteHeader("Content-Type", "text/plain");
    req->WriteReply(status, message + "\r\n");
    return false;
}

/**
 * Get the node context.
 *
 * @param[in]  req  The HTTP request, whose status code will be set if node
 *                  context is not found.
 * @returns         Pointer to the node context or nullptr if not found.
 */
static NodeContext* GetNodeContext(const util::Ref& context, HTTPRequest* req)
{
    NodeContext* node = context.Has<NodeContext>() ? &context.Get<NodeContext>() : nullptr;
    if (!node) {
        RESTERR(req, HTTP_INTERNAL_SERVER_ERROR,
                strprintf("%s:%d (%s)\n"
                          "Internal bug detected: Node context not found!\n"
                          "You may report this issue here: %s\n",
                          __FILE__, __LINE__, __func__, PACKAGE_BUGREPORT));
        return nullptr;
    }
    return node;
}

/**
 * Get the node context mempool.
 *
 * @param[in]  req The HTTP request, whose status code will be set if node
 *                 context mempool is not found.
 * @returns        Pointer to the mempool or nullptr if no mempool found.
 */
static CTxMemPool* GetMemPool(const util::Ref& context, HTTPRequest* req)
{
    NodeContext* node = context.Has<NodeContext>() ? &context.Get<NodeContext>() : nullptr;
    if (!node || !node->mempool) {
        RESTERR(req, HTTP_NOT_FOUND, "Mempool disabled or instance not found");
        return nullptr;
    }
    return node->mempool.get();
}

static RetFormat ParseDataFormat(std::string& param, const std::string& strReq)
{
    const std::string::size_type pos = strReq.rfind('.');
    if (pos == std::string::npos)
    {
        param = strReq;
        return rf_names[0].rf;
    }

    param = strReq.substr(0, pos);
    const std::string suff(strReq, pos + 1);

    for (unsigned int i = 0; i < ARRAYLEN(rf_names); i++)
        if (suff == rf_names[i].name)
            return rf_names[i].rf;

    /* If no suffix is found, return original string.  */
    param = strReq;
    return rf_names[0].rf;
}

static std::tuple <RetFormat, std::vector<std::string>> ParseParams(const std::string& strURIPart)
{
    std::string param;
    RetFormat rf = ParseDataFormat(param, strURIPart);

    std::vector <std::string> uriParts;
    if (param.length() > 1)
    {
        std::string strUriParams = param.substr(1);
        boost::split(uriParts, strUriParams, boost::is_any_of("/"));
    }

    return std::make_tuple(rf, uriParts);
};

static std::tuple<bool, int> TryGetParamInt(std::vector <std::string>& uriParts, int index)
{
    try
    {
        if ((int) uriParts.size() > index)
        {
            auto val = std::stoi(uriParts[index]);
            return std::make_tuple(true, val);
        }

        return std::make_tuple(false, 0);
    }
    catch (...)
    {
        return std::make_tuple(false, 0);
    }
}

static std::tuple<bool, std::string> TryGetParamStr(std::vector <std::string>& uriParts, int index)
{
    try
    {
        if ((int) uriParts.size() > index)
        {
            auto val = uriParts[index];
            return std::make_tuple(true, val);
        }

        return std::make_tuple(false, "");
    }
    catch (...)
    {
        return std::make_tuple(false, "");
    }
}

static std::string AvailableDataFormatsString()
{
    std::string formats;
    for (unsigned int i = 0; i < ARRAYLEN(rf_names); i++)
        if (strlen(rf_names[i].name) > 0)
        {
            formats.append(".");
            formats.append(rf_names[i].name);
            formats.append(", ");
        }

    if (formats.length() > 0)
        return formats.substr(0, formats.length() - 2);

    return formats;
}

static bool CheckWarmup(HTTPRequest* req)
{
    std::string statusmessage;
    if (RPCIsInWarmup(&statusmessage))
        return RESTERR(req, HTTP_SERVICE_UNAVAILABLE, "Service temporarily unavailable: " + statusmessage);
    return true;
}

static bool rest_headers(const util::Ref& context,
    HTTPRequest* req,
    const std::string& strURIPart)
{
    if (!CheckWarmup(req))
        return false;
    std::string param;
    const RetFormat rf = ParseDataFormat(param, strURIPart);
    std::vector <std::string> path;
    boost::split(path, param, boost::is_any_of("/"));

    if (path.size() != 2)
        return RESTERR(req, HTTP_BAD_REQUEST, "No header count specified. Use /rest/headers/<count>/<hash>.<ext>.");

    long count = strtol(path[0].c_str(), nullptr, 10);
    if (count < 1 || count > 2000)
        return RESTERR(req, HTTP_BAD_REQUEST, "Header count out of range: " + path[0]);

    std::string hashStr = path[1];
    uint256 hash;
    if (!ParseHashStr(hashStr, hash))
        return RESTERR(req, HTTP_BAD_REQUEST, "Invalid hash: " + hashStr);

    const CBlockIndex* tip = nullptr;
    std::vector<const CBlockIndex*> headers;
    headers.reserve(count);
    {
        LOCK(cs_main);
        tip = ::ChainActive().Tip();
        const CBlockIndex* pindex = LookupBlockIndex(hash);
        while (pindex != nullptr && ::ChainActive().Contains(pindex))
        {
            headers.push_back(pindex);
            if (headers.size() == (unsigned long) count)
                break;
            pindex = ::ChainActive().Next(pindex);
        }
    }

    switch (rf)
    {
        case RetFormat::BINARY:
        {
            CDataStream ssHeader(SER_NETWORK, PROTOCOL_VERSION);
            for (const CBlockIndex *pindex : headers) {
                ssHeader << pindex->GetBlockHeader();
            }

            std::string binaryHeader = ssHeader.str();
            req->WriteHeader("Content-Type", "application/octet-stream");
            req->WriteReply(HTTP_OK, binaryHeader);
            return true;
        }

        case RetFormat::HEX:
        {
            CDataStream ssHeader(SER_NETWORK, PROTOCOL_VERSION);
            for (const CBlockIndex* pindex: headers)
            {
                ssHeader << pindex->GetBlockHeader();
            }

            std::string strHex = HexStr(ssHeader) + "\n";
            req->WriteHeader("Content-Type", "text/plain");
            req->WriteReply(HTTP_OK, strHex);
            return true;
        }
        case RetFormat::JSON:
        {
            UniValue jsonHeaders(UniValue::VARR);
            for (const CBlockIndex *pindex: headers)
            {
                jsonHeaders.push_back(blockheaderToJSON(tip, pindex));
            }
            std::string strJSON = jsonHeaders.write() + "\n";
            req->WriteHeader("Content-Type", "application/json");
            req->WriteReply(HTTP_OK, strJSON);
            return true;
        }
        default:
        {
            return RESTERR(req, HTTP_NOT_FOUND, "output format not found (available: .bin, .hex, .json)");
        }
    }
}

static bool rest_block(HTTPRequest* req,
    const std::string& strURIPart,
    bool showTxDetails)
{
    if (!CheckWarmup(req))
        return false;
    std::string hashStr;
    const RetFormat rf = ParseDataFormat(hashStr, strURIPart);

    uint256 hash;
    if (!ParseHashStr(hashStr, hash))
        return RESTERR(req, HTTP_BAD_REQUEST, "Invalid hash: " + hashStr);

    CBlock block;
    CBlockIndex* pblockindex = nullptr;
    CBlockIndex* tip = nullptr;
    {
        LOCK(cs_main);
        tip = ::ChainActive().Tip();
        pblockindex = LookupBlockIndex(hash);
        if (!pblockindex) {
            return RESTERR(req, HTTP_NOT_FOUND, hashStr + " not found");
        }

        if (IsBlockPruned(pblockindex))
            return RESTERR(req, HTTP_NOT_FOUND, hashStr + " not available (pruned data)");

        if (!ReadBlockFromDisk(block, pblockindex, Params().GetConsensus()))
            return RESTERR(req, HTTP_NOT_FOUND, hashStr + " not found");
    }

    switch (rf)
    {
        case RetFormat::BINARY:
        {
            CDataStream ssBlock(SER_NETWORK, PROTOCOL_VERSION | RPCSerializationFlags());
            ssBlock << block;
            std::string binaryBlock = ssBlock.str();
            req->WriteHeader("Content-Type", "application/octet-stream");
            req->WriteReply(HTTP_OK, binaryBlock);
            return true;
        }

        case RetFormat::HEX:
        {
            CDataStream ssBlock(SER_NETWORK, PROTOCOL_VERSION | RPCSerializationFlags());
            ssBlock << block;
            std::string strHex = HexStr(ssBlock) + "\n";
            req->WriteHeader("Content-Type", "text/plain");
            req->WriteReply(HTTP_OK, strHex);
            return true;
        }

        case RetFormat::JSON:
        {
            UniValue objBlock = blockToJSON(block, tip, pblockindex, showTxDetails);
            std::string strJSON = objBlock.write() + "\n";
            req->WriteHeader("Content-Type", "application/json");
            req->WriteReply(HTTP_OK, strJSON);
            return true;
        }

        default:
        {
            return RESTERR(req, HTTP_NOT_FOUND,
                "output format not found (available: " + AvailableDataFormatsString() + ")");
        }
    }
}

static bool rest_blockhash(const util::Ref& context, HTTPRequest* req, const std::string& strURIPart)
{
    if (!CheckWarmup(req))
        return false;

    auto[rf, uriParts] = ParseParams(strURIPart);

    int height = ChainActive().Height();

    try
    {
        if (!uriParts.empty())
            height = std::stoi(uriParts[0]);
    }
    catch (...) {}

    if (height < 0 || height > ChainActive().Height())
        return RESTERR(req, HTTP_BAD_REQUEST, "Block height out of range");

    CBlockIndex* pblockindex = ChainActive()[height];
    std::string blockHash = pblockindex->GetBlockHash().GetHex();

    switch (rf)
    {
        case RetFormat::JSON:
        {
            UniValue result(UniValue::VOBJ);
            result.pushKV("height", height);
            result.pushKV("blockhash", blockHash);

            req->WriteHeader("Content-Type", "application/json");
            req->WriteReply(HTTP_OK, result.write() + "\n");
            return true;
        }
        default:
        {
            req->WriteHeader("Content-Type", "text/plain");
            req->WriteReply(HTTP_OK, blockHash + "\n");
            return true;
        }
    }
}

static bool rest_block_extended(const util::Ref& context, HTTPRequest* req, const std::string& strURIPart)
{
    return rest_block(req, strURIPart, true);
}

static bool rest_block_notxdetails(const util::Ref& context, HTTPRequest* req, const std::string& strURIPart)
{
    return rest_block(req, strURIPart, false);
}

// A bit of a hack - dependency on a function defined in rpc/blockchain.cpp
RPCHelpMan getblockchaininfo();

static bool rest_chaininfo(const util::Ref& context, HTTPRequest* req, const std::string& strURIPart)
{
    if (!CheckWarmup(req))
        return false;
    std::string param;
    const RetFormat rf = ParseDataFormat(param, strURIPart);

    switch (rf)
    {
        case RetFormat::JSON:
        {
            JSONRPCRequest jsonRequest(context);
            jsonRequest.params = UniValue(UniValue::VARR);
            UniValue chainInfoObject = getblockchaininfo().HandleRequest(jsonRequest);
            std::string strJSON = chainInfoObject.write() + "\n";
            req->WriteHeader("Content-Type", "application/json");
            req->WriteReply(HTTP_OK, strJSON);
            return true;
        }
        default:
        {
            return RESTERR(req, HTTP_NOT_FOUND, "output format not found (available: json)");
        }
    }
}

static bool rest_mempool_info(const util::Ref& context, HTTPRequest* req, const std::string& strURIPart)
{
    if (!CheckWarmup(req))
        return false;
    const CTxMemPool* mempool = GetMemPool(context, req);
    if (!mempool) return false;
    std::string param;
    const RetFormat rf = ParseDataFormat(param, strURIPart);

    switch (rf)
    {
        case RetFormat::JSON:
        {
            UniValue mempoolInfoObject = MempoolInfoToJSON(*mempool);

            std::string strJSON = mempoolInfoObject.write() + "\n";
            req->WriteHeader("Content-Type", "application/json");
            req->WriteReply(HTTP_OK, strJSON);
            return true;
        }
        default:
        {
            return RESTERR(req, HTTP_NOT_FOUND, "output format not found (available: json)");
        }
    }
}

static bool rest_mempool_contents(const util::Ref& context, HTTPRequest* req, const std::string& strURIPart)
{
    if (!CheckWarmup(req))
        return false;
    const CTxMemPool* mempool = GetMemPool(context, req);
    if (!mempool) return false;
    std::string param;
    const RetFormat rf = ParseDataFormat(param, strURIPart);

    switch (rf)
    {
        case RetFormat::JSON:
        {
            UniValue mempoolObject = MempoolToJSON(*mempool, true);

            std::string strJSON = mempoolObject.write() + "\n";
            req->WriteHeader("Content-Type", "application/json");
            req->WriteReply(HTTP_OK, strJSON);
            return true;
        }
        default:
        {
            return RESTERR(req, HTTP_NOT_FOUND, "output format not found (available: json)");
        }
    }
}

static bool rest_tx(const util::Ref& context, HTTPRequest* req, const std::string& strURIPart)
{
    if (!CheckWarmup(req))
        return false;
    std::string hashStr;
    const RetFormat rf = ParseDataFormat(hashStr, strURIPart);

    uint256 hash;
    if (!ParseHashStr(hashStr, hash))
        return RESTERR(req, HTTP_BAD_REQUEST, "Invalid hash: " + hashStr);

    if (g_txindex)
    {
        g_txindex->BlockUntilSyncedToCurrentChain();
    }

    const NodeContext* const node = GetNodeContext(context, req);
    if (!node) return false;
    uint256 hashBlock = uint256();
    const CTransactionRef tx = GetTransaction(/* block_index */ nullptr, node->mempool.get(), hash, Params().GetConsensus(), hashBlock);
    if (!tx) {
        return RESTERR(req, HTTP_NOT_FOUND, hashStr + " not found");
    }

    switch (rf)
    {
        case RetFormat::BINARY:
        {
            CDataStream ssTx(SER_NETWORK, PROTOCOL_VERSION | RPCSerializationFlags());
            ssTx << tx;

            std::string binaryTx = ssTx.str();
            req->WriteHeader("Content-Type", "application/octet-stream");
            req->WriteReply(HTTP_OK, binaryTx);
            return true;
        }

        case RetFormat::HEX:
        {
            CDataStream ssTx(SER_NETWORK, PROTOCOL_VERSION | RPCSerializationFlags());
            ssTx << tx;

            std::string strHex = HexStr(ssTx) + "\n";
            req->WriteHeader("Content-Type", "text/plain");
            req->WriteReply(HTTP_OK, strHex);
            return true;
        }

        case RetFormat::JSON:
        {
            UniValue objTx(UniValue::VOBJ);
            TxToUniv(*tx, hashBlock, objTx);
            std::string strJSON = objTx.write() + "\n";
            req->WriteHeader("Content-Type", "application/json");
            req->WriteReply(HTTP_OK, strJSON);
            return true;
        }

        default:
        {
            return RESTERR(req, HTTP_NOT_FOUND,
                "output format not found (available: " + AvailableDataFormatsString() + ")");
        }
    }
}

static bool rest_getutxos(const util::Ref& context, HTTPRequest* req, const std::string& strURIPart)
{
    if (!CheckWarmup(req))
        return false;
    std::string param;
    const RetFormat rf = ParseDataFormat(param, strURIPart);

    std::vector <std::string> uriParts;
    if (param.length() > 1)
    {
        std::string strUriParams = param.substr(1);
        boost::split(uriParts, strUriParams, boost::is_any_of("/"));
    }

    // throw exception in case of an empty request
    std::string strRequestMutable = req->ReadBody();
    if (strRequestMutable.length() == 0 && uriParts.size() == 0)
        return RESTERR(req, HTTP_BAD_REQUEST, "Error: empty request");

    bool fInputParsed = false;
    bool fCheckMemPool = false;
    std::vector <COutPoint> vOutPoints;

    // parse/deserialize input
    // input-format = output-format, rest/getutxos/bin requires binary input, gives binary output, ...

    if (uriParts.size() > 0)
    {
        //inputs is sent over URI scheme (/rest/getutxos/checkmempool/txid1-n/txid2-n/...)
        if (uriParts[0] == "checkmempool") fCheckMemPool = true;

        for (size_t i = (fCheckMemPool) ? 1 : 0; i < uriParts.size(); i++)
        {
            uint256 txid;
            int32_t nOutput;
            std::string strTxid = uriParts[i].substr(0, uriParts[i].find('-'));
            std::string strOutput = uriParts[i].substr(uriParts[i].find('-') + 1);

            if (!ParseInt32(strOutput, &nOutput) || !IsHex(strTxid))
                return RESTERR(req, HTTP_BAD_REQUEST, "Parse error");

            txid.SetHex(strTxid);
            vOutPoints.push_back(COutPoint(txid, (uint32_t) nOutput));
        }

        if (vOutPoints.size() > 0)
            fInputParsed = true;
        else
            return RESTERR(req, HTTP_BAD_REQUEST, "Error: empty request");
    }

    switch (rf)
    {
        case RetFormat::HEX:
        {
            // convert hex to bin, continue then with bin part
            std::vector<unsigned char> strRequestV = ParseHex(strRequestMutable);
            strRequestMutable.assign(strRequestV.begin(), strRequestV.end());
        }

        case RetFormat::BINARY:
        {
            try
            {
                //deserialize only if user sent a request
                if (strRequestMutable.size() > 0)
                {
                    if (fInputParsed) //don't allow sending input over URI and HTTP RAW DATA
                        return RESTERR(req, HTTP_BAD_REQUEST,
                            "Combination of URI scheme inputs and raw post data is not allowed");

                    CDataStream oss(SER_NETWORK, PROTOCOL_VERSION);
                    oss << strRequestMutable;
                    oss >> fCheckMemPool;
                    oss >> vOutPoints;
                }
            } catch (const std::ios_base::failure&)
            {
                // abort in case of unreadable binary data
                return RESTERR(req, HTTP_BAD_REQUEST, "Parse error");
            }
            break;
        }

        case RetFormat::JSON:
        {
            if (!fInputParsed)
                return RESTERR(req, HTTP_BAD_REQUEST, "Error: empty request");
            break;
        }
        default:
        {
            return RESTERR(req, HTTP_NOT_FOUND,
                "output format not found (available: " + AvailableDataFormatsString() + ")");
        }
    }

    // limit max outpoints
    if (vOutPoints.size() > MAX_GETUTXOS_OUTPOINTS)
        return RESTERR(req, HTTP_BAD_REQUEST,
            strprintf("Error: max outpoints exceeded (max: %d, tried: %d)", MAX_GETUTXOS_OUTPOINTS, vOutPoints.size()));

    // check spentness and form a bitmap (as well as a JSON capable human-readable string representation)
    std::vector<unsigned char> bitmap;
    std::vector <CCoin> outs;
    std::string bitmapStringRepresentation;
    std::vector<bool> hits;
    bitmap.resize((vOutPoints.size() + 7) / 8);
    {
        auto process_utxos = [&vOutPoints, &outs, &hits](const CCoinsView& view, const CTxMemPool& mempool)
        {
            for (const COutPoint& vOutPoint: vOutPoints)
            {
                Coin coin;
                bool hit = !mempool.isSpent(vOutPoint) && view.GetCoin(vOutPoint, coin);
                hits.push_back(hit);
                if (hit) outs.emplace_back(std::move(coin));
            }
        };

        if (fCheckMemPool)
        {
            const CTxMemPool* mempool = GetMemPool(context, req);
            if (!mempool) return false;
            // use db+mempool as cache backend in case user likes to query mempool
            LOCK2(cs_main, mempool->cs);
            CCoinsViewCache& viewChain = ::ChainstateActive().CoinsTip();
            CCoinsViewMemPool viewMempool(&viewChain, *mempool);
            process_utxos(viewMempool, *mempool);
        }
        else
        {
            LOCK(cs_main);  // no need to lock mempool!
            process_utxos(::ChainstateActive().CoinsTip(), CTxMemPool());
        }

        for (size_t i = 0; i < hits.size(); ++i)
        {
            const bool hit = hits[i];
            bitmapStringRepresentation.append(
                hit ? "1" : "0"); // form a binary string representation (human-readable for json output)
            bitmap[i / 8] |= ((uint8_t) hit) << (i % 8);
        }
    }

    switch (rf)
    {
        case RetFormat::BINARY:
        {
            // serialize data
            // use exact same output as mentioned in Bip64
            CDataStream ssGetUTXOResponse(SER_NETWORK, PROTOCOL_VERSION);
            ssGetUTXOResponse << ::ChainActive().Height() << ::ChainActive().Tip()->GetBlockHash() << bitmap << outs;
            std::string ssGetUTXOResponseString = ssGetUTXOResponse.str();

            req->WriteHeader("Content-Type", "application/octet-stream");
            req->WriteReply(HTTP_OK, ssGetUTXOResponseString);
            return true;
        }

        case RetFormat::HEX:
        {
            CDataStream ssGetUTXOResponse(SER_NETWORK, PROTOCOL_VERSION);
            ssGetUTXOResponse << ::ChainActive().Height() << ::ChainActive().Tip()->GetBlockHash() << bitmap << outs;
            std::string strHex = HexStr(ssGetUTXOResponse) + "\n";

            req->WriteHeader("Content-Type", "text/plain");
            req->WriteReply(HTTP_OK, strHex);
            return true;
        }

        case RetFormat::JSON:
        {
            UniValue objGetUTXOResponse(UniValue::VOBJ);

            // pack in some essentials
            // use more or less the same output as mentioned in Bip64
            objGetUTXOResponse.pushKV("chainHeight", ::ChainActive().Height());
            objGetUTXOResponse.pushKV("chaintipHash", ::ChainActive().Tip()->GetBlockHash().GetHex());
            objGetUTXOResponse.pushKV("bitmap", bitmapStringRepresentation);

            UniValue utxos(UniValue::VARR);
            for (const CCoin& coin: outs)
            {
                UniValue utxo(UniValue::VOBJ);
                utxo.pushKV("height", (int32_t) coin.nHeight);
                utxo.pushKV("value", ValueFromAmount(coin.out.nValue));

                // include the script in a json output
                UniValue o(UniValue::VOBJ);
                ScriptPubKeyToUniv(coin.out.scriptPubKey, o, true);
                utxo.pushKV("scriptPubKey", o);
                utxos.push_back(utxo);
            }
            objGetUTXOResponse.pushKV("utxos", utxos);

            // return json string
            std::string strJSON = objGetUTXOResponse.write() + "\n";
            req->WriteHeader("Content-Type", "application/json");
            req->WriteReply(HTTP_OK, strJSON);
            return true;
        }
        default:
        {
            return RESTERR(req, HTTP_NOT_FOUND,
                "output format not found (available: " + AvailableDataFormatsString() + ")");
        }
    }
}

static bool rest_topaddresses(const util::Ref& context, HTTPRequest* req, const std::string& strURIPart)
{
    if (!CheckWarmup(req))
        return false;

    auto[rf, uriParts] = ParseParams(strURIPart);

    int count = 30;
    if (!uriParts.empty())
    {
        count = std::stoi(uriParts[0]);
        if (count > 1000)
            count = 1000;
    }

    auto result = req->DbConnection()->WebRpcRepoInst->GetTopAddresses(count);
    req->WriteHeader("Content-Type", "application/json");
    req->WriteReply(HTTP_OK, result.write() + "\n");
    return true;
}

static bool rest_emission(const util::Ref& context, HTTPRequest* req, const std::string& strURIPart)
{
    if (!CheckWarmup(req))
        return false;

    auto[rf, uriParts] = ParseParams(strURIPart);

    int height = ChainActive().Height();
    if (auto[ok, result] = TryGetParamInt(uriParts, 0); ok)
        height = result;

    int first75 = 3750000;
    int halvblocks = 2'100'000;
    double emission = 0;
    int nratio = height / halvblocks;
    double mult;

    for (int i = 0; i <= nratio; ++i)
    {
        mult = 5. / pow(2., static_cast<double>(i));
        if (i < nratio || nratio == 0)
        {
            if (i == 0 && height < 75'000)
                emission += height * 50;
            else if (i == 0)
            {
                emission += first75 + (std::min(height, halvblocks) - 75000) * 5;
            }
            else
            {
                emission += 2'100'000 * mult;
            }
        }

        if (i == nratio && nratio != 0)
        {
            emission += (height % halvblocks) * mult;
        }
    }

    switch (rf)
    {
        case RetFormat::JSON:
        {
            UniValue result(UniValue::VOBJ);
            result.pushKV("height", height);
            result.pushKV("emission", emission);

            req->WriteHeader("Content-Type", "application/json");
            req->WriteReply(HTTP_OK, result.write() + "\n");
            return true;
        }
        default:
        {
            req->WriteHeader("Content-Type", "text/plain");
            req->WriteReply(HTTP_OK, std::to_string(emission) + "\n");
            return true;
        }
    }
}

<<<<<<< HEAD
static bool debug_index_block(const util::Ref& context, HTTPRequest* req, const std::string& strURIPart)
{
    if (!CheckWarmup(req))
        return false;

    auto[rf, uriParts] = ParseParams(strURIPart);
    int start = 0;
    int height = 1;

    if (auto[ok, result] = TryGetParamInt(uriParts, 0); ok)
        start = result;

    if (auto[ok, result] = TryGetParamInt(uriParts, 1); ok)
        height = result;

    if (start == 0)
    {
        PocketDb::SQLiteDbInst.DropIndexes();
        PocketDb::ChainRepoInst.ClearDatabase();
        PocketDb::SQLiteDbInst.CreateStructure();
    }

    int current = start;
    while (current <= height)
    {
        CBlockIndex* pblockindex = ChainActive()[current];
        if (!pblockindex)
            return RESTERR(req, HTTP_BAD_REQUEST, "Block height out of range");

        CBlock block;
        if (!ReadBlockFromDisk(block, pblockindex, Params().GetConsensus()))
            return RESTERR(req, HTTP_BAD_REQUEST, "Block not found on disk");

        try
        {
            std::shared_ptr <PocketHelpers::PocketBlock> pocketBlock = nullptr;
            if (!PocketServices::Accessor::GetBlock(block, pocketBlock) || !pocketBlock)
                return RESTERR(req, HTTP_BAD_REQUEST, "Block not found on sqlite db");

            PocketServices::ChainPostProcessing::Rollback(pblockindex->nHeight);

            CDataStream hashProofOfStakeSource(SER_GETHASH, 0);
            if (pblockindex->nHeight > 100000 && block.IsProofOfStake())
            {
                arith_uint256 hashProof;
                arith_uint256 targetProofOfStake;
                CheckProofOfStake(pblockindex->pprev, block.vtx[1], block.nBits, hashProof, hashProofOfStakeSource,
                    targetProofOfStake, NULL, false);

                int64_t nReward = GetProofOfStakeReward(pblockindex->nHeight, 0, Params().GetConsensus());
                if (!CheckBlockRatingRewards(block, pblockindex->pprev, nReward, hashProofOfStakeSource))
                {
                    LogPrintf("CheckBlockRatingRewards at height %d failed\n", current);
                    return RESTERR(req, HTTP_BAD_REQUEST, "CheckBlockRatingRewards failed");
                }
            }

            if (auto[ok, result] = PocketConsensus::SocialConsensusHelper::Validate(pocketBlock, pblockindex->nHeight); !ok)
            {
                LogPrintf("failed at %d heaihgt with result %d\n", pblockindex->nHeight, (int)result);
                // return RESTERR(req, HTTP_BAD_REQUEST, "Validate failed");
            }

            PocketServices::ChainPostProcessing::Index(block, pblockindex->nHeight);
        }
        catch (std::exception& ex)
        {
            return RESTERR(req, HTTP_BAD_REQUEST, "TransactionPostProcessing::Index ended with result: ");
        }

        LogPrintf("TransactionPostProcessing::Index at height %d\n", current);
        current += 1;
    }

    req->WriteHeader("Content-Type", "text/plain");
    req->WriteReply(HTTP_OK, "Success\n");
    return true;
}

static bool debug_check_block(const util::Ref& context, HTTPRequest* req, const std::string& strURIPart)
{
    if (!CheckWarmup(req))
        return false;

    auto[rf, uriParts] = ParseParams(strURIPart);
    int start = 0;
    int height = 1;

    if (auto[ok, result] = TryGetParamInt(uriParts, 0); ok)
        start = result;

    if (auto[ok, result] = TryGetParamInt(uriParts, 1); ok)
        height = result;

    int current = start;
    while (current <= height)
    {
        CBlockIndex* pblockindex = ::ChainActive()[current];
        if (!pblockindex)
            return RESTERR(req, HTTP_BAD_REQUEST, "Block height out of range");

        CBlock block;
        if (!ReadBlockFromDisk(block, pblockindex, Params().GetConsensus()))
            return RESTERR(req, HTTP_BAD_REQUEST, "Block not found on disk");

        std::shared_ptr<PocketHelpers::PocketBlock> pocketBlock = nullptr;
        if (!PocketServices::Accessor::GetBlock(block, pocketBlock) || !pocketBlock)
            return RESTERR(req, HTTP_BAD_REQUEST, "Block not found on sqlite db");

        if (auto[ok, result] = PocketConsensus::SocialConsensusHelper::Check(block, pocketBlock); ok)
        {
            LogPrintf("SocialConsensusHelper::Check at height %d - SUCCESS\n", current);
            current += 1;
        }
        else
        {
            LogPrintf("SocialConsensusHelper::Check at height %d - FAILED\n", current);
            return false;
        }
    }

    req->WriteHeader("Content-Type", "text/plain");
    req->WriteReply(HTTP_OK, "Success\n");
    return true;
}

static bool get_static_web(const util::Ref& context, HTTPRequest* req, const std::string& strURIPart)
=======
static bool get_static_web(HTTPRequest* req, const std::string& strURIPart)
>>>>>>> 10ad344c
{
    if (!CheckWarmup(req))
        return false;

    if (strURIPart.find("clear") == 0)
    {
        PocketWeb::PocketFrontendInst.ClearCache();
        req->WriteReply(HTTP_OK, "Cache cleared!");
        return true;
    }

    if (auto[code, file] = PocketWeb::PocketFrontendInst.GetFile(strURIPart); code == HTTP_OK)
    {
        req->WriteHeader("Content-Type", file->ContentType);
        req->WriteReply(code, file->Content);
        return true;
    }
    else
    {
        return RESTERR(req, code, "");
    }

    return RESTERR(req, HTTP_NOT_FOUND, "");
}



static bool rest_blockhash_by_height(const util::Ref& context, HTTPRequest* req,
                       const std::string& str_uri_part)
{
    if (!CheckWarmup(req)) return false;
    std::string height_str;
    const RetFormat rf = ParseDataFormat(height_str, str_uri_part);

    int32_t blockheight = -1; // Initialization done only to prevent valgrind false positive, see https://github.com/bitcoin/bitcoin/pull/18785
    if (!ParseInt32(height_str, &blockheight) || blockheight < 0) {
        return RESTERR(req, HTTP_BAD_REQUEST, "Invalid height: " + SanitizeString(height_str));
    }

    CBlockIndex* pblockindex = nullptr;
    {
        LOCK(cs_main);
        if (blockheight > ::ChainActive().Height()) {
            return RESTERR(req, HTTP_NOT_FOUND, "Block height out of range");
        }
        pblockindex = ::ChainActive()[blockheight];
    }
    switch (rf) {
    case RetFormat::BINARY: {
        CDataStream ss_blockhash(SER_NETWORK, PROTOCOL_VERSION);
        ss_blockhash << pblockindex->GetBlockHash();
        req->WriteHeader("Content-Type", "application/octet-stream");
        req->WriteReply(HTTP_OK, ss_blockhash.str());
        return true;
    }
    case RetFormat::HEX: {
        req->WriteHeader("Content-Type", "text/plain");
        req->WriteReply(HTTP_OK, pblockindex->GetBlockHash().GetHex() + "\n");
        return true;
    }
    case RetFormat::JSON: {
        req->WriteHeader("Content-Type", "application/json");
        UniValue resp = UniValue(UniValue::VOBJ);
        resp.pushKV("blockhash", pblockindex->GetBlockHash().GetHex());
        req->WriteReply(HTTP_OK, resp.write() + "\n");
        return true;
    }
    default: {
        return RESTERR(req, HTTP_NOT_FOUND, "output format not found (available: " + AvailableDataFormatsString() + ")");
    }
    }
}

static const struct
{
    const char* prefix;
    bool (* handler)(const util::Ref& context, HTTPRequest* req, const std::string& strReq);
}uri_prefixes[] = {

    {"/rest/tx/",                rest_tx},
    {"/rest/block/notxdetails/", rest_block_notxdetails},
    {"/rest/block/",             rest_block_extended},
    {"/rest/chaininfo",          rest_chaininfo},
    {"/rest/mempool/info",       rest_mempool_info},
    {"/rest/mempool/contents",   rest_mempool_contents},
    {"/rest/headers/",           rest_headers},
    {"/rest/getutxos",           rest_getutxos},
    {"/rest/blockhashbyheight/", rest_blockhash_by_height},
    {"/rest/emission",           rest_emission},
    {"/rest/getemission",        rest_emission},
    {"/rest/topaddresses",       rest_topaddresses},
    {"/rest/gettopaddresses",    rest_topaddresses},
    {"/rest/blockhash",          rest_blockhash},
};

void StartREST(const util::Ref& context)
{
    if(g_restSocket)
        for (const auto& up : uri_prefixes) {
            auto handler = [&context, up](HTTPRequest* req, const std::string& prefix) { return up.handler(context, req, prefix); };
            g_restSocket->RegisterHTTPHandler(up.prefix, false, handler, g_restSocket->m_workQueue);
        }
    if(g_staticSocket)
    {
        // TODO (losty-fur): passing context to get_static_web may be useful.
        auto handler = [&context](HTTPRequest* req, const std::string& prefix) { return get_static_web(context, req, prefix); };
        g_staticSocket->RegisterHTTPHandler("/", false, handler, g_staticSocket->m_workQueue);

    }
}

void InterruptREST()
{
}

void StopREST()
{
    if (g_restSocket)
        for (auto uri_prefixe: uri_prefixes)
            g_restSocket->UnregisterHTTPHandler(uri_prefixe.prefix, false);

    if (g_staticSocket)
        g_staticSocket->UnregisterHTTPHandler("/", false);
}<|MERGE_RESOLUTION|>--- conflicted
+++ resolved
@@ -859,7 +859,6 @@
     }
 }
 
-<<<<<<< HEAD
 static bool debug_index_block(const util::Ref& context, HTTPRequest* req, const std::string& strURIPart)
 {
     if (!CheckWarmup(req))
@@ -917,7 +916,7 @@
                 }
             }
 
-            if (auto[ok, result] = PocketConsensus::SocialConsensusHelper::Validate(pocketBlock, pblockindex->nHeight); !ok)
+            if (auto[ok, result] = PocketConsensus::SocialConsensusHelper::Validate(block, pocketBlock, pblockindex->nHeight); !ok)
             {
                 LogPrintf("failed at %d heaihgt with result %d\n", pblockindex->nHeight, (int)result);
                 // return RESTERR(req, HTTP_BAD_REQUEST, "Validate failed");
@@ -987,9 +986,6 @@
 }
 
 static bool get_static_web(const util::Ref& context, HTTPRequest* req, const std::string& strURIPart)
-=======
-static bool get_static_web(HTTPRequest* req, const std::string& strURIPart)
->>>>>>> 10ad344c
 {
     if (!CheckWarmup(req))
         return false;
