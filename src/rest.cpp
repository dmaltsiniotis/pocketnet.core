--- conflicted
+++ resolved
@@ -777,43 +777,8 @@
     }
 }
 
-<<<<<<< HEAD
-static bool rest_topaddresses(const util::Ref& context, HTTPRequest* req, const std::string& strURIPart)
-{
-    if (!CheckWarmup(req))
-        return false;
-
-    auto[rf, uriParts] = ParseParams(strURIPart);
-
-    int count = 30;
-    if (!uriParts.empty())
-    {
-        count = std::stoi(uriParts[0]);
-        if (count > 1000)
-            count = 1000;
-    }
-
-    auto result = req->DbConnection()->WebRpcRepoInst->GetTopAddresses(count);
-    req->WriteHeader("Content-Type", "application/json");
-    req->WriteReply(HTTP_OK, result.write() + "\n");
-    return true;
-}
-
-static bool rest_emission(const util::Ref& context, HTTPRequest* req, const std::string& strURIPart)
-{
-    if (!CheckWarmup(req))
-        return false;
-
-    auto[rf, uriParts] = ParseParams(strURIPart);
-
-    int height = ChainActive().Height();
-    if (auto[ok, result] = TryGetParamInt(uriParts, 0); ok)
-        height = result;
-
-=======
 static double getEmission(int height)
 {
->>>>>>> 72d93130
     int first75 = 3750000;
     int halvblocks = 2'100'000;
     double emission = 0;
@@ -864,10 +829,10 @@
     // Network information
     uint64_t nNetworkWeight = GetPoSKernelPS();
     entry.pushKV("netstakeweight", (uint64_t)nNetworkWeight);
-    entry.pushKV("emission", getEmission(chainActive.Height()));
+    entry.pushKV("emission", getEmission(ChainActive().Height()));
     
     // Last block
-    CBlockIndex* pindex = chainActive.Tip();
+    CBlockIndex* pindex = ChainActive().Tip();
     UniValue oblock(UniValue::VOBJ);
     oblock.pushKV("height", pindex->nHeight);
     oblock.pushKV("hash", pindex->GetBlockHash().GetHex());
@@ -1130,45 +1095,28 @@
     {"/rest/mempool/contents",   rest_mempool_contents},
     {"/rest/headers/",           rest_headers},
     {"/rest/getutxos",           rest_getutxos},
-<<<<<<< HEAD
     {"/rest/blockhashbyheight/", rest_blockhash_by_height},
-    {"/rest/emission",           rest_emission},
-    {"/rest/getemission",        rest_emission},
-    {"/rest/topaddresses",       rest_topaddresses},
-    {"/rest/gettopaddresses",    rest_topaddresses},
-=======
->>>>>>> 72d93130
     {"/rest/blockhash",          rest_blockhash},
 };
 
 void StartREST(const util::Ref& context)
 {
-<<<<<<< HEAD
-    if(g_restSocket)
+    if(g_restSocket) {
         for (const auto& up : uri_prefixes) {
             auto handler = [&context, up](HTTPRequest* req, const std::string& prefix) { return up.handler(context, req, prefix); };
             g_restSocket->RegisterHTTPHandler(up.prefix, false, handler, g_restSocket->m_workQueue);
         }
+    }
+}
+
+// Register web content route
+void StartSTATIC(const util::Ref& context)
+{
     if(g_staticSocket)
     {
         auto handler = [&context](HTTPRequest* req, const std::string& prefix) { return get_static_web(context, req, prefix); };
         g_staticSocket->RegisterHTTPHandler("/", false, handler, g_staticSocket->m_workQueue);
-
-    }
-=======
-    if (g_restSocket)
-    {
-        for (auto uri_prefixe: uri_prefixes)
-            g_restSocket->RegisterHTTPHandler(uri_prefixe.prefix, false, uri_prefixe.handler, g_restSocket->m_workQueue);
-    }
-}
-
-// Register web content route
-void StartSTATIC()
-{
-    if (g_staticSocket)
-        g_staticSocket->RegisterHTTPHandler("/", false, get_static_web, g_staticSocket->m_workQueue);
->>>>>>> 72d93130
+    }
 }
 
 void InterruptREST()
